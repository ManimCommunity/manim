from manim import *

<<<<<<< HEAD
# Test cases:
# 1. manim customtex.py ExampleFileScene -pl
#       --> should fail, because \vv is not defined
#
# 2. manim customtex.py ExampleFileScene --tex_template custom_template.tex -pl
#       --> should succeed as custom template includes package esvect (which defines \vv)
#
# 3. manim customtex.py ExampleClassScene -pl
#       --> should succeed as the package esvect is included in template object


class ExampleFileScene(Scene):
=======
class TexTemplateFromCLI(Scene):
    """This scene uses a custom TexTemplate file.
    The path of the TexTemplate _must_ be passed with the command line
    argument `--tex_template <path to template>`.
    For this scene, you can use the custom_template.tex file next to it.
    This scene will fail to render if a tex_template.tex that doesn't
    import esvect is passed, and will throw a LaTeX error in that case.
    """
>>>>>>> 28f4d985
    def construct(self):
        text = TexMobject(r"\vv{vb}")
        # text=TextMobject(r"$\vv{vb}$")
        self.play(Write(text))


class InCodeTexTemplate(Scene):
    """This example scene demonstrates how to modify the tex template
    for a particular scene from the code for the scene itself.
    """
    def construct(self):
        tpl = TexTemplate()
        tpl.append_package(["esvect", ["f"]])
        config["tex_template"] = tpl

        # text=TextMobject(r"$\vv{vb}$")
        text = TexMobject(r"\vv{vb}")
        self.play(Write(text))<|MERGE_RESOLUTION|>--- conflicted
+++ resolved
@@ -1,19 +1,6 @@
 from manim import *
 
-<<<<<<< HEAD
-# Test cases:
-# 1. manim customtex.py ExampleFileScene -pl
-#       --> should fail, because \vv is not defined
-#
-# 2. manim customtex.py ExampleFileScene --tex_template custom_template.tex -pl
-#       --> should succeed as custom template includes package esvect (which defines \vv)
-#
-# 3. manim customtex.py ExampleClassScene -pl
-#       --> should succeed as the package esvect is included in template object
 
-
-class ExampleFileScene(Scene):
-=======
 class TexTemplateFromCLI(Scene):
     """This scene uses a custom TexTemplate file.
     The path of the TexTemplate _must_ be passed with the command line
@@ -22,7 +9,6 @@
     This scene will fail to render if a tex_template.tex that doesn't
     import esvect is passed, and will throw a LaTeX error in that case.
     """
->>>>>>> 28f4d985
     def construct(self):
         text = TexMobject(r"\vv{vb}")
         # text=TextMobject(r"$\vv{vb}$")
