--- conflicted
+++ resolved
@@ -2,7 +2,6 @@
 
 
 class Test(Scene):
-<<<<<<< HEAD
     sections_api = True
 
     @section(name="spinning_math")
@@ -11,21 +10,13 @@
         line.add_updater(lambda m, dt: m.rotate(PI * dt))
         t = Tex(r"Math! $\sum e^{i\theta}$").add_updater(lambda m: m.next_to(line, UP))
         line.to_edge(LEFT)
-        self.add(line, t)
-=======
-    def construct(self) -> None:
-        self.play(
-            Create(
-                t := Tex(
-                    "Hello, world!", stroke_color=RED, fill_color=BLUE, stroke_width=2
-                )
-            )
-        )
-        self.play(FadeOut(t))
->>>>>>> d09b03bb
+        self.add(line)
         s = Square()
+        t = Tex(
+            "Hello, world!", stroke_color=RED, fill_color=BLUE, stroke_width=2
+        ).to_edge(RIGHT)
         self.add(s)
-        self.play(Rotate(s, PI / 2))
+        self.play(Rotate(s, PI / 2), Create(t))
         self.wait(1)
         self.play(FadeOut(s))
 
