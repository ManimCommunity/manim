import time

import pyglet
from PIL import Image
from pyglet import shapes
from pyglet.gl import Config
from pyglet.window import Window

import manim.utils.color.manim_colors as col
from manim._config import tempconfig
from manim.camera.camera import OpenGLCamera, OpenGLCameraFrame
from manim.constants import OUT, RIGHT
from manim.mobject.geometry.arc import Circle
from manim.mobject.geometry.polygram import Square
from manim.mobject.logo import ManimBanner
from manim.mobject.opengl.opengl_vectorized_mobject import OpenGLVMobject
from manim.renderer.opengl_renderer import OpenGLRenderer

if __name__ == "__main__":
    with tempconfig({"renderer": "opengl"}):
        renderer = OpenGLRenderer(1920, 1080)
        # vm = OpenGLVMobject([col.RED, col.GREEN])
        vm = Circle(
            radius=1, stroke_color=col.YELLOW, fill_opacity=1, fill_color=col.RED
        ).shift(RIGHT)
        vm2 = Square(stroke_color=col.GREEN, fill_opacity=0, stroke_opacity=1)
        # vm3 = ManimBanner()
        # vm.set_points_as_corners([[-1920/2, 0, 0], [1920/2, 0, 0], [0, 1080/2, 0]])
        # print(vm.color)
        # print(vm.fill_color)
        # print(vm.stroke_color)

        camera = OpenGLCameraFrame()
        renderer.init_camera(camera)

<<<<<<< HEAD
        renderer.render(camera, [vm, vm2])
        image = renderer.get_pixels()
        print(image.shape)
        Image.fromarray(image,'RGBA').show()
        exit(0)
        win = Window(width=1920, height=1080,vsync=True, config= Config(double_buffer=True,samples=4))
        renderer.use_window_fbo()
=======
        # image = renderer.render(camera, [vm, vm2])
        # print(image.shape)
        # Image.fromarray(image,"RGBA").show()

        label = pyglet.text.Label(
            "Hello, world",
            font_name="Times New Roman",
            font_size=36,
            x=0,
            y=0,
            anchor_x="center",
            anchor_y="center",
        )

>>>>>>> b7fe84d6
        @win.event
        def on_close():
            win.close()
            pass

        @win.event
        def on_mouse_motion(x, y, dx, dy):
<<<<<<< HEAD
            vm.move_to((14.2222*(x/1920-0.5),8*(y/1080-0.5),0))
            # vm.set_color(col.RED.interpolate(col.GREEN,x/1920))
=======
            vm.move_to((14.2222 * (x / 1920 - 0.5), 8 * (y / 1080 - 0.5), 0))
            vm.set_color(col.RED.interpolate(col.GREEN, x / 1920))
>>>>>>> b7fe84d6
            # print(x,y)

        @win.event
        def on_draw():
            image = renderer.render(camera, [vm, vm2])
            pass

        @win.event
        def on_resize(width, height):
            pass

        while True:
            pyglet.clock.tick()
            pyglet.app.platform_event_loop.step()
            win.switch_to()
            win.dispatch_event("on_draw")
            win.dispatch_events()
            win.flip()<|MERGE_RESOLUTION|>--- conflicted
+++ resolved
@@ -33,7 +33,6 @@
         camera = OpenGLCameraFrame()
         renderer.init_camera(camera)
 
-<<<<<<< HEAD
         renderer.render(camera, [vm, vm2])
         image = renderer.get_pixels()
         print(image.shape)
@@ -41,22 +40,6 @@
         exit(0)
         win = Window(width=1920, height=1080,vsync=True, config= Config(double_buffer=True,samples=4))
         renderer.use_window_fbo()
-=======
-        # image = renderer.render(camera, [vm, vm2])
-        # print(image.shape)
-        # Image.fromarray(image,"RGBA").show()
-
-        label = pyglet.text.Label(
-            "Hello, world",
-            font_name="Times New Roman",
-            font_size=36,
-            x=0,
-            y=0,
-            anchor_x="center",
-            anchor_y="center",
-        )
-
->>>>>>> b7fe84d6
         @win.event
         def on_close():
             win.close()
@@ -64,13 +47,8 @@
 
         @win.event
         def on_mouse_motion(x, y, dx, dy):
-<<<<<<< HEAD
             vm.move_to((14.2222*(x/1920-0.5),8*(y/1080-0.5),0))
             # vm.set_color(col.RED.interpolate(col.GREEN,x/1920))
-=======
-            vm.move_to((14.2222 * (x / 1920 - 0.5), 8 * (y / 1080 - 0.5), 0))
-            vm.set_color(col.RED.interpolate(col.GREEN, x / 1920))
->>>>>>> b7fe84d6
             # print(x,y)
 
         @win.event
