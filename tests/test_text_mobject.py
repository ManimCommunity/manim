import pytest
from colour import Color

from manim.mobject.svg.text_mobject import MarkupText, Text
from manim.mobject.types.vectorized_mobject import VMobject
from manim.utils.color import RED


def test_font_size():
    """Test that Text and MarkupText return the
    correct font_size value after being scaled."""
    text_string = Text("0").scale(0.3)
    markuptext_string = MarkupText("0").scale(0.3)

    assert round(text_string.font_size, 5) == 14.4
    assert round(markuptext_string.font_size, 5) == 14.4


def test_color_inheritance():
    """Test that Text and MarkupText correctly inherit colour from
    their parent class."""

    VMobject.set_default(color=RED)
    vmob = VMobject()
    text = Text("test_color_inheritance")
    markup_text = MarkupText("test_color_inheritance")
<<<<<<< HEAD
    
    assert text.color=e=vmob.color
    assert markup_text.color==vmob.color
=======

    assert (text.color, vmob.color)
    assert (markup_text.color, vmob.color)

>>>>>>> 1e358e60

def test_non_str_color():
    """Test that the Text and MarkupText can accept non_str color values
    i.e. colour.Color(red)."""

    text = Text("test_color_inheritance", color=Color("blue"))
    markup_text = MarkupText("test_color_inheritance", color=Color("blue"))<|MERGE_RESOLUTION|>--- conflicted
+++ resolved
@@ -24,16 +24,9 @@
     vmob = VMobject()
     text = Text("test_color_inheritance")
     markup_text = MarkupText("test_color_inheritance")
-<<<<<<< HEAD
     
-    assert text.color=e=vmob.color
+    assert text.color==vmob.color
     assert markup_text.color==vmob.color
-=======
-
-    assert (text.color, vmob.color)
-    assert (markup_text.color, vmob.color)
-
->>>>>>> 1e358e60
 
 def test_non_str_color():
     """Test that the Text and MarkupText can accept non_str color values
