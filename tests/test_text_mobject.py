--- conflicted
+++ resolved
@@ -15,8 +15,9 @@
     assert round(text_string.font_size, 5) == 14.4
     assert round(markuptext_string.font_size, 5) == 14.4
 
-
-<<<<<<< HEAD
+# TODO: Text doesn't have its colour stored properly, this test fails
+# despite passing visually.
+ 
 # def test_color_inheritance():
 #     """Test that Text and MarkupText correctly inherit colour from
 #     their parent class."""
@@ -29,20 +30,6 @@
     
 #     assert text.color==vmob.color
 #     assert markup_text.color==vmob.color
-=======
-def test_color_inheritance():
-    """Test that Text and MarkupText correctly inherit colour from
-    their parent class."""
-
-    VMobject.set_default(color=RED)
-    vmob = VMobject()
-    text = Text("test_color_inheritance")
-    markup_text = MarkupText("test_color_inheritance")
-
-    assert text.color == vmob.color
-    assert markup_text.color == vmob.color
-
->>>>>>> 903e6e98
 
 def test_non_str_color():
     """Test that the Text and MarkupText can accept non_str color values
