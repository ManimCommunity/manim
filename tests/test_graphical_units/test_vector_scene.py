from __future__ import annotations

from manim.scene.vector_space_scene import LinearTransformationScene, VectorScene
from manim.utils.testing.frames_comparison import frames_comparison

__module_test__ = "vector_scene"


@frames_comparison(base_scene=VectorScene, last_frame=False)
def test_vector_to_coords(scene):
    scene.add_plane().add_coordinates()
    vector = scene.add_vector([-3, -2])
    basis = scene.get_basis_vectors()
    scene.add(basis)
    scene.vector_to_coords(vector=vector)
    scene.wait()


def test_apply_matrix():
<<<<<<< HEAD
    scene = LinearTransformationScene()
=======
    scene = LinearTransformationScene(include_background_plane=False)
>>>>>>> 83629af7
    scene.setup()
    matrix = [[-1, 1], [1, 1]]
    # use short runtimes to speed up animation rendering
    scene.apply_matrix(matrix, run_time=0.01)
    scene.wait()
<<<<<<< HEAD
    scene.apply_inverse(matrix)
=======
    scene.apply_inverse(matrix, run_time=0.01)
>>>>>>> 83629af7
<|MERGE_RESOLUTION|>--- conflicted
+++ resolved
@@ -17,18 +17,10 @@
 
 
 def test_apply_matrix():
-<<<<<<< HEAD
-    scene = LinearTransformationScene()
-=======
     scene = LinearTransformationScene(include_background_plane=False)
->>>>>>> 83629af7
     scene.setup()
     matrix = [[-1, 1], [1, 1]]
     # use short runtimes to speed up animation rendering
     scene.apply_matrix(matrix, run_time=0.01)
     scene.wait()
-<<<<<<< HEAD
-    scene.apply_inverse(matrix)
-=======
-    scene.apply_inverse(matrix, run_time=0.01)
->>>>>>> 83629af7
+    scene.apply_inverse(matrix, run_time=0.01)