--- conflicted
+++ resolved
@@ -14,7 +14,6 @@
 def test_Text2Color(scene):
     scene.add(Text("this is  a text  with spaces!", t2c={"spaces": RED}))
 
-<<<<<<< HEAD
 @pytest.mark.skipif(
     not sys.platform.startswith("linux"),
     reason="MacOS and Windows render fonts differently, so they need separate comparison data.",
@@ -23,7 +22,6 @@
 def test_text_color_inheritance(scene):
     """Test that Text and MarkupText correctly inherit colour from
     their parent class."""
-
     VMobject.set_default(color=RED)
     # set both to a singular font so that the tests agree.
     text = Text("test_color_inheritance", font="Dejavu Sans")
@@ -33,24 +31,4 @@
     # reset the default color so that future tests aren't affected by this change.
     VMobject.set_default()
 
-    scene.add(vgr)
-=======
-
-# generated control data does not match control data produced locally on arch linux.
-# possibly due to pango version mismatch?
-
-# @frames_comparison
-# def test_text_color_inheritance(scene):
-#     """Test that Text and MarkupText correctly inherit colour from
-#     their parent class."""
-#
-#     VMobject.set_default(color=RED)
-#     text = Text("test_color_inheritance")
-#     markup_text = MarkupText("test_color_inheritance")
-#     vgr = VGroup(text, markup_text).arrange()
-#
-#     # reset the default color so that future tests aren't affected by this change.
-#     VMobject.set_default()
-#
-#     scene.add(vgr)
->>>>>>> 4fec2134
+    scene.add(vgr)