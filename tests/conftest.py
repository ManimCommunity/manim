--- conflicted
+++ resolved
@@ -5,11 +5,8 @@
 
 import pytest
 
-<<<<<<< HEAD
-=======
 import manim
 
->>>>>>> 75625964
 
 def pytest_addoption(parser):
     parser.addoption(
@@ -79,20 +76,10 @@
 
 
 @pytest.fixture
-<<<<<<< HEAD
 def using_opengl_renderer():
     """Standard fixture for running with opengl that makes tests use a standard_config.cfg with a temp dir.
 
     .. warning::
 
         As of experimental, this fixture is deprecated and should not be using
-    """
-=======
-def using_opengl_renderer(config):
-    """Standard fixture for running with opengl that makes tests use a standard_config.cfg with a temp dir."""
-    config.renderer = "opengl"
-    yield
-    # as a special case needed to manually revert back to cairo
-    # due to side effects of setting the renderer
-    config.renderer = "cairo"
->>>>>>> 75625964
+    """