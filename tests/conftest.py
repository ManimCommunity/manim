from __future__ import annotations

import logging
import sys
from pathlib import Path

import pytest

import manim


def pytest_addoption(parser):
    parser.addoption(
        "--skip_slow",
        action="store_true",
        default=False,
        help="Will skip all the slow marked tests. Slow tests are arbitrarily marked as such.",
    )
    parser.addoption(
        "--show_diff",
        action="store_true",
        default=False,
        help="Will show a visual comparison if a graphical unit test fails.",
    )
    parser.addoption(
        "--set_test",
        action="store_true",
        default=False,
        help="Will create the control data for EACH running tests. ",
    )


def pytest_configure(config):
    config.addinivalue_line("markers", "skip_end_to_end: mark test as end_to_end test")


def pytest_collection_modifyitems(config, items):
    if not config.getoption("--skip_slow"):
        return
    else:
        slow_skip = pytest.mark.skip(
            reason="Slow test skipped due to --disable_slow flag.",
        )
        for item in items:
            if "slow" in item.keywords:
                item.add_marker(slow_skip)


@pytest.fixture
<<<<<<< HEAD
=======
def manim_caplog(caplog):
    logger = logging.getLogger("manim")
    logger.propagate = True
    caplog.set_level(logging.INFO, logger="manim")
    yield caplog
    logger.propagate = False


@pytest.fixture
>>>>>>> f1ce5122
def config():
    saved = manim.config.copy()
    # we need to return the actual config so that tests
    # using tempconfig pass
    yield manim.config
    manim.config.update(saved)


@pytest.fixture
def dry_run(config):
    config.dry_run = True


@pytest.fixture(scope="session")
def python_version():
    # use the same python executable as it is running currently
    # rather than randomly calling using python or python3, which
    # may create problems.
    return sys.executable


@pytest.fixture
def reset_cfg_file():
    cfgfilepath = Path(__file__).parent / "test_cli" / "manim.cfg"
    original = cfgfilepath.read_text()
    yield
    cfgfilepath.write_text(original)


@pytest.fixture
<<<<<<< HEAD
def using_opengl_renderer():
    """Standard fixture for running with opengl that makes tests use a standard_config.cfg with a temp dir.

    .. warning::

        As of experimental, this fixture is deprecated and should not be using
    """
=======
def using_opengl_renderer(config):
    """Standard fixture for running with opengl that makes tests use a standard_config.cfg with a temp dir."""
    config.renderer = "opengl"
    yield
    # as a special case needed to manually revert back to cairo
    # due to side effects of setting the renderer
    config.renderer = "cairo"
>>>>>>> f1ce5122
<|MERGE_RESOLUTION|>--- conflicted
+++ resolved
@@ -47,8 +47,6 @@
 
 
 @pytest.fixture
-<<<<<<< HEAD
-=======
 def manim_caplog(caplog):
     logger = logging.getLogger("manim")
     logger.propagate = True
@@ -58,7 +56,6 @@
 
 
 @pytest.fixture
->>>>>>> f1ce5122
 def config():
     saved = manim.config.copy()
     # we need to return the actual config so that tests
@@ -89,20 +86,10 @@
 
 
 @pytest.fixture
-<<<<<<< HEAD
 def using_opengl_renderer():
     """Standard fixture for running with opengl that makes tests use a standard_config.cfg with a temp dir.
 
     .. warning::
 
         As of experimental, this fixture is deprecated and should not be using
-    """
-=======
-def using_opengl_renderer(config):
-    """Standard fixture for running with opengl that makes tests use a standard_config.cfg with a temp dir."""
-    config.renderer = "opengl"
-    yield
-    # as a special case needed to manually revert back to cairo
-    # due to side effects of setting the renderer
-    config.renderer = "cairo"
->>>>>>> f1ce5122
+    """