--- conflicted
+++ resolved
@@ -13,6 +13,7 @@
     Axes,
     Circle,
     ComplexPlane,
+    Dot,
     NumberPlane,
     PolarPlane,
     ThreeDAxes,
@@ -20,10 +21,6 @@
     tempconfig,
 )
 from manim import CoordinateSystem as CS
-<<<<<<< HEAD
-=======
-from manim import Dot, NumberPlane, PolarPlane, ThreeDAxes, config, tempconfig
->>>>>>> 31df6d0a
 
 
 def test_initial_config():
