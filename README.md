--- conflicted
+++ resolved
@@ -1,6 +1,5 @@
-<<<<<<< HEAD
 <p align="center">
-    <img src="https://raw.githubusercontent.com/ManimCommunity/manim/master/logo/banner.png" />
+    <img src="https://raw.githubusercontent.com/ManimCommunity/manim/master/logo/cropped.png" />
     <br />
     <br />
     <img src="https://img.shields.io/badge/license-MIT-red.svg?style=flat" alt="MIT License" src="http://choosealicense.com/licenses/mit/" />
@@ -18,19 +17,6 @@
 `manim` is an animation engine for explanatory math videos. It's used to create precise animations programmatically, as demonstrated in the videos of [3Blue1Brown](https://www.3blue1brown.com/).
 
 > NOTE: This repository is maintained by the Manim Community, and is not associated with Grant Sanderson or 3Blue1Brown in any way (although we are definitely indebted to him for providing his work to the world). If you would like to study how Grant makes his videos, head over to his repository ([3b1b/manim](https://github.com/3b1b/manim)). This fork is updated more frequently than that his, and it's recommended to use this fork if you'd like to use Manim for your own projects.
-=======
-![logo](https://raw.githubusercontent.com/ManimCommunity/manim/master/logo/cropped.png)
-
-![CI](https://github.com/ManimCommunity/manim/workflows/CI/badge.svg)
-[![Documentation Status](https://readthedocs.org/projects/manimce/badge/?version=latest)](https://manimce.readthedocs.io/en/latest/?badge=latest)
-[![MIT License](https://img.shields.io/badge/license-MIT-blue.svg?style=flat)](http://choosealicense.com/licenses/mit/)
-[![Manim Subreddit](https://img.shields.io/reddit/subreddit-subscribers/manim.svg?color=ff4301&label=reddit)](https://www.reddit.com/r/manim/)
-[![Manim Discord](https://img.shields.io/discord/581738731934056449.svg?label=discord)](https://discord.gg/mMRrZQW)
-
-Manim is an animation engine for explanatory math videos. It's used to create precise animations programmatically, as seen in the videos at [3Blue1Brown](https://www.3blue1brown.com/).
-
-> NOTE: This repository is maintained by the Manim Community, and is not associated with Grant Sanderson or 3Blue1Brown in any way (though we are definitely indebted to him for providing his work to the world). If you want to study how Grant makes his videos, head over to his repository (3b1b/manim). This is a more frequently updated repository than that one, and is recommended if you want to use Manim for your own projects.
->>>>>>> 6fcdafec
 
 ## Table of Contents:
 
