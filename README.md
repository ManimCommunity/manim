--- conflicted
+++ resolved
@@ -19,134 +19,6 @@
 - [Contributing](#contributing)
 - [License](#license)
 
-<<<<<<< HEAD
-## Installation
-
-### Windows
-
-Before installing `manim-community`, there are some additional dependencies that you must have installed:
- - Cairo
- - FFmpeg
- - Sox (optional, for sound)
- - LaTeX (optional, for LaTeX)
-
-#### Cairo Installation
-1. Visit the [Download Page](https://www.lfd.uci.edu/~gohlke/pythonlibs/#pycairo)
-2. Select the download that corresponds to your PC's architechture and Python Version
-
-<img style="width: 20vw;" src="https://raw.githubusercontent.com/ManimCommunity/manim/master/readme-assets/windows_cairo.png" />
-<br><br>
-
-> cp38 corresponds to Python 3.8, cp37 corresponds to Python 3.7, etc
-> win_amd64 corresponds to 64-bit machines, win32 corresponds to 32-bit machines
-
-3. Open up your command prompt by hitting the Win key and typing `cmd`
-
-4. Enter the directory where you install cairo by typing `cd C:\path\to\cairo` with the path being where you downloaded the `.whl` file
-
-5. Finally, run `pip3 install (cairo-file).whl`, where the file the appropriate name of the `.whl` file.
-
-6. Alternatively, Running the command below installs pycairo. This needs to be an elevated command prompt like Powershell.
-
-   ```powershell
-   (Invoke-WebRequest -Uri https://raw.githubusercontent.com/ManimCommunity/manim/master/scripts/pycairoinstall.py -UseBasicParsing).Content | py -3
-   ```
-
-   
-
-#### FFmpeg Installation
-1. To install `ffmpeg` and add it to your PATH, install [Chocolatey](https://chocolatey.org/) and run `choco install ffmpeg`
-2. You can check you did it right by running `refreshenv` to update your environment variable and running `ffmpeg`
-
-#### SoX Installation
-1. Go to the SoX [SourceForge](https://sourceforge.net/projects/sox/files/sox/) page
-2. Select the newest version, and download the `.exe` file
-
-<img style="width: 20vw;" src="https://raw.githubusercontent.com/ManimCommunity/manim/master/readme-assets/windows_sox.png" />
-<br><br>
-
-3. Add SoX to your PATH
-    - Find the directory where SoX is installed. By default, this is probably `C:\Program Files (x86)\sox-(version_number)` or `C:\Program Files\sox-(version_number)`
-    - Open a command prompt window by hitting the Win key and typing `cmd`
-    - Run this command to update your PATH: `setx PATH %PATH%;C:\Program Files (x86)\sox-(version_number)`
-    - Check you did it right by running `refreshenv` to update your environment variable and running `sox`
-
-#### LaTeX Installation
-1. Download the MiKTex installer from its [Download Page](https://miktex.org/download)
-2. You can check you did it right by running `refreshenv` to update your environment variable and running `latex`
-
-<img style="width: 20vw;" src="https://raw.githubusercontent.com/ManimCommunity/manim/master/readme-assets/windows_miktex.png" />
-<br><br>
-
-### Ubuntu/Debian
-
-Before installing `manim-community`, there are some additional dependencies that you must have installed:
- - Cairo
- - FFmpeg
- - Sox (optional, for sound)
- - LaTeX (optional, for LaTeX)
-
-#### Cairo Installation
-1. Install the `libcairo2-dev` package with your package manager: `sudo apt-get install libcairo2-dev`
-
-#### FFmpeg Installation
-1. Install the `ffmpeg` package with your package manager: `sudo apt-get install ffmpeg`
-2. You can check you did it right by running `ffmpeg -version`
-
-#### SoX Installation
-1. Install the `sox` package with your package manager: `sudo apt-get install sox`
-2. You can check you did it right by running `sox`
-
-#### LaTeX Installation
-1. Install `texlive` with your package manager by running the following commands:
-```
-sudo apt install texlive texlive-latex-extra texlive-fonts-extra texlive-latex-recommended texlive-science texlive-fonts-extra tipa
-```
-> Note: this installation may take up a lot of space. The developers are working on providing a simpler, lighter LaTeX package for you to install
-2. You can check you did it right by running `latex`
-
-### Arch/Manjaro
-
-Before installing `manim-community`, there are some additional dependencies that you must have installed:
- - Cairo
- - FFmpeg
- - Sox (optional, for sound)
- - LaTeX (optional, for LaTeX)
-
-#### Cairo Installation
-1. Install the `cairo` package with your package manager: `sudo pacman -S cairo`
-
-#### FFmpeg Installation
-1. Install the `ffmpeg` package with your package manager: `sudo pacman -S ffmpeg`
-2. You can check you did it right by running `ffmpeg -version`
-
-#### SoX Installation
-1. Install the `sox` package with your package manager: `sudo pacman -S sox`
-2. You can check you did it right by running `sox`
-
-#### LaTeX Installation
-1. Install `texlive` with your package manager by running the following commands:
-```
-sudo pacman -S texlive-most
-```
-> Note: this installation may take up a lot of space. The developers are working on providing a simpler, lighter LaTeX package for you to install
-2. You can check you did it right by running `latex`
-
-### Mac
-
-Before installing `manim-community`, there are some additional dependencies that you must have installed:
- - Homebrew
- - Cairo
- - FFmpeg
- - Sox (optional, for sound)
- - LaTeX (optional, for LaTeX)
-
-#### Homebrew Installation
-
-Homebrew is a package manager similar to `apt` on linux that allows you to install packages easily.
-If it is not installed, please install it with this command:
-=======
->>>>>>> aa561c02
 
 ## Installation
 
@@ -181,11 +53,8 @@
 
 You should see your video player pop up and play a simple scene where a square
 is transformed into a circle.  You can find some more simple examples in the
-[GitHub
-repository](https://github.com/ManimCommunity/manim/tree/master/example_scenes).
-Visit the [official
-gallery](https://manimce.readthedocs.io/en/latest/examples.html) for more
-advanced examples.
+[GitHub repository](https://github.com/ManimCommunity/manim/tree/master/example_scenes).
+Visit the [official gallery](https://manimce.readthedocs.io/en/latest/examples.html) for more advanced examples.
 
 
 ## Command line arguments
