[tool.poetry]
name = "manim"
version = "0.2.0"
description = "Animation engine for explanatory math videos."
authors = ["The Manim Community Developers","3b1b <grant@3blue1brown.com>"]
license="MIT"
readme="README.md"
repository="https://github.com/manimcommunity/manim"
documentation="https://docs.manim.community/"
classifiers= [
    "Development Status :: 4 - Beta",
    "License :: OSI Approved :: MIT License",
    "Topic :: Scientific/Engineering",
    "Topic :: Multimedia :: Video",
    "Topic :: Multimedia :: Graphics",
    "Programming Language :: Python :: 3.6",
    "Programming Language :: Python :: 3.7",
    "Programming Language :: Python :: 3.8",
    "Natural Language :: English",
    ]
exclude = ["scripts/","logo/","readme-assets/"]
packages = [
    { include = "manim" },
]

[tool.poetry.dependencies]
python = "^3.6.2"
colour = "*"
numpy = "*"
Pillow = "*"
scipy = "*"
tqdm = "*"
pydub = "*"
pygments = "*"
rich = "^6.0"
pycairo = "^1.19"
manimpango = "^0.1.7"
networkx = "^2.5"
setuptools = "*"
importlib-metadata = {version = "^1.0", python = "<3.8"}
grpcio =  { version = "1.33.*", optional = true }
grpcio-tools = { version = "1.33.*", optional = true }
watchdog = { version = "*", optional = true }
<<<<<<< HEAD
=======
networkx = "^2.5"
jupyterlab = { version = "^3.0", optional = true }
importlib-metadata = {version = "^1.0", python = "<3.8"}
>>>>>>> b2abe699

[tool.poetry.extras]
js_renderer = ["grpcio","grpcio-tools","watchdog"]
jupyterlab = ["jupyterlab"]

[tool.poetry.dev-dependencies]
pytest = "^6.0"
pylint = "*"
guzzle_sphinx_theme = "*"
recommonmark = "*"
matplotlib = "^3.3.2"

[tool.poetry.dev-dependencies.black]
version = "^20.8b1"
allow-prereleases = false
python = "^3.6"
markers = "platform_python_implementation == 'CPython'"

[tool.pytest.ini_options]
markers = "slow: Mark the test as slow. Can be skipped with --skip_slow"

[tool.poetry.plugins]
[tool.poetry.plugins."console_scripts"]
"manim" = "manim.__main__:main"
"manimce" = "manim.__main__:main"

[build-system]
requires = ["setuptools","poetry_core>=1.0.0"]
build-backend = "poetry.core.masonry.api"<|MERGE_RESOLUTION|>--- conflicted
+++ resolved
@@ -41,12 +41,7 @@
 grpcio =  { version = "1.33.*", optional = true }
 grpcio-tools = { version = "1.33.*", optional = true }
 watchdog = { version = "*", optional = true }
-<<<<<<< HEAD
-=======
-networkx = "^2.5"
 jupyterlab = { version = "^3.0", optional = true }
-importlib-metadata = {version = "^1.0", python = "<3.8"}
->>>>>>> b2abe699
 
 [tool.poetry.extras]
 js_renderer = ["grpcio","grpcio-tools","watchdog"]
