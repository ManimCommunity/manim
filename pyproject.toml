--- conflicted
+++ resolved
@@ -49,13 +49,8 @@
 moderngl = "^5.6.3"
 moderngl-window = "^2.3.0"
 mapbox-earcut = "^0.12.10"
-<<<<<<< HEAD
 cloup = "^0.7.0"
 requests = "*"
-=======
-pyreadline = {version = "^2.1", platform = "win32"}
-ipython = {version = "^7.22.0", python = ">=3.7,<4.0.0"}
->>>>>>> 67f6f143
 
 [tool.poetry.extras]
 webgl_renderer = ["grpcio","grpcio-tools"]
