[tool.poetry]
name = "manim"
version = "0.18.1"
description = "Animation engine for explanatory math videos."
authors = ["The Manim Community Developers <contact@manim.community>", "3b1b <grant@3blue1brown.com>"]
license="MIT"
readme="README.md"
repository="https://github.com/manimcommunity/manim"
documentation="https://docs.manim.community/"
homepage="https://www.manim.community/"
classifiers= [
    "Development Status :: 4 - Beta",
    "License :: OSI Approved :: MIT License",
    "Topic :: Scientific/Engineering",
    "Topic :: Multimedia :: Video",
    "Topic :: Multimedia :: Graphics",
    "Programming Language :: Python :: 3.8",
    "Programming Language :: Python :: 3.9",
    "Programming Language :: Python :: 3.10",
    "Programming Language :: Python :: 3.11",
    "Programming Language :: Python :: 3.12",
    "Natural Language :: English",
    ]
exclude = ["scripts/","logo/","readme-assets/"]
packages = [
    { include = "manim" },
]

[tool.poetry.dependencies]
python = ">=3.9,<3.13"
av = ">=9.0.0"
click = ">=8.0"
cloup = ">=2.0.0"
dearpygui = { version = ">=1.0.0", optional = true }
decorator = ">=4.3.2"
importlib-metadata = {version = ">=3.6", python = "<=3.9"}  # Required to discover plugins
isosurfaces = ">=0.1.0"
jupyterlab = { version = ">=3.0.0", optional = true }
manimpango = ">=0.5.0,<1.0.0"  # Complete API change in 1.0.0
mapbox-earcut = ">=1.0.0"
moderngl = ">=5.0.0,<6.0.0"
moderngl-window = ">=2.0.0"
networkx = ">=2.6"
notebook = { version = ">=6.0.0", optional = true }
numpy = ">=1.26"
Pillow = ">=9.1"
pycairo = ">=1.13,<2.0.0"
pydub = ">=0.20.0"
Pygments = ">=2.0.0"
rich = ">=12.0.0"
scipy = ">=1.6.0"
screeninfo = ">=0.7"
skia-pathops = ">=0.7.0"
srt = ">=3.0.0"
svgelements = ">=1.8.0"
tqdm = ">=4.0.0"
typing-extensions = ">=4.0.0"
watchdog = ">=2.0.0"

[tool.poetry.extras]
jupyterlab = ["jupyterlab", "notebook"]
gui = ["dearpygui"]

[tool.poetry.group.dev.dependencies]
black = ">=23.11,<25.0"
flake8 = "^6.1.0"
flake8-builtins = "^2.2.0"
<<<<<<< HEAD
flake8-comprehensions = "^3.7.0"
=======
flake8-docstrings = "^1.7.0"
>>>>>>> d6dac76f
furo = "^2023.09.10"
gitpython = "^3"
isort = "^5.12.0"
matplotlib = "^3.8.2"
myst-parser = "^2.0.0"
pre-commit = "^3.5.0"
psutil = {version = "^5.8.0", python = "<3.10"}
psutil-wheels = {version = "5.8.0", python = ">=3.10"}
pytest = "^7.4.3"
pygithub = "^2.1.1"
pytest-cov = "^4.1.0"
pytest-xdist = "^2.2"  # Using latest gives flaky tests
ruff = "*"
Sphinx = "^7.2.6"
sphinx-copybutton = "^0.5.2"
sphinxcontrib-programoutput = "^0.17"
sphinxext-opengraph = "^0.9.1"
types-decorator = "^0.1.7"
types-Pillow = "^10.1.0.2"
types-Pygments = "^2.17.0.0"

[tool.poetry.urls]
"Bug Tracker" = "https://github.com/ManimCommunity/manim/issues"
"Changelog" = "https://docs.manim.community/en/stable/changelog.html"
"Twitter" = "https://twitter.com/manim_community"
"Discord" = "https://www.manim.community/discord/"

[tool.pytest.ini_options]
markers = "slow: Mark the test as slow. Can be skipped with --skip_slow"
addopts = "--no-cov-on-fail --cov=manim --cov-report xml --cov-report term -n auto --dist=loadfile --durations=0"

[tool.isort]
profile = "black"

[tool.coverage.run]
omit = ["*tests*"]

[tool.coverage.report]
exclude_lines = ["pragma: no cover"]

[tool.poetry.plugins]
[tool.poetry.plugins."console_scripts"]
"manim" = "manim.__main__:main"
"manimce" = "manim.__main__:main"

[build-system]
requires = ["setuptools", "poetry-core>=1.0.0"]
build-backend = "poetry.core.masonry.api"

[tool.ruff]
line-length = 88
target-version = "py39"
extend-exclude = [
  ".github",
  ".hg",
  ".env",
  "env",
  "build",
  "buck-out",
  "media",
]
fix = true

[tool.ruff.lint]
select = [
<<<<<<< HEAD
  "D",
=======
  "B",
  "C4",
>>>>>>> d6dac76f
  "E",
  "F",
  "I",
  "PT",
  "SIM",
  "UP",
]

ignore = [
<<<<<<< HEAD
  "D1",
  "D203",
  "D205",
  "D212",
  "D4",
=======
  # mutable argument defaults (too many changes)
  "B006",
  # No function calls in defaults
  # ignored because np.array() and straight_path()
  "B008",
>>>>>>> d6dac76f
  # due to the import * used in manim
  "F403",
  "F405",
  # fixtures not returning anything should have leading underscore
  "PT004",
  # Exception too broad (this would require lots of changes + re.escape) for little benefit
  "PT011",
  # as recommended by https://docs.astral.sh/ruff/formatter/#conflicting-lint-rules
  "D206",
  "D300",
  "E111",
  "E114",
  "E117",
  "E501",
]

# Allow unused variables when underscore-prefixed.
dummy-variable-rgx = "^(_+|(_+[a-zA-Z0-9_]*[a-zA-Z0-9]+?))$"

[tool.ruff.lint.per-file-ignores]
"tests/*" = [
  # unused expression
  "B018",
  # unused variable
  "F841",
  # from __future__ import annotations
  "I002",
]

"example_scenes/*" = [
  "I002",
]

"__init__.py" = [
  "F401",
  "F403",
]

[tool.ruff.lint.isort]
required-imports = ["from __future__ import annotations"]

[tool.ruff.lint.flake8-pytest-style]
fixture-parentheses = false
mark-parentheses = false

[tool.ruff.lint.pydocstyle]
convention = "numpy"

[tool.ruff.format]
docstring-code-format = true

[tool.codespell]
write-changes = true
ignore-words-list = ["medias", "nam"]<|MERGE_RESOLUTION|>--- conflicted
+++ resolved
@@ -65,11 +65,6 @@
 black = ">=23.11,<25.0"
 flake8 = "^6.1.0"
 flake8-builtins = "^2.2.0"
-<<<<<<< HEAD
-flake8-comprehensions = "^3.7.0"
-=======
-flake8-docstrings = "^1.7.0"
->>>>>>> d6dac76f
 furo = "^2023.09.10"
 gitpython = "^3"
 isort = "^5.12.0"
@@ -135,12 +130,9 @@
 
 [tool.ruff.lint]
 select = [
-<<<<<<< HEAD
-  "D",
-=======
   "B",
   "C4",
->>>>>>> d6dac76f
+  "D",
   "E",
   "F",
   "I",
@@ -150,19 +142,17 @@
 ]
 
 ignore = [
-<<<<<<< HEAD
+  # mutable argument defaults (too many changes)
+  "B006",
+  # No function calls in defaults
+  # ignored because np.array() and straight_path()
+  "B008",
+  # docstring ignores - mostly stylistic
   "D1",
   "D203",
   "D205",
   "D212",
   "D4",
-=======
-  # mutable argument defaults (too many changes)
-  "B006",
-  # No function calls in defaults
-  # ignored because np.array() and straight_path()
-  "B008",
->>>>>>> d6dac76f
   # due to the import * used in manim
   "F403",
   "F405",
