[tool.poetry]
name = "manim"
version = "0.14.0"
description = "Animation engine for explanatory math videos."
authors = ["The Manim Community Developers <contact@manim.community>", "3b1b <grant@3blue1brown.com>"]
license="MIT"
readme="README.md"
repository="https://github.com/manimcommunity/manim"
documentation="https://docs.manim.community/"
homepage="https://www.manim.community/"
classifiers= [
    "Development Status :: 4 - Beta",
    "License :: OSI Approved :: MIT License",
    "Topic :: Scientific/Engineering",
    "Topic :: Multimedia :: Video",
    "Topic :: Multimedia :: Graphics",
    "Programming Language :: Python :: 3.7",
    "Programming Language :: Python :: 3.8",
    "Programming Language :: Python :: 3.9",
    "Natural Language :: English",
    ]
exclude = ["scripts/","logo/","readme-assets/"]
packages = [
    { include = "manim" },
]

[tool.poetry.dependencies]
python = "^3.7"
click = ">=7.1<=9.0"
click-default-group = "*"
colour = "*"
numpy = "^1.9"
Pillow = "*"
scipy = "*"
tqdm = "*"
pydub = "*"
pygments = "*"
rich = ">=6.0"
pycairo = "^1.19"
manimpango = "^0.4.0.post0"
networkx = "^2.5"
decorator = "^5.0.7"
setuptools = "*"
importlib-metadata = {version = "*", python = "<3.8"}
grpcio =  { version = "1.33.*", optional = true }
grpcio-tools = { version = "1.33.*", optional = true }
watchdog = "*"
jupyterlab = { version = "^3.0", optional = true }
moderngl = "^5.6.3"
moderngl-window = "^2.3.0"
mapbox-earcut = "^0.12.10"
cloup = "^0.7.0"
requests = "*"
dearpygui = { version = "^0.8", optional = true }
screeninfo = "^0.6.7"
skia-pathops = "^0.7.0"
isosurfaces = "0.1.0"
srt = "^3.5.0"

[tool.poetry.extras]
webgl_renderer = ["grpcio","grpcio-tools"]
jupyterlab = ["jupyterlab"]
gui = ["dearpygui"]

[tool.poetry.dev-dependencies]
pytest-cov = "*"
pytest = "^6.0"
pylint = "*"
Sphinx = "^4"
sphinx-copybutton = "*"
sphinxext-opengraph = "*"
furo = "*"
recommonmark = "*"
matplotlib = "^3.3.2"
pre-commit = "^2.11.1"
gitpython = "^3"
pygithub = "^1"
flake8 = "^3.9.0"
isort = "^5.8.0"
pytest-xdist = "^2.2"
psutil = ">=3.0"
mypy = "^0.930"
types-requests = "^2.26.3"
types-protobuf = "^3.18.3"
types-decorator = "^5.1.2"
types-setuptools = "^57.4.5"
types-Pillow = "^8.3.11"
types-Pygments = "^2.9.2"
flake8-builtins = "^1.5.3"
flake8-bugbear = "^21.4.3"
flake8-docstrings = "^1.6.0"
flake8-pytest-style = "^1.5.0"
flake8-simplify = "^0.14.1"
flake8-comprehensions = "^3.7.0"
<<<<<<< HEAD
flake8-typing-imports = "^1.12.0"
flake8-pie = "^0.15.0"
flake8-return = "^1.1.3"
=======
sphinxcontrib-programoutput = "^0.17"
>>>>>>> d8dc0b46
data-science-types = "^0.2.23"


[tool.poetry.urls]
"Bug Tracker" = "https://github.com/ManimCommunity/manim/issues"
"Changelog" = "https://docs.manim.community/en/stable/changelog.html"
"Twitter" = "https://twitter.com/manim_community"
"Discord" = "https://www.manim.community/discord/"

[tool.poetry.dev-dependencies.black]
version = "^20.8b1"
allow-prereleases = false
python = "^3.6"
markers = "platform_python_implementation == 'CPython'"

[tool.pytest.ini_options]
markers = "slow: Mark the test as slow. Can be skipped with --skip_slow"
addopts = "--no-cov-on-fail --cov=manim --cov-report xml --cov-report term -n auto --dist=loadfile"

[tool.isort]
# from https://black.readthedocs.io/en/stable/compatible_configs.html
multi_line_output = 3
include_trailing_comma = true
force_grid_wrap = 0
use_parentheses = true
ensure_newline_before_comments = true
line_length = 88

[tool.coverage.run]
omit = ["*tests*"]

[tool.coverage.report]
exclude_lines = ["pragma: no cover"]

[tool.poetry.plugins]
[tool.poetry.plugins."console_scripts"]
"manim" = "manim.__main__:main"
"manimce" = "manim.__main__:main"

[build-system]
requires = ["setuptools","poetry-core>=1.0.0"]
build-backend = "poetry.core.masonry.api"<|MERGE_RESOLUTION|>--- conflicted
+++ resolved
@@ -92,13 +92,10 @@
 flake8-pytest-style = "^1.5.0"
 flake8-simplify = "^0.14.1"
 flake8-comprehensions = "^3.7.0"
-<<<<<<< HEAD
 flake8-typing-imports = "^1.12.0"
 flake8-pie = "^0.15.0"
 flake8-return = "^1.1.3"
-=======
 sphinxcontrib-programoutput = "^0.17"
->>>>>>> d8dc0b46
 data-science-types = "^0.2.23"
 
 
