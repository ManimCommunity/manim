[tool.poetry]
name = "manim"
version = "0.18.1"
description = "Animation engine for explanatory math videos."
authors = ["The Manim Community Developers <contact@manim.community>", "3b1b <grant@3blue1brown.com>"]
license="MIT"
readme="README.md"
repository="https://github.com/manimcommunity/manim"
documentation="https://docs.manim.community/"
homepage="https://www.manim.community/"
classifiers= [
    "Development Status :: 4 - Beta",
    "License :: OSI Approved :: MIT License",
    "Topic :: Scientific/Engineering",
    "Topic :: Multimedia :: Video",
    "Topic :: Multimedia :: Graphics",
    "Programming Language :: Python :: 3.8",
    "Programming Language :: Python :: 3.9",
    "Programming Language :: Python :: 3.10",
    "Programming Language :: Python :: 3.11",
    "Programming Language :: Python :: 3.12",
    "Natural Language :: English",
    ]
exclude = ["scripts/","logo/","readme-assets/"]
packages = [
    { include = "manim" },
]

[tool.poetry.dependencies]
<<<<<<< HEAD
python = ">=3.8,<3.12"
click = ">=7.2,<=9.0"
click-default-group = "^1.2.2"
numpy = "^1.19"
Pillow = ">=9.1,<10.0"
scipy = "^1.7.3"
tqdm = "^4.62.3"
pydub = "^0.25.1"
rich = ">=6.0,!=12.0.0"
pycairo = "^1.21"
manimpango = "^0.4.0.post0"
networkx = "^2.5"
decorator = "^5.0.7"
importlib-metadata = { version = "^4.10.0", python = "<3.8" }
watchdog = "^2.1.6"
jupyterlab = { version = "^3.0", optional = true }
notebook = { version = "^6.4", optional = true }
moderngl = "^5.6.3"
moderngl-window = "^2.3.0"
mapbox-earcut = "^1.0.0"
cloup = "^0.13.0"
requests = "^2.26.0"
dearpygui = { version = "^1.3.1", optional = true }
skia-pathops = "^0.7.0"
isosurfaces = "0.1.0"
srt = "^3.5.0"
screeninfo = "^0.8"
Pygments = "^2.10.0"
"backports.cached-property" = { version = "^1.0.1", python = "<3.8" }
svgelements = "^1.8.0"
ipython = "^8.7.0"
pyopengl = "^3.1.6"
typing-extensions = "^4.7.1"
=======
python = ">=3.9,<3.13"
av = ">=9.0.0"
click = ">=8.0"
cloup = ">=2.0.0"
dearpygui = { version = ">=1.0.0", optional = true }
decorator = ">=4.3.2"
importlib-metadata = {version = ">=3.6", python = "<=3.9"}  # Required to discover plugins
isosurfaces = ">=0.1.0"
jupyterlab = { version = ">=3.0.0", optional = true }
manimpango = ">=0.5.0,<1.0.0"  # Complete API change in 1.0.0
mapbox-earcut = ">=1.0.0"
moderngl = ">=5.0.0,<6.0.0"
moderngl-window = ">=2.0.0"
networkx = ">=2.6"
notebook = { version = ">=6.0.0", optional = true }
numpy = ">=1.26"
Pillow = ">=9.1"
pycairo = ">=1.13,<2.0.0"
pydub = ">=0.20.0"
Pygments = ">=2.0.0"
rich = ">=12.0.0"
scipy = ">=1.6.0"
screeninfo = ">=0.7"
skia-pathops = ">=0.7.0"
srt = ">=3.0.0"
svgelements = ">=1.8.0"
tqdm = ">=4.0.0"
typing-extensions = ">=4.0.0"
watchdog = ">=2.0.0"
>>>>>>> 89d5ed43

[tool.poetry.extras]
jupyterlab = ["jupyterlab", "notebook"]
gui = ["dearpygui"]

[tool.poetry.group.dev.dependencies]
black = ">=23.11,<25.0"
flake8 = "^6.1.0"
flake8-bugbear = "^23.11.28"
flake8-builtins = "^2.2.0"
flake8-comprehensions = "^3.7.0"
flake8-docstrings = "^1.7.0"
flake8-pytest-style = "^1.7.2"
flake8-simplify = "^0.14.1"
flake8-rst-docstrings = "^0.3.0"
furo = "^2023.09.10"
gitpython = "^3"
isort = "^5.12.0"
matplotlib = "^3.8.2"
myst-parser = "^2.0.0"
pre-commit = "^3.5.0"
psutil = {version = "^5.8.0", python = "<3.10"}
psutil-wheels = {version = "5.8.0", python = ">=3.10"}
pytest = "^7.4.3"
pygithub = "^2.1.1"
pytest-cov = "^4.1.0"
pytest-xdist = "^2.2"  # Using latest gives flaky tests
ruff = "*"
Sphinx = "^7.2.6"
sphinx-copybutton = "^0.5.2"
sphinxcontrib-programoutput = "^0.17"
sphinxext-opengraph = "^0.9.1"
types-decorator = "^0.1.7"
types-Pillow = "^10.1.0.2"
types-Pygments = "^2.17.0.0"

[tool.poetry.urls]
"Bug Tracker" = "https://github.com/ManimCommunity/manim/issues"
"Changelog" = "https://docs.manim.community/en/stable/changelog.html"
"Twitter" = "https://twitter.com/manim_community"
"Discord" = "https://www.manim.community/discord/"

[tool.pytest.ini_options]
markers = "slow: Mark the test as slow. Can be skipped with --skip_slow"
addopts = "--no-cov-on-fail --cov=manim --cov-report xml --cov-report term -n auto --dist=loadfile --durations=0"

[tool.isort]
profile = "black"

[tool.coverage.run]
omit = ["*tests*"]

[tool.coverage.report]
exclude_lines = ["pragma: no cover"]

[tool.poetry.plugins]
[tool.poetry.plugins."console_scripts"]
"manim" = "manim.__main__:main"
"manimce" = "manim.__main__:main"

[build-system]
requires = ["setuptools", "poetry-core>=1.0.0"]
build-backend = "poetry.core.masonry.api"

[tool.ruff]
line-length = 88
target-version = "py39"
extend-exclude = [
  ".github",
  ".hg",
  ".env",
  "env",
  "build",
  "buck-out",
  "media",
]
fix = true

[tool.ruff.lint]
select = [
  "E",
  "F",
  "I",
  "UP",
]

ignore = [
  # due to the import * used in manim
  "F403",
  "F405",
  # as recommended by https://docs.astral.sh/ruff/formatter/#conflicting-lint-rules
  "E111",
  "E114",
  "E117",
  "E501",
]

# Allow unused variables when underscore-prefixed.
dummy-variable-rgx = "^(_+|(_+[a-zA-Z0-9_]*[a-zA-Z0-9]+?))$"

[tool.ruff.lint.per-file-ignores]
"tests/*" = [
  # unused variable
  "F841",
  # from __future__ import annotations
  "I002",
]

"example_scenes/*" = [
  "I002",
]

"__init__.py" = [
  "F401",
  "F403",
]

[tool.ruff.lint.isort]
required-imports = ["from __future__ import annotations"]

[tool.ruff.format]
docstring-code-format = true

[tool.codespell]
write-changes = true
ignore-words-list = ["medias", "nam"]<|MERGE_RESOLUTION|>--- conflicted
+++ resolved
@@ -27,41 +27,6 @@
 ]
 
 [tool.poetry.dependencies]
-<<<<<<< HEAD
-python = ">=3.8,<3.12"
-click = ">=7.2,<=9.0"
-click-default-group = "^1.2.2"
-numpy = "^1.19"
-Pillow = ">=9.1,<10.0"
-scipy = "^1.7.3"
-tqdm = "^4.62.3"
-pydub = "^0.25.1"
-rich = ">=6.0,!=12.0.0"
-pycairo = "^1.21"
-manimpango = "^0.4.0.post0"
-networkx = "^2.5"
-decorator = "^5.0.7"
-importlib-metadata = { version = "^4.10.0", python = "<3.8" }
-watchdog = "^2.1.6"
-jupyterlab = { version = "^3.0", optional = true }
-notebook = { version = "^6.4", optional = true }
-moderngl = "^5.6.3"
-moderngl-window = "^2.3.0"
-mapbox-earcut = "^1.0.0"
-cloup = "^0.13.0"
-requests = "^2.26.0"
-dearpygui = { version = "^1.3.1", optional = true }
-skia-pathops = "^0.7.0"
-isosurfaces = "0.1.0"
-srt = "^3.5.0"
-screeninfo = "^0.8"
-Pygments = "^2.10.0"
-"backports.cached-property" = { version = "^1.0.1", python = "<3.8" }
-svgelements = "^1.8.0"
-ipython = "^8.7.0"
-pyopengl = "^3.1.6"
-typing-extensions = "^4.7.1"
-=======
 python = ">=3.9,<3.13"
 av = ">=9.0.0"
 click = ">=8.0"
@@ -69,6 +34,7 @@
 dearpygui = { version = ">=1.0.0", optional = true }
 decorator = ">=4.3.2"
 importlib-metadata = {version = ">=3.6", python = "<=3.9"}  # Required to discover plugins
+ipython = "^8.7.0"
 isosurfaces = ">=0.1.0"
 jupyterlab = { version = ">=3.0.0", optional = true }
 manimpango = ">=0.5.0,<1.0.0"  # Complete API change in 1.0.0
@@ -80,18 +46,18 @@
 numpy = ">=1.26"
 Pillow = ">=9.1"
 pycairo = ">=1.13,<2.0.0"
+pyopengl = "^3.1.6"
 pydub = ">=0.20.0"
 Pygments = ">=2.0.0"
 rich = ">=12.0.0"
+screeninfo = "^0.8"
 scipy = ">=1.6.0"
-screeninfo = ">=0.7"
 skia-pathops = ">=0.7.0"
 srt = ">=3.0.0"
 svgelements = ">=1.8.0"
 tqdm = ">=4.0.0"
 typing-extensions = ">=4.0.0"
 watchdog = ">=2.0.0"
->>>>>>> 89d5ed43
 
 [tool.poetry.extras]
 jupyterlab = ["jupyterlab", "notebook"]
