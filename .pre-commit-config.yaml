default_language_version:
  python: python3.9
default_stages: [commit, push]
fail_fast: false
repos:
  - repo: https://github.com/psf/black
    rev: 20.8b1
    hooks:
      - id: black
  - repo: https://github.com/pycqa/isort
    rev: 5.8.0
    hooks:
      - id: isort
        name: isort (python)
      - id: isort
        name: isort (cython)
        types: [cython]
      - id: isort
        name: isort (pyi)
        types: [pyi]
  - repo: https://gitlab.com/PyCQA/flake8
    rev: 3.9.0
    hooks:
<<<<<<< HEAD
      - id: flake8
=======
      - id: flake8
>>>>>>> 60a9058e
<|MERGE_RESOLUTION|>--- conflicted
+++ resolved
@@ -21,8 +21,4 @@
   - repo: https://gitlab.com/PyCQA/flake8
     rev: 3.9.0
     hooks:
-<<<<<<< HEAD
-      - id: flake8
-=======
-      - id: flake8
->>>>>>> 60a9058e
+      - id: flake8