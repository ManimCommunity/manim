default_stages: [commit, push]
fail_fast: false
exclude: ^(manim/grpc/gen/|docs/i18n/)
repos:
  - repo: https://github.com/pre-commit/pre-commit-hooks
    rev: v4.6.0
    hooks:
      - id: check-ast
        name: Validate Python
      - id: trailing-whitespace
      - id: mixed-line-ending
      - id: end-of-file-fixer
      - id: check-toml
        name: Validate Poetry
  - repo: https://github.com/pre-commit/pygrep-hooks
    rev: v1.10.0
    hooks:
      - id: python-check-blanket-noqa
        name: Precision flake ignores
  - repo: https://github.com/astral-sh/ruff-pre-commit
    rev: v0.6.2
    hooks:
      - id: ruff
        name: ruff lint
        types: [python]
        args: [--exit-non-zero-on-fix]
      - id: ruff-format
        types: [python]
<<<<<<< HEAD
=======
  - repo: https://github.com/PyCQA/flake8
    rev: 7.1.1
    hooks:
      - id: flake8
        additional_dependencies:
          [
            flake8-docstrings==1.6.0,
            flake8-pytest-style==1.5.0,
            flake8-rst-docstrings==0.2.3,
            flake8-simplify==0.14.1,
          ]
>>>>>>> 76e6a571
  - repo: https://github.com/pre-commit/mirrors-mypy
    rev: v1.11.2
    hooks:
      - id: mypy
        additional_dependencies:
          [
            types-backports,
            types-decorator,
            types-docutils,
            types-requests,
            types-setuptools,
          ]
        files: ^manim/

  - repo: https://github.com/codespell-project/codespell
    rev: v2.3.0
    hooks:
      - id: codespell
        files: ^.*\.(py|md|rst)$
        args: ["-L", "medias,nam"]<|MERGE_RESOLUTION|>--- conflicted
+++ resolved
@@ -26,20 +26,6 @@
         args: [--exit-non-zero-on-fix]
       - id: ruff-format
         types: [python]
-<<<<<<< HEAD
-=======
-  - repo: https://github.com/PyCQA/flake8
-    rev: 7.1.1
-    hooks:
-      - id: flake8
-        additional_dependencies:
-          [
-            flake8-docstrings==1.6.0,
-            flake8-pytest-style==1.5.0,
-            flake8-rst-docstrings==0.2.3,
-            flake8-simplify==0.14.1,
-          ]
->>>>>>> 76e6a571
   - repo: https://github.com/pre-commit/mirrors-mypy
     rev: v1.11.2
     hooks:
