[flake8]
# Exclude the grpc generated code
exclude = ./.*,manim/grpc/gen/*
max-complexity = 35
max-line-length = 250
                #Black Compatibility
extend-ignore = E203, E266,  
                #Style Changes
                
                #Temp
                F841, B007,
                #I believe these are unfixable
                B006
                #Code Changes - Remove later -remove from .pre-commit-config.yaml

<<<<<<< HEAD
                F405, F403, F401, B008, E501, B009, B010, E731
=======
                F405, F403, F401, F821, B008, B009, B010, E731
>>>>>>> 8adae0d4
                #docstring Formatting - Remove Later -remove from .pre-commit-config.yaml

                RST304, D400, D401, D205, D105, D103, RST210, RST303, D102, D102, D107, RST212, D200, D100, D101, 
                D412, D202, RST305, RST301, D301, RST213, D104, RST201, RST215, RST203, D104, D209, RST205, D402, 
                D210, RST202

                #Issue #1148 needs to be closed before removal -remove from .pre-commit-config.yaml
                A003,
                #Issue #1149 needs to be closed before removal -remove from .pre-commit-config.yaml
                W605,<|MERGE_RESOLUTION|>--- conflicted
+++ resolved
@@ -13,11 +13,8 @@
                 B006
                 #Code Changes - Remove later -remove from .pre-commit-config.yaml
 
-<<<<<<< HEAD
-                F405, F403, F401, B008, E501, B009, B010, E731
-=======
-                F405, F403, F401, F821, B008, B009, B010, E731
->>>>>>> 8adae0d4
+                F405, F403, F401, B008, B009, B010, E731
+
                 #docstring Formatting - Remove Later -remove from .pre-commit-config.yaml
 
                 RST304, D400, D401, D205, D105, D103, RST210, RST303, D102, D102, D107, RST212, D200, D100, D101, 
