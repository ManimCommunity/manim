[flake8]
# Exclude the grpc generated code
exclude = ./manim/grpc/gen/*
max-complexity = 15
max-line-length = 88
statistics = True

rst-roles = attr,class,func,meth,mod,obj,ref,doc,exc
rst-directives = manim, SEEALSO, seealso
docstring-convention=numpy
<<<<<<< HEAD

min_python_version = 3.7.0

select = A,B,B9,C4,C90,D,E,F,PT,RST,SIM,W,PIE,TYP

                # General Compatibility
extend-ignore = E203, W503, D202, D212, D213, D404, E501,

                # Not Going To Fix
                E402,
=======

select = A,A00,B,B9,C4,C90,D,E,F,F,PT,RST,SIM,W

                # General Compatibility
extend-ignore = E203, W503, D202, D212, D213, D404

                # Misc
                F401, F403, F405, F841, E501, E731, E402, F811, F821,
>>>>>>> 7399c24b

                # Plug-in: flake8-builtins
                A001, A002, A003,

                # Plug-in: flake8-bugbear
<<<<<<< HEAD
                B006, B008,
=======
                B006, B007, B008, B009, B010,
>>>>>>> 7399c24b

                # Plug-in: flake8-simplify
                SIM105, SIM106, SIM119,

                # Plug-in: flake8-pie
                PIE786, PIE803,

                # Plug-in: flake8-comprehensions
<<<<<<< HEAD
                C901,
=======
                C901
>>>>>>> 7399c24b

                # Plug-in: flake8-pytest-style
                PT004, PT006, PT011,

                # Plug-in: flake8-docstrings
                D100, D101, D102, D103, D104, D105, D106, D107,
                D200, D202, D204, D205, D209,
                D301,
                D400, D401, D402, D403, D405, D406, D407, D409, D411, D412, D414,

                # Plug-in: flake8-rst-docstrings
                RST201, RST203, RST210, RST212, RST213, RST215,
                RST301,<|MERGE_RESOLUTION|>--- conflicted
+++ resolved
@@ -8,7 +8,6 @@
 rst-roles = attr,class,func,meth,mod,obj,ref,doc,exc
 rst-directives = manim, SEEALSO, seealso
 docstring-convention=numpy
-<<<<<<< HEAD
 
 min_python_version = 3.7.0
 
@@ -19,26 +18,12 @@
 
                 # Not Going To Fix
                 E402,
-=======
-
-select = A,A00,B,B9,C4,C90,D,E,F,F,PT,RST,SIM,W
-
-                # General Compatibility
-extend-ignore = E203, W503, D202, D212, D213, D404
-
-                # Misc
-                F401, F403, F405, F841, E501, E731, E402, F811, F821,
->>>>>>> 7399c24b
 
                 # Plug-in: flake8-builtins
                 A001, A002, A003,
 
                 # Plug-in: flake8-bugbear
-<<<<<<< HEAD
                 B006, B008,
-=======
-                B006, B007, B008, B009, B010,
->>>>>>> 7399c24b
 
                 # Plug-in: flake8-simplify
                 SIM105, SIM106, SIM119,
@@ -47,11 +32,10 @@
                 PIE786, PIE803,
 
                 # Plug-in: flake8-comprehensions
-<<<<<<< HEAD
                 C901,
-=======
+
                 C901
->>>>>>> 7399c24b
+
 
                 # Plug-in: flake8-pytest-style
                 PT004, PT006, PT011,
