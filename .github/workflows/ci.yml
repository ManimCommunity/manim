name: CI

concurrency:
  group: ${{ github.ref }}
  cancel-in-progress: true

on:
  push:
    branches:
      - main
  pull_request:
    branches:
      - main

jobs:
  test:
    runs-on: ${{ matrix.os }}
    env:
      DISPLAY: :0
      PYTEST_ADDOPTS: "--color=yes" # colors in pytest
      PYTHONIOENCODING: "utf8"
    strategy:
      fail-fast: false
      matrix:
        os: [ubuntu-22.04, macos-13, windows-latest]
<<<<<<< HEAD
        python: ["3.10", "3.11", "3.12"]
=======
        python: ["3.9", "3.10", "3.11", "3.12", "3.13"]
>>>>>>> 953888e6

    steps:
      - name: Checkout the repository
        uses: actions/checkout@v4

      - name: Install Poetry
        run: |
          pipx install "poetry==1.8.*"
          poetry config virtualenvs.prefer-active-python true

      - name: Setup Python ${{ matrix.python }}
        uses: actions/setup-python@v5
        with:
          python-version: ${{ matrix.python }}
          cache: "poetry"

      - name: Setup macOS PATH
        if: runner.os == 'macOS'
        run: |
          echo "$HOME/.local/bin" >> $GITHUB_PATH

      - name: Setup cache variables
        shell: bash
        id: cache-vars
        run: |
          echo "date=$(/bin/date -u "+%m%w%Y")" >> $GITHUB_OUTPUT

      - name: Install system dependencies (Linux)
        if: runner.os == 'Linux'
        uses: awalsh128/cache-apt-pkgs-action@latest
        with:
          packages: python3-opengl libpango1.0-dev xvfb freeglut3-dev
          version: 1.0

      - name: Install Texlive (Linux)
        if: runner.os == 'Linux'
        uses: teatimeguest/setup-texlive-action@v3
        with:
          cache: true
          packages: scheme-basic fontspec inputenc fontenc tipa mathrsfs calligra xcolor standalone preview doublestroke ms everysel setspace rsfs relsize ragged2e fundus-calligra microtype wasysym physics dvisvgm jknapltx wasy cm-super babel-english gnu-freefont mathastext cbfonts-fd xetex

      - name: Start virtual display (Linux)
        if: runner.os == 'Linux'
        run: |
          # start xvfb in background
          sudo /usr/bin/Xvfb $DISPLAY -screen 0 1280x1024x24 &

      - name: Setup Cairo Cache
        uses: actions/cache@v4
        id: cache-cairo
        if: runner.os == 'Linux' || runner.os == 'macOS'
        with:
          path: ${{ github.workspace }}/third_party
          key: ${{ runner.os }}-dependencies-cairo-${{ hashFiles('.github/scripts/ci_build_cairo.py') }}

      - name: Build and install Cairo (Linux and macOS)
        if: (runner.os == 'Linux' || runner.os == 'macOS') && steps.cache-cairo.outputs.cache-hit != 'true'
        run: python .github/scripts/ci_build_cairo.py

      - name: Set env vars for Cairo (Linux and macOS)
        if: runner.os == 'Linux' || runner.os == 'macOS'
        run: python .github/scripts/ci_build_cairo.py --set-env-vars

      - name: Setup macOS cache
        uses: actions/cache@v4
        id: cache-macos
        if: runner.os == 'macOS'
        with:
          path: ${{ github.workspace }}/macos-cache
          key: ${{ runner.os }}-dependencies-tinytex-${{ hashFiles('.github/manimdependency.json') }}-${{ steps.cache-vars.outputs.date }}-1

      - name: Install system dependencies (MacOS)
        if: runner.os == 'macOS' && steps.cache-macos.outputs.cache-hit != 'true'
        run: |
          tinyTexPackages=$(python -c "import json;print(' '.join(json.load(open('.github/manimdependency.json'))['macos']['tinytex']))")
          IFS=' '
          read -a ttp <<< "$tinyTexPackages"
          oriPath=$PATH
          sudo mkdir -p $PWD/macos-cache
          echo "Install TinyTeX"
          sudo curl -L -o "/tmp/TinyTeX.tgz" "https://github.com/yihui/tinytex-releases/releases/download/daily/TinyTeX-1.tgz"
          sudo tar zxf "/tmp/TinyTeX.tgz" -C "$PWD/macos-cache"
          export PATH="$PWD/macos-cache/TinyTeX/bin/universal-darwin:$PATH"
          sudo tlmgr update --self
          for i in "${ttp[@]}"; do
            sudo tlmgr install "$i"
          done
          export PATH="$oriPath"
          echo "Completed TinyTeX"

      - name: Add macOS dependencies to PATH
        if: runner.os == 'macOS'
        shell: bash
        run: |
          echo "/Library/TeX/texbin" >> $GITHUB_PATH
          echo "$HOME/.poetry/bin" >> $GITHUB_PATH
          echo "$PWD/macos-cache/TinyTeX/bin/universal-darwin" >> $GITHUB_PATH

      - name: Setup Windows cache
        id: cache-windows
        if: runner.os == 'Windows'
        uses: actions/cache@v4
        with:
          path: ${{ github.workspace }}\ManimCache
          key: ${{ runner.os }}-dependencies-tinytex-${{ hashFiles('.github/manimdependency.json') }}-${{ steps.cache-vars.outputs.date }}-1

      - uses: ssciwr/setup-mesa-dist-win@v2

      - name: Install system dependencies (Windows)
        if: runner.os == 'Windows' && steps.cache-windows.outputs.cache-hit != 'true'
        run: |
          $tinyTexPackages = $(python -c "import json;print(' '.join(json.load(open('.github/manimdependency.json'))['windows']['tinytex']))") -Split ' '
          $OriPath = $env:PATH
          echo "Install Tinytex"
          Invoke-WebRequest "https://github.com/yihui/tinytex-releases/releases/download/daily/TinyTeX-1.zip" -OutFile "$($env:TMP)\TinyTex.zip"
          Expand-Archive -LiteralPath "$($env:TMP)\TinyTex.zip" -DestinationPath "$($PWD)\ManimCache\LatexWindows"
          $env:Path = "$($PWD)\ManimCache\LatexWindows\TinyTeX\bin\windows;$($env:PATH)"
          tlmgr update --self
          tlmgr install $tinyTexPackages
          $env:PATH=$OriPath
          echo "Completed Latex"

      - name: Add Windows dependencies to PATH
        if: runner.os == 'Windows'
        run: |
          $env:Path += ";" + "$($PWD)\ManimCache\LatexWindows\TinyTeX\bin\windows"
          $env:Path = "$env:USERPROFILE\.poetry\bin;$($env:PATH)"
          echo "$env:Path" | Out-File -FilePath $env:GITHUB_PATH -Encoding utf8 -Append

      - name: Install dependencies and manim
        run: |
          poetry install --all-extras

      - name: Run tests
        run: |
          poetry run python -m pytest

      - name: Run module doctests
        run: |
          poetry run python -m pytest -v --cov-append --ignore-glob="*opengl*" --doctest-modules manim

      - name: Run doctests in rst files
        run: |
          cd docs && poetry run make doctest O=-tskip-manim<|MERGE_RESOLUTION|>--- conflicted
+++ resolved
@@ -23,11 +23,7 @@
       fail-fast: false
       matrix:
         os: [ubuntu-22.04, macos-13, windows-latest]
-<<<<<<< HEAD
-        python: ["3.10", "3.11", "3.12"]
-=======
-        python: ["3.9", "3.10", "3.11", "3.12", "3.13"]
->>>>>>> 953888e6
+        python: ["3.10", "3.11", "3.12", "3.13"]
 
     steps:
       - name: Checkout the repository
