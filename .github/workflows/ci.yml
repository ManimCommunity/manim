name: CI
on:
  push:
      branches:
        - master
        - actions-poetry
  pull_request:
      branches:
        - master

jobs:
  format:
    runs-on: ubuntu-latest
    steps:
      - name: Checkout the repository
        uses: actions/checkout@v2

      - name: Set up Python
        uses: actions/setup-python@v2
        with:
          python-version: 3.8

      - name: Install Poetry and then black
        run: |
          pip install wheel
          curl -sSL https://raw.githubusercontent.com/python-poetry/poetry/master/get-poetry.py | python
          echo "::add-path::$HOME/.poetry/bin"
          
      - name: Check manim formatting
        run: poetry install
      - name: Check manim formatting
        run: poetry run black --check --diff manim

      - name: Check tests formatting
        run: poetry run black --check --diff tests

      - name: Check examples formatting
        run: poetry run black --check --diff example_scenes

  test:
    runs-on: ${{ matrix.os }}
    env:
       POETRY_VIRTUALENVS_CREATE: false
    strategy:
      fail-fast: false
      matrix:
        os: [ubuntu-latest, macos-latest, windows-latest]
        python: [3.6,3.7, 3.8]

    steps:
      - name: Checkout the repository
        uses: actions/checkout@v2

      - name: Set up Python
        uses: actions/setup-python@v2
        with:
          python-version: ${{ matrix.python }}

<<<<<<< HEAD
      - name: Install Poetry
        run: |
          pip install wheel
          curl -sSL https://raw.githubusercontent.com/python-poetry/poetry/master/get-poetry.py | python
          
=======
      - name: Get pip cache dir
        shell: bash
        id: pip-cache-and-time
        run: |
           echo "::set-output name=dir::$(pip cache dir)"
           echo "::set-output name=date::$(/bin/date -u "+%m%Y")"

      - name: pip cache
        uses: actions/cache@v2
        with:
          path: ${{ steps.pip-cache-and-time.outputs.dir }}
          key: ${{ runner.os }}-pip-${{ hashFiles('**/requirements.txt') }}-${{ matrix.python }}-${{ steps.pip-cache-and-time.outputs.date }}

>>>>>>> 4b309a31
      - name: Install system dependencies (Linux)
        if: runner.os == 'Linux'
        run: |
          sudo apt update
          sudo apt install -y ffmpeg
          sudo apt-get -y install texlive texlive-latex-extra texlive-fonts-extra texlive-latex-recommended texlive-science texlive-fonts-extra tipa
          echo "::add-path::$HOME/.poetry/bin"

      - name: Install system dependencies (MacOS)
        if: runner.os == 'macOS'
        run: |
          brew install openssl readline ffmpeg sox pyenv pyenv-virtualenv
          brew cask install basictex
          eval "$(/usr/libexec/path_helper -s)"
          sudo tlmgr update --self
          sudo tlmgr install standalone preview doublestroke relsize fundus-calligra wasysym physics dvisvgm.x86_64-darwin dvisvgm rsfs wasy cm-super
          echo "::add-path::$HOME/.poetry/bin"
          echo "::set-env name=PATH::$PATH"
<<<<<<< HEAD
      - name: Install system dependencies (Windows)
=======

      - name: Cache Windows
        id: cache-windows
>>>>>>> 4b309a31
        if: runner.os == 'Windows'
        uses: actions/cache@v2
        with:
         path: ${{ github.workspace }}\ManimCache
         key: ${{ runner.os }}-dependencies-ffmpeg-sox-tinytex-${{ hashFiles('.github/manimdependency.json') }}-${{ steps.pip-cache-and-time.outputs.date }}

      - name: Download system dependencies (Windows)
        if: runner.os == 'Windows' && steps.cache-windows.outputs.cache-hit != 'true'
        run: |
<<<<<<< HEAD
          Invoke-WebRequest https://ci.appveyor.com/api/projects/yihui/tinytex/artifacts/TinyTeX.zip?job=image:%20Visual%20Studio%202019 -O TinyTex.zip
          Expand-Archive -LiteralPath "$PWD\TinyTex.zip" -DestinationPath "$env:APPDATA\LatexWindows"
          $env:Path = "$env:APPDATA\LatexWindows\TinyTeX\bin\win32;$($env:PATH)"
=======
          $soxVersion = python -c "import json;print(json.load(open('.github/manimdependency.json'))['windows']['sox'])"
          $soxVersionNumber = python -c "import json;print(json.load(open('.github/manimdependency.json'))['windows']['sox'].split('-')[1])"
          $ffmpegVersion = python -c "import json;print(json.load(open('.github/manimdependency.json'))['windows']['ffmpeg'])"
          $ffmpegVersionNumber = python -c "import json;print(json.load(open('.github/manimdependency.json'))['windows']['ffmpeg'].split('-')[1])"
          $OriPath = $env:PATH
          echo "Install Tinytex"
          Invoke-WebRequest "https://ci.appveyor.com/api/projects/yihui/tinytex/artifacts/TinyTeX.zip?job=image:%20Visual%20Studio%202019" -O "$($env:TMP)\TinyTex.zip"
          Expand-Archive -LiteralPath "$($env:TMP)\TinyTex.zip" -DestinationPath "$($PWD)\ManimCache\LatexWindows"
          $env:Path = "$($PWD)\ManimCache\LatexWindows\TinyTeX\bin\win32;$($env:PATH)"
>>>>>>> 4b309a31
          tlmgr install standalone preview doublestroke ms setspace rsfs relsize ragged2e fundus-calligra microtype wasysym physics dvisvgm jknapltx wasy cm-super babel-english
          $env:PATH=$OriPath
          echo "Completed Latex Install Sox"
<<<<<<< HEAD
          Invoke-WebRequest https://downloads.sourceforge.net/project/sox/sox/14.4.2/sox-14.4.2-win32.zip -SkipCertificateCheck -UserAgent "pwsh" -O SoX.zip
          7z x "$PWD\SoX.zip" -o"$env:APPDATA\SoX"
          $env:Path ="$env:APPDATA\SoX\sox-14.4.2;$($env:PATH)"
          Invoke-WebRequest https://ffmpeg.zeranoe.com/builds/win64/static/ffmpeg-4.3.1-win64-static.zip -O ffmpeg-4.3.1-win64-static.zip
          7z x "$PWD\ffmpeg-4.3.1-win64-static.zip" -o"$env:APPDATA\FFmpeg"
          $env:Path = "$env:APPDATA\FFmpeg\ffmpeg-4.3.1-win64-static\bin;$($env:PATH)"
          $env:Path = "$env:USERPROFILE\.poetry\bin;$($env:PATH)"
=======
          Invoke-WebRequest "https://downloads.sourceforge.net/project/sox/sox/$($soxVersionNumber)/$($soxVersion).zip" -UserAgent "wget" -O "$($env:TMP)\SoX.zip"
          7z x "$($env:TMP)\SoX.zip" -o"$($PWD)\ManimCache"
          Move-Item "ManimCache\sox-*" "ManimCache\SoX"
          Invoke-WebRequest https://ffmpeg.zeranoe.com/builds/win64/static/$($ffmpegVersion).zip -O "$($env:TMP)\$($ffmpegVersion).zip"
          7z x "$($env:TMP)\$($ffmpegVersion).zip" -o"$($PWD)\ManimCache"
          Move-Item "ManimCache\ffmpeg-*" "ManimCache\FFmpeg"

      - name: Add Windows dependecies to path
        if: runner.os == 'Windows'
        run: |
          $env:Path += ";" + "$($PWD)\ManimCache\FFmpeg\bin"
          $env:Path += ";" + "$($PWD)\ManimCache\LatexWindows\TinyTeX\bin\win32"
          $env:Path += ";" + "$($PWD)\ManimCache\SoX"
>>>>>>> 4b309a31
          echo "::set-env name=Path::$env:Path"
          

      - name: Install manim
        run: |
<<<<<<< HEAD
          poetry install
=======
          pip install wheel
          pip install . pytest
>>>>>>> 4b309a31

      - name: Run tests
        run: |
          poetry run pytest<|MERGE_RESOLUTION|>--- conflicted
+++ resolved
@@ -3,7 +3,6 @@
   push:
       branches:
         - master
-        - actions-poetry
   pull_request:
       branches:
         - master
@@ -28,6 +27,7 @@
           
       - name: Check manim formatting
         run: poetry install
+     
       - name: Check manim formatting
         run: poetry run black --check --diff manim
 
@@ -56,13 +56,11 @@
         with:
           python-version: ${{ matrix.python }}
 
-<<<<<<< HEAD
       - name: Install Poetry
         run: |
           pip install wheel
           curl -sSL https://raw.githubusercontent.com/python-poetry/poetry/master/get-poetry.py | python
           
-=======
       - name: Get pip cache dir
         shell: bash
         id: pip-cache-and-time
@@ -76,7 +74,6 @@
           path: ${{ steps.pip-cache-and-time.outputs.dir }}
           key: ${{ runner.os }}-pip-${{ hashFiles('**/requirements.txt') }}-${{ matrix.python }}-${{ steps.pip-cache-and-time.outputs.date }}
 
->>>>>>> 4b309a31
       - name: Install system dependencies (Linux)
         if: runner.os == 'Linux'
         run: |
@@ -95,13 +92,9 @@
           sudo tlmgr install standalone preview doublestroke relsize fundus-calligra wasysym physics dvisvgm.x86_64-darwin dvisvgm rsfs wasy cm-super
           echo "::add-path::$HOME/.poetry/bin"
           echo "::set-env name=PATH::$PATH"
-<<<<<<< HEAD
-      - name: Install system dependencies (Windows)
-=======
 
       - name: Cache Windows
         id: cache-windows
->>>>>>> 4b309a31
         if: runner.os == 'Windows'
         uses: actions/cache@v2
         with:
@@ -111,33 +104,17 @@
       - name: Download system dependencies (Windows)
         if: runner.os == 'Windows' && steps.cache-windows.outputs.cache-hit != 'true'
         run: |
-<<<<<<< HEAD
-          Invoke-WebRequest https://ci.appveyor.com/api/projects/yihui/tinytex/artifacts/TinyTeX.zip?job=image:%20Visual%20Studio%202019 -O TinyTex.zip
-          Expand-Archive -LiteralPath "$PWD\TinyTex.zip" -DestinationPath "$env:APPDATA\LatexWindows"
-          $env:Path = "$env:APPDATA\LatexWindows\TinyTeX\bin\win32;$($env:PATH)"
-=======
           $soxVersion = python -c "import json;print(json.load(open('.github/manimdependency.json'))['windows']['sox'])"
-          $soxVersionNumber = python -c "import json;print(json.load(open('.github/manimdependency.json'))['windows']['sox'].split('-')[1])"
-          $ffmpegVersion = python -c "import json;print(json.load(open('.github/manimdependency.json'))['windows']['ffmpeg'])"
+          $soxVersionNumber = python -c "import json;print(json.load(open('.github/manimdependency.json'))['windows']['sox'].split('-')[1])"          $ffmpegVersion = python -c "import json;print(json.load(open('.github/manimdependency.json'))['windows']['ffmpeg'])"
           $ffmpegVersionNumber = python -c "import json;print(json.load(open('.github/manimdependency.json'))['windows']['ffmpeg'].split('-')[1])"
           $OriPath = $env:PATH
           echo "Install Tinytex"
           Invoke-WebRequest "https://ci.appveyor.com/api/projects/yihui/tinytex/artifacts/TinyTeX.zip?job=image:%20Visual%20Studio%202019" -O "$($env:TMP)\TinyTex.zip"
           Expand-Archive -LiteralPath "$($env:TMP)\TinyTex.zip" -DestinationPath "$($PWD)\ManimCache\LatexWindows"
           $env:Path = "$($PWD)\ManimCache\LatexWindows\TinyTeX\bin\win32;$($env:PATH)"
->>>>>>> 4b309a31
           tlmgr install standalone preview doublestroke ms setspace rsfs relsize ragged2e fundus-calligra microtype wasysym physics dvisvgm jknapltx wasy cm-super babel-english
           $env:PATH=$OriPath
           echo "Completed Latex Install Sox"
-<<<<<<< HEAD
-          Invoke-WebRequest https://downloads.sourceforge.net/project/sox/sox/14.4.2/sox-14.4.2-win32.zip -SkipCertificateCheck -UserAgent "pwsh" -O SoX.zip
-          7z x "$PWD\SoX.zip" -o"$env:APPDATA\SoX"
-          $env:Path ="$env:APPDATA\SoX\sox-14.4.2;$($env:PATH)"
-          Invoke-WebRequest https://ffmpeg.zeranoe.com/builds/win64/static/ffmpeg-4.3.1-win64-static.zip -O ffmpeg-4.3.1-win64-static.zip
-          7z x "$PWD\ffmpeg-4.3.1-win64-static.zip" -o"$env:APPDATA\FFmpeg"
-          $env:Path = "$env:APPDATA\FFmpeg\ffmpeg-4.3.1-win64-static\bin;$($env:PATH)"
-          $env:Path = "$env:USERPROFILE\.poetry\bin;$($env:PATH)"
-=======
           Invoke-WebRequest "https://downloads.sourceforge.net/project/sox/sox/$($soxVersionNumber)/$($soxVersion).zip" -UserAgent "wget" -O "$($env:TMP)\SoX.zip"
           7z x "$($env:TMP)\SoX.zip" -o"$($PWD)\ManimCache"
           Move-Item "ManimCache\sox-*" "ManimCache\SoX"
@@ -151,18 +128,13 @@
           $env:Path += ";" + "$($PWD)\ManimCache\FFmpeg\bin"
           $env:Path += ";" + "$($PWD)\ManimCache\LatexWindows\TinyTeX\bin\win32"
           $env:Path += ";" + "$($PWD)\ManimCache\SoX"
->>>>>>> 4b309a31
+          $env:Path = "$env:USERPROFILE\.poetry\bin;$($env:PATH)"
           echo "::set-env name=Path::$env:Path"
           
 
       - name: Install manim
         run: |
-<<<<<<< HEAD
           poetry install
-=======
-          pip install wheel
-          pip install . pytest
->>>>>>> 4b309a31
 
       - name: Run tests
         run: |
