# Contributing

Thank you for contributing to Manim!  However you have decided to contribute or
interact with the community, please always be civil and respect other members
of the community.  Manim is a free open source software for mathematical
animations, and as such we welcome **everyone** who is interested in
mathematics, pedagogy, computer animations, open source, software development,
and beyond.  Manim accepts contributions of many kinds, detailed below.


## Reporting bugs

One of the best ways of contributing to Manim is by reporting bugs.  If you
have encountered something that you believe is a bug, please follow these
steps:

<<<<<<< HEAD
1. Make sure to search for other users who may have had similar issues in the
=======
1. First of all, make sure you are running the latest version of manim.  If
   not, update your version and try again.

2. Make sure to search for other users who may have had similar issues in the
>>>>>>> 35e9e05e
   past.  Search the repository's issues page (don't forget to search closed
   issues), bring it up on Discord, use sites like StackOverflow, and exercise
   your best Google practices.  If you can't find anything helpful, then go to
   the next step.

<<<<<<< HEAD
1. Make sure you can reproduce the issue, i.e. that you have some code that
   illustrates the bug **every time** (or at least most of the time) it is
   executed.
   
2. Make sure to clarify what behavior you expected, and how the actual behavior
   differs from your expectation.

3. Make sure to gather information about your environment, such as your
   operating system, manim version, python version, and any stack traces that
   the code may have generated (if applicable).
   
4. Only after you have gathered this information, please open an issue.  A
   community member will (hopefully) respond and start a conversation to
   address the issue.
   
5. Please give the community a reasonable amount of time before asking again,
   or insisting on your issue.  Keep in mind that everyone is a volunteer.  If
   you wait for a reasonable amount of time and you receive no response, feel
   free to insist.
=======
3. Make sure you can reproduce the issue, i.e. that you have some code that
   illustrates the bug **every time** (or at least most of the time) it is
   executed.
   
4. Make sure to clarify what behavior you expected, and how the actual behavior
   differs from your expectation.

5. Make sure to gather information about your environment, such as your
   operating system, python version, and any stack traces that the code may
   have generated (if applicable).
   
4. Please open an issue only after you have gathered this information.  When
   submitting an issue, make sure to follow the template (this is the default
   text you are shown when first opening the 'New Issue' page).  A community
   member will (hopefully) respond and start a conversation to address the
   issue.
   
7. Please give the community a reasonable amount of time before asking again,
   or insisting on your issue.  Keep in mind that everyone is a volunteer.  If
   you wait for a reasonable amount of time and you receive no response, feel
   free to ask again.
>>>>>>> 35e9e05e


## Contributing code

Many ways of contributing will involve writing, reading, testing, or
refactoring code.  As our repository is a Fork of [Manim by
3b1b](https://github.com/3b1b/manim), contributing in this way can be a bit
confusing.  Here is a short guide on how to do it.

1. First, make a fork of this repository.  This creates your own copy of the
   whole codebase on GitHub.

2. Clone the repository you forked using the command below (bash/zsh).

   ```sh
     git clone <your-fork-url>
     cd manim
   ```
<<<<<<< HEAD

	Note: do not `git clone` the original ManimCommunity repository.  You must
    clone your own fork.  After this step, there are three different
    repositories to keep track of: the original ManimCommunity repo, your own
    fork of it, and your local repository.

3. You have to make `git` be aware of the three repositories, by entering the
   commands below.
=======

	Note: do not `git clone` the original ManimCommunity repository.  You must
    clone your own fork.  After this step, there are three different
    repositories to keep track of: the original ManimCommunity repo, your own
    fork of it, and your local repository.

3. You have to make `git` be aware of the two remote repositories, by entering
   the commands below.

   ```sh
   git remote add upstream https://github.com/ManimCommunity/manim.git
   git fetch upstream
   ```

	After these commands, your local repository can keep track of your fork
    (referred to as 'origin') as well as the main ManimCommunity repository
    (referred to as 'upstream').
>>>>>>> 35e9e05e

4. Choose the correct branch for your changes.  If you are working on a branch
   that already exists on the main repository, you can execute
   ```sh
   git checkout -b <branch-name> upstream/master
   ```
   
   If you are starting a new branch, execute
   ```sh
<<<<<<< HEAD
   git remote add upstream https://github.com/ManimCommunity/manim.git
   git pull upstream master
   ```

	After these commands, your local repository can keep track of your fork
    (referred to as 'origin') as well as the main ManimCommunity repository
    (referred to as 'upstream').

4. You can now make any changes to your local repository, add them, and commit
   them.

5. To make your changes visible in your GitHub fork, instead of typing in `git
   push` as usual, you need to enter the command below.
=======
   git checkout -b <new_branch-name>
   ```

	You can now make any changes to your local repository, add them, and commit
   them.

5. To make your changes visible in your GitHub fork, instead of typing in `git
   push` as usual, you need to enter the command below.

   ```sh
   git push -u origin <branch-name>
   ```

   Doing so creates a new branch with the updated contents of your fork on
   GitHub (the 'origin').

6. If you want your changes to be incorporated to the main ManimCommunity
   repository, you need to make sure that there are no merge conflicts between
   the current upstream/master and the changes you are trying to make.  For
   this purpose, please execute `git pull upstream master` before you push
   changes to your fork.  If this generates merge conflicts, make sure to
   resolve them before submitting a PR.
>>>>>>> 35e9e05e

7. Further, make sure that you run the tests locally and that they all pass
   before submitting a PR.  You can run the tests locally by executing `pytest`
   from the main `manim/` folder (do not execute pytest from the code folder
   `manim/manim`).

<<<<<<< HEAD
   Doing so creates a new branch with the updated contents of your fork on
   GitHub (the 'origin').

6. If you want your changes to be incorporated to the main ManimCommunity
   repository, you need to make sure that there are no merge conflicts between
   the current upstream/master and the changes you are trying to make.  For
   this purpose, please execute `git pull origin master` before you push
   changes to your fork.  If this generates merge conflicts, make sure to
   resolve them before submitting a PR.

7. Further, make sure that you run the tests locally and that they all pass
   before submitting a PR.  You can run the tests locally by executing `pytest`
   from the main `manim/` folder (do not execute pytest from the code folder
   `manim/manim`).

8. Finally, make sure to use the `black` autoformatter before submitting a PR.
   You can execute it by running `black <your_file>`.  This will make changes
   to your code, and you will need to add/commit those changes.

6. To request the ManimCommunity dev team to incorporate the changes in your
=======
8. Finally, make sure to use the `black` autoformatter before submitting a PR.
   You can execute it by running `black <your_file>`.  This will make changes
   to your code, and you will need to add/commit those changes.

9. To request the ManimCommunity dev team to incorporate the changes in your
>>>>>>> 35e9e05e
   fork into the main repository, you can make a Pull Request to the Manim
   Community repo from your fork. Make sure to select `ManimCommunity/manim`
   instead of `3b1b/manim` as the `base repository` and your fork and branch as
   `head repository` - see the picture below.

   ![pull-requests-example-manim-community](./readme-assets/pull-requests.PNG)

<<<<<<< HEAD
=======
	Once again, please make sure to follow the template (this is the default
    text you are shown when first opening the 'New Pull Request' page)

10. Once a PR is submitted, it will require at least two approving code
    reviews from community developers, as well as all tests passing.  It is
    very likely that you will be asked to edit or modify your PR in one way or
    another during this process.  This is not an indictment of your work, but
    rather a strong signal that the dev community wants to merge your changes!
>>>>>>> 35e9e05e

Note: before submitting a PR please make sure that you update the docstrings of
any methods, classes, or modules that your PR modifies, if necessary.

Note: if you are contributing new features or bug fixes, it is strongly
preferred that you include tests that accompany them in your PR.  For this
purpose, you can create a new file under the `tests/` folder and make sure that
<<<<<<< HEAD
your new tests pass before submitting your PR.

Note: if you are contributing documentation, you must also make sure that the
command `make doctest`, executed from the `docs/` folder terminates without
problems.
=======
your new tests pass before submitting your PR. Please check out the [Wiki Entry
for Testing](https://github.com/ManimCommunity/manim/wiki/Testing) to learn
more about how our tests work.

Note: if you are contributing documentation, you must also make sure that the
command `make doctest`, executed from the `docs/` folder terminates without
problems. Please check out the [Wiki Entry for
Documentation](https://github.com/ManimCommunity/manim/wiki//Documentation-guidelines-(WIP))
to learn more about how we prefer our code documented.

Note: In order to open a PR, you do not need to have everything
(documentation/tests) complete and ready to go.  However, the more complete
your PR is, the easier it will be for community devs to review it, and the
quicker it will be merged.  If you open a PR that is still under development
and you want a quick overview or start some discussion about planned
yet-to-be-implemented changes, please mark your PR as a draft.
>>>>>>> 35e9e05e


## Other guidelines

1. When submitting a PR, please make special note of whether your proposed
   changes will result in breaking changes.

<<<<<<< HEAD
1. When submitting a PR, make sure that your proposed changes are as general as
   possible, and ready to be taken advantage by all of manim's users.  In
   particular, leave out any machine-specific configurations, or any personal
   information it may contain.

2. If you are a maintainer, please label issues and PRs appropriately and
   frequently.

3. When opening a new issue, if there are old issues that are related, link
   them in your new issue (even if the old ones are close).

4. If you find stale or inactive issues that seem to be irrelevant, please post
   a comment saying 'This issue should be closed', and a community developer
   will take a look.

5. Please do as much as possible to keep issues, PRs, and development in
   general as tidy as possible.
=======
2. When submitting a PR, make sure that your proposed changes are as general as
   possible, and ready to be taken advantage of by all of manim's users.  In
   particular, leave out any machine-specific configurations, or any personal
   information it may contain.

3. If you are a maintainer, please label issues and PRs appropriately and
   frequently.

4. When opening a new issue, if there are old issues that are related, link
   them in your new issue (even if the old ones are closed).

5. When submitting a code review, it is highly recommended that you adhere to
   [these general guidelines](https://conventionalcomments.org/).  Similarly,
   when crafting commit messages, it is highly recommended that you adhere to
   [these guidelines](https://www.conventionalcommits.org/en/v1.0.0/).
   
6. If you find stale or inactive issues that seem to be irrelevant, please post
   a comment saying 'This issue should be closed', and a community developer
   will take a look.

7. Please do as much as possible to keep issues, PRs, and development in
   general as tidy as possible.
   

   
>>>>>>> 35e9e05e
<|MERGE_RESOLUTION|>--- conflicted
+++ resolved
@@ -14,40 +14,15 @@
 have encountered something that you believe is a bug, please follow these
 steps:
 
-<<<<<<< HEAD
-1. Make sure to search for other users who may have had similar issues in the
-=======
 1. First of all, make sure you are running the latest version of manim.  If
    not, update your version and try again.
 
 2. Make sure to search for other users who may have had similar issues in the
->>>>>>> 35e9e05e
    past.  Search the repository's issues page (don't forget to search closed
    issues), bring it up on Discord, use sites like StackOverflow, and exercise
    your best Google practices.  If you can't find anything helpful, then go to
    the next step.
 
-<<<<<<< HEAD
-1. Make sure you can reproduce the issue, i.e. that you have some code that
-   illustrates the bug **every time** (or at least most of the time) it is
-   executed.
-   
-2. Make sure to clarify what behavior you expected, and how the actual behavior
-   differs from your expectation.
-
-3. Make sure to gather information about your environment, such as your
-   operating system, manim version, python version, and any stack traces that
-   the code may have generated (if applicable).
-   
-4. Only after you have gathered this information, please open an issue.  A
-   community member will (hopefully) respond and start a conversation to
-   address the issue.
-   
-5. Please give the community a reasonable amount of time before asking again,
-   or insisting on your issue.  Keep in mind that everyone is a volunteer.  If
-   you wait for a reasonable amount of time and you receive no response, feel
-   free to insist.
-=======
 3. Make sure you can reproduce the issue, i.e. that you have some code that
    illustrates the bug **every time** (or at least most of the time) it is
    executed.
@@ -69,7 +44,6 @@
    or insisting on your issue.  Keep in mind that everyone is a volunteer.  If
    you wait for a reasonable amount of time and you receive no response, feel
    free to ask again.
->>>>>>> 35e9e05e
 
 
 ## Contributing code
@@ -88,17 +62,6 @@
      git clone <your-fork-url>
      cd manim
    ```
-<<<<<<< HEAD
-
-	Note: do not `git clone` the original ManimCommunity repository.  You must
-    clone your own fork.  After this step, there are three different
-    repositories to keep track of: the original ManimCommunity repo, your own
-    fork of it, and your local repository.
-
-3. You have to make `git` be aware of the three repositories, by entering the
-   commands below.
-=======
-
 	Note: do not `git clone` the original ManimCommunity repository.  You must
     clone your own fork.  After this step, there are three different
     repositories to keep track of: the original ManimCommunity repo, your own
@@ -115,7 +78,6 @@
 	After these commands, your local repository can keep track of your fork
     (referred to as 'origin') as well as the main ManimCommunity repository
     (referred to as 'upstream').
->>>>>>> 35e9e05e
 
 4. Choose the correct branch for your changes.  If you are working on a branch
    that already exists on the main repository, you can execute
@@ -125,21 +87,6 @@
    
    If you are starting a new branch, execute
    ```sh
-<<<<<<< HEAD
-   git remote add upstream https://github.com/ManimCommunity/manim.git
-   git pull upstream master
-   ```
-
-	After these commands, your local repository can keep track of your fork
-    (referred to as 'origin') as well as the main ManimCommunity repository
-    (referred to as 'upstream').
-
-4. You can now make any changes to your local repository, add them, and commit
-   them.
-
-5. To make your changes visible in your GitHub fork, instead of typing in `git
-   push` as usual, you need to enter the command below.
-=======
    git checkout -b <new_branch-name>
    ```
 
@@ -162,23 +109,6 @@
    this purpose, please execute `git pull upstream master` before you push
    changes to your fork.  If this generates merge conflicts, make sure to
    resolve them before submitting a PR.
->>>>>>> 35e9e05e
-
-7. Further, make sure that you run the tests locally and that they all pass
-   before submitting a PR.  You can run the tests locally by executing `pytest`
-   from the main `manim/` folder (do not execute pytest from the code folder
-   `manim/manim`).
-
-<<<<<<< HEAD
-   Doing so creates a new branch with the updated contents of your fork on
-   GitHub (the 'origin').
-
-6. If you want your changes to be incorporated to the main ManimCommunity
-   repository, you need to make sure that there are no merge conflicts between
-   the current upstream/master and the changes you are trying to make.  For
-   this purpose, please execute `git pull origin master` before you push
-   changes to your fork.  If this generates merge conflicts, make sure to
-   resolve them before submitting a PR.
 
 7. Further, make sure that you run the tests locally and that they all pass
    before submitting a PR.  You can run the tests locally by executing `pytest`
@@ -189,14 +119,7 @@
    You can execute it by running `black <your_file>`.  This will make changes
    to your code, and you will need to add/commit those changes.
 
-6. To request the ManimCommunity dev team to incorporate the changes in your
-=======
-8. Finally, make sure to use the `black` autoformatter before submitting a PR.
-   You can execute it by running `black <your_file>`.  This will make changes
-   to your code, and you will need to add/commit those changes.
-
 9. To request the ManimCommunity dev team to incorporate the changes in your
->>>>>>> 35e9e05e
    fork into the main repository, you can make a Pull Request to the Manim
    Community repo from your fork. Make sure to select `ManimCommunity/manim`
    instead of `3b1b/manim` as the `base repository` and your fork and branch as
@@ -204,8 +127,6 @@
 
    ![pull-requests-example-manim-community](./readme-assets/pull-requests.PNG)
 
-<<<<<<< HEAD
-=======
 	Once again, please make sure to follow the template (this is the default
     text you are shown when first opening the 'New Pull Request' page)
 
@@ -214,7 +135,6 @@
     very likely that you will be asked to edit or modify your PR in one way or
     another during this process.  This is not an indictment of your work, but
     rather a strong signal that the dev community wants to merge your changes!
->>>>>>> 35e9e05e
 
 Note: before submitting a PR please make sure that you update the docstrings of
 any methods, classes, or modules that your PR modifies, if necessary.
@@ -222,13 +142,6 @@
 Note: if you are contributing new features or bug fixes, it is strongly
 preferred that you include tests that accompany them in your PR.  For this
 purpose, you can create a new file under the `tests/` folder and make sure that
-<<<<<<< HEAD
-your new tests pass before submitting your PR.
-
-Note: if you are contributing documentation, you must also make sure that the
-command `make doctest`, executed from the `docs/` folder terminates without
-problems.
-=======
 your new tests pass before submitting your PR. Please check out the [Wiki Entry
 for Testing](https://github.com/ManimCommunity/manim/wiki/Testing) to learn
 more about how our tests work.
@@ -245,7 +158,6 @@
 quicker it will be merged.  If you open a PR that is still under development
 and you want a quick overview or start some discussion about planned
 yet-to-be-implemented changes, please mark your PR as a draft.
->>>>>>> 35e9e05e
 
 
 ## Other guidelines
@@ -253,25 +165,6 @@
 1. When submitting a PR, please make special note of whether your proposed
    changes will result in breaking changes.
 
-<<<<<<< HEAD
-1. When submitting a PR, make sure that your proposed changes are as general as
-   possible, and ready to be taken advantage by all of manim's users.  In
-   particular, leave out any machine-specific configurations, or any personal
-   information it may contain.
-
-2. If you are a maintainer, please label issues and PRs appropriately and
-   frequently.
-
-3. When opening a new issue, if there are old issues that are related, link
-   them in your new issue (even if the old ones are close).
-
-4. If you find stale or inactive issues that seem to be irrelevant, please post
-   a comment saying 'This issue should be closed', and a community developer
-   will take a look.
-
-5. Please do as much as possible to keep issues, PRs, and development in
-   general as tidy as possible.
-=======
 2. When submitting a PR, make sure that your proposed changes are as general as
    possible, and ready to be taken advantage of by all of manim's users.  In
    particular, leave out any machine-specific configurations, or any personal
@@ -293,8 +186,4 @@
    will take a look.
 
 7. Please do as much as possible to keep issues, PRs, and development in
-   general as tidy as possible.
-   
-
-   
->>>>>>> 35e9e05e
+   general as tidy as possible.