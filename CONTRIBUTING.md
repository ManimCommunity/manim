--- conflicted
+++ resolved
@@ -34,11 +34,7 @@
    operating system, python version, and any stack traces that the code may
    have generated (if applicable).
    
-<<<<<<< HEAD
-6. Only after you have gathered this information, please open an issue.  A
-=======
 4. Please open an issue only after you have gathered this information.  A
->>>>>>> 909c93b9
    community member will (hopefully) respond and start a conversation to
    address the issue.
    
@@ -155,11 +151,7 @@
    changes will result in breaking changes.
 
 2. When submitting a PR, make sure that your proposed changes are as general as
-<<<<<<< HEAD
-   possible, and ready to be taken advantage by all of manim's users.  In
-=======
    possible, and ready to be taken advantage of by all of manim's users.  In
->>>>>>> 909c93b9
    particular, leave out any machine-specific configurations, or any personal
    information it may contain.
 
@@ -167,8 +159,7 @@
    frequently.
 
 4. When opening a new issue, if there are old issues that are related, link
-<<<<<<< HEAD
-   them in your new issue (even if the old ones are close).
+   them in your new issue (even if the old ones are closed).
 
 5. When submitting a code review, it is highly recommended that you adhere to
    [these general guidelines](https://conventionalcomments.org/).  Similarly,
@@ -183,14 +174,4 @@
    general as tidy as possible.
    
 
-   
-=======
-   them in your new issue (even if the old ones are closed).
-
-5. If you find stale or inactive issues that seem to be irrelevant, please post
-   a comment saying 'This issue should be closed', and a community developer
-   will take a look.
-
-6. Please do as much as possible to keep issues, PRs, and development in
-   general as tidy as possible.
->>>>>>> 909c93b9
+   