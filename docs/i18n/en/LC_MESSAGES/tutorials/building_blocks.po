--- conflicted
+++ resolved
@@ -416,13 +416,6 @@
 ":meth:`~.Scene.wait`.  All of the code of your video must be contained in"
 " the :meth:`~.Scene.construct` method of a class that derives from "
 ":class:`.Scene`.  Finally, a single file may contain multiple "
-<<<<<<< HEAD
 ":class:`.Scene` subclasses if multiple scenes are to be rendered at the "
 "same time."
-msgstr ""
-
-=======
-":class:`.Scene` subclasses in the event that multiple scenes are to be "
-"rendered at the same time."
-msgstr ""
->>>>>>> 1fe173ce
+msgstr ""