--- conflicted
+++ resolved
@@ -141,18 +141,7 @@
 
 #: ../../source/installation.rst:107
 msgid ""
-<<<<<<< HEAD
 "In order to change code in the library, it is recommended to install "
 "Manim in a different way. Please follow the instructions in our "
 ":doc:`contribution guide <contributing>` if you are interested in that."
-msgstr ""
-
-=======
-"If you want to contribute to ``manim-community`` and have cloned the "
-"repository to your local device, please uninstall the pip-installed "
-"version of ``manim-community``, if you had installed it previously. This "
-"is to avoid any accidental usage of the pip-installed version when "
-"developing and testing on your local copy of the repository. This warning"
-" doesn't apply for users who use `poetry <https://python-poetry.org>`_."
-msgstr ""
->>>>>>> 1fe173ce
+msgstr ""