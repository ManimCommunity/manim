--- conflicted
+++ resolved
@@ -28,12 +28,7 @@
 # extensions coming with Sphinx (named 'sphinx.ext.*') or your custom
 # ones.
 extensions = [
-<<<<<<< HEAD
-    #'sphinx.ext.autodoc',
-    'sphinx_rtd_theme',
-=======
     'sphinx.ext.autodoc',
->>>>>>> ed15bd99
     'recommonmark',
     'sphinx.ext.napoleon',
     'sphinx.ext.autosummary',
