# Configuration file for the Sphinx documentation builder.
#
# This file only contains a selection of the most common options. For a full
# list see the documentation:
# https://www.sphinx-doc.org/en/master/usage/configuration.html

from __future__ import annotations

import os
import sys
from datetime import datetime
from pathlib import Path

import manim
from manim.utils.docbuild.module_parsing import parse_module_attributes

# -- Path setup --------------------------------------------------------------
# If extensions (or modules to document with autodoc) are in another directory,
# add these directories to sys.path here. If the directory is relative to the
# documentation root, use os.path.abspath to make it absolute, like shown here.


sys.path.insert(0, os.path.abspath("."))


# -- Project information -----------------------------------------------------

project = "Manim"
copyright = f"2020-{datetime.now().year}, The Manim Community Dev Team"  # noqa: A001
author = "The Manim Community Dev Team"


# -- General configuration ---------------------------------------------------

# Add any Sphinx extension module names here, as strings. They can be
# extensions coming with Sphinx (named 'sphinx.ext.*') or your custom
# ones.
extensions = [
    "sphinx.ext.autodoc",
    "sphinx_copybutton",
    "sphinx.ext.napoleon",
    "sphinx.ext.autosummary",
    "sphinx.ext.doctest",
    "sphinx.ext.extlinks",
    "sphinx.ext.viewcode",
    "sphinxext.opengraph",
    "manim.utils.docbuild.manim_directive",
    "manim.utils.docbuild.autocolor_directive",
    "manim.utils.docbuild.autoaliasattr_directive",
    "sphinx.ext.graphviz",
    "sphinx.ext.inheritance_diagram",
    "sphinxcontrib.programoutput",
    "myst_parser",
<<<<<<< HEAD
    "sphinx_togglebutton"
=======
    "sphinx_design",
    "sphinx_reredirects",
>>>>>>> c2dfb597
]

# Automatically generate stub pages when using the .. autosummary directive
autosummary_generate = True

myst_enable_extensions = ["colon_fence", "amsmath"]

# redirects (for moved / deleted pages)
redirects = {
    "installation/linux": "uv.html",
    "installation/macos": "uv.html",
    "installation/windows": "uv.html",
}

# generate documentation from type hints
ALIAS_DOCS_DICT = parse_module_attributes()[0]
autodoc_typehints = "description"
autodoc_type_aliases = {
    alias_name: f"~manim.{module}.{alias_name}"
    for module, module_dict in ALIAS_DOCS_DICT.items()
    for category_dict in module_dict.values()
    for alias_name in category_dict
}
autoclass_content = "both"

# controls whether functions documented by the autofunction directive
# appear with their full module names
add_module_names = False

# Add any paths that contain templates here, relative to this directory.
templates_path = ["_templates"]

# Custom section headings in our documentation
napoleon_custom_sections = ["Tests", ("Test", "Tests")]

# List of patterns, relative to source directory, that match files and
# directories to ignore when looking for source files.
# This pattern also affects html_static_path and html_extra_path.
html_extra_path = ["robots.txt"]

exclude_patterns: list[str] = []

# -- Options for internationalization ----------------------------------------
# Set the destination directory of the localized po files
locale_dirs = ["../i18n/"]

# Splits the text in more pot files.
gettext_compact = False

# Remove useless metadata from po files.
gettext_last_translator = ""
gettext_language_team = ""

# -- Options for HTML output -------------------------------------------------

# The theme to use for HTML and HTML Help pages.  See the documentation for
# a list of builtin themes.
#

html_theme = "furo"
html_favicon = str(Path("_static/favicon.ico"))

# Add any paths that contain custom static files (such as style sheets) here,
# relative to this directory. They are copied after the builtin static files,
# so a file named "default.css" will overwrite the builtin "default.css".
html_static_path = ["_static"]

html_theme_options = {
    "source_repository": "https://github.com/ManimCommunity/manim/",
    "source_branch": "main",
    "source_directory": "docs/source/",
    "top_of_page_button": None,
    "light_logo": "manim-logo-sidebar.svg",
    "dark_logo": "manim-logo-sidebar-dark.svg",
    "light_css_variables": {
        "color-content-foreground": "#000000",
        "color-background-primary": "#ffffff",
        "color-background-border": "#ffffff",
        "color-sidebar-background": "#f8f9fb",
        "color-brand-content": "#1c00e3",
        "color-brand-primary": "#192bd0",
        "color-link": "#c93434",
        "color-link--hover": "#5b0000",
        "color-inline-code-background": "#f6f6f6;",
        "color-foreground-secondary": "#000",
    },
    "dark_css_variables": {
        "color-content-foreground": "#ffffffd9",
        "color-background-primary": "#131416",
        "color-background-border": "#303335",
        "color-sidebar-background": "#1a1c1e",
        "color-brand-content": "#2196f3",
        "color-brand-primary": "#007fff",
        "color-link": "#51ba86",
        "color-link--hover": "#9cefc6",
        "color-inline-code-background": "#262626",
        "color-foreground-secondary": "#ffffffd9",
    },
}
html_title = f"Manim Community v{manim.__version__}"

# This specifies any additional css files that will override the theme's
html_css_files = ["custom.css"]


# external links
extlinks = {
    "issue": ("https://github.com/ManimCommunity/manim/issues/%s", "#%s"),
    "pr": ("https://github.com/ManimCommunity/manim/pull/%s", "#%s"),
}

# opengraph settings
ogp_site_name = "Manim Community | Documentation"
ogp_site_url = "https://docs.manim.community/"
ogp_social_cards = {
    "image": "_static/logo.png",
}


# inheritance_graph settings
inheritance_graph_attrs = {
    "concentrate": True,
    "size": '""',
    "splines": "ortho",
    "nodesep": 0.1,
    "ranksep": 0.2,
}

inheritance_node_attrs = {
    "penwidth": 0,
    "shape": "box",
    "width": 0.05,
    "height": 0.05,
    "margin": 0.05,
}

inheritance_edge_attrs = {
    "penwidth": 1,
}

html_js_files = ["responsiveSvg.js"]

graphviz_output_format = "svg"<|MERGE_RESOLUTION|>--- conflicted
+++ resolved
@@ -51,12 +51,9 @@
     "sphinx.ext.inheritance_diagram",
     "sphinxcontrib.programoutput",
     "myst_parser",
-<<<<<<< HEAD
     "sphinx_togglebutton"
-=======
     "sphinx_design",
     "sphinx_reredirects",
->>>>>>> c2dfb597
 ]
 
 # Automatically generate stub pages when using the .. autosummary directive
