--- conflicted
+++ resolved
@@ -69,11 +69,7 @@
 # Add any paths that contain custom static files (such as style sheets) here,
 # relative to this directory. They are copied after the builtin static files,
 # so a file named "default.css" will overwrite the builtin "default.css".
-<<<<<<< HEAD
-html_static_path = ["_static"]
-=======
 html_static_path = ['_static']
 
 # This specifies any additional css files that will override the theme's
-html_css_files = ['custom.css']
->>>>>>> 662777bb
+html_css_files = ['custom.css']