--- conflicted
+++ resolved
@@ -5,10 +5,6 @@
 
 from __future__ import annotations
 
-<<<<<<< HEAD
-=======
-import cairo
->>>>>>> 08264dcf
 import moderngl
 
 # If it is running Doctest the current directory
