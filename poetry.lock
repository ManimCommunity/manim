[[package]]
category = "dev"
description = "A configurable sidebar-enabled Sphinx theme"
name = "alabaster"
optional = false
python-versions = "*"
version = "0.7.12"

[[package]]
category = "main"
description = "High level compatibility layer for multiple asynchronous event loop implementations"
name = "anyio"
optional = true
python-versions = ">=3.6.2"
version = "3.4.0"

[package.dependencies]
idna = ">=2.8"
sniffio = ">=1.1"

[package.dependencies.typing-extensions]
python = "<3.8"
version = "*"

[package.extras]
doc = ["sphinx-rtd-theme", "sphinx-autodoc-typehints (>=1.2.0)"]
test = ["coverage (>=4.5)", "hypothesis (>=4.0)", "pytest (>=6.0)", "pytest-mock (>=3.6.1)", "trustme", "contextlib2", "uvloop (<0.15)", "mock (>=4)", "uvloop (>=0.15)"]
trio = ["trio (>=0.16)"]

[[package]]
category = "dev"
description = "A small Python module for determining appropriate platform-specific dirs, e.g. a \"user data dir\"."
marker = "platform_python_implementation == \"CPython\""
name = "appdirs"
optional = false
python-versions = "*"
version = "1.4.4"

[[package]]
category = "main"
description = "Disable App Nap on macOS >= 10.9"
marker = "sys_platform == \"darwin\" or platform_system == \"Darwin\""
name = "appnope"
optional = true
python-versions = "*"
version = "0.1.2"

[[package]]
category = "main"
description = "Bash tab completion for argparse"
marker = "python_version < \"3.8.0\""
name = "argcomplete"
optional = true
python-versions = ">=3.6"
version = "2.0.0"

[package.dependencies]
[package.dependencies.importlib-metadata]
python = ">=3.7,<3.8"
version = ">=0.23,<5"

[package.extras]
test = ["coverage", "flake8", "pexpect", "wheel"]

[[package]]
category = "main"
description = "The secure Argon2 password hashing algorithm."
name = "argon2-cffi"
optional = true
python-versions = ">=3.6"
version = "21.3.0"

[package.dependencies]
argon2-cffi-bindings = "*"

[package.dependencies.typing-extensions]
python = "<3.8"
version = "*"

[package.extras]
dev = ["pre-commit", "cogapp", "tomli", "coverage (>=5.0.2)", "hypothesis", "pytest", "sphinx", "sphinx-notfound-page", "furo"]
docs = ["sphinx", "sphinx-notfound-page", "furo"]
tests = ["coverage (>=5.0.2)", "hypothesis", "pytest"]

[[package]]
category = "main"
description = "Low-level CFFI bindings for Argon2"
name = "argon2-cffi-bindings"
optional = true
python-versions = ">=3.6"
version = "21.2.0"

[package.dependencies]
cffi = ">=1.0.1"

[package.extras]
dev = ["pytest", "cogapp", "pre-commit", "wheel"]
tests = ["pytest"]

[[package]]
category = "dev"
description = "Read/rewrite/write Python ASTs"
name = "astor"
optional = false
python-versions = "!=3.0.*,!=3.1.*,!=3.2.*,!=3.3.*,>=2.7"
version = "0.8.1"

[[package]]
category = "dev"
description = "An abstract syntax tree for Python with inference support."
name = "astroid"
optional = false
python-versions = ">=3.6.2"
version = "2.9.2"

[package.dependencies]
lazy-object-proxy = ">=1.4.0"
setuptools = ">=20.0"
wrapt = ">=1.11,<1.14"

[package.dependencies.typed-ast]
python = "<3.8"
version = ">=1.4.0,<2.0"

[package.dependencies.typing-extensions]
python = "<3.10"
version = ">=3.10"

[[package]]
category = "dev"
description = "Atomic file writes."
marker = "sys_platform == \"win32\""
name = "atomicwrites"
optional = false
python-versions = ">=2.7, !=3.0.*, !=3.1.*, !=3.2.*, !=3.3.*"
version = "1.4.0"

[[package]]
category = "main"
description = "Classes Without Boilerplate"
name = "attrs"
optional = false
python-versions = ">=2.7, !=3.0.*, !=3.1.*, !=3.2.*, !=3.3.*, !=3.4.*"
version = "21.4.0"

[package.extras]
dev = ["coverage (>=5.0.2)", "hypothesis", "pympler", "pytest (>=4.3.0)", "six", "mypy", "pytest-mypy-plugins", "zope.interface", "furo", "sphinx", "sphinx-notfound-page", "pre-commit", "cloudpickle"]
docs = ["furo", "sphinx", "zope.interface", "sphinx-notfound-page"]
tests = ["coverage (>=5.0.2)", "hypothesis", "pympler", "pytest (>=4.3.0)", "six", "mypy", "pytest-mypy-plugins", "zope.interface", "cloudpickle"]
tests_no_zope = ["coverage (>=5.0.2)", "hypothesis", "pympler", "pytest (>=4.3.0)", "six", "mypy", "pytest-mypy-plugins", "cloudpickle"]

[[package]]
category = "main"
description = "Internationalization utilities"
name = "babel"
optional = false
python-versions = ">=2.7, !=3.0.*, !=3.1.*, !=3.2.*, !=3.3.*"
version = "2.9.1"

[package.dependencies]
pytz = ">=2015.7"

[[package]]
category = "main"
description = "Specifications for callback functions passed in to an API"
name = "backcall"
optional = true
python-versions = "*"
version = "0.2.0"

[[package]]
category = "dev"
description = "Screen-scraping library"
name = "beautifulsoup4"
optional = false
python-versions = ">3.0.0"
version = "4.10.0"

[package.dependencies]
soupsieve = ">1.2"

[package.extras]
html5lib = ["html5lib"]
lxml = ["lxml"]

[[package]]
category = "dev"
description = "The uncompromising code formatter."
marker = "platform_python_implementation == \"CPython\""
name = "black"
optional = false
python-versions = ">=3.6"
version = "20.8b1"

[package.dependencies]
appdirs = "*"
click = ">=7.1.2"
mypy-extensions = ">=0.4.3"
pathspec = ">=0.6,<1"
regex = ">=2020.1.8"
toml = ">=0.10.1"
typed-ast = ">=1.4.0"
typing-extensions = ">=3.7.4"

[package.extras]
colorama = ["colorama (>=0.4.3)"]
d = ["aiohttp (>=3.3.2)", "aiohttp-cors"]

[[package]]
category = "main"
description = "An easy safelist-based HTML-sanitizing tool."
name = "bleach"
optional = true
python-versions = ">=3.6"
version = "4.1.0"

[package.dependencies]
packaging = "*"
six = ">=1.9.0"
webencodings = "*"

[[package]]
category = "main"
description = "Python package for providing Mozilla's CA Bundle."
name = "certifi"
optional = false
python-versions = "*"
version = "2021.10.8"

[[package]]
category = "main"
description = "Foreign Function Interface for Python calling C code."
name = "cffi"
optional = false
python-versions = "*"
version = "1.15.0"

[package.dependencies]
pycparser = "*"

[[package]]
category = "dev"
description = "Validate configuration and produce human readable error messages."
name = "cfgv"
optional = false
python-versions = ">=3.6.1"
version = "3.3.1"

[[package]]
category = "main"
description = "The Real First Universal Charset Detector. Open, modern and actively maintained alternative to Chardet."
marker = "python_version >= \"3\""
name = "charset-normalizer"
optional = false
python-versions = ">=3.5.0"
version = "2.0.10"

[package.extras]
unicode_backport = ["unicodedata2"]

[[package]]
category = "main"
description = "Composable command line interface toolkit"
name = "click"
optional = false
python-versions = ">=3.6"
version = "8.0.3"

[package.dependencies]
colorama = "*"

[package.dependencies.importlib-metadata]
python = "<3.8"
version = "*"

[[package]]
category = "main"
description = "Extends click.Group to invoke a command without explicit subcommand name"
name = "click-default-group"
optional = false
python-versions = "*"
version = "1.2.2"

[package.dependencies]
click = "*"

[[package]]
category = "main"
description = "Option groups and subcommand help sections for pallets/click"
name = "cloup"
optional = false
python-versions = ">=3.6"
version = "0.7.1"

[package.dependencies]
click = ">=7.0,<9.0"

[[package]]
category = "main"
description = "Cross-platform colored terminal text."
name = "colorama"
optional = false
python-versions = ">=2.7, !=3.0.*, !=3.1.*, !=3.2.*, !=3.3.*, !=3.4.*"
version = "0.4.4"

[[package]]
category = "main"
description = "converts and manipulates various color representation (HSL, RVB, web, X11, ...)"
name = "colour"
optional = false
python-versions = "*"
version = "0.1.5"

[package.extras]
test = ["nose"]

[[package]]
category = "main"
description = "Python parser for the CommonMark Markdown spec"
name = "commonmark"
optional = false
python-versions = "*"
version = "0.9.1"

[package.extras]
test = ["flake8 (3.7.8)", "hypothesis (3.55.3)"]

[[package]]
category = "dev"
description = "Code coverage measurement for Python"
name = "coverage"
optional = false
python-versions = ">=3.6"
version = "6.2"

[package.dependencies]
[package.dependencies.tomli]
optional = true
version = "*"

[package.extras]
toml = ["tomli"]

[[package]]
category = "dev"
description = "Composable style cycles"
name = "cycler"
optional = false
python-versions = ">=3.6"
version = "0.11.0"

[[package]]
category = "main"
description = "The Cython compiler for writing C extensions for the Python language."
marker = "sys_platform == \"darwin\""
name = "cython"
optional = false
python-versions = ">=2.6, !=3.0.*, !=3.1.*, !=3.2.*"
version = "0.29.26"

[[package]]
category = "dev"
description = "Type stubs for Python machine learning libraries"
name = "data-science-types"
optional = false
python-versions = ">=3.6"
version = "0.2.23"

[package.extras]
dev = ["black", "flake8", "flake8-pyi", "matplotlib", "mypy (0.770)", "numpy", "pandas", "pytest"]

[[package]]
category = "main"
description = "DearPyGui: A simple Python GUI Toolkit"
name = "dearpygui"
optional = true
python-versions = ">=3.6"
version = "0.8.64"

[[package]]
category = "main"
description = "An implementation of the Debug Adapter Protocol for Python"
name = "debugpy"
optional = true
python-versions = ">=2.7,!=3.0.*,!=3.1.*,!=3.2.*,!=3.3.*,!=3.4.*"
version = "1.5.1"

[[package]]
category = "main"
description = "Decorators for Humans"
name = "decorator"
optional = false
python-versions = ">=3.5"
version = "5.1.0"

[[package]]
category = "main"
description = "XML bomb protection for Python stdlib modules"
name = "defusedxml"
optional = true
python-versions = ">=2.7, !=3.0.*, !=3.1.*, !=3.2.*, !=3.3.*, !=3.4.*"
version = "0.7.1"

[[package]]
category = "dev"
description = "Python @deprecated decorator to deprecate old python classes, functions or methods."
name = "deprecated"
optional = false
python-versions = ">=2.7, !=3.0.*, !=3.1.*, !=3.2.*, !=3.3.*"
version = "1.2.13"

[package.dependencies]
wrapt = ">=1.10,<2"

[package.extras]
dev = ["tox", "bump2version (<1)", "sphinx (<2)", "importlib-metadata (<3)", "importlib-resources (<4)", "configparser (<5)", "sphinxcontrib-websupport (<2)", "zipp (<2)", "PyTest (<5)", "PyTest-Cov (<2.6)", "pytest", "pytest-cov"]

[[package]]
category = "dev"
description = "Distribution utilities"
name = "distlib"
optional = false
python-versions = "*"
version = "0.3.4"

[[package]]
category = "dev"
description = "Docutils -- Python Documentation Utilities"
name = "docutils"
optional = false
python-versions = ">=2.7, !=3.0.*, !=3.1.*, !=3.2.*, !=3.3.*, !=3.4.*"
version = "0.17.1"

[[package]]
category = "main"
description = "Discover and load entry points from installed packages."
name = "entrypoints"
optional = true
python-versions = ">=2.7"
version = "0.3"

[[package]]
category = "dev"
description = "execnet: rapid multi-Python deployment"
name = "execnet"
optional = false
python-versions = ">=2.7, !=3.0.*, !=3.1.*, !=3.2.*, !=3.3.*, !=3.4.*"
version = "1.9.0"

[package.extras]
testing = ["pre-commit"]

[[package]]
category = "dev"
description = "A platform independent file lock."
name = "filelock"
optional = false
python-versions = ">=3.7"
version = "3.4.2"

[package.extras]
docs = ["furo (>=2021.8.17b43)", "sphinx (>=4.1)", "sphinx-autodoc-typehints (>=1.12)"]
testing = ["covdefaults (>=1.2.0)", "coverage (>=4)", "pytest (>=4)", "pytest-cov", "pytest-timeout (>=1.4.2)"]

[[package]]
category = "dev"
description = "the modular source code checker: pep8 pyflakes and co"
name = "flake8"
optional = false
python-versions = "!=3.0.*,!=3.1.*,!=3.2.*,!=3.3.*,!=3.4.*,>=2.7"
version = "3.9.2"

[package.dependencies]
mccabe = ">=0.6.0,<0.7.0"
pycodestyle = ">=2.7.0,<2.8.0"
pyflakes = ">=2.3.0,<2.4.0"

[package.dependencies.importlib-metadata]
python = "<3.8"
version = "*"

[[package]]
category = "dev"
description = "A plugin for flake8 finding likely bugs and design problems in your program. Contains warnings that don't belong in pyflakes and pycodestyle."
name = "flake8-bugbear"
optional = false
python-versions = ">=3.6"
version = "21.11.29"

[package.dependencies]
attrs = ">=19.2.0"
flake8 = ">=3.0.0"

[package.extras]
dev = ["coverage", "hypothesis", "hypothesmith (>=0.2)", "pre-commit"]

[[package]]
category = "dev"
description = "Check for python builtins being used as variables or parameters."
name = "flake8-builtins"
optional = false
python-versions = "*"
version = "1.5.3"

[package.dependencies]
flake8 = "*"

[package.extras]
test = ["coverage", "coveralls", "mock", "pytest", "pytest-cov"]

[[package]]
category = "dev"
description = "A flake8 plugin to help you write better list/set/dict comprehensions."
name = "flake8-comprehensions"
optional = false
python-versions = ">=3.6"
version = "3.7.0"

[package.dependencies]
flake8 = ">=3.0,<3.2.0 || >3.2.0,<5"

[package.dependencies.importlib-metadata]
python = "<3.8"
version = "*"

[[package]]
category = "dev"
description = "Extension for flake8 which uses pydocstyle to check docstrings"
name = "flake8-docstrings"
optional = false
python-versions = "*"
version = "1.6.0"

[package.dependencies]
flake8 = ">=3"
pydocstyle = ">=2.1"

[[package]]
category = "dev"
description = "A flake8 extension that implements misc. lints"
name = "flake8-pie"
optional = false
python-versions = ">=3.7"
version = "0.15.0"

[package.dependencies]
typing_extensions = "*"

[[package]]
category = "dev"
description = "The package provides base classes and utils for flake8 plugin writing"
name = "flake8-plugin-utils"
optional = false
python-versions = ">=3.6,<4.0"
version = "1.3.2"

[[package]]
category = "dev"
description = "A flake8 plugin checking common style issues or inconsistencies with pytest-based tests."
name = "flake8-pytest-style"
optional = false
python-versions = ">=3.6.2,<4.0.0"
version = "1.6.0"

[package.dependencies]
flake8-plugin-utils = ">=1.3.2,<2.0.0"

[[package]]
category = "dev"
description = "Flake8 plugin that checks return values"
name = "flake8-return"
optional = false
python-versions = ">=3.6,<4.0"
version = "1.1.3"

[package.dependencies]
flake8-plugin-utils = ">=1.0,<2.0"

[[package]]
category = "dev"
description = "flake8 plugin which checks for code that can be simplified"
name = "flake8-simplify"
optional = false
python-versions = ">=3.6.1"
version = "0.14.2"

[package.dependencies]
astor = ">=0.1"
flake8 = ">=3.7"

[package.dependencies.importlib-metadata]
python = "<3.8"
version = ">=0.9"

[[package]]
category = "dev"
description = "flake8 plugin which checks that typing imports are properly guarded"
name = "flake8-typing-imports"
optional = false
python-versions = ">=3.6.1"
version = "1.12.0"

[package.dependencies]
flake8 = ">=3.8"

[package.dependencies.importlib-metadata]
python = "<3.8"
version = ">=0.9"

[[package]]
category = "dev"
description = "Tools to manipulate font files"
name = "fonttools"
optional = false
python-versions = ">=3.7"
version = "4.28.5"

[package.extras]
all = ["fs (>=2.2.0,<3)", "lxml (>=4.0,<5)", "zopfli (>=0.1.4)", "lz4 (>=1.7.4.2)", "matplotlib", "sympy", "skia-pathops (>=0.5.0)", "brotlicffi (>=0.8.0)", "scipy", "brotli (>=1.0.1)", "munkres", "unicodedata2 (>=13.0.0)", "xattr"]
graphite = ["lz4 (>=1.7.4.2)"]
interpolatable = ["scipy", "munkres"]
lxml = ["lxml (>=4.0,<5)"]
pathops = ["skia-pathops (>=0.5.0)"]
plot = ["matplotlib"]
symfont = ["sympy"]
type1 = ["xattr"]
ufo = ["fs (>=2.2.0,<3)"]
unicode = ["unicodedata2 (>=13.0.0)"]
woff = ["zopfli (>=0.1.4)", "brotlicffi (>=0.8.0)", "brotli (>=1.0.1)"]

[[package]]
category = "dev"
description = "A clean customisable Sphinx documentation theme."
name = "furo"
optional = false
python-versions = ">=3.6"
version = "2022.1.2"

[package.dependencies]
beautifulsoup4 = "*"
pygments = ">=2.7,<3.0"
sphinx = ">=4.0,<5.0"

[package.extras]
doc = ["myst-parser", "sphinx-copybutton", "sphinx-design", "sphinx-inline-tabs"]
test = ["pytest", "pytest-cov", "pytest-xdist"]

[[package]]
category = "dev"
description = "Git Object Database"
name = "gitdb"
optional = false
python-versions = ">=3.6"
version = "4.0.9"

[package.dependencies]
smmap = ">=3.0.1,<6"

[[package]]
category = "dev"
description = "GitPython is a python library used to interact with Git repositories"
name = "gitpython"
optional = false
python-versions = ">=3.7"
version = "3.1.24"

[package.dependencies]
gitdb = ">=4.0.1,<5"

[package.dependencies.typing-extensions]
python = "<3.10"
version = ">=3.7.4.3"

[[package]]
category = "main"
description = "Portable OpenGL Context"
name = "glcontext"
optional = false
python-versions = "*"
version = "2.3.4"

[[package]]
category = "main"
description = "HTTP/2-based RPC framework"
name = "grpcio"
optional = true
python-versions = "*"
version = "1.33.2"

[package.dependencies]
six = ">=1.5.2"

[package.extras]
protobuf = ["grpcio-tools (>=1.33.2)"]

[[package]]
category = "main"
description = "Protobuf code generator for gRPC"
name = "grpcio-tools"
optional = true
python-versions = "*"
version = "1.33.2"

[package.dependencies]
grpcio = ">=1.33.2"
protobuf = ">=3.5.0.post1,<4.0dev"

[[package]]
category = "dev"
description = "File identification library for Python"
name = "identify"
optional = false
python-versions = ">=3.6.1"
version = "2.4.1"

[package.extras]
license = ["ukkonen"]

[[package]]
category = "main"
description = "Internationalized Domain Names in Applications (IDNA)"
name = "idna"
optional = false
python-versions = ">=3.5"
version = "3.3"

[[package]]
category = "dev"
description = "Getting image size from png/jpeg/jpeg2000/gif file"
name = "imagesize"
optional = false
python-versions = ">=2.7, !=3.0.*, !=3.1.*, !=3.2.*, !=3.3.*"
version = "1.3.0"

[[package]]
category = "main"
description = "Read metadata from Python packages"
marker = "python_version < \"3.8.0\" or platform_python_implementation == \"CPython\" and python_version < \"3.8\""
name = "importlib-metadata"
optional = false
python-versions = ">=3.7"
version = "4.10.0"

[package.dependencies]
zipp = ">=0.5"

[package.dependencies.typing-extensions]
python = "<3.8"
version = ">=3.6.4"

[package.extras]
docs = ["sphinx", "jaraco.packaging (>=8.2)", "rst.linker (>=1.9)"]
perf = ["ipython"]
testing = ["pytest (>=6)", "pytest-checkdocs (>=2.4)", "pytest-flake8", "pytest-cov", "pytest-enabler (>=1.0.1)", "packaging", "pyfakefs", "flufl.flake8", "pytest-perf (>=0.9.2)", "pytest-black (>=0.3.7)", "pytest-mypy", "importlib-resources (>=1.3)"]

[[package]]
category = "main"
description = "Read resources from Python packages"
marker = "python_version < \"3.9\""
name = "importlib-resources"
optional = true
python-versions = ">=3.6"
version = "5.4.0"

[package.dependencies]
[package.dependencies.zipp]
python = "<3.10"
version = ">=3.1.0"

[package.extras]
docs = ["sphinx", "jaraco.packaging (>=8.2)", "rst.linker (>=1.9)"]
testing = ["pytest (>=6)", "pytest-checkdocs (>=2.4)", "pytest-flake8", "pytest-cov", "pytest-enabler (>=1.0.1)", "pytest-black (>=0.3.7)", "pytest-mypy"]

[[package]]
category = "dev"
description = "iniconfig: brain-dead simple config-ini parsing"
name = "iniconfig"
optional = false
python-versions = "*"
version = "1.1.1"

[[package]]
category = "main"
description = "IPython Kernel for Jupyter"
name = "ipykernel"
optional = true
python-versions = ">=3.7"
version = "6.6.1"

[package.dependencies]
appnope = "*"
debugpy = ">=1.0.0,<2.0"
ipython = ">=7.23.1"
jupyter-client = "<8.0"
matplotlib-inline = ">=0.1.0,<0.2.0"
nest-asyncio = "*"
tornado = ">=4.2,<7.0"
traitlets = ">=5.1.0,<6.0"

[package.dependencies.argcomplete]
python = "<3.8.0"
version = ">=1.12.3"

[package.dependencies.importlib-metadata]
python = "<3.8.0"
version = "<5"

[package.extras]
test = ["pytest (!=5.3.4)", "pytest-cov", "flaky", "ipyparallel"]

[[package]]
category = "main"
description = "IPython: Productive Interactive Computing"
name = "ipython"
optional = true
python-versions = ">=3.7"
version = "7.30.1"

[package.dependencies]
appnope = "*"
backcall = "*"
colorama = "*"
decorator = "*"
jedi = ">=0.16"
matplotlib-inline = "*"
pexpect = ">4.3"
pickleshare = "*"
prompt-toolkit = ">=2.0.0,<3.0.0 || >3.0.0,<3.0.1 || >3.0.1,<3.1.0"
pygments = "*"
setuptools = ">=18.5"
traitlets = ">=4.2"

[package.extras]
all = ["Sphinx (>=1.3)", "ipykernel", "ipyparallel", "ipywidgets", "nbconvert", "nbformat", "nose (>=0.10.1)", "notebook", "numpy (>=1.17)", "pygments", "qtconsole", "requests", "testpath"]
doc = ["Sphinx (>=1.3)"]
kernel = ["ipykernel"]
nbconvert = ["nbconvert"]
nbformat = ["nbformat"]
notebook = ["notebook", "ipywidgets"]
parallel = ["ipyparallel"]
qtconsole = ["qtconsole"]
test = ["nose (>=0.10.1)", "requests", "testpath", "pygments", "nbformat", "ipykernel", "numpy (>=1.17)"]

[[package]]
category = "main"
description = "Vestigial utilities from IPython"
name = "ipython-genutils"
optional = true
python-versions = "*"
version = "0.2.0"

[[package]]
category = "dev"
description = "A Python utility / library to sort Python imports."
name = "isort"
optional = false
python-versions = ">=3.6.1,<4.0"
version = "5.10.1"

[package.extras]
colors = ["colorama (>=0.4.3,<0.5.0)"]
pipfile_deprecated_finder = ["pipreqs", "requirementslib"]
plugins = ["setuptools"]
requirements_deprecated_finder = ["pipreqs", "pip-api"]

[[package]]
category = "main"
description = "Construct isolines/isosurfaces over a 2D/3D scalar field defined by a function (not a uniform grid)"
name = "isosurfaces"
optional = false
python-versions = "*"
version = "0.1.0"

[package.dependencies]
numpy = "*"

[[package]]
category = "main"
description = "An autocompletion tool for Python that can be used for text editors."
name = "jedi"
optional = true
python-versions = ">=3.6"
version = "0.18.1"

[package.dependencies]
parso = ">=0.8.0,<0.9.0"

[package.extras]
qa = ["flake8 (3.8.3)", "mypy (0.782)"]
testing = ["Django (<3.1)", "colorama", "docopt", "pytest (<7.0.0)"]

[[package]]
category = "main"
description = "A very fast and expressive template engine."
name = "jinja2"
optional = false
python-versions = ">=3.6"
version = "3.0.3"

[package.dependencies]
MarkupSafe = ">=2.0"

[package.extras]
i18n = ["Babel (>=2.7)"]

[[package]]
category = "main"
description = "A Python implementation of the JSON5 data format."
name = "json5"
optional = true
python-versions = "*"
version = "0.9.6"

[package.extras]
dev = ["hypothesis"]

[[package]]
category = "main"
description = "An implementation of JSON Schema validation for Python"
name = "jsonschema"
optional = true
python-versions = ">=3.7"
version = "4.3.3"

[package.dependencies]
attrs = ">=17.4.0"
pyrsistent = ">=0.14.0,<0.17.0 || >0.17.0,<0.17.1 || >0.17.1,<0.17.2 || >0.17.2"

[package.dependencies.importlib-metadata]
python = "<3.8"
version = "*"

[package.dependencies.importlib-resources]
python = "<3.9"
version = ">=1.4.0"

[package.dependencies.typing-extensions]
python = "<3.8"
version = "*"

[package.extras]
format = ["fqdn", "idna", "isoduration", "jsonpointer (>1.13)", "rfc3339-validator", "rfc3987", "uri-template", "webcolors (>=1.11)"]
format_nongpl = ["fqdn", "idna", "isoduration", "jsonpointer (>1.13)", "rfc3339-validator", "rfc3986-validator (>0.1.0)", "uri-template", "webcolors (>=1.11)"]

[[package]]
category = "main"
description = "Jupyter protocol implementation and client libraries"
name = "jupyter-client"
optional = true
python-versions = ">=3.6.1"
version = "7.1.0"

[package.dependencies]
entrypoints = "*"
jupyter-core = ">=4.6.0"
nest-asyncio = ">=1.5"
python-dateutil = ">=2.1"
pyzmq = ">=13"
tornado = ">=4.1"
traitlets = "*"

[package.extras]
doc = ["myst-parser", "sphinx (>=1.3.6)", "sphinx-rtd-theme", "sphinxcontrib-github-alt"]
test = ["codecov", "coverage", "ipykernel", "ipython", "mock", "mypy", "pre-commit", "pytest", "pytest-asyncio", "pytest-cov", "pytest-timeout", "jedi (<0.18)"]

[[package]]
category = "main"
description = "Jupyter core package. A base package on which Jupyter projects rely."
name = "jupyter-core"
optional = true
python-versions = ">=3.6"
version = "4.9.1"

[package.dependencies]
pywin32 = ">=1.0"
traitlets = "*"

[[package]]
category = "main"
description = "The backend—i.e. core services, APIs, and REST endpoints—to Jupyter web applications."
name = "jupyter-server"
optional = true
python-versions = ">=3.6"
version = "1.13.1"

[package.dependencies]
Send2Trash = "*"
anyio = ">=3.1.0,<4"
argon2-cffi = "*"
ipython-genutils = "*"
jinja2 = "*"
jupyter-client = ">=6.1.1"
jupyter-core = ">=4.6.0"
nbconvert = "*"
nbformat = "*"
prometheus-client = "*"
pyzmq = ">=17"
terminado = ">=0.8.3"
tornado = ">=6.1.0"
traitlets = ">=4.2.1"
websocket-client = "*"

[package.extras]
test = ["coverage", "pytest (>=6.0)", "pytest-cov", "pytest-mock", "requests", "pytest-tornasync", "pytest-console-scripts", "ipykernel"]

[[package]]
category = "main"
description = "JupyterLab computational environment"
name = "jupyterlab"
optional = true
python-versions = ">=3.6"
version = "3.2.5"

[package.dependencies]
ipython = "*"
jinja2 = ">=2.1"
jupyter-core = "*"
jupyter-server = ">=1.4,<2.0"
jupyterlab-server = ">=2.3,<3.0"
nbclassic = ">=0.2,<1.0"
packaging = "*"
tornado = ">=6.1.0"

[package.extras]
test = ["coverage", "pytest (>=6.0)", "pytest-cov", "pytest-console-scripts", "pytest-check-links (>=0.5)", "jupyterlab-server (>=2.2,<3.0)", "requests", "requests-cache", "virtualenv", "check-manifest"]
ui-tests = ["build"]

[[package]]
category = "main"
description = "Pygments theme using JupyterLab CSS variables"
name = "jupyterlab-pygments"
optional = true
python-versions = "*"
version = "0.1.2"

[package.dependencies]
pygments = ">=2.4.1,<3"

[[package]]
category = "main"
description = "A set of server components for JupyterLab and JupyterLab like applications ."
name = "jupyterlab-server"
optional = true
python-versions = ">=3.6"
version = "2.10.2"

[package.dependencies]
babel = "*"
entrypoints = ">=0.2.2"
jinja2 = ">=2.10"
json5 = "*"
jsonschema = ">=3.0.1"
jupyter-server = ">=1.4,<2.0"
packaging = "*"
requests = "*"

[package.extras]
test = ["codecov", "ipykernel", "pytest (>=5.3.2)", "pytest-cov", "jupyter-server", "openapi-core (>=0.14.0,<0.15.0)", "pytest-console-scripts", "strict-rfc3339", "ruamel.yaml", "wheel"]

[[package]]
category = "dev"
description = "A fast implementation of the Cassowary constraint solver"
name = "kiwisolver"
optional = false
python-versions = ">=3.7"
version = "1.3.2"

[[package]]
category = "dev"
description = "A fast and thorough lazy object proxy."
name = "lazy-object-proxy"
optional = false
python-versions = ">=3.6"
version = "1.7.1"

[[package]]
category = "main"
description = "Bindings for Pango for using with Manim."
name = "manimpango"
optional = false
python-versions = ">=3.7"
version = "0.4.0.post0"

[[package]]
category = "main"
description = "Python bindings for the mapbox earcut C++ polygon triangulation library."
name = "mapbox-earcut"
optional = false
python-versions = "*"
version = "0.12.11"

[package.dependencies]
numpy = "*"

[package.extras]
test = ["pytest"]

[[package]]
category = "main"
description = "Safely add untrusted strings to HTML/XML markup."
name = "markupsafe"
optional = false
python-versions = ">=3.6"
version = "2.0.1"

[[package]]
category = "dev"
description = "Python plotting package"
name = "matplotlib"
optional = false
python-versions = ">=3.7"
version = "3.5.1"

[package.dependencies]
cycler = ">=0.10"
fonttools = ">=4.22.0"
kiwisolver = ">=1.0.1"
numpy = ">=1.17"
packaging = ">=20.0"
pillow = ">=6.2.0"
pyparsing = ">=2.2.1"
python-dateutil = ">=2.7"
setuptools_scm = ">=4"

[[package]]
category = "main"
description = "Inline Matplotlib backend for Jupyter"
name = "matplotlib-inline"
optional = true
python-versions = ">=3.5"
version = "0.1.3"

[package.dependencies]
traitlets = "*"

[[package]]
category = "dev"
description = "McCabe checker, plugin for flake8"
name = "mccabe"
optional = false
python-versions = "*"
version = "0.6.1"

[[package]]
category = "main"
description = "The fastest markdown parser in pure Python"
name = "mistune"
optional = true
python-versions = "*"
version = "0.8.4"

[[package]]
category = "main"
description = "ModernGL: High performance rendering for Python 3"
name = "moderngl"
optional = false
python-versions = "*"
version = "5.6.4"

[package.dependencies]
glcontext = ">=2,<3"

[[package]]
category = "main"
description = "A cross platform helper library for ModernGL making window creation and resource loading simple"
name = "moderngl-window"
optional = false
python-versions = ">=3.6"
version = "2.4.1"

[package.dependencies]
Pillow = ">=5"
moderngl = "<6"
numpy = ">=1.16,<2"
pyglet = ">=1.5.8,<2"
pyrr = ">=0.10.3,<1"

[package.extras]
glfw = ["glfw"]
pygame = ["pygame (>=2.0.1)"]
pyqt5 = ["pyqt5"]
pysdl2 = ["pysdl2"]
pyside2 = ["PySide2 (<6)"]
pywavefront = ["pywavefront (>=1.2.0,<2)"]
tk = ["pyopengltk (>=0.0.3)"]
trimesh = ["trimesh (>=3.2.6,<4)", "scipy (>=1.3.2)"]

[[package]]
category = "main"
description = "Multiple dispatch"
name = "multipledispatch"
optional = false
python-versions = "*"
version = "0.6.0"

[package.dependencies]
six = "*"

[[package]]
category = "dev"
description = "Optional static typing for Python"
name = "mypy"
optional = false
python-versions = ">=3.6"
version = "0.930"

[package.dependencies]
mypy-extensions = ">=0.4.3"
tomli = ">=1.1.0"
typing-extensions = ">=3.10"

[package.dependencies.typed-ast]
python = "<3.8"
version = ">=1.4.0,<2"

[package.extras]
dmypy = ["psutil (>=4.0)"]
python2 = ["typed-ast (>=1.4.0,<2)"]

[[package]]
category = "dev"
description = "Experimental type system extensions for programs checked with the mypy typechecker."
name = "mypy-extensions"
optional = false
python-versions = "*"
version = "0.4.3"

[[package]]
category = "main"
description = "Jupyter Notebook as a Jupyter Server extension."
name = "nbclassic"
optional = true
python-versions = ">=3.6"
version = "0.3.4"

[package.dependencies]
jupyter-server = ">=1.8,<2.0"
notebook = "<7"

[package.extras]
test = ["pytest", "pytest-tornasync", "pytest-console-scripts"]

[[package]]
category = "main"
description = "A client library for executing notebooks. Formerly nbconvert's ExecutePreprocessor."
name = "nbclient"
optional = true
python-versions = ">=3.6.1"
version = "0.5.9"

[package.dependencies]
jupyter-client = ">=6.1.5"
nbformat = ">=5.0"
nest-asyncio = "*"
traitlets = ">=4.2"

[package.extras]
dev = ["codecov", "coverage", "ipython", "ipykernel", "ipywidgets", "pytest (>=4.1)", "pytest-cov (>=2.6.1)", "check-manifest", "flake8", "mypy", "tox", "xmltodict", "pip (>=18.1)", "wheel (>=0.31.0)", "setuptools (>=38.6.0)", "twine (>=1.11.0)", "black"]
sphinx = ["Sphinx (>=1.7)", "sphinx-book-theme", "mock", "moto", "myst-parser"]
test = ["codecov", "coverage", "ipython", "ipykernel", "ipywidgets", "pytest (>=4.1)", "pytest-cov (>=2.6.1)", "check-manifest", "flake8", "mypy", "tox", "xmltodict", "pip (>=18.1)", "wheel (>=0.31.0)", "setuptools (>=38.6.0)", "twine (>=1.11.0)", "black"]

[[package]]
category = "main"
description = "Converting Jupyter Notebooks"
name = "nbconvert"
optional = true
python-versions = ">=3.7"
version = "6.4.0"

[package.dependencies]
bleach = "*"
defusedxml = "*"
entrypoints = ">=0.2.2"
jinja2 = ">=2.4"
jupyter-core = "*"
jupyterlab-pygments = "*"
mistune = ">=0.8.1,<2"
nbclient = ">=0.5.0,<0.6.0"
nbformat = ">=4.4"
pandocfilters = ">=1.4.1"
pygments = ">=2.4.1"
testpath = "*"
traitlets = ">=5.0"

[package.extras]
all = ["pytest", "pytest-cov", "pytest-dependency", "ipykernel", "ipywidgets (>=7)", "pyppeteer (0.2.6)", "tornado (>=4.0)", "sphinx (>=1.5.1)", "sphinx-rtd-theme", "nbsphinx (>=0.2.12)", "ipython"]
docs = ["sphinx (>=1.5.1)", "sphinx-rtd-theme", "nbsphinx (>=0.2.12)", "ipython"]
serve = ["tornado (>=4.0)"]
test = ["pytest", "pytest-cov", "pytest-dependency", "ipykernel", "ipywidgets (>=7)", "pyppeteer (0.2.6)"]
webpdf = ["pyppeteer (0.2.6)"]

[[package]]
category = "main"
description = "The Jupyter Notebook format"
name = "nbformat"
optional = true
python-versions = ">=3.5"
version = "5.1.3"

[package.dependencies]
ipython-genutils = "*"
jsonschema = ">=2.4,<2.5.0 || >2.5.0"
jupyter-core = "*"
traitlets = ">=4.1"

[package.extras]
fast = ["fastjsonschema"]
test = ["check-manifest", "fastjsonschema", "testpath", "pytest", "pytest-cov"]

[[package]]
category = "main"
description = "Patch asyncio to allow nested event loops"
name = "nest-asyncio"
optional = true
python-versions = ">=3.5"
version = "1.5.4"

[[package]]
category = "main"
description = "Python package for creating and manipulating graphs and networks"
name = "networkx"
optional = false
python-versions = ">=3.7"
version = "2.6.3"

[package.extras]
default = ["numpy (>=1.19)", "scipy (>=1.5,<1.6.1 || >1.6.1)", "matplotlib (>=3.3)", "pandas (>=1.1)"]
developer = ["black (21.5b1)", "pre-commit (>=2.12)"]
doc = ["sphinx (>=4.0,<5.0)", "pydata-sphinx-theme (>=0.6,<1.0)", "sphinx-gallery (>=0.9,<1.0)", "numpydoc (>=1.1)", "pillow (>=8.2)", "nb2plots (>=0.6)", "texext (>=0.6.6)"]
extra = ["lxml (>=4.5)", "pygraphviz (>=1.7)", "pydot (>=1.4.1)"]
test = ["pytest (>=6.2)", "pytest-cov (>=2.12)", "codecov (>=2.1)"]

[[package]]
category = "dev"
description = "Node.js virtual environment builder"
name = "nodeenv"
optional = false
python-versions = "*"
version = "1.6.0"

[[package]]
category = "main"
description = "A web-based notebook environment for interactive computing"
name = "notebook"
optional = true
python-versions = ">=3.6"
version = "6.4.6"

[package.dependencies]
Send2Trash = ">=1.8.0"
argon2-cffi = "*"
ipykernel = "*"
ipython-genutils = "*"
jinja2 = "*"
jupyter-client = ">=5.3.4"
jupyter-core = ">=4.6.1"
nbconvert = "*"
nbformat = "*"
nest-asyncio = ">=1.5"
prometheus-client = "*"
pyzmq = ">=17"
terminado = ">=0.8.3"
tornado = ">=6.1"
traitlets = ">=4.2.1"

[package.extras]
docs = ["sphinx", "nbsphinx", "sphinxcontrib-github-alt", "sphinx-rtd-theme", "myst-parser"]
json-logging = ["json-logging"]
test = ["pytest", "coverage", "requests", "nbval", "selenium", "pytest-cov", "requests-unixsocket"]

[[package]]
category = "main"
description = "NumPy is the fundamental package for array computing with Python."
name = "numpy"
optional = false
python-versions = ">=3.7"
version = "1.21.1"

[[package]]
category = "main"
description = "Core utilities for Python packages"
name = "packaging"
optional = false
python-versions = ">=3.6"
version = "21.3"

[package.dependencies]
pyparsing = ">=2.0.2,<3.0.5 || >3.0.5"

[[package]]
category = "main"
description = "Utilities for writing pandoc filters in python"
name = "pandocfilters"
optional = true
python-versions = ">=2.7, !=3.0.*, !=3.1.*, !=3.2.*, !=3.3.*"
version = "1.5.0"

[[package]]
category = "main"
description = "A Python Parser"
name = "parso"
optional = true
python-versions = ">=3.6"
version = "0.8.3"

[package.extras]
qa = ["flake8 (3.8.3)", "mypy (0.782)"]
testing = ["docopt", "pytest (<6.0.0)"]

[[package]]
category = "dev"
description = "Utility library for gitignore style pattern matching of file paths."
marker = "platform_python_implementation == \"CPython\""
name = "pathspec"
optional = false
python-versions = "!=3.0.*,!=3.1.*,!=3.2.*,!=3.3.*,!=3.4.*,>=2.7"
version = "0.9.0"

[[package]]
category = "main"
description = "Pexpect allows easy control of interactive console applications."
marker = "sys_platform != \"win32\""
name = "pexpect"
optional = true
python-versions = "*"
version = "4.8.0"

[package.dependencies]
ptyprocess = ">=0.5"

[[package]]
category = "main"
description = "Tiny 'shelve'-like database with concurrency support"
name = "pickleshare"
optional = true
python-versions = "*"
version = "0.7.5"

[[package]]
category = "main"
description = "Python Imaging Library (Fork)"
name = "pillow"
optional = false
python-versions = ">=3.7"
version = "9.0.0"

[[package]]
category = "dev"
description = "A small Python module for determining appropriate platform-specific dirs, e.g. a \"user data dir\"."
name = "platformdirs"
optional = false
python-versions = ">=3.7"
version = "2.4.1"

[package.extras]
docs = ["Sphinx (>=4)", "furo (>=2021.7.5b38)", "proselint (>=0.10.2)", "sphinx-autodoc-typehints (>=1.12)"]
test = ["appdirs (1.4.4)", "pytest (>=6)", "pytest-cov (>=2.7)", "pytest-mock (>=3.6)"]

[[package]]
category = "dev"
description = "plugin and hook calling mechanisms for python"
name = "pluggy"
optional = false
python-versions = ">=3.6"
version = "1.0.0"

[package.dependencies]
[package.dependencies.importlib-metadata]
python = "<3.8"
version = ">=0.12"

[package.extras]
dev = ["pre-commit", "tox"]
testing = ["pytest", "pytest-benchmark"]

[[package]]
category = "dev"
description = "A framework for managing and maintaining multi-language pre-commit hooks."
name = "pre-commit"
optional = false
python-versions = ">=3.6.1"
version = "2.16.0"

[package.dependencies]
cfgv = ">=2.0.0"
identify = ">=1.0.0"
nodeenv = ">=0.11.1"
pyyaml = ">=5.1"
toml = "*"
virtualenv = ">=20.0.8"

[package.dependencies.importlib-metadata]
python = "<3.8"
version = "*"

[[package]]
category = "main"
description = "Python client for the Prometheus monitoring system."
name = "prometheus-client"
optional = true
python-versions = ">=2.7, !=3.0.*, !=3.1.*, !=3.2.*, !=3.3.*"
version = "0.12.0"

[package.extras]
twisted = ["twisted"]

[[package]]
category = "main"
description = "Library for building powerful interactive command lines in Python"
name = "prompt-toolkit"
optional = true
python-versions = ">=3.6.2"
version = "3.0.24"

[package.dependencies]
wcwidth = "*"

[[package]]
category = "main"
description = "Protocol Buffers"
name = "protobuf"
optional = true
python-versions = ">=3.5"
version = "3.19.1"

[[package]]
category = "dev"
description = "Cross-platform lib for process and system monitoring in Python."
name = "psutil"
optional = false
python-versions = ">=2.6, !=3.0.*, !=3.1.*, !=3.2.*, !=3.3.*"
version = "5.9.0"

[package.extras]
test = ["ipaddress", "mock", "unittest2", "enum34", "pywin32", "wmi"]

[[package]]
category = "main"
description = "Run a subprocess in a pseudo terminal"
marker = "sys_platform != \"win32\" or os_name != \"nt\""
name = "ptyprocess"
optional = true
python-versions = "*"
version = "0.7.0"

[[package]]
category = "main"
description = "library with cross-python path, ini-parsing, io, code, log facilities"
name = "py"
optional = false
python-versions = ">=2.7, !=3.0.*, !=3.1.*, !=3.2.*, !=3.3.*, !=3.4.*"
version = "1.11.0"

[[package]]
category = "main"
description = "Python interface for cairo"
name = "pycairo"
optional = false
python-versions = ">=3.6, <4"
version = "1.20.1"

[[package]]
category = "dev"
description = "Python style guide checker"
name = "pycodestyle"
optional = false
python-versions = ">=2.7, !=3.0.*, !=3.1.*, !=3.2.*, !=3.3.*"
version = "2.7.0"

[[package]]
category = "main"
description = "C parser in Python"
name = "pycparser"
optional = false
python-versions = ">=2.7, !=3.0.*, !=3.1.*, !=3.2.*, !=3.3.*"
version = "2.21"

[[package]]
category = "dev"
description = "Python docstring style checker"
name = "pydocstyle"
optional = false
python-versions = ">=3.6"
version = "6.1.1"

[package.dependencies]
snowballstemmer = "*"

[package.extras]
toml = ["toml"]

[[package]]
category = "main"
description = "Manipulate audio with an simple and easy high level interface"
name = "pydub"
optional = false
python-versions = "*"
version = "0.25.1"

[[package]]
category = "dev"
description = "passive checker of Python programs"
name = "pyflakes"
optional = false
python-versions = ">=2.7, !=3.0.*, !=3.1.*, !=3.2.*, !=3.3.*"
version = "2.3.1"

[[package]]
category = "dev"
description = "Use the full Github API v3"
name = "pygithub"
optional = false
python-versions = ">=3.6"
version = "1.55"

[package.dependencies]
deprecated = "*"
pyjwt = ">=2.0"
pynacl = ">=1.4.0"
requests = ">=2.14.0"

[package.extras]
integrations = ["cryptography"]

[[package]]
category = "main"
description = "Cross-platform windowing and multimedia library"
name = "pyglet"
optional = false
python-versions = "*"
version = "1.5.21"

[[package]]
category = "main"
description = "Pygments is a syntax highlighting package written in Python."
name = "pygments"
optional = false
python-versions = ">=3.5"
version = "2.11.1"

[[package]]
category = "dev"
description = "JSON Web Token implementation in Python"
name = "pyjwt"
optional = false
python-versions = ">=3.6"
version = "2.3.0"

[package.extras]
crypto = ["cryptography (>=3.3.1)"]
dev = ["sphinx", "sphinx-rtd-theme", "zope.interface", "cryptography (>=3.3.1)", "pytest (>=6.0.0,<7.0.0)", "coverage (5.0.4)", "mypy", "pre-commit"]
docs = ["sphinx", "sphinx-rtd-theme", "zope.interface"]
tests = ["pytest (>=6.0.0,<7.0.0)", "coverage (5.0.4)"]

[[package]]
category = "dev"
description = "python code static checker"
name = "pylint"
optional = false
python-versions = ">=3.6.2"
version = "2.12.2"

[package.dependencies]
astroid = ">=2.9.0,<2.10"
colorama = "*"
isort = ">=4.2.5,<6"
mccabe = ">=0.6,<0.7"
platformdirs = ">=2.2.0"
toml = ">=0.9.2"

[package.dependencies.typing-extensions]
python = "<3.10"
version = ">=3.10.0"

[[package]]
category = "dev"
description = "Python binding to the Networking and Cryptography (NaCl) library"
name = "pynacl"
optional = false
python-versions = ">=2.7, !=3.0.*, !=3.1.*, !=3.2.*, !=3.3.*"
version = "1.4.0"

[package.dependencies]
cffi = ">=1.4.1"
six = "*"

[package.extras]
docs = ["sphinx (>=1.6.5)", "sphinx-rtd-theme"]
tests = ["pytest (>=3.2.1,<3.3.0 || >3.3.0)", "hypothesis (>=3.27.0)"]

[[package]]
category = "main"
description = "Python<->ObjC Interoperability Module"
marker = "sys_platform == \"darwin\""
name = "pyobjc-core"
optional = false
python-versions = ">=3.6"
version = "8.1"

[[package]]
category = "main"
description = "Wrappers for the Cocoa frameworks on macOS"
marker = "sys_platform == \"darwin\""
name = "pyobjc-framework-cocoa"
optional = false
python-versions = ">=3.6"
version = "8.1"

[package.dependencies]
pyobjc-core = ">=8.1"

[[package]]
category = "main"
description = "Python parsing module"
name = "pyparsing"
optional = false
python-versions = ">=3.6"
version = "3.0.6"

[package.extras]
diagrams = ["jinja2", "railroad-diagrams"]

[[package]]
category = "main"
description = "3D mathematical functions using NumPy"
name = "pyrr"
optional = false
python-versions = "*"
version = "0.10.3"

[package.dependencies]
multipledispatch = "*"
numpy = "*"

[[package]]
category = "main"
description = "Persistent/Functional/Immutable data structures"
name = "pyrsistent"
optional = true
python-versions = ">=3.6"
version = "0.18.0"

[[package]]
category = "dev"
description = "pytest: simple powerful testing with Python"
name = "pytest"
optional = false
python-versions = ">=3.6"
version = "6.2.5"

[package.dependencies]
atomicwrites = ">=1.0"
attrs = ">=19.2.0"
colorama = "*"
iniconfig = "*"
packaging = "*"
pluggy = ">=0.12,<2.0"
py = ">=1.8.2"
toml = "*"

[package.dependencies.importlib-metadata]
python = "<3.8"
version = ">=0.12"

[package.extras]
testing = ["argcomplete", "hypothesis (>=3.56)", "mock", "nose", "requests", "xmlschema"]

[[package]]
category = "dev"
description = "Pytest plugin for measuring coverage."
name = "pytest-cov"
optional = false
python-versions = ">=3.6"
version = "3.0.0"

[package.dependencies]
pytest = ">=4.6"

[package.dependencies.coverage]
extras = ["toml"]
version = ">=5.2.1"

[package.extras]
testing = ["fields", "hunter", "process-tests", "six", "pytest-xdist", "virtualenv"]

[[package]]
category = "dev"
description = "run tests in isolated forked subprocesses"
name = "pytest-forked"
optional = false
python-versions = ">=3.6"
version = "1.4.0"

[package.dependencies]
py = "*"
pytest = ">=3.10"

[[package]]
category = "dev"
description = "pytest xdist plugin for distributed testing and loop-on-failing modes"
name = "pytest-xdist"
optional = false
python-versions = ">=3.6"
version = "2.5.0"

[package.dependencies]
execnet = ">=1.1"
pytest = ">=6.2.0"
pytest-forked = "*"

[package.extras]
psutil = ["psutil (>=3.0)"]
setproctitle = ["setproctitle"]
testing = ["filelock"]

[[package]]
category = "main"
description = "Extensions to the standard Python datetime module"
name = "python-dateutil"
optional = false
python-versions = "!=3.0.*,!=3.1.*,!=3.2.*,>=2.7"
version = "2.8.2"

[package.dependencies]
six = ">=1.5"

[[package]]
category = "main"
description = "World timezone definitions, modern and historical"
name = "pytz"
optional = false
python-versions = "*"
version = "2021.3"

[[package]]
category = "main"
description = "Python for Window Extensions"
marker = "sys_platform == \"win32\" and platform_python_implementation != \"PyPy\""
name = "pywin32"
optional = true
python-versions = "*"
version = "303"

[[package]]
category = "main"
description = "Pseudo terminal support for Windows from Python."
marker = "os_name == \"nt\""
name = "pywinpty"
optional = true
python-versions = ">=3.6"
version = "1.1.6"

[[package]]
category = "dev"
description = "YAML parser and emitter for Python"
name = "pyyaml"
optional = false
python-versions = ">=3.6"
version = "6.0"

[[package]]
category = "main"
description = "Python bindings for 0MQ"
name = "pyzmq"
optional = true
python-versions = ">=3.6"
version = "22.3.0"

[package.dependencies]
cffi = "*"
py = "*"

[[package]]
category = "dev"
description = "A docutils-compatibility bridge to CommonMark, enabling you to write CommonMark inside of Docutils & Sphinx projects."
name = "recommonmark"
optional = false
python-versions = "*"
version = "0.7.1"

[package.dependencies]
commonmark = ">=0.8.1"
docutils = ">=0.11"
sphinx = ">=1.3.1"

[[package]]
category = "dev"
description = "Alternative regular expression module, to replace re."
marker = "platform_python_implementation == \"CPython\""
name = "regex"
optional = false
python-versions = "*"
version = "2021.11.10"

[[package]]
category = "main"
description = "Python HTTP for Humans."
name = "requests"
optional = false
python-versions = ">=2.7, !=3.0.*, !=3.1.*, !=3.2.*, !=3.3.*, !=3.4.*, !=3.5.*"
version = "2.27.0"

[package.dependencies]
certifi = ">=2017.4.17"
urllib3 = ">=1.21.1,<1.27"

[package.dependencies.charset-normalizer]
python = ">=3"
version = ">=2.0.0,<2.1.0"

[package.dependencies.idna]
python = ">=3"
version = ">=2.5,<4"

[package.extras]
socks = ["PySocks (>=1.5.6,<1.5.7 || >1.5.7)", "win-inet-pton"]
use_chardet_on_py3 = ["chardet (>=3.0.2,<5)"]

[[package]]
category = "main"
description = "Render rich text, tables, progress bars, syntax highlighting, markdown and more to the terminal"
name = "rich"
optional = false
python-versions = ">=3.6.2,<4.0.0"
version = "10.16.2"

[package.dependencies]
colorama = ">=0.4.0,<0.5.0"
commonmark = ">=0.9.0,<0.10.0"
pygments = ">=2.6.0,<3.0.0"

[package.dependencies.typing-extensions]
python = "<3.8"
version = ">=3.7.4,<5.0"

[package.extras]
jupyter = ["ipywidgets (>=7.5.1,<8.0.0)"]

[[package]]
category = "main"
description = "SciPy: Scientific Library for Python"
name = "scipy"
optional = false
python-versions = ">=3.7"
version = "1.6.1"

[package.dependencies]
numpy = ">=1.16.5"

[[package]]
category = "main"
description = "Fetch location and size of physical screens."
name = "screeninfo"
optional = false
python-versions = "*"
version = "0.6.7"

[package.dependencies]
Cython = "*"
pyobjc-framework-Cocoa = "*"

[[package]]
category = "main"
description = "Send file to trash natively under Mac OS X, Windows and Linux."
name = "send2trash"
optional = true
python-versions = "*"
version = "1.8.0"

[package.extras]
nativelib = ["pyobjc-framework-cocoa", "pywin32"]
objc = ["pyobjc-framework-cocoa"]
win32 = ["pywin32"]

[[package]]
category = "dev"
description = "the blessed package to manage your versions by scm tags"
name = "setuptools-scm"
optional = false
python-versions = ">=3.6"
version = "6.3.2"

[package.dependencies]
packaging = ">=20.0"
setuptools = "*"
tomli = ">=1.0.0"

[package.extras]
toml = ["setuptools (>=42)", "tomli (>=1.0.0)"]

[[package]]
category = "main"
description = "Python 2 and 3 compatibility utilities"
name = "six"
optional = false
python-versions = ">=2.7, !=3.0.*, !=3.1.*, !=3.2.*"
version = "1.16.0"

[[package]]
category = "main"
description = "Python access to operations on paths using the Skia library"
name = "skia-pathops"
optional = false
python-versions = ">=3.7"
version = "0.7.2"

[package.extras]
testing = ["pytest", "coverage", "pytest-xdist", "pytest-randomly"]

[[package]]
category = "dev"
description = "A pure Python implementation of a sliding window memory map manager"
name = "smmap"
optional = false
python-versions = ">=3.6"
version = "5.0.0"

[[package]]
category = "main"
description = "Sniff out which async library your code is running under"
name = "sniffio"
optional = true
python-versions = ">=3.5"
version = "1.2.0"

[[package]]
category = "dev"
description = "This package provides 29 stemmers for 28 languages generated from Snowball algorithms."
name = "snowballstemmer"
optional = false
python-versions = "*"
version = "2.2.0"

[[package]]
category = "dev"
description = "A modern CSS selector implementation for Beautiful Soup."
name = "soupsieve"
optional = false
python-versions = ">=3.6"
version = "2.3.1"

[[package]]
category = "dev"
description = "Python documentation generator"
name = "sphinx"
optional = false
python-versions = ">=3.6"
version = "4.3.2"

[package.dependencies]
Jinja2 = ">=2.3"
Pygments = ">=2.0"
alabaster = ">=0.7,<0.8"
babel = ">=1.3"
colorama = ">=0.3.5"
docutils = ">=0.14,<0.18"
imagesize = "*"
packaging = "*"
requests = ">=2.5.0"
setuptools = "*"
snowballstemmer = ">=1.1"
sphinxcontrib-applehelp = "*"
sphinxcontrib-devhelp = "*"
sphinxcontrib-htmlhelp = ">=2.0.0"
sphinxcontrib-jsmath = "*"
sphinxcontrib-qthelp = "*"
sphinxcontrib-serializinghtml = ">=1.1.5"

[package.extras]
docs = ["sphinxcontrib-websupport"]
lint = ["flake8 (>=3.5.0)", "isort", "mypy (>=0.920)", "docutils-stubs", "types-typed-ast", "types-pkg-resources", "types-requests"]
test = ["pytest", "pytest-cov", "html5lib", "cython", "typed-ast"]

[[package]]
category = "dev"
description = "Add a copy button to each of your code cells."
name = "sphinx-copybutton"
optional = false
python-versions = ">=3.6"
version = "0.4.0"

[package.dependencies]
sphinx = ">=1.8"

[package.extras]
code_style = ["pre-commit (2.12.1)"]
rtd = ["sphinx", "ipython", "sphinx-book-theme"]

[[package]]
category = "dev"
description = "sphinxcontrib-applehelp is a sphinx extension which outputs Apple help books"
name = "sphinxcontrib-applehelp"
optional = false
python-versions = ">=3.5"
version = "1.0.2"

[package.extras]
lint = ["flake8", "mypy", "docutils-stubs"]
test = ["pytest"]

[[package]]
category = "dev"
description = "sphinxcontrib-devhelp is a sphinx extension which outputs Devhelp document."
name = "sphinxcontrib-devhelp"
optional = false
python-versions = ">=3.5"
version = "1.0.2"

[package.extras]
lint = ["flake8", "mypy", "docutils-stubs"]
test = ["pytest"]

[[package]]
category = "dev"
description = "sphinxcontrib-htmlhelp is a sphinx extension which renders HTML help files"
name = "sphinxcontrib-htmlhelp"
optional = false
python-versions = ">=3.6"
version = "2.0.0"

[package.extras]
lint = ["flake8", "mypy", "docutils-stubs"]
test = ["pytest", "html5lib"]

[[package]]
category = "dev"
description = "A sphinx extension which renders display math in HTML via JavaScript"
name = "sphinxcontrib-jsmath"
optional = false
python-versions = ">=3.5"
version = "1.0.1"

[package.extras]
test = ["pytest", "flake8", "mypy"]

[[package]]
<<<<<<< HEAD
=======
name = "sphinxcontrib-programoutput"
version = "0.17"
description = "Sphinx extension to include program output"
category = "dev"
optional = false
python-versions = ">=2.7,!=3.0.*,!=3.1.*,!=3.2.*,!=3.3.*,!=3.4.*"

[package.dependencies]
Sphinx = ">=1.7.0"

[[package]]
name = "sphinxcontrib-qthelp"
version = "1.0.3"
description = "sphinxcontrib-qthelp is a sphinx extension which outputs QtHelp document."
>>>>>>> d8dc0b46
category = "dev"
description = "sphinxcontrib-qthelp is a sphinx extension which outputs QtHelp document."
name = "sphinxcontrib-qthelp"
optional = false
python-versions = ">=3.5"
version = "1.0.3"

[package.extras]
lint = ["flake8", "mypy", "docutils-stubs"]
test = ["pytest"]

[[package]]
category = "dev"
description = "sphinxcontrib-serializinghtml is a sphinx extension which outputs \"serialized\" HTML files (json and pickle)."
name = "sphinxcontrib-serializinghtml"
optional = false
python-versions = ">=3.5"
version = "1.1.5"

[package.extras]
lint = ["flake8", "mypy", "docutils-stubs"]
test = ["pytest"]

[[package]]
category = "dev"
description = "Sphinx Extension to enable OGP support"
name = "sphinxext-opengraph"
optional = false
python-versions = ">=3.6"
version = "0.5.1"

[package.dependencies]
sphinx = ">=2.0"

[[package]]
category = "main"
description = "A tiny library for parsing, modifying, and composing SRT files."
name = "srt"
optional = false
python-versions = ">=2.7"
version = "3.5.0"

[[package]]
category = "main"
description = "Tornado websocket backend for the Xterm.js Javascript terminal emulator library."
name = "terminado"
optional = true
python-versions = ">=3.6"
version = "0.12.1"

[package.dependencies]
ptyprocess = "*"
pywinpty = ">=1.1.0"
tornado = ">=4"

[package.extras]
test = ["pytest"]

[[package]]
category = "main"
description = "Test utilities for code working with files and commands"
name = "testpath"
optional = true
python-versions = ">= 3.5"
version = "0.5.0"

[package.extras]
test = ["pytest", "pathlib2"]

[[package]]
category = "dev"
description = "Python Library for Tom's Obvious, Minimal Language"
name = "toml"
optional = false
python-versions = ">=2.6, !=3.0.*, !=3.1.*, !=3.2.*"
version = "0.10.2"

[[package]]
category = "dev"
description = "A lil' TOML parser"
name = "tomli"
optional = false
python-versions = ">=3.7"
version = "2.0.0"

[[package]]
category = "main"
description = "Tornado is a Python web framework and asynchronous networking library, originally developed at FriendFeed."
name = "tornado"
optional = true
python-versions = ">= 3.5"
version = "6.1"

[[package]]
category = "main"
description = "Fast, Extensible Progress Meter"
name = "tqdm"
optional = false
python-versions = "!=3.0.*,!=3.1.*,!=3.2.*,!=3.3.*,>=2.7"
version = "4.62.3"

[package.dependencies]
colorama = "*"

[package.extras]
dev = ["py-make (>=0.1.0)", "twine", "wheel"]
notebook = ["ipywidgets (>=6)"]
telegram = ["requests"]

[[package]]
category = "main"
description = "Traitlets Python configuration system"
name = "traitlets"
optional = true
python-versions = ">=3.7"
version = "5.1.1"

[package.extras]
test = ["pytest"]

[[package]]
category = "dev"
description = "a fork of Python 2 and 3 ast modules with type comment support"
marker = "implementation_name == \"cpython\" and python_version < \"3.8\" or python_version < \"3.8\" or platform_python_implementation == \"CPython\""
name = "typed-ast"
optional = false
python-versions = "*"
version = "1.4.3"

[[package]]
category = "dev"
description = "Typing stubs for decorator"
name = "types-decorator"
optional = false
python-versions = "*"
version = "5.1.2"

[[package]]
category = "dev"
description = "Typing stubs for docutils"
name = "types-docutils"
optional = false
python-versions = "*"
version = "0.17.2"

[[package]]
category = "dev"
description = "Typing stubs for futures"
name = "types-futures"
optional = false
python-versions = "*"
version = "3.3.1"

[[package]]
category = "dev"
description = "Typing stubs for Pillow"
name = "types-pillow"
optional = false
python-versions = "*"
version = "8.3.11"

[[package]]
category = "dev"
description = "Typing stubs for protobuf"
name = "types-protobuf"
optional = false
python-versions = "*"
version = "3.18.3"

[package.dependencies]
types-futures = "*"

[[package]]
category = "dev"
description = "Typing stubs for Pygments"
name = "types-pygments"
optional = false
python-versions = "*"
version = "2.9.10"

[package.dependencies]
types-docutils = "*"
types-setuptools = "*"

[[package]]
category = "dev"
description = "Typing stubs for requests"
name = "types-requests"
optional = false
python-versions = "*"
version = "2.26.3"

[[package]]
category = "dev"
description = "Typing stubs for setuptools"
name = "types-setuptools"
optional = false
python-versions = "*"
version = "57.4.5"

[[package]]
category = "main"
description = "Backported and Experimental Type Hints for Python 3.6+"
name = "typing-extensions"
optional = false
python-versions = ">=3.6"
version = "4.0.1"

[[package]]
category = "main"
description = "HTTP library with thread-safe connection pooling, file post, and more."
name = "urllib3"
optional = false
python-versions = ">=2.7, !=3.0.*, !=3.1.*, !=3.2.*, !=3.3.*, !=3.4.*, <4"
version = "1.26.7"

[package.extras]
brotli = ["brotlipy (>=0.6.0)"]
secure = ["pyOpenSSL (>=0.14)", "cryptography (>=1.3.4)", "idna (>=2.0.0)", "certifi", "ipaddress"]
socks = ["PySocks (>=1.5.6,<1.5.7 || >1.5.7,<2.0)"]

[[package]]
category = "dev"
description = "Virtual Python Environment builder"
name = "virtualenv"
optional = false
python-versions = "!=3.0.*,!=3.1.*,!=3.2.*,!=3.3.*,!=3.4.*,>=2.7"
version = "20.13.0"

[package.dependencies]
distlib = ">=0.3.1,<1"
filelock = ">=3.2,<4"
platformdirs = ">=2,<3"
six = ">=1.9.0,<2"

[package.dependencies.importlib-metadata]
python = "<3.8"
version = ">=0.12"

[package.extras]
docs = ["proselint (>=0.10.2)", "sphinx (>=3)", "sphinx-argparse (>=0.2.5)", "sphinx-rtd-theme (>=0.4.3)", "towncrier (>=21.3)"]
testing = ["coverage (>=4)", "coverage-enable-subprocess (>=1)", "flaky (>=3)", "pytest (>=4)", "pytest-env (>=0.6.2)", "pytest-freezegun (>=0.4.1)", "pytest-mock (>=2)", "pytest-randomly (>=1)", "pytest-timeout (>=1)", "packaging (>=20.0)"]

[[package]]
category = "main"
description = "Filesystem events monitoring"
name = "watchdog"
optional = false
python-versions = ">=3.6"
version = "2.1.6"

[package.extras]
watchmedo = ["PyYAML (>=3.10)"]

[[package]]
category = "main"
description = "Measures the displayed width of unicode strings in a terminal"
name = "wcwidth"
optional = true
python-versions = "*"
version = "0.2.5"

[[package]]
category = "main"
description = "Character encoding aliases for legacy web content"
name = "webencodings"
optional = true
python-versions = "*"
version = "0.5.1"

[[package]]
category = "main"
description = "WebSocket client for Python with low level API options"
name = "websocket-client"
optional = true
python-versions = ">=3.6"
version = "1.2.3"

[package.extras]
docs = ["Sphinx (>=3.4)", "sphinx-rtd-theme (>=0.5)"]
optional = ["python-socks", "wsaccel"]
test = ["websockets"]

[[package]]
category = "dev"
description = "Module for decorators, wrappers and monkey patching."
name = "wrapt"
optional = false
python-versions = "!=3.0.*,!=3.1.*,!=3.2.*,!=3.3.*,!=3.4.*,>=2.7"
version = "1.13.3"

[[package]]
category = "main"
description = "Backport of pathlib-compatible object wrapper for zip files"
marker = "python_version < \"3.9\" or platform_python_implementation == \"CPython\" and python_version < \"3.8\" or platform_python_implementation == \"CPython\" and python_version == \"3.7\" or platform_python_implementation == \"CPython\" and python_version < \"3.8\" and (python_version < \"3.8.0\" or platform_python_implementation == \"CPython\" and python_version < \"3.8\")"
name = "zipp"
optional = false
python-versions = ">=3.7"
version = "3.7.0"

[package.extras]
docs = ["sphinx", "jaraco.packaging (>=8.2)", "rst.linker (>=1.9)"]
testing = ["pytest (>=6)", "pytest-checkdocs (>=2.4)", "pytest-flake8", "pytest-cov", "pytest-enabler (>=1.0.1)", "jaraco.itertools", "func-timeout", "pytest-black (>=0.3.7)", "pytest-mypy"]

[extras]
gui = ["dearpygui"]
jupyterlab = ["jupyterlab"]
webgl_renderer = ["grpcio", "grpcio-tools"]

[metadata]
content-hash = "f78153c6fc1f8eaeb0b4aff905b429d7c2e8cb0b24064c028eb5f5374955ede4"
lock-version = "1.0"
python-versions = "^3.7"
<<<<<<< HEAD
=======
content-hash = "be65502bab269c81976c6e4c5cba0f4e4751c53b5657b08ffb3fa29cd323ae0f"

>>>>>>> d8dc0b46

[metadata.files]
alabaster = [
    {file = "alabaster-0.7.12-py2.py3-none-any.whl", hash = "sha256:446438bdcca0e05bd45ea2de1668c1d9b032e1a9154c2c259092d77031ddd359"},
    {file = "alabaster-0.7.12.tar.gz", hash = "sha256:a661d72d58e6ea8a57f7a86e37d86716863ee5e92788398526d58b26a4e4dc02"},
]
anyio = [
    {file = "anyio-3.4.0-py3-none-any.whl", hash = "sha256:2855a9423524abcdd652d942f8932fda1735210f77a6b392eafd9ff34d3fe020"},
    {file = "anyio-3.4.0.tar.gz", hash = "sha256:24adc69309fb5779bc1e06158e143e0b6d2c56b302a3ac3de3083c705a6ed39d"},
]
appdirs = [
    {file = "appdirs-1.4.4-py2.py3-none-any.whl", hash = "sha256:a841dacd6b99318a741b166adb07e19ee71a274450e68237b4650ca1055ab128"},
    {file = "appdirs-1.4.4.tar.gz", hash = "sha256:7d5d0167b2b1ba821647616af46a749d1c653740dd0d2415100fe26e27afdf41"},
]
appnope = [
    {file = "appnope-0.1.2-py2.py3-none-any.whl", hash = "sha256:93aa393e9d6c54c5cd570ccadd8edad61ea0c4b9ea7a01409020c9aa019eb442"},
    {file = "appnope-0.1.2.tar.gz", hash = "sha256:dd83cd4b5b460958838f6eb3000c660b1f9caf2a5b1de4264e941512f603258a"},
]
argcomplete = [
    {file = "argcomplete-2.0.0-py2.py3-none-any.whl", hash = "sha256:cffa11ea77999bb0dd27bb25ff6dc142a6796142f68d45b1a26b11f58724561e"},
    {file = "argcomplete-2.0.0.tar.gz", hash = "sha256:6372ad78c89d662035101418ae253668445b391755cfe94ea52f1b9d22425b20"},
]
argon2-cffi = [
    {file = "argon2-cffi-21.3.0.tar.gz", hash = "sha256:d384164d944190a7dd7ef22c6aa3ff197da12962bd04b17f64d4e93d934dba5b"},
    {file = "argon2_cffi-21.3.0-py3-none-any.whl", hash = "sha256:8c976986f2c5c0e5000919e6de187906cfd81fb1c72bf9d88c01177e77da7f80"},
]
argon2-cffi-bindings = [
    {file = "argon2-cffi-bindings-21.2.0.tar.gz", hash = "sha256:bb89ceffa6c791807d1305ceb77dbfacc5aa499891d2c55661c6459651fc39e3"},
    {file = "argon2_cffi_bindings-21.2.0-cp36-abi3-macosx_10_9_x86_64.whl", hash = "sha256:ccb949252cb2ab3a08c02024acb77cfb179492d5701c7cbdbfd776124d4d2367"},
    {file = "argon2_cffi_bindings-21.2.0-cp36-abi3-manylinux_2_17_aarch64.manylinux2014_aarch64.whl", hash = "sha256:9524464572e12979364b7d600abf96181d3541da11e23ddf565a32e70bd4dc0d"},
    {file = "argon2_cffi_bindings-21.2.0-cp36-abi3-manylinux_2_17_x86_64.manylinux2014_x86_64.whl", hash = "sha256:b746dba803a79238e925d9046a63aa26bf86ab2a2fe74ce6b009a1c3f5c8f2ae"},
    {file = "argon2_cffi_bindings-21.2.0-cp36-abi3-manylinux_2_5_i686.manylinux1_i686.manylinux_2_17_i686.manylinux2014_i686.whl", hash = "sha256:58ed19212051f49a523abb1dbe954337dc82d947fb6e5a0da60f7c8471a8476c"},
    {file = "argon2_cffi_bindings-21.2.0-cp36-abi3-musllinux_1_1_aarch64.whl", hash = "sha256:bd46088725ef7f58b5a1ef7ca06647ebaf0eb4baff7d1d0d177c6cc8744abd86"},
    {file = "argon2_cffi_bindings-21.2.0-cp36-abi3-musllinux_1_1_i686.whl", hash = "sha256:8cd69c07dd875537a824deec19f978e0f2078fdda07fd5c42ac29668dda5f40f"},
    {file = "argon2_cffi_bindings-21.2.0-cp36-abi3-musllinux_1_1_x86_64.whl", hash = "sha256:f1152ac548bd5b8bcecfb0b0371f082037e47128653df2e8ba6e914d384f3c3e"},
    {file = "argon2_cffi_bindings-21.2.0-cp36-abi3-win32.whl", hash = "sha256:603ca0aba86b1349b147cab91ae970c63118a0f30444d4bc80355937c950c082"},
    {file = "argon2_cffi_bindings-21.2.0-cp36-abi3-win_amd64.whl", hash = "sha256:b2ef1c30440dbbcba7a5dc3e319408b59676e2e039e2ae11a8775ecf482b192f"},
    {file = "argon2_cffi_bindings-21.2.0-cp38-abi3-macosx_10_9_universal2.whl", hash = "sha256:e415e3f62c8d124ee16018e491a009937f8cf7ebf5eb430ffc5de21b900dad93"},
    {file = "argon2_cffi_bindings-21.2.0-pp37-pypy37_pp73-macosx_10_9_x86_64.whl", hash = "sha256:3e385d1c39c520c08b53d63300c3ecc28622f076f4c2b0e6d7e796e9f6502194"},
    {file = "argon2_cffi_bindings-21.2.0-pp37-pypy37_pp73-manylinux_2_17_aarch64.manylinux2014_aarch64.whl", hash = "sha256:2c3e3cc67fdb7d82c4718f19b4e7a87123caf8a93fde7e23cf66ac0337d3cb3f"},
    {file = "argon2_cffi_bindings-21.2.0-pp37-pypy37_pp73-manylinux_2_17_x86_64.manylinux2014_x86_64.whl", hash = "sha256:6a22ad9800121b71099d0fb0a65323810a15f2e292f2ba450810a7316e128ee5"},
    {file = "argon2_cffi_bindings-21.2.0-pp37-pypy37_pp73-manylinux_2_5_i686.manylinux1_i686.manylinux_2_17_i686.manylinux2014_i686.whl", hash = "sha256:f9f8b450ed0547e3d473fdc8612083fd08dd2120d6ac8f73828df9b7d45bb351"},
    {file = "argon2_cffi_bindings-21.2.0-pp37-pypy37_pp73-win_amd64.whl", hash = "sha256:93f9bf70084f97245ba10ee36575f0c3f1e7d7724d67d8e5b08e61787c320ed7"},
    {file = "argon2_cffi_bindings-21.2.0-pp38-pypy38_pp73-macosx_10_9_x86_64.whl", hash = "sha256:3b9ef65804859d335dc6b31582cad2c5166f0c3e7975f324d9ffaa34ee7e6583"},
    {file = "argon2_cffi_bindings-21.2.0-pp38-pypy38_pp73-manylinux_2_17_aarch64.manylinux2014_aarch64.whl", hash = "sha256:d4966ef5848d820776f5f562a7d45fdd70c2f330c961d0d745b784034bd9f48d"},
    {file = "argon2_cffi_bindings-21.2.0-pp38-pypy38_pp73-manylinux_2_17_x86_64.manylinux2014_x86_64.whl", hash = "sha256:20ef543a89dee4db46a1a6e206cd015360e5a75822f76df533845c3cbaf72670"},
    {file = "argon2_cffi_bindings-21.2.0-pp38-pypy38_pp73-manylinux_2_5_i686.manylinux1_i686.manylinux_2_17_i686.manylinux2014_i686.whl", hash = "sha256:ed2937d286e2ad0cc79a7087d3c272832865f779430e0cc2b4f3718d3159b0cb"},
    {file = "argon2_cffi_bindings-21.2.0-pp38-pypy38_pp73-win_amd64.whl", hash = "sha256:5e00316dabdaea0b2dd82d141cc66889ced0cdcbfa599e8b471cf22c620c329a"},
]
astor = [
    {file = "astor-0.8.1-py2.py3-none-any.whl", hash = "sha256:070a54e890cefb5b3739d19f30f5a5ec840ffc9c50ffa7d23cc9fc1a38ebbfc5"},
    {file = "astor-0.8.1.tar.gz", hash = "sha256:6a6effda93f4e1ce9f618779b2dd1d9d84f1e32812c23a29b3fff6fd7f63fa5e"},
]
astroid = [
    {file = "astroid-2.9.2-py3-none-any.whl", hash = "sha256:aa296702f1a5c3102c860de49473aaa90a7f6d221555d5cf2678940a9be32a4e"},
    {file = "astroid-2.9.2.tar.gz", hash = "sha256:72ace9c3333e274e9248168fc4f3e300da8545af1c303bd69197027f49e2bfff"},
]
atomicwrites = [
    {file = "atomicwrites-1.4.0-py2.py3-none-any.whl", hash = "sha256:6d1784dea7c0c8d4a5172b6c620f40b6e4cbfdf96d783691f2e1302a7b88e197"},
    {file = "atomicwrites-1.4.0.tar.gz", hash = "sha256:ae70396ad1a434f9c7046fd2dd196fc04b12f9e91ffb859164193be8b6168a7a"},
]
attrs = [
    {file = "attrs-21.4.0-py2.py3-none-any.whl", hash = "sha256:2d27e3784d7a565d36ab851fe94887c5eccd6a463168875832a1be79c82828b4"},
    {file = "attrs-21.4.0.tar.gz", hash = "sha256:626ba8234211db98e869df76230a137c4c40a12d72445c45d5f5b716f076e2fd"},
]
babel = [
    {file = "Babel-2.9.1-py2.py3-none-any.whl", hash = "sha256:ab49e12b91d937cd11f0b67cb259a57ab4ad2b59ac7a3b41d6c06c0ac5b0def9"},
    {file = "Babel-2.9.1.tar.gz", hash = "sha256:bc0c176f9f6a994582230df350aa6e05ba2ebe4b3ac317eab29d9be5d2768da0"},
]
backcall = [
    {file = "backcall-0.2.0-py2.py3-none-any.whl", hash = "sha256:fbbce6a29f263178a1f7915c1940bde0ec2b2a967566fe1c65c1dfb7422bd255"},
    {file = "backcall-0.2.0.tar.gz", hash = "sha256:5cbdbf27be5e7cfadb448baf0aa95508f91f2bbc6c6437cd9cd06e2a4c215e1e"},
]
beautifulsoup4 = [
    {file = "beautifulsoup4-4.10.0-py3-none-any.whl", hash = "sha256:9a315ce70049920ea4572a4055bc4bd700c940521d36fc858205ad4fcde149bf"},
    {file = "beautifulsoup4-4.10.0.tar.gz", hash = "sha256:c23ad23c521d818955a4151a67d81580319d4bf548d3d49f4223ae041ff98891"},
]
black = [
    {file = "black-20.8b1.tar.gz", hash = "sha256:1c02557aa099101b9d21496f8a914e9ed2222ef70336404eeeac8edba836fbea"},
]
bleach = [
    {file = "bleach-4.1.0-py2.py3-none-any.whl", hash = "sha256:4d2651ab93271d1129ac9cbc679f524565cc8a1b791909c4a51eac4446a15994"},
    {file = "bleach-4.1.0.tar.gz", hash = "sha256:0900d8b37eba61a802ee40ac0061f8c2b5dee29c1927dd1d233e075ebf5a71da"},
]
certifi = [
    {file = "certifi-2021.10.8-py2.py3-none-any.whl", hash = "sha256:d62a0163eb4c2344ac042ab2bdf75399a71a2d8c7d47eac2e2ee91b9d6339569"},
    {file = "certifi-2021.10.8.tar.gz", hash = "sha256:78884e7c1d4b00ce3cea67b44566851c4343c120abd683433ce934a68ea58872"},
]
cffi = [
    {file = "cffi-1.15.0-cp27-cp27m-macosx_10_9_x86_64.whl", hash = "sha256:c2502a1a03b6312837279c8c1bd3ebedf6c12c4228ddbad40912d671ccc8a962"},
    {file = "cffi-1.15.0-cp27-cp27m-manylinux1_i686.whl", hash = "sha256:23cfe892bd5dd8941608f93348c0737e369e51c100d03718f108bf1add7bd6d0"},
    {file = "cffi-1.15.0-cp27-cp27m-manylinux1_x86_64.whl", hash = "sha256:41d45de54cd277a7878919867c0f08b0cf817605e4eb94093e7516505d3c8d14"},
    {file = "cffi-1.15.0-cp27-cp27m-win32.whl", hash = "sha256:4a306fa632e8f0928956a41fa8e1d6243c71e7eb59ffbd165fc0b41e316b2474"},
    {file = "cffi-1.15.0-cp27-cp27m-win_amd64.whl", hash = "sha256:e7022a66d9b55e93e1a845d8c9eba2a1bebd4966cd8bfc25d9cd07d515b33fa6"},
    {file = "cffi-1.15.0-cp27-cp27mu-manylinux1_i686.whl", hash = "sha256:14cd121ea63ecdae71efa69c15c5543a4b5fbcd0bbe2aad864baca0063cecf27"},
    {file = "cffi-1.15.0-cp27-cp27mu-manylinux1_x86_64.whl", hash = "sha256:d4d692a89c5cf08a8557fdeb329b82e7bf609aadfaed6c0d79f5a449a3c7c023"},
    {file = "cffi-1.15.0-cp310-cp310-macosx_10_9_x86_64.whl", hash = "sha256:0104fb5ae2391d46a4cb082abdd5c69ea4eab79d8d44eaaf79f1b1fd806ee4c2"},
    {file = "cffi-1.15.0-cp310-cp310-macosx_11_0_arm64.whl", hash = "sha256:91ec59c33514b7c7559a6acda53bbfe1b283949c34fe7440bcf917f96ac0723e"},
    {file = "cffi-1.15.0-cp310-cp310-manylinux_2_12_i686.manylinux2010_i686.whl", hash = "sha256:f5c7150ad32ba43a07c4479f40241756145a1f03b43480e058cfd862bf5041c7"},
    {file = "cffi-1.15.0-cp310-cp310-manylinux_2_12_x86_64.manylinux2010_x86_64.whl", hash = "sha256:00c878c90cb53ccfaae6b8bc18ad05d2036553e6d9d1d9dbcf323bbe83854ca3"},
    {file = "cffi-1.15.0-cp310-cp310-manylinux_2_17_aarch64.manylinux2014_aarch64.whl", hash = "sha256:abb9a20a72ac4e0fdb50dae135ba5e77880518e742077ced47eb1499e29a443c"},
    {file = "cffi-1.15.0-cp310-cp310-manylinux_2_17_ppc64le.manylinux2014_ppc64le.whl", hash = "sha256:a5263e363c27b653a90078143adb3d076c1a748ec9ecc78ea2fb916f9b861962"},
    {file = "cffi-1.15.0-cp310-cp310-manylinux_2_17_s390x.manylinux2014_s390x.whl", hash = "sha256:f54a64f8b0c8ff0b64d18aa76675262e1700f3995182267998c31ae974fbc382"},
    {file = "cffi-1.15.0-cp310-cp310-win32.whl", hash = "sha256:c21c9e3896c23007803a875460fb786118f0cdd4434359577ea25eb556e34c55"},
    {file = "cffi-1.15.0-cp310-cp310-win_amd64.whl", hash = "sha256:5e069f72d497312b24fcc02073d70cb989045d1c91cbd53979366077959933e0"},
    {file = "cffi-1.15.0-cp36-cp36m-macosx_10_9_x86_64.whl", hash = "sha256:64d4ec9f448dfe041705426000cc13e34e6e5bb13736e9fd62e34a0b0c41566e"},
    {file = "cffi-1.15.0-cp36-cp36m-manylinux_2_17_aarch64.manylinux2014_aarch64.whl", hash = "sha256:2756c88cbb94231c7a147402476be2c4df2f6078099a6f4a480d239a8817ae39"},
    {file = "cffi-1.15.0-cp36-cp36m-manylinux_2_17_ppc64le.manylinux2014_ppc64le.whl", hash = "sha256:3b96a311ac60a3f6be21d2572e46ce67f09abcf4d09344c49274eb9e0bf345fc"},
    {file = "cffi-1.15.0-cp36-cp36m-manylinux_2_17_s390x.manylinux2014_s390x.whl", hash = "sha256:75e4024375654472cc27e91cbe9eaa08567f7fbdf822638be2814ce059f58032"},
    {file = "cffi-1.15.0-cp36-cp36m-manylinux_2_5_i686.manylinux1_i686.whl", hash = "sha256:59888172256cac5629e60e72e86598027aca6bf01fa2465bdb676d37636573e8"},
    {file = "cffi-1.15.0-cp36-cp36m-manylinux_2_5_x86_64.manylinux1_x86_64.whl", hash = "sha256:27c219baf94952ae9d50ec19651a687b826792055353d07648a5695413e0c605"},
    {file = "cffi-1.15.0-cp36-cp36m-win32.whl", hash = "sha256:4958391dbd6249d7ad855b9ca88fae690783a6be9e86df65865058ed81fc860e"},
    {file = "cffi-1.15.0-cp36-cp36m-win_amd64.whl", hash = "sha256:f6f824dc3bce0edab5f427efcfb1d63ee75b6fcb7282900ccaf925be84efb0fc"},
    {file = "cffi-1.15.0-cp37-cp37m-macosx_10_9_x86_64.whl", hash = "sha256:06c48159c1abed75c2e721b1715c379fa3200c7784271b3c46df01383b593636"},
    {file = "cffi-1.15.0-cp37-cp37m-manylinux_2_12_i686.manylinux2010_i686.whl", hash = "sha256:c2051981a968d7de9dd2d7b87bcb9c939c74a34626a6e2f8181455dd49ed69e4"},
    {file = "cffi-1.15.0-cp37-cp37m-manylinux_2_12_x86_64.manylinux2010_x86_64.whl", hash = "sha256:fd8a250edc26254fe5b33be00402e6d287f562b6a5b2152dec302fa15bb3e997"},
    {file = "cffi-1.15.0-cp37-cp37m-manylinux_2_17_aarch64.manylinux2014_aarch64.whl", hash = "sha256:91d77d2a782be4274da750752bb1650a97bfd8f291022b379bb8e01c66b4e96b"},
    {file = "cffi-1.15.0-cp37-cp37m-manylinux_2_17_ppc64le.manylinux2014_ppc64le.whl", hash = "sha256:45db3a33139e9c8f7c09234b5784a5e33d31fd6907800b316decad50af323ff2"},
    {file = "cffi-1.15.0-cp37-cp37m-manylinux_2_17_s390x.manylinux2014_s390x.whl", hash = "sha256:263cc3d821c4ab2213cbe8cd8b355a7f72a8324577dc865ef98487c1aeee2bc7"},
    {file = "cffi-1.15.0-cp37-cp37m-win32.whl", hash = "sha256:17771976e82e9f94976180f76468546834d22a7cc404b17c22df2a2c81db0c66"},
    {file = "cffi-1.15.0-cp37-cp37m-win_amd64.whl", hash = "sha256:3415c89f9204ee60cd09b235810be700e993e343a408693e80ce7f6a40108029"},
    {file = "cffi-1.15.0-cp38-cp38-macosx_10_9_x86_64.whl", hash = "sha256:4238e6dab5d6a8ba812de994bbb0a79bddbdf80994e4ce802b6f6f3142fcc880"},
    {file = "cffi-1.15.0-cp38-cp38-manylinux_2_12_i686.manylinux2010_i686.whl", hash = "sha256:0808014eb713677ec1292301ea4c81ad277b6cdf2fdd90fd540af98c0b101d20"},
    {file = "cffi-1.15.0-cp38-cp38-manylinux_2_12_x86_64.manylinux2010_x86_64.whl", hash = "sha256:57e9ac9ccc3101fac9d6014fba037473e4358ef4e89f8e181f8951a2c0162024"},
    {file = "cffi-1.15.0-cp38-cp38-manylinux_2_17_aarch64.manylinux2014_aarch64.whl", hash = "sha256:8b6c2ea03845c9f501ed1313e78de148cd3f6cad741a75d43a29b43da27f2e1e"},
    {file = "cffi-1.15.0-cp38-cp38-manylinux_2_17_ppc64le.manylinux2014_ppc64le.whl", hash = "sha256:10dffb601ccfb65262a27233ac273d552ddc4d8ae1bf93b21c94b8511bffe728"},
    {file = "cffi-1.15.0-cp38-cp38-manylinux_2_17_s390x.manylinux2014_s390x.whl", hash = "sha256:786902fb9ba7433aae840e0ed609f45c7bcd4e225ebb9c753aa39725bb3e6ad6"},
    {file = "cffi-1.15.0-cp38-cp38-win32.whl", hash = "sha256:da5db4e883f1ce37f55c667e5c0de439df76ac4cb55964655906306918e7363c"},
    {file = "cffi-1.15.0-cp38-cp38-win_amd64.whl", hash = "sha256:181dee03b1170ff1969489acf1c26533710231c58f95534e3edac87fff06c443"},
    {file = "cffi-1.15.0-cp39-cp39-macosx_10_9_x86_64.whl", hash = "sha256:45e8636704eacc432a206ac7345a5d3d2c62d95a507ec70d62f23cd91770482a"},
    {file = "cffi-1.15.0-cp39-cp39-macosx_11_0_arm64.whl", hash = "sha256:31fb708d9d7c3f49a60f04cf5b119aeefe5644daba1cd2a0fe389b674fd1de37"},
    {file = "cffi-1.15.0-cp39-cp39-manylinux_2_12_i686.manylinux2010_i686.whl", hash = "sha256:6dc2737a3674b3e344847c8686cf29e500584ccad76204efea14f451d4cc669a"},
    {file = "cffi-1.15.0-cp39-cp39-manylinux_2_12_x86_64.manylinux2010_x86_64.whl", hash = "sha256:74fdfdbfdc48d3f47148976f49fab3251e550a8720bebc99bf1483f5bfb5db3e"},
    {file = "cffi-1.15.0-cp39-cp39-manylinux_2_17_aarch64.manylinux2014_aarch64.whl", hash = "sha256:ffaa5c925128e29efbde7301d8ecaf35c8c60ffbcd6a1ffd3a552177c8e5e796"},
    {file = "cffi-1.15.0-cp39-cp39-manylinux_2_17_ppc64le.manylinux2014_ppc64le.whl", hash = "sha256:3f7d084648d77af029acb79a0ff49a0ad7e9d09057a9bf46596dac9514dc07df"},
    {file = "cffi-1.15.0-cp39-cp39-manylinux_2_17_s390x.manylinux2014_s390x.whl", hash = "sha256:ef1f279350da2c586a69d32fc8733092fd32cc8ac95139a00377841f59a3f8d8"},
    {file = "cffi-1.15.0-cp39-cp39-win32.whl", hash = "sha256:2a23af14f408d53d5e6cd4e3d9a24ff9e05906ad574822a10563efcef137979a"},
    {file = "cffi-1.15.0-cp39-cp39-win_amd64.whl", hash = "sha256:3773c4d81e6e818df2efbc7dd77325ca0dcb688116050fb2b3011218eda36139"},
    {file = "cffi-1.15.0.tar.gz", hash = "sha256:920f0d66a896c2d99f0adbb391f990a84091179542c205fa53ce5787aff87954"},
]
cfgv = [
    {file = "cfgv-3.3.1-py2.py3-none-any.whl", hash = "sha256:c6a0883f3917a037485059700b9e75da2464e6c27051014ad85ba6aaa5884426"},
    {file = "cfgv-3.3.1.tar.gz", hash = "sha256:f5a830efb9ce7a445376bb66ec94c638a9787422f96264c98edc6bdeed8ab736"},
]
charset-normalizer = [
    {file = "charset-normalizer-2.0.10.tar.gz", hash = "sha256:876d180e9d7432c5d1dfd4c5d26b72f099d503e8fcc0feb7532c9289be60fcbd"},
    {file = "charset_normalizer-2.0.10-py3-none-any.whl", hash = "sha256:cb957888737fc0bbcd78e3df769addb41fd1ff8cf950dc9e7ad7793f1bf44455"},
]
click = [
    {file = "click-8.0.3-py3-none-any.whl", hash = "sha256:353f466495adaeb40b6b5f592f9f91cb22372351c84caeb068132442a4518ef3"},
    {file = "click-8.0.3.tar.gz", hash = "sha256:410e932b050f5eed773c4cda94de75971c89cdb3155a72a0831139a79e5ecb5b"},
]
click-default-group = [
    {file = "click-default-group-1.2.2.tar.gz", hash = "sha256:d9560e8e8dfa44b3562fbc9425042a0fd6d21956fcc2db0077f63f34253ab904"},
]
cloup = [
    {file = "cloup-0.7.1-py2.py3-none-any.whl", hash = "sha256:947c881ada77ea2f7b2876f7b5bb2fc7e5406daac5a045342acf8de35bcce5d7"},
    {file = "cloup-0.7.1.tar.gz", hash = "sha256:f26cc500dda4e4c9444ac1008b82376df8d72ecfa43a6310a9b3d54ef98add7b"},
]
colorama = [
    {file = "colorama-0.4.4-py2.py3-none-any.whl", hash = "sha256:9f47eda37229f68eee03b24b9748937c7dc3868f906e8ba69fbcbdd3bc5dc3e2"},
    {file = "colorama-0.4.4.tar.gz", hash = "sha256:5941b2b48a20143d2267e95b1c2a7603ce057ee39fd88e7329b0c292aa16869b"},
]
colour = [
    {file = "colour-0.1.5-py2.py3-none-any.whl", hash = "sha256:33f6db9d564fadc16e59921a56999b79571160ce09916303d35346dddc17978c"},
    {file = "colour-0.1.5.tar.gz", hash = "sha256:af20120fefd2afede8b001fbef2ea9da70ad7d49fafdb6489025dae8745c3aee"},
]
commonmark = [
    {file = "commonmark-0.9.1-py2.py3-none-any.whl", hash = "sha256:da2f38c92590f83de410ba1a3cbceafbc74fee9def35f9251ba9a971d6d66fd9"},
    {file = "commonmark-0.9.1.tar.gz", hash = "sha256:452f9dc859be7f06631ddcb328b6919c67984aca654e5fefb3914d54691aed60"},
]
coverage = [
    {file = "coverage-6.2-cp310-cp310-macosx_10_9_x86_64.whl", hash = "sha256:6dbc1536e105adda7a6312c778f15aaabe583b0e9a0b0a324990334fd458c94b"},
    {file = "coverage-6.2-cp310-cp310-manylinux_2_17_aarch64.manylinux2014_aarch64.whl", hash = "sha256:174cf9b4bef0db2e8244f82059a5a72bd47e1d40e71c68ab055425172b16b7d0"},
    {file = "coverage-6.2-cp310-cp310-manylinux_2_5_i686.manylinux1_i686.manylinux_2_12_i686.manylinux2010_i686.whl", hash = "sha256:92b8c845527eae547a2a6617d336adc56394050c3ed8a6918683646328fbb6da"},
    {file = "coverage-6.2-cp310-cp310-manylinux_2_5_x86_64.manylinux1_x86_64.manylinux_2_12_x86_64.manylinux2010_x86_64.whl", hash = "sha256:c7912d1526299cb04c88288e148c6c87c0df600eca76efd99d84396cfe00ef1d"},
    {file = "coverage-6.2-cp310-cp310-musllinux_1_1_aarch64.whl", hash = "sha256:d5d2033d5db1d58ae2d62f095e1aefb6988af65b4b12cb8987af409587cc0739"},
    {file = "coverage-6.2-cp310-cp310-musllinux_1_1_i686.whl", hash = "sha256:3feac4084291642165c3a0d9eaebedf19ffa505016c4d3db15bfe235718d4971"},
    {file = "coverage-6.2-cp310-cp310-musllinux_1_1_x86_64.whl", hash = "sha256:276651978c94a8c5672ea60a2656e95a3cce2a3f31e9fb2d5ebd4c215d095840"},
    {file = "coverage-6.2-cp310-cp310-win32.whl", hash = "sha256:f506af4f27def639ba45789fa6fde45f9a217da0be05f8910458e4557eed020c"},
    {file = "coverage-6.2-cp310-cp310-win_amd64.whl", hash = "sha256:3f7c17209eef285c86f819ff04a6d4cbee9b33ef05cbcaae4c0b4e8e06b3ec8f"},
    {file = "coverage-6.2-cp311-cp311-macosx_10_14_x86_64.whl", hash = "sha256:13362889b2d46e8d9f97c421539c97c963e34031ab0cb89e8ca83a10cc71ac76"},
    {file = "coverage-6.2-cp311-cp311-manylinux_2_5_x86_64.manylinux1_x86_64.whl", hash = "sha256:22e60a3ca5acba37d1d4a2ee66e051f5b0e1b9ac950b5b0cf4aa5366eda41d47"},
    {file = "coverage-6.2-cp311-cp311-win_amd64.whl", hash = "sha256:b637c57fdb8be84e91fac60d9325a66a5981f8086c954ea2772efe28425eaf64"},
    {file = "coverage-6.2-cp36-cp36m-macosx_10_9_x86_64.whl", hash = "sha256:f467bbb837691ab5a8ca359199d3429a11a01e6dfb3d9dcc676dc035ca93c0a9"},
    {file = "coverage-6.2-cp36-cp36m-manylinux_2_17_aarch64.manylinux2014_aarch64.whl", hash = "sha256:2641f803ee9f95b1f387f3e8f3bf28d83d9b69a39e9911e5bfee832bea75240d"},
    {file = "coverage-6.2-cp36-cp36m-manylinux_2_5_i686.manylinux1_i686.manylinux_2_12_i686.manylinux2010_i686.whl", hash = "sha256:1219d760ccfafc03c0822ae2e06e3b1248a8e6d1a70928966bafc6838d3c9e48"},
    {file = "coverage-6.2-cp36-cp36m-manylinux_2_5_x86_64.manylinux1_x86_64.manylinux_2_12_x86_64.manylinux2010_x86_64.whl", hash = "sha256:9a2b5b52be0a8626fcbffd7e689781bf8c2ac01613e77feda93d96184949a98e"},
    {file = "coverage-6.2-cp36-cp36m-musllinux_1_1_aarch64.whl", hash = "sha256:8e2c35a4c1f269704e90888e56f794e2d9c0262fb0c1b1c8c4ee44d9b9e77b5d"},
    {file = "coverage-6.2-cp36-cp36m-musllinux_1_1_i686.whl", hash = "sha256:5d6b09c972ce9200264c35a1d53d43ca55ef61836d9ec60f0d44273a31aa9f17"},
    {file = "coverage-6.2-cp36-cp36m-musllinux_1_1_x86_64.whl", hash = "sha256:e3db840a4dee542e37e09f30859f1612da90e1c5239a6a2498c473183a50e781"},
    {file = "coverage-6.2-cp36-cp36m-win32.whl", hash = "sha256:4e547122ca2d244f7c090fe3f4b5a5861255ff66b7ab6d98f44a0222aaf8671a"},
    {file = "coverage-6.2-cp36-cp36m-win_amd64.whl", hash = "sha256:01774a2c2c729619760320270e42cd9e797427ecfddd32c2a7b639cdc481f3c0"},
    {file = "coverage-6.2-cp37-cp37m-macosx_10_9_x86_64.whl", hash = "sha256:fb8b8ee99b3fffe4fd86f4c81b35a6bf7e4462cba019997af2fe679365db0c49"},
    {file = "coverage-6.2-cp37-cp37m-manylinux_2_17_aarch64.manylinux2014_aarch64.whl", hash = "sha256:619346d57c7126ae49ac95b11b0dc8e36c1dd49d148477461bb66c8cf13bb521"},
    {file = "coverage-6.2-cp37-cp37m-manylinux_2_5_i686.manylinux1_i686.manylinux_2_12_i686.manylinux2010_i686.whl", hash = "sha256:0a7726f74ff63f41e95ed3a89fef002916c828bb5fcae83b505b49d81a066884"},
    {file = "coverage-6.2-cp37-cp37m-manylinux_2_5_x86_64.manylinux1_x86_64.manylinux_2_12_x86_64.manylinux2010_x86_64.whl", hash = "sha256:cfd9386c1d6f13b37e05a91a8583e802f8059bebfccde61a418c5808dea6bbfa"},
    {file = "coverage-6.2-cp37-cp37m-musllinux_1_1_aarch64.whl", hash = "sha256:17e6c11038d4ed6e8af1407d9e89a2904d573be29d51515f14262d7f10ef0a64"},
    {file = "coverage-6.2-cp37-cp37m-musllinux_1_1_i686.whl", hash = "sha256:c254b03032d5a06de049ce8bca8338a5185f07fb76600afff3c161e053d88617"},
    {file = "coverage-6.2-cp37-cp37m-musllinux_1_1_x86_64.whl", hash = "sha256:dca38a21e4423f3edb821292e97cec7ad38086f84313462098568baedf4331f8"},
    {file = "coverage-6.2-cp37-cp37m-win32.whl", hash = "sha256:600617008aa82032ddeace2535626d1bc212dfff32b43989539deda63b3f36e4"},
    {file = "coverage-6.2-cp37-cp37m-win_amd64.whl", hash = "sha256:bf154ba7ee2fd613eb541c2bc03d3d9ac667080a737449d1a3fb342740eb1a74"},
    {file = "coverage-6.2-cp38-cp38-macosx_10_9_x86_64.whl", hash = "sha256:f9afb5b746781fc2abce26193d1c817b7eb0e11459510fba65d2bd77fe161d9e"},
    {file = "coverage-6.2-cp38-cp38-manylinux_2_17_aarch64.manylinux2014_aarch64.whl", hash = "sha256:edcada2e24ed68f019175c2b2af2a8b481d3d084798b8c20d15d34f5c733fa58"},
    {file = "coverage-6.2-cp38-cp38-manylinux_2_5_i686.manylinux1_i686.manylinux_2_12_i686.manylinux2010_i686.whl", hash = "sha256:a9c8c4283e17690ff1a7427123ffb428ad6a52ed720d550e299e8291e33184dc"},
    {file = "coverage-6.2-cp38-cp38-manylinux_2_5_x86_64.manylinux1_x86_64.manylinux_2_12_x86_64.manylinux2010_x86_64.whl", hash = "sha256:f614fc9956d76d8a88a88bb41ddc12709caa755666f580af3a688899721efecd"},
    {file = "coverage-6.2-cp38-cp38-musllinux_1_1_aarch64.whl", hash = "sha256:9365ed5cce5d0cf2c10afc6add145c5037d3148585b8ae0e77cc1efdd6aa2953"},
    {file = "coverage-6.2-cp38-cp38-musllinux_1_1_i686.whl", hash = "sha256:8bdfe9ff3a4ea37d17f172ac0dff1e1c383aec17a636b9b35906babc9f0f5475"},
    {file = "coverage-6.2-cp38-cp38-musllinux_1_1_x86_64.whl", hash = "sha256:63c424e6f5b4ab1cf1e23a43b12f542b0ec2e54f99ec9f11b75382152981df57"},
    {file = "coverage-6.2-cp38-cp38-win32.whl", hash = "sha256:49dbff64961bc9bdd2289a2bda6a3a5a331964ba5497f694e2cbd540d656dc1c"},
    {file = "coverage-6.2-cp38-cp38-win_amd64.whl", hash = "sha256:9a29311bd6429be317c1f3fe4bc06c4c5ee45e2fa61b2a19d4d1d6111cb94af2"},
    {file = "coverage-6.2-cp39-cp39-macosx_10_9_x86_64.whl", hash = "sha256:03b20e52b7d31be571c9c06b74746746d4eb82fc260e594dc662ed48145e9efd"},
    {file = "coverage-6.2-cp39-cp39-manylinux_2_17_aarch64.manylinux2014_aarch64.whl", hash = "sha256:215f8afcc02a24c2d9a10d3790b21054b58d71f4b3c6f055d4bb1b15cecce685"},
    {file = "coverage-6.2-cp39-cp39-manylinux_2_5_i686.manylinux1_i686.manylinux_2_12_i686.manylinux2010_i686.whl", hash = "sha256:a4bdeb0a52d1d04123b41d90a4390b096f3ef38eee35e11f0b22c2d031222c6c"},
    {file = "coverage-6.2-cp39-cp39-manylinux_2_5_x86_64.manylinux1_x86_64.manylinux_2_12_x86_64.manylinux2010_x86_64.whl", hash = "sha256:c332d8f8d448ded473b97fefe4a0983265af21917d8b0cdcb8bb06b2afe632c3"},
    {file = "coverage-6.2-cp39-cp39-win32.whl", hash = "sha256:6e1394d24d5938e561fbeaa0cd3d356207579c28bd1792f25a068743f2d5b282"},
    {file = "coverage-6.2-cp39-cp39-win_amd64.whl", hash = "sha256:86f2e78b1eff847609b1ca8050c9e1fa3bd44ce755b2ec30e70f2d3ba3844644"},
    {file = "coverage-6.2-pp36.pp37.pp38-none-any.whl", hash = "sha256:5829192582c0ec8ca4a2532407bc14c2f338d9878a10442f5d03804a95fac9de"},
    {file = "coverage-6.2.tar.gz", hash = "sha256:e2cad8093172b7d1595b4ad66f24270808658e11acf43a8f95b41276162eb5b8"},
]
cycler = [
    {file = "cycler-0.11.0-py3-none-any.whl", hash = "sha256:3a27e95f763a428a739d2add979fa7494c912a32c17c4c38c4d5f082cad165a3"},
    {file = "cycler-0.11.0.tar.gz", hash = "sha256:9c87405839a19696e837b3b818fed3f5f69f16f1eec1a1ad77e043dcea9c772f"},
]
cython = [
    {file = "Cython-0.29.26-cp27-cp27m-manylinux_2_5_i686.manylinux1_i686.whl", hash = "sha256:c4b003b6b7aa9e74552ef8d4e6009b3e3c3e8fa585710b3a6d062e088e460c1b"},
    {file = "Cython-0.29.26-cp27-cp27m-manylinux_2_5_x86_64.manylinux1_x86_64.whl", hash = "sha256:ce804a021c92fea66c8c100781a111706f21bade7a546895c5a9c57fe2df8b24"},
    {file = "Cython-0.29.26-cp27-cp27m-win32.whl", hash = "sha256:8e07121b34221458a2151d37e137b8f5b011a9c51dd38db2499a6198590aa319"},
    {file = "Cython-0.29.26-cp27-cp27m-win_amd64.whl", hash = "sha256:233a87db76941626f1db08f4b25a4a5b425b13b64ed0e673c3641f7b650a48d8"},
    {file = "Cython-0.29.26-cp27-cp27mu-manylinux_2_5_i686.manylinux1_i686.whl", hash = "sha256:93840f2071c1f15e613509eadee1fbcd335e8666772437fe5038e24059edd48c"},
    {file = "Cython-0.29.26-cp27-cp27mu-manylinux_2_5_x86_64.manylinux1_x86_64.whl", hash = "sha256:10402f0f1564ffc6ecb9c45e07f995771d05bb0b0e1d151e40574638292ee3a5"},
    {file = "Cython-0.29.26-cp310-cp310-manylinux_2_17_aarch64.manylinux2014_aarch64.manylinux_2_24_aarch64.whl", hash = "sha256:6773cce9d4b3b6168d8feb2b6f06b658ef1e11cbfec075041745666d8e2a5e45"},
    {file = "Cython-0.29.26-cp310-cp310-manylinux_2_17_x86_64.manylinux2014_x86_64.manylinux_2_24_x86_64.whl", hash = "sha256:c813799d533194b7d85203d881d8b4f567a8c644a67f50d47f1ffbf316df412f"},
    {file = "Cython-0.29.26-cp310-cp310-manylinux_2_5_i686.manylinux1_i686.manylinux_2_24_i686.whl", hash = "sha256:362fbb9cb4627c7786231429768b54aaba5459a2a0e46c25e59f202ca6155437"},
    {file = "Cython-0.29.26-cp310-cp310-musllinux_1_1_x86_64.whl", hash = "sha256:2b834ff6e4d10ba6d7a0d676dd71c1b427a181ddbbbbf79e91d1861557aab59f"},
    {file = "Cython-0.29.26-cp34-cp34m-win32.whl", hash = "sha256:0c3093bc99facfc97e5019f6c5bc39987663792265c1334d9fc9e37c3a3dcd6f"},
    {file = "Cython-0.29.26-cp34-cp34m-win_amd64.whl", hash = "sha256:bbf0149680c1fca07200a3ed372b22e6bad7851d191b717a61f9a68af370e180"},
    {file = "Cython-0.29.26-cp35-cp35m-manylinux_2_5_i686.manylinux1_i686.whl", hash = "sha256:a1cc55db32cd39474081d478263b96e036552cdbbab8831c90ea43fb385a9b66"},
    {file = "Cython-0.29.26-cp35-cp35m-manylinux_2_5_x86_64.manylinux1_x86_64.whl", hash = "sha256:ebe32e002a9e6553de399033e259ece72aa17c77f740b265e66f122572a8a278"},
    {file = "Cython-0.29.26-cp35-cp35m-win32.whl", hash = "sha256:6b385f68789c3e8a75b4827e8a4970ff04605ad3cb1c0b41005cc69368dad65d"},
    {file = "Cython-0.29.26-cp35-cp35m-win_amd64.whl", hash = "sha256:1519eb639de308f5763eb0666b4cc7bd3958268f3f6228cc610b7b4d6c94b68b"},
    {file = "Cython-0.29.26-cp36-cp36m-manylinux_2_17_aarch64.manylinux2014_aarch64.manylinux_2_24_aarch64.whl", hash = "sha256:e118525defec3f67471d8ee5ce04340d43195410a87e5d7ec8a1a9e953c0066a"},
    {file = "Cython-0.29.26-cp36-cp36m-manylinux_2_17_x86_64.manylinux2014_x86_64.manylinux_2_24_x86_64.whl", hash = "sha256:706ea55f58c2722206e51cd9a8754ed0995c4c4231d24b095875d2641d745222"},
    {file = "Cython-0.29.26-cp36-cp36m-manylinux_2_5_i686.manylinux1_i686.manylinux_2_24_i686.whl", hash = "sha256:77913fe27c5e22c995bac090d01e200ff91e5f58aa944e2d2e94cbf67ea2ae34"},
    {file = "Cython-0.29.26-cp36-cp36m-manylinux_2_5_i686.manylinux1_i686.whl", hash = "sha256:51923120f57a42c59f5ee6bba9e89a31a394ae8cd419c753f64d8a3aea1ee8b7"},
    {file = "Cython-0.29.26-cp36-cp36m-manylinux_2_5_x86_64.manylinux1_x86_64.whl", hash = "sha256:82881565d04027728d7762edd8c085927a840873af7ee049d703e0ca226bc08d"},
    {file = "Cython-0.29.26-cp36-cp36m-musllinux_1_1_x86_64.whl", hash = "sha256:531303085503959338e6cdac630626280ef111aecbb22d48321673a8c3897c0a"},
    {file = "Cython-0.29.26-cp36-cp36m-win32.whl", hash = "sha256:0205b685802eb4c039b14f67b7ac3f00c55ff04b9e3871df2249576d3e59ba42"},
    {file = "Cython-0.29.26-cp36-cp36m-win_amd64.whl", hash = "sha256:7df94e56872df8f396ca669466fee60256f69f678654239f706b1e643c2ac4a5"},
    {file = "Cython-0.29.26-cp37-cp37m-manylinux_2_17_aarch64.manylinux2014_aarch64.manylinux_2_24_aarch64.whl", hash = "sha256:4b7d04b393d9a4b5fec0cbc4b0f29fe083a9d862d95231a6e7608978bd661d7e"},
    {file = "Cython-0.29.26-cp37-cp37m-manylinux_2_17_x86_64.manylinux2014_x86_64.manylinux_2_24_x86_64.whl", hash = "sha256:af91dd63ac5f1f7fc70dc91ea063f727db42b5eb934d1f3832611be18e25171e"},
    {file = "Cython-0.29.26-cp37-cp37m-manylinux_2_5_i686.manylinux1_i686.manylinux_2_24_i686.whl", hash = "sha256:d83dad8dc6c63706cb3178dc79010b3865b1345090727189d2cd61758a825ee8"},
    {file = "Cython-0.29.26-cp37-cp37m-manylinux_2_5_i686.manylinux1_i686.whl", hash = "sha256:ca10e9fde0eaba1407ab353ff07a26daaa3e4dbe356108a149e482d441f070dd"},
    {file = "Cython-0.29.26-cp37-cp37m-manylinux_2_5_x86_64.manylinux1_x86_64.whl", hash = "sha256:fec66cd0a48697fab903854566235aecf1084f62e3163d6589ae7335a1b4d448"},
    {file = "Cython-0.29.26-cp37-cp37m-musllinux_1_1_x86_64.whl", hash = "sha256:b3041e45aefaa4449fd671902132c0ac1f72eedaedac745c0e1a70a13bf990bb"},
    {file = "Cython-0.29.26-cp37-cp37m-win32.whl", hash = "sha256:ed76fb98979f02b5e89079906071983a36f3634d3028b86f935cf0196f24fcaa"},
    {file = "Cython-0.29.26-cp37-cp37m-win_amd64.whl", hash = "sha256:4d868e1a41f5123f51a20c1b8e82f7cb6fa3370c104e98e707f7c910e8cadad1"},
    {file = "Cython-0.29.26-cp38-cp38-manylinux_2_17_aarch64.manylinux2014_aarch64.manylinux_2_24_aarch64.whl", hash = "sha256:868f309095e557f06dc58723ae865e8c65cfedb2646a562bd8080c92d69e4e4b"},
    {file = "Cython-0.29.26-cp38-cp38-manylinux_2_17_x86_64.manylinux2014_x86_64.manylinux_2_24_x86_64.whl", hash = "sha256:be550b566345bf53b95616334793ce42a128cf1d9dcde1e28cbf7ce52ea61d6d"},
    {file = "Cython-0.29.26-cp38-cp38-manylinux_2_5_i686.manylinux1_i686.manylinux_2_24_i686.whl", hash = "sha256:be13be1e2b9b7395588f2a23bfa692f2f3e6f7936ccf7825c83431b8c8c3452b"},
    {file = "Cython-0.29.26-cp38-cp38-manylinux_2_5_i686.manylinux1_i686.whl", hash = "sha256:41ee918480371ae5e5851ba9b1ead5a183e24aedb27bf807c7405d124e943f40"},
    {file = "Cython-0.29.26-cp38-cp38-manylinux_2_5_x86_64.manylinux1_x86_64.whl", hash = "sha256:c91b1ba0d43f7f7ccde8121c672207c7891735ddcc83496af1e0ab617ddc4aba"},
    {file = "Cython-0.29.26-cp38-cp38-musllinux_1_1_x86_64.whl", hash = "sha256:5ecf5cf5b57086cc6c1cfc76d6353bbd7023e95da32e0883f1302ca50e481c33"},
    {file = "Cython-0.29.26-cp39-cp39-manylinux_2_17_aarch64.manylinux2014_aarch64.manylinux_2_24_aarch64.whl", hash = "sha256:0ffce25bf50fa926ec6bf8d6f29650e7cb33fae445938c9880e1ce9b776353ef"},
    {file = "Cython-0.29.26-cp39-cp39-manylinux_2_17_x86_64.manylinux2014_x86_64.manylinux_2_24_x86_64.whl", hash = "sha256:5041adfef502d67ecd5e291a7cf645a37fed7a9dac557f40d491053f35204d00"},
    {file = "Cython-0.29.26-cp39-cp39-manylinux_2_5_i686.manylinux1_i686.manylinux_2_24_i686.whl", hash = "sha256:5fd5db458c9d3d2c2abd047f3190624d9cce8a80a8e0ca0baa69cfd133a523bc"},
    {file = "Cython-0.29.26-cp39-cp39-manylinux_2_5_i686.manylinux1_i686.whl", hash = "sha256:75eaa22911d2ec37a3841f77b710b178c805cd378b5e1c4fb82dbc35620d2062"},
    {file = "Cython-0.29.26-cp39-cp39-manylinux_2_5_x86_64.manylinux1_x86_64.whl", hash = "sha256:3aed8c642e8fb27024bca46830b7f62335a44a92354acf708d6b8d050f945a3a"},
    {file = "Cython-0.29.26-cp39-cp39-musllinux_1_1_x86_64.whl", hash = "sha256:b5ca05c2bfba0c2480b5fd390ecffe46b8da574d887d600388d6e3caf3f99a88"},
    {file = "Cython-0.29.26-py2.py3-none-any.whl", hash = "sha256:f5e15ff892c8afad64931ee3dd723c4755c2c516606f9aae7613bebfac62b0f6"},
    {file = "Cython-0.29.26.tar.gz", hash = "sha256:af377d543a762867da11fcf6e558f7a4a535ff8693f30cce123fab10c00fa312"},
]
data-science-types = [
    {file = "data-science-types-0.2.23.tar.gz", hash = "sha256:8096b9a35a8a187bf9a122b4707c97de841d810744690ee2a4ac30c6462e0d16"},
    {file = "data_science_types-0.2.23-py3-none-any.whl", hash = "sha256:bca319abc0e53a0316f9fcb887937e942477cb9e5fc63c8581e0b0438903b977"},
]
dearpygui = [
    {file = "dearpygui-0.8.64-cp36-cp36m-macosx_10_6_x86_64.whl", hash = "sha256:b77e8d0da5118f083357c8619c5333979effb924a37777e6ebbcdb53a48e65f9"},
    {file = "dearpygui-0.8.64-cp36-cp36m-manylinux1_x86_64.whl", hash = "sha256:10a2e3beb3d1e2130c2d840a0b647c65e1fba7dfb12d8efd08a1f45af9574659"},
    {file = "dearpygui-0.8.64-cp36-cp36m-win_amd64.whl", hash = "sha256:1f4123f4dbff3dcef470ad1acd5423fdf29edfb888ab385ac16f16ece7a99f20"},
    {file = "dearpygui-0.8.64-cp37-cp37m-linux_armv7l.whl", hash = "sha256:b4315cf7761cdd81d850406fb18f419176a467c724e128e251d2170766ab4bcf"},
    {file = "dearpygui-0.8.64-cp37-cp37m-macosx_10_6_x86_64.whl", hash = "sha256:9ee0319a0aa1a0b83641b87b4bbe978a87aa4cf9af97edb9d5ba2519925f6391"},
    {file = "dearpygui-0.8.64-cp37-cp37m-manylinux1_x86_64.whl", hash = "sha256:41bb04c77f7a2284d94493645a952871664263dd23b1934d0184fdfa1090e357"},
    {file = "dearpygui-0.8.64-cp37-cp37m-win_amd64.whl", hash = "sha256:cfab5a208a4e1a60151326508f625dc75c8353acfe83c186331adc92e77c59dd"},
    {file = "dearpygui-0.8.64-cp38-cp38-macosx_10_6_x86_64.whl", hash = "sha256:a95f1d8fe95197ae2d95969ba09a0b9fdcc7106fe3087553520d93f50b050bea"},
    {file = "dearpygui-0.8.64-cp38-cp38-manylinux1_x86_64.whl", hash = "sha256:916cda989267ec7e58bed0f80fb6abdd53e87d954a79d2a16443776b8b9b1dd0"},
    {file = "dearpygui-0.8.64-cp38-cp38-win_amd64.whl", hash = "sha256:30bce67f02e0729edbeb664a385efeb64f77aa5b0dd12e02061ec0efcb6c6748"},
    {file = "dearpygui-0.8.64-cp39-cp39-macosx_10_6_x86_64.whl", hash = "sha256:888f5ff2d0414c331a409eea6d0e8ff20249186a8d3ac0da4fd84d643f8e9452"},
    {file = "dearpygui-0.8.64-cp39-cp39-manylinux1_x86_64.whl", hash = "sha256:dd14c94767163e0c6a08415166c86c18930ba3783f61dcd354b521fcf454dee0"},
    {file = "dearpygui-0.8.64-cp39-cp39-win_amd64.whl", hash = "sha256:6e4b2ce3fc97f5e1776589769e4ad68e950a158964ad6289d586119b00192dbc"},
]
debugpy = [
    {file = "debugpy-1.5.1-cp310-cp310-manylinux_2_5_x86_64.manylinux1_x86_64.manylinux_2_12_x86_64.manylinux2010_x86_64.whl", hash = "sha256:70b422c63a833630c33e3f9cdbd9b6971f8c5afd452697e464339a21bbe862ba"},
    {file = "debugpy-1.5.1-cp310-cp310-win32.whl", hash = "sha256:3a457ad9c0059a21a6c7d563c1f18e924f5cf90278c722bd50ede6f56b77c7fe"},
    {file = "debugpy-1.5.1-cp310-cp310-win_amd64.whl", hash = "sha256:5d76a4fd028d8009c3faf1185b4b78ceb2273dd2499447664b03939e0368bb90"},
    {file = "debugpy-1.5.1-cp36-cp36m-macosx_10_15_x86_64.whl", hash = "sha256:16db27b4b91991442f91d73604d32080b30de655aca9ba821b1972ea8171021b"},
    {file = "debugpy-1.5.1-cp36-cp36m-manylinux_2_5_x86_64.manylinux1_x86_64.manylinux_2_12_x86_64.manylinux2010_x86_64.whl", hash = "sha256:2b073ad5e8d8c488fbb6a116986858bab0c9c4558f28deb8832c7a5a27405bd6"},
    {file = "debugpy-1.5.1-cp36-cp36m-win32.whl", hash = "sha256:318f81f37341e4e054b4267d39896b73cddb3612ca13b39d7eea45af65165e1d"},
    {file = "debugpy-1.5.1-cp36-cp36m-win_amd64.whl", hash = "sha256:b5b3157372e0e0a1297a8b6b5280bcf1d35a40f436c7973771c972726d1e32d5"},
    {file = "debugpy-1.5.1-cp37-cp37m-macosx_10_15_x86_64.whl", hash = "sha256:1ec3a086e14bba6c472632025b8fe5bdfbaef2afa1ebd5c6615ce6ed8d89bc67"},
    {file = "debugpy-1.5.1-cp37-cp37m-manylinux_2_5_x86_64.manylinux1_x86_64.manylinux_2_12_x86_64.manylinux2010_x86_64.whl", hash = "sha256:26fbe53cca45a608679094791ce587b6e2798acd1d4777a8b303b07622e85182"},
    {file = "debugpy-1.5.1-cp37-cp37m-win32.whl", hash = "sha256:d876db8c312eeb02d85611e0f696abe66a2c1515e6405943609e725d5ff36f2a"},
    {file = "debugpy-1.5.1-cp37-cp37m-win_amd64.whl", hash = "sha256:4404a62fb5332ea5c8c9132290eef50b3a0ba38cecacad5529e969a783bcbdd7"},
    {file = "debugpy-1.5.1-cp38-cp38-macosx_10_15_x86_64.whl", hash = "sha256:f3a3dca9104aa14fd4210edcce6d9ce2b65bd9618c0b222135a40b9d6e2a9eeb"},
    {file = "debugpy-1.5.1-cp38-cp38-manylinux_2_5_x86_64.manylinux1_x86_64.manylinux_2_12_x86_64.manylinux2010_x86_64.whl", hash = "sha256:b2df2c373e85871086bd55271c929670cd4e1dba63e94a08d442db830646203b"},
    {file = "debugpy-1.5.1-cp38-cp38-win32.whl", hash = "sha256:82f5f9ce93af6861a0713f804e62ab390bb12a17f113153e47fea8bbb1dfbe36"},
    {file = "debugpy-1.5.1-cp38-cp38-win_amd64.whl", hash = "sha256:17a25ce9d7714f92fc97ef00cc06269d7c2b163094990ada30156ed31d9a5030"},
    {file = "debugpy-1.5.1-cp39-cp39-macosx_10_15_x86_64.whl", hash = "sha256:01e98c594b3e66d529e40edf314f849cd1a21f7a013298df58cd8e263bf8e184"},
    {file = "debugpy-1.5.1-cp39-cp39-manylinux_2_5_x86_64.manylinux1_x86_64.manylinux_2_12_x86_64.manylinux2010_x86_64.whl", hash = "sha256:f73988422b17f071ad3c4383551ace1ba5ed810cbab5f9c362783d22d40a08dc"},
    {file = "debugpy-1.5.1-cp39-cp39-win32.whl", hash = "sha256:23df67fc56d59e386c342428a7953c2c06cc226d8525b11319153e96afb65b0c"},
    {file = "debugpy-1.5.1-cp39-cp39-win_amd64.whl", hash = "sha256:a2aa64f6d2ca7ded8a7e8a4e7cae3bc71866b09876b7b05cecad231779cb9156"},
    {file = "debugpy-1.5.1-py2.py3-none-any.whl", hash = "sha256:194f95dd3e84568b5489aab5689a3a2c044e8fdc06f1890b8b4f70b6b89f2778"},
    {file = "debugpy-1.5.1.zip", hash = "sha256:d2b09e91fbd1efa4f4fda121d49af89501beda50c18ed7499712c71a4bf3452e"},
]
decorator = [
    {file = "decorator-5.1.0-py3-none-any.whl", hash = "sha256:7b12e7c3c6ab203a29e157335e9122cb03de9ab7264b137594103fd4a683b374"},
    {file = "decorator-5.1.0.tar.gz", hash = "sha256:e59913af105b9860aa2c8d3272d9de5a56a4e608db9a2f167a8480b323d529a7"},
]
defusedxml = [
    {file = "defusedxml-0.7.1-py2.py3-none-any.whl", hash = "sha256:a352e7e428770286cc899e2542b6cdaedb2b4953ff269a210103ec58f6198a61"},
    {file = "defusedxml-0.7.1.tar.gz", hash = "sha256:1bb3032db185915b62d7c6209c5a8792be6a32ab2fedacc84e01b52c51aa3e69"},
]
deprecated = [
    {file = "Deprecated-1.2.13-py2.py3-none-any.whl", hash = "sha256:64756e3e14c8c5eea9795d93c524551432a0be75629f8f29e67ab8caf076c76d"},
    {file = "Deprecated-1.2.13.tar.gz", hash = "sha256:43ac5335da90c31c24ba028af536a91d41d53f9e6901ddb021bcc572ce44e38d"},
]
distlib = [
    {file = "distlib-0.3.4-py2.py3-none-any.whl", hash = "sha256:6564fe0a8f51e734df6333d08b8b94d4ea8ee6b99b5ed50613f731fd4089f34b"},
    {file = "distlib-0.3.4.zip", hash = "sha256:e4b58818180336dc9c529bfb9a0b58728ffc09ad92027a3f30b7cd91e3458579"},
]
docutils = [
    {file = "docutils-0.17.1-py2.py3-none-any.whl", hash = "sha256:cf316c8370a737a022b72b56874f6602acf974a37a9fba42ec2876387549fc61"},
    {file = "docutils-0.17.1.tar.gz", hash = "sha256:686577d2e4c32380bb50cbb22f575ed742d58168cee37e99117a854bcd88f125"},
]
entrypoints = [
    {file = "entrypoints-0.3-py2.py3-none-any.whl", hash = "sha256:589f874b313739ad35be6e0cd7efde2a4e9b6fea91edcc34e58ecbb8dbe56d19"},
    {file = "entrypoints-0.3.tar.gz", hash = "sha256:c70dd71abe5a8c85e55e12c19bd91ccfeec11a6e99044204511f9ed547d48451"},
]
execnet = [
    {file = "execnet-1.9.0-py2.py3-none-any.whl", hash = "sha256:a295f7cc774947aac58dde7fdc85f4aa00c42adf5d8f5468fc630c1acf30a142"},
    {file = "execnet-1.9.0.tar.gz", hash = "sha256:8f694f3ba9cc92cab508b152dcfe322153975c29bda272e2fd7f3f00f36e47c5"},
]
filelock = [
    {file = "filelock-3.4.2-py3-none-any.whl", hash = "sha256:cf0fc6a2f8d26bd900f19bf33915ca70ba4dd8c56903eeb14e1e7a2fd7590146"},
    {file = "filelock-3.4.2.tar.gz", hash = "sha256:38b4f4c989f9d06d44524df1b24bd19e167d851f19b50bf3e3559952dddc5b80"},
]
flake8 = [
    {file = "flake8-3.9.2-py2.py3-none-any.whl", hash = "sha256:bf8fd333346d844f616e8d47905ef3a3384edae6b4e9beb0c5101e25e3110907"},
    {file = "flake8-3.9.2.tar.gz", hash = "sha256:07528381786f2a6237b061f6e96610a4167b226cb926e2aa2b6b1d78057c576b"},
]
flake8-bugbear = [
    {file = "flake8-bugbear-21.11.29.tar.gz", hash = "sha256:8b04cb2fafc6a78e1a9d873bd3988e4282f7959bb6b0d7c1ae648ec09b937a7b"},
    {file = "flake8_bugbear-21.11.29-py36.py37.py38-none-any.whl", hash = "sha256:179e41ddae5de5e3c20d1f61736feeb234e70958fbb56ab3c28a67739c8e9a82"},
]
flake8-builtins = [
    {file = "flake8-builtins-1.5.3.tar.gz", hash = "sha256:09998853b2405e98e61d2ff3027c47033adbdc17f9fe44ca58443d876eb00f3b"},
    {file = "flake8_builtins-1.5.3-py2.py3-none-any.whl", hash = "sha256:7706babee43879320376861897e5d1468e396a40b8918ed7bccf70e5f90b8687"},
]
flake8-comprehensions = [
    {file = "flake8-comprehensions-3.7.0.tar.gz", hash = "sha256:6b3218b2dde8ac5959c6476cde8f41a79e823c22feb656be2710cd2a3232cef9"},
    {file = "flake8_comprehensions-3.7.0-py3-none-any.whl", hash = "sha256:a5d7aea6315bbbd6fbcb2b4e80bff6a54d1600155e26236e555d0c6fe1d62522"},
]
flake8-docstrings = [
    {file = "flake8-docstrings-1.6.0.tar.gz", hash = "sha256:9fe7c6a306064af8e62a055c2f61e9eb1da55f84bb39caef2b84ce53708ac34b"},
    {file = "flake8_docstrings-1.6.0-py2.py3-none-any.whl", hash = "sha256:99cac583d6c7e32dd28bbfbef120a7c0d1b6dde4adb5a9fd441c4227a6534bde"},
]
flake8-pie = [
    {file = "flake8-pie-0.15.0.tar.gz", hash = "sha256:a2d1e67a374d925f688300e9d0e202d1827a0d91e0a11114f712beee639bdc7c"},
    {file = "flake8_pie-0.15.0-py3-none-any.whl", hash = "sha256:47fd9d232b419f8db7a6465dee95cc24b385b1b8bdfd62b65250d70eaa06fc89"},
]
flake8-plugin-utils = [
    {file = "flake8-plugin-utils-1.3.2.tar.gz", hash = "sha256:20fa2a8ca2decac50116edb42e6af0a1253ef639ad79941249b840531889c65a"},
    {file = "flake8_plugin_utils-1.3.2-py3-none-any.whl", hash = "sha256:1fe43e3e9acf3a7c0f6b88f5338cad37044d2f156c43cb6b080b5f9da8a76f06"},
]
flake8-pytest-style = [
    {file = "flake8-pytest-style-1.6.0.tar.gz", hash = "sha256:c1175713e9e11b78cd1a035ed0bca0d1e41d09c4af329a952750b61d4194ddac"},
    {file = "flake8_pytest_style-1.6.0-py3-none-any.whl", hash = "sha256:5fedb371a950e9fe0e0e6bfc854be7d99151271208f34cd2cc517681ece27780"},
]
flake8-return = [
    {file = "flake8-return-1.1.3.tar.gz", hash = "sha256:13a31edeb0c6157dd4f77166cdaa6141703d2b8b24def5558ae659852a003cb4"},
    {file = "flake8_return-1.1.3-py3-none-any.whl", hash = "sha256:4a266191f7ed69aa26b835ec90c5a5522fa8f79f5cf6363a877ac499f8eb418b"},
]
flake8-simplify = [
    {file = "flake8_simplify-0.14.2-py3-none-any.whl", hash = "sha256:6584f3d49350659caaf2a42129f820dc64e60d4bdcb316f621b4e1cfae27e33a"},
    {file = "flake8_simplify-0.14.2.tar.gz", hash = "sha256:4a8f103607195c3d0743a2fd8beeebe24926e19fb3e24521042cfc35771a8d4d"},
]
flake8-typing-imports = [
    {file = "flake8_typing_imports-1.12.0-py2.py3-none-any.whl", hash = "sha256:4a072a5f5975caedfbd364fb54755983cae812e2b2f0125f3a71237868971a25"},
    {file = "flake8_typing_imports-1.12.0.tar.gz", hash = "sha256:d9482d7a3dd3d777915c7f8907a166b405aaf8314ecceb1be2b642e9375d87ed"},
]
fonttools = [
    {file = "fonttools-4.28.5-py3-none-any.whl", hash = "sha256:edf251d5d2cc0580d5f72de4621c338d8c66c5f61abb50cf486640f73c8194d5"},
    {file = "fonttools-4.28.5.zip", hash = "sha256:545c05d0f7903a863c2020e07b8f0a57517f2c40d940bded77076397872d14ca"},
]
furo = [
    {file = "furo-2022.1.2-py3-none-any.whl", hash = "sha256:958016bfe1387c1e8ddf5b9d71696b69c4eaa5cd8afc9492abfb008aba2d300c"},
    {file = "furo-2022.1.2.tar.gz", hash = "sha256:b217f218cbcd423ffbfe69baa79389d4ecebf2d86f0d593c44ef31da7b5aed30"},
]
gitdb = [
    {file = "gitdb-4.0.9-py3-none-any.whl", hash = "sha256:8033ad4e853066ba6ca92050b9df2f89301b8fc8bf7e9324d412a63f8bf1a8fd"},
    {file = "gitdb-4.0.9.tar.gz", hash = "sha256:bac2fd45c0a1c9cf619e63a90d62bdc63892ef92387424b855792a6cabe789aa"},
]
gitpython = [
    {file = "GitPython-3.1.24-py3-none-any.whl", hash = "sha256:dc0a7f2f697657acc8d7f89033e8b1ea94dd90356b2983bca89dc8d2ab3cc647"},
    {file = "GitPython-3.1.24.tar.gz", hash = "sha256:df83fdf5e684fef7c6ee2c02fc68a5ceb7e7e759d08b694088d0cacb4eba59e5"},
]
glcontext = [
    {file = "glcontext-2.3.4-cp36-cp36m-macosx_10_14_x86_64.whl", hash = "sha256:1af3314f20c97fa2a8fc6d2b68d597463066416a7cc3c1ea4f05b4ecb0fc3e9c"},
    {file = "glcontext-2.3.4-cp36-cp36m-manylinux_2_5_x86_64.manylinux1_x86_64.whl", hash = "sha256:3e1ef7e93a6a0f8b89a76fb41c58af4d9e69686504785883b628f0eeee29b153"},
    {file = "glcontext-2.3.4-cp36-cp36m-win32.whl", hash = "sha256:448bafceaad2716a260fce53f171f168546691dddd18c1d4532c8d0e6f305a50"},
    {file = "glcontext-2.3.4-cp36-cp36m-win_amd64.whl", hash = "sha256:1ceb88d1cb22387af5a3d5e0223835ed0676da350774ba15ba68f6d815519f90"},
    {file = "glcontext-2.3.4-cp37-cp37m-macosx_10_14_x86_64.whl", hash = "sha256:0be3e1cb47fe3a8f48b2e66cdcc2d330490990aba3913648c9d67d58c646765e"},
    {file = "glcontext-2.3.4-cp37-cp37m-manylinux_2_5_x86_64.manylinux1_x86_64.whl", hash = "sha256:0f99726238ac132cc1fd7b9a62e449c7914957f451e6aea1a54e24be8b1ce04a"},
    {file = "glcontext-2.3.4-cp37-cp37m-win32.whl", hash = "sha256:4290542e696ca6c52230521552ed26322d62eda935c43da01d9913af2e95165b"},
    {file = "glcontext-2.3.4-cp37-cp37m-win_amd64.whl", hash = "sha256:2d585a586cd5a401e9aeeca18c8d56a4b908cd5b365241ab6834e35f28f7dafb"},
    {file = "glcontext-2.3.4-cp38-cp38-macosx_10_14_x86_64.whl", hash = "sha256:b7eecb1a1f689bcb3b77f8aed45e6b9139b3dec4fdeef894b6a7aa2b7c9b4312"},
    {file = "glcontext-2.3.4-cp38-cp38-manylinux_2_5_x86_64.manylinux1_x86_64.whl", hash = "sha256:1ad78fce244afa860cb11c30c42fb710251035b2df4d84b0e72457128b7a830f"},
    {file = "glcontext-2.3.4-cp38-cp38-win32.whl", hash = "sha256:e71121ac65a98808f9caaeaa3912756c07cd6cf73857a90b31170703103b644c"},
    {file = "glcontext-2.3.4-cp38-cp38-win_amd64.whl", hash = "sha256:a27c5bbbe9d88ae547ddb89d3f55edec14b44126999d7f6214838240b1cb8c2a"},
    {file = "glcontext-2.3.4-cp39-cp39-macosx_10_14_x86_64.whl", hash = "sha256:25100ea7df50728937f96cb3cb6cba5ce42d674a0a6c2efae23198674212032a"},
    {file = "glcontext-2.3.4-cp39-cp39-manylinux_2_5_x86_64.manylinux1_x86_64.whl", hash = "sha256:2f99c62f234f2859d626e1b24d7949d8d76a3a6fb7c2883b6f376e70586ce0ad"},
    {file = "glcontext-2.3.4-cp39-cp39-win32.whl", hash = "sha256:e1404b84e40daf7181168f4afa4f6ac5c4984e1f090fbd538da5b49046e4a078"},
    {file = "glcontext-2.3.4-cp39-cp39-win_amd64.whl", hash = "sha256:247ac15cbef85befb8c3ddb62659cc36b26786f0cec609724b60419ffb0a423a"},
    {file = "glcontext-2.3.4.tar.gz", hash = "sha256:537cd5113f7a5c17094dee50107587adeaea01d4854407bdab8e3bcd808e0bc6"},
]
grpcio = [
    {file = "grpcio-1.33.2-cp27-cp27m-macosx_10_9_x86_64.whl", hash = "sha256:c5030be8a60fb18de1fc8d93d130d57e4296c02f229200df814f6578da00429e"},
    {file = "grpcio-1.33.2-cp27-cp27m-manylinux2010_i686.whl", hash = "sha256:5b21d3de520a699cb631cfd3a773a57debeb36b131be366bf832153405cc5404"},
    {file = "grpcio-1.33.2-cp27-cp27m-manylinux2010_x86_64.whl", hash = "sha256:b412f43c99ca72769306293ba83811b241d41b62ca8f358e47e0fdaf7b6fbbd7"},
    {file = "grpcio-1.33.2-cp27-cp27m-win32.whl", hash = "sha256:703da25278ee7318acb766be1c6d3b67d392920d002b2d0304e7f3431b74f6c1"},
    {file = "grpcio-1.33.2-cp27-cp27m-win_amd64.whl", hash = "sha256:2f2eabfd514af8945ee415083a0f849eea6cb3af444999453bb6666fadc10f54"},
    {file = "grpcio-1.33.2-cp27-cp27mu-linux_armv7l.whl", hash = "sha256:d51ddfb3d481a6a3439db09d4b08447fb9f6b60d862ab301238f37bea8f60a6d"},
    {file = "grpcio-1.33.2-cp27-cp27mu-manylinux2010_i686.whl", hash = "sha256:407b4d869ce5c6a20af5b96bb885e3ecaf383e3fb008375919eb26cf8f10d9cd"},
    {file = "grpcio-1.33.2-cp27-cp27mu-manylinux2010_x86_64.whl", hash = "sha256:abaf30d18874310d4439a23a0afb6e4b5709c4266966401de7c4ae345cc810ee"},
    {file = "grpcio-1.33.2-cp35-cp35m-linux_armv7l.whl", hash = "sha256:f2673c51e8535401c68806d331faba614bcff3ee16373481158a2e74f510b7f6"},
    {file = "grpcio-1.33.2-cp35-cp35m-macosx_10_7_intel.whl", hash = "sha256:65b06fa2db2edd1b779f9b256e270f7a58d60e40121660d8b5fd6e8b88f122ed"},
    {file = "grpcio-1.33.2-cp35-cp35m-manylinux2010_i686.whl", hash = "sha256:514b4a6790d6597fc95608f49f2f13fe38329b2058538095f0502b734b98ffd2"},
    {file = "grpcio-1.33.2-cp35-cp35m-manylinux2010_x86_64.whl", hash = "sha256:4cef3eb2df338abd9b6164427ede961d351c6bf39b4a01448a65f9e795f56575"},
    {file = "grpcio-1.33.2-cp35-cp35m-manylinux2014_i686.whl", hash = "sha256:3ac453387add933b6cfbc67cc8635f91ff9895299130fc612c3c4b904e91d82a"},
    {file = "grpcio-1.33.2-cp35-cp35m-manylinux2014_x86_64.whl", hash = "sha256:7d292dabf7ded9c062357f8207e20e94095a397d487ffd25aa213a2c3dff0ab4"},
    {file = "grpcio-1.33.2-cp35-cp35m-win32.whl", hash = "sha256:0aeed3558a0eec0b31700af6072f1c90e8fd5701427849e76bc469554a14b4f5"},
    {file = "grpcio-1.33.2-cp35-cp35m-win_amd64.whl", hash = "sha256:88f2a102cbc67e91f42b4323cec13348bf6255b25f80426088079872bd4f3c5c"},
    {file = "grpcio-1.33.2-cp36-cp36m-linux_armv7l.whl", hash = "sha256:affbb739fde390710190e3540acc9f3e65df25bd192cc0aa554f368288ee0ea2"},
    {file = "grpcio-1.33.2-cp36-cp36m-macosx_10_9_x86_64.whl", hash = "sha256:ffec0b854d2ed6ee98776c7168c778cdd18503642a68d36c00ba0f96d4ccff7c"},
    {file = "grpcio-1.33.2-cp36-cp36m-manylinux2010_i686.whl", hash = "sha256:7744468ee48be3265db798f27e66e118c324d7831a34fd39d5775bcd5a70a2c4"},
    {file = "grpcio-1.33.2-cp36-cp36m-manylinux2010_x86_64.whl", hash = "sha256:6a1b5b7e47600edcaeaa42983b1c19e7a5892c6b98bcde32ae2aa509a99e0436"},
    {file = "grpcio-1.33.2-cp36-cp36m-manylinux2014_i686.whl", hash = "sha256:289671cfe441069f617bf23c41b1fa07053a31ff64de918d1016ac73adda2f73"},
    {file = "grpcio-1.33.2-cp36-cp36m-manylinux2014_x86_64.whl", hash = "sha256:a8c84db387907e8d800c383e4c92f39996343adedf635ae5206a684f94df8311"},
    {file = "grpcio-1.33.2-cp36-cp36m-win32.whl", hash = "sha256:4bb771c4c2411196b778871b519c7e12e87f3fa72b0517b22f952c64ead07958"},
    {file = "grpcio-1.33.2-cp36-cp36m-win_amd64.whl", hash = "sha256:b581ddb8df619402c377c81f186ad7f5e2726ad9f8d57047144b352f83f37522"},
    {file = "grpcio-1.33.2-cp37-cp37m-macosx_10_9_x86_64.whl", hash = "sha256:02a4a637a774382d6ac8e65c0a7af4f7f4b9704c980a0a9f4f7bbc1e97c5b733"},
    {file = "grpcio-1.33.2-cp37-cp37m-manylinux2010_i686.whl", hash = "sha256:592656b10528aa327058d2007f7ab175dc9eb3754b289e24cac36e09129a2f6b"},
    {file = "grpcio-1.33.2-cp37-cp37m-manylinux2010_x86_64.whl", hash = "sha256:c89510381cbf8c8317e14e747a8b53988ad226f0ed240824064a9297b65f921d"},
    {file = "grpcio-1.33.2-cp37-cp37m-manylinux2014_i686.whl", hash = "sha256:7fda62846ef8d86caf06bd1ecfddcae2c7e59479a4ee28808120e170064d36cc"},
    {file = "grpcio-1.33.2-cp37-cp37m-manylinux2014_x86_64.whl", hash = "sha256:d386630af995fd4de225d550b6806507ca09f5a650f227fddb29299335cda55e"},
    {file = "grpcio-1.33.2-cp37-cp37m-win32.whl", hash = "sha256:bf7de9e847d2d14a0efcd48b290ee181fdbffb2ae54dfa2ec2a935a093730bac"},
    {file = "grpcio-1.33.2-cp37-cp37m-win_amd64.whl", hash = "sha256:7c1ea6ea6daa82031af6eb5b7d1ab56b1193840389ea7cf46d80e98636f8aff5"},
    {file = "grpcio-1.33.2-cp38-cp38-macosx_10_9_x86_64.whl", hash = "sha256:85e56ab125b35b1373205b3802f58119e70ffedfe0d7e2821999126058f7c44f"},
    {file = "grpcio-1.33.2-cp38-cp38-manylinux2010_i686.whl", hash = "sha256:0cebba3907441d5c620f7b491a780ed155140fbd590da0886ecfb1df6ad947b9"},
    {file = "grpcio-1.33.2-cp38-cp38-manylinux2010_x86_64.whl", hash = "sha256:52143467237bfa77331ed1979dc3e203a1c12511ee37b3ddd9ff41b05804fb10"},
    {file = "grpcio-1.33.2-cp38-cp38-manylinux2014_i686.whl", hash = "sha256:8cf67b8493bff50fa12b4bc30ab40ce1f1f216eb54145962b525852959b0ab3d"},
    {file = "grpcio-1.33.2-cp38-cp38-manylinux2014_x86_64.whl", hash = "sha256:fa78bd55ec652d4a88ba254c8dae623c9992e2ce647bd17ba1a37ca2b7b42222"},
    {file = "grpcio-1.33.2-cp38-cp38-win32.whl", hash = "sha256:143b4fe72c01000fc0667bf62ace402a6518939b3511b3c2bec04d44b1d7591c"},
    {file = "grpcio-1.33.2-cp38-cp38-win_amd64.whl", hash = "sha256:08b6a58c8a83e71af5650f8f879fe14b7b84dce0c4969f3817b42c72989dacf0"},
    {file = "grpcio-1.33.2-cp39-cp39-macosx_10_9_x86_64.whl", hash = "sha256:56e2a985efdba8e2282e856470b684e83a3cadd920f04fcd360b4b826ced0dd3"},
    {file = "grpcio-1.33.2-cp39-cp39-manylinux2010_i686.whl", hash = "sha256:62ce7e86f11e8c4ff772e63c282fb5a7904274258be0034adf37aa679cf96ba0"},
    {file = "grpcio-1.33.2-cp39-cp39-manylinux2010_x86_64.whl", hash = "sha256:7f727b8b6d9f92fcab19dbc62ec956d8352c6767b97b8ab18754b2dfa84d784f"},
    {file = "grpcio-1.33.2-cp39-cp39-manylinux2014_i686.whl", hash = "sha256:2d5124284f9d29e4f06f674a12ebeb23fc16ce0f96f78a80a6036930642ae5ab"},
    {file = "grpcio-1.33.2-cp39-cp39-manylinux2014_x86_64.whl", hash = "sha256:eff55d318a114742ed2a06972f5daacfe3d5ad0c0c0d9146bcaf10acb427e6be"},
    {file = "grpcio-1.33.2-cp39-cp39-win32.whl", hash = "sha256:dd47fac2878f6102efa211461eb6fa0a6dd7b4899cd1ade6cdcb9fa9748363eb"},
    {file = "grpcio-1.33.2-cp39-cp39-win_amd64.whl", hash = "sha256:89add4f4cda9546f61cb8a6988bc5b22101dd8ca4af610dff6f28105d1f78695"},
    {file = "grpcio-1.33.2.tar.gz", hash = "sha256:21265511880056d19ce4f809ce3fbe2a3fa98ec1fc7167dbdf30a80d3276202e"},
]
grpcio-tools = [
    {file = "grpcio-tools-1.33.2.tar.gz", hash = "sha256:af40774c0275f5465f49fd92bfcd9831b19b013de4cc77b8fb38aea76fa6dce3"},
    {file = "grpcio_tools-1.33.2-cp27-cp27m-macosx_10_9_x86_64.whl", hash = "sha256:f80943d6ff6fb0125e68a7af7591a5373d177c8e97a9fcfaeb873cb0a11efbff"},
    {file = "grpcio_tools-1.33.2-cp27-cp27m-manylinux2010_i686.whl", hash = "sha256:74762069fb0336535518097cb765250fe2800c19dfb9a62bd3ebf7c1d31f568c"},
    {file = "grpcio_tools-1.33.2-cp27-cp27m-manylinux2010_x86_64.whl", hash = "sha256:895f6926310e6c1bd4424af2c9b1c777481c246a87c9943478e9d12631fa5331"},
    {file = "grpcio_tools-1.33.2-cp27-cp27m-win32.whl", hash = "sha256:76d51b8625f49a52ffd207b586e459e9f04f2451226c1602e9eb1e67c530d830"},
    {file = "grpcio_tools-1.33.2-cp27-cp27m-win_amd64.whl", hash = "sha256:6b3e10a2b1409e4bbc744d8f966b2291bf042fea612d3c144797d8e845335ee4"},
    {file = "grpcio_tools-1.33.2-cp27-cp27mu-linux_armv7l.whl", hash = "sha256:584888e7b679e329c18ec1cc93b8d43514d7311a83080382bdde36edaa2fc3f8"},
    {file = "grpcio_tools-1.33.2-cp27-cp27mu-manylinux2010_i686.whl", hash = "sha256:7d7c98448835df0d64c34c205b53a088c631efa2623f180ae08f13d3427c6905"},
    {file = "grpcio_tools-1.33.2-cp27-cp27mu-manylinux2010_x86_64.whl", hash = "sha256:d0b1651a66c0254e84207b108cb5f76a0076141dda35d522de1f4a4a33e2db82"},
    {file = "grpcio_tools-1.33.2-cp35-cp35m-linux_armv7l.whl", hash = "sha256:7a4b1d0399259449b9ead9a1e43611da281c6cce6fab2629ad4f9b16887679a9"},
    {file = "grpcio_tools-1.33.2-cp35-cp35m-macosx_10_9_intel.whl", hash = "sha256:aeae23f77c668b9d4bce43007eeeb395d8e87c72f1281d2329872bc43ea66a83"},
    {file = "grpcio_tools-1.33.2-cp35-cp35m-manylinux2010_i686.whl", hash = "sha256:40aae8f6c75864b9063aed405158b6926dc71d1a6b9a3f89c4b4ce5915f7b154"},
    {file = "grpcio_tools-1.33.2-cp35-cp35m-manylinux2010_x86_64.whl", hash = "sha256:2db16055baed821fd1e12d3154cab26bec6a947ff47eaad7aedc2f86b4dead02"},
    {file = "grpcio_tools-1.33.2-cp35-cp35m-manylinux2014_i686.whl", hash = "sha256:4346774a7edf07d29fa1bc96ec69a53c3bb222e1e07d1046ed19fe3cff1c96bc"},
    {file = "grpcio_tools-1.33.2-cp35-cp35m-manylinux2014_x86_64.whl", hash = "sha256:ba2971017ed3e1d429abeef7e3d98a7aff5191d76e63ebf5b0a700d6b505d342"},
    {file = "grpcio_tools-1.33.2-cp35-cp35m-win32.whl", hash = "sha256:7a9877611bbd9587dbf8cc2d80edb99fce371faaa504960cf27ca4bb43b3eeb3"},
    {file = "grpcio_tools-1.33.2-cp35-cp35m-win_amd64.whl", hash = "sha256:9777378bfb59e5bfe9f972d01c27e502b577f8c5d539967ae17409e562b3b347"},
    {file = "grpcio_tools-1.33.2-cp36-cp36m-linux_armv7l.whl", hash = "sha256:5a90192f5b198a5d3b2d8015f9088f4fcfdf8c1020931afb48f8bb52db02ef92"},
    {file = "grpcio_tools-1.33.2-cp36-cp36m-macosx_10_9_x86_64.whl", hash = "sha256:ed34b6316c6a932d8586a3567d341599aff5a61a34f9d6640501f4af5537b95e"},
    {file = "grpcio_tools-1.33.2-cp36-cp36m-manylinux2010_i686.whl", hash = "sha256:eb2a452ecf9b8c0beee6a49ea3e42bd5344e07dab9692b0c60ef7caf9dbf0e7e"},
    {file = "grpcio_tools-1.33.2-cp36-cp36m-manylinux2010_x86_64.whl", hash = "sha256:be6f34a188806dbec3dba9e6c6b41253507f3b7e4beeb344a02903609d708659"},
    {file = "grpcio_tools-1.33.2-cp36-cp36m-manylinux2014_i686.whl", hash = "sha256:c2a3a69871047dccd49507cb989b6f84e24f5427902930d92e10cf1e366e578a"},
    {file = "grpcio_tools-1.33.2-cp36-cp36m-manylinux2014_x86_64.whl", hash = "sha256:09f25ad6d47566b5ca3eefae7d499d1c431646d20b6543a00b70fe7fe61b1a02"},
    {file = "grpcio_tools-1.33.2-cp36-cp36m-win32.whl", hash = "sha256:36b71fddb8876d619b6f00e49d47b917b716ca5761b9037631f1256851ed74dc"},
    {file = "grpcio_tools-1.33.2-cp36-cp36m-win_amd64.whl", hash = "sha256:2e6f9b93b19ad5d680beeccd937357e8bd8403f1090a6ce4369c9fc162d5c3f1"},
    {file = "grpcio_tools-1.33.2-cp37-cp37m-macosx_10_9_x86_64.whl", hash = "sha256:b57fcd12c210916f8addbb983ff2264a675acdd0665be0df87f30efccec50119"},
    {file = "grpcio_tools-1.33.2-cp37-cp37m-manylinux2010_i686.whl", hash = "sha256:55f4e125b5d4af409ec5783009794262fb28fc9d01cc1cd0a123c59ea7d9a03b"},
    {file = "grpcio_tools-1.33.2-cp37-cp37m-manylinux2010_x86_64.whl", hash = "sha256:fb0651c7ba378b18865dac9f10414c0e15ddc190ea6fd0b5c96bfe235276304e"},
    {file = "grpcio_tools-1.33.2-cp37-cp37m-manylinux2014_i686.whl", hash = "sha256:bc33d340c981b5f2ecdc11888e4c9f462fe25811da0bd98080a0f239a5c71cc0"},
    {file = "grpcio_tools-1.33.2-cp37-cp37m-manylinux2014_x86_64.whl", hash = "sha256:ba1bd7e60872727b0123b80658a723ba39357f3baa85a53d3a4a877fdc68e218"},
    {file = "grpcio_tools-1.33.2-cp37-cp37m-win32.whl", hash = "sha256:278092221bcbf3e9710e64e0f64b3ffd91879da87cc901151f52f50ab2c1e364"},
    {file = "grpcio_tools-1.33.2-cp37-cp37m-win_amd64.whl", hash = "sha256:3a407b9e2ca0a15b4d337120e8a5ad35fedaaf658c40c445d63d41abb8f8f5e3"},
    {file = "grpcio_tools-1.33.2-cp38-cp38-macosx_10_9_x86_64.whl", hash = "sha256:9bfae79bd3c2bd6f49d72243408c269a4cb9f6e2231aae06c5df5106d60ebf5d"},
    {file = "grpcio_tools-1.33.2-cp38-cp38-manylinux2010_i686.whl", hash = "sha256:a35f0663154f5083b4e84661c33bf193797de7d68138a1e94ddd9bec4b7d0d39"},
    {file = "grpcio_tools-1.33.2-cp38-cp38-manylinux2010_x86_64.whl", hash = "sha256:5979937daddc1cf624a11ee5e45baa6e7f1c03948f8534529e08c0baef963b2d"},
    {file = "grpcio_tools-1.33.2-cp38-cp38-manylinux2014_i686.whl", hash = "sha256:6400950ebc37cc74c8b1d8a25ef4c624f3daf08b5f61c6ba6175845908c0e9d7"},
    {file = "grpcio_tools-1.33.2-cp38-cp38-manylinux2014_x86_64.whl", hash = "sha256:cb0dbc3203975efaf541887fa641742287c3473298a9a45b9619506b27ce7028"},
    {file = "grpcio_tools-1.33.2-cp38-cp38-win32.whl", hash = "sha256:686462d1abbd4d9c13f96a8b3442e62ce4ed412272996012cc561a6dcc7e65b2"},
    {file = "grpcio_tools-1.33.2-cp38-cp38-win_amd64.whl", hash = "sha256:947f9d96271c7ab0470b58438bd788ce1d4308c73696eea64eab58e7e68c1d39"},
    {file = "grpcio_tools-1.33.2-cp39-cp39-macosx_10_9_x86_64.whl", hash = "sha256:853f632fcb354c4c48c4abb151a3f7d9ecf1ab662fbc3483eb4f941f61573b88"},
    {file = "grpcio_tools-1.33.2-cp39-cp39-manylinux2010_i686.whl", hash = "sha256:792e4ed3ab2063d330067253cf76d9b6d4b957fb723cb191adf025486df69f3f"},
    {file = "grpcio_tools-1.33.2-cp39-cp39-manylinux2010_x86_64.whl", hash = "sha256:081cad29621dadec6b5cedb818c3261ac25ba5a78c09dffe18d51637debfd750"},
    {file = "grpcio_tools-1.33.2-cp39-cp39-manylinux2014_i686.whl", hash = "sha256:0d44a17cac96005cec38e8197ec2b76a61fea6f3861c38765a3b51a4787fdbef"},
    {file = "grpcio_tools-1.33.2-cp39-cp39-manylinux2014_x86_64.whl", hash = "sha256:ed36ca81cdbe08f2976323930f8430ec97a68ec7d690606d59a7303ae6b61726"},
    {file = "grpcio_tools-1.33.2-cp39-cp39-win32.whl", hash = "sha256:da31aeebb9c3a901bf1f0773fac20cb9e9d662cdf4f19eabc6dc55c52409d09c"},
    {file = "grpcio_tools-1.33.2-cp39-cp39-win_amd64.whl", hash = "sha256:b68ce929acb8c392b83c49257e18f03d73ca3af408bfd5f7e78fe351c384c008"},
]
identify = [
    {file = "identify-2.4.1-py2.py3-none-any.whl", hash = "sha256:0192893ff68b03d37fed553e261d4a22f94ea974093aefb33b29df2ff35fed3c"},
    {file = "identify-2.4.1.tar.gz", hash = "sha256:64d4885e539f505dd8ffb5e93c142a1db45480452b1594cacd3e91dca9a984e9"},
]
idna = [
    {file = "idna-3.3-py3-none-any.whl", hash = "sha256:84d9dd047ffa80596e0f246e2eab0b391788b0503584e8945f2368256d2735ff"},
    {file = "idna-3.3.tar.gz", hash = "sha256:9d643ff0a55b762d5cdb124b8eaa99c66322e2157b69160bc32796e824360e6d"},
]
imagesize = [
    {file = "imagesize-1.3.0-py2.py3-none-any.whl", hash = "sha256:1db2f82529e53c3e929e8926a1fa9235aa82d0bd0c580359c67ec31b2fddaa8c"},
    {file = "imagesize-1.3.0.tar.gz", hash = "sha256:cd1750d452385ca327479d45b64d9c7729ecf0b3969a58148298c77092261f9d"},
]
importlib-metadata = [
    {file = "importlib_metadata-4.10.0-py3-none-any.whl", hash = "sha256:b7cf7d3fef75f1e4c80a96ca660efbd51473d7e8f39b5ab9210febc7809012a4"},
    {file = "importlib_metadata-4.10.0.tar.gz", hash = "sha256:92a8b58ce734b2a4494878e0ecf7d79ccd7a128b5fc6014c401e0b61f006f0f6"},
]
importlib-resources = [
    {file = "importlib_resources-5.4.0-py3-none-any.whl", hash = "sha256:33a95faed5fc19b4bc16b29a6eeae248a3fe69dd55d4d229d2b480e23eeaad45"},
    {file = "importlib_resources-5.4.0.tar.gz", hash = "sha256:d756e2f85dd4de2ba89be0b21dba2a3bbec2e871a42a3a16719258a11f87506b"},
]
iniconfig = [
    {file = "iniconfig-1.1.1-py2.py3-none-any.whl", hash = "sha256:011e24c64b7f47f6ebd835bb12a743f2fbe9a26d4cecaa7f53bc4f35ee9da8b3"},
    {file = "iniconfig-1.1.1.tar.gz", hash = "sha256:bc3af051d7d14b2ee5ef9969666def0cd1a000e121eaea580d4a313df4b37f32"},
]
ipykernel = [
    {file = "ipykernel-6.6.1-py3-none-any.whl", hash = "sha256:de99f6c1caa72578305cc96122ee3a19669e9c1958694a2b564ed1be28240ab9"},
    {file = "ipykernel-6.6.1.tar.gz", hash = "sha256:91ff0058b45660aad4a68088041059c0d378cd53fc8aff60e5abc91bcc049353"},
]
ipython = [
    {file = "ipython-7.30.1-py3-none-any.whl", hash = "sha256:fc60ef843e0863dd4e24ab2bb5698f071031332801ecf8d1aeb4fb622056545c"},
    {file = "ipython-7.30.1.tar.gz", hash = "sha256:cb6aef731bf708a7727ab6cde8df87f0281b1427d41e65d62d4b68934fa54e97"},
]
ipython-genutils = [
    {file = "ipython_genutils-0.2.0-py2.py3-none-any.whl", hash = "sha256:72dd37233799e619666c9f639a9da83c34013a73e8bbc79a7a6348d93c61fab8"},
    {file = "ipython_genutils-0.2.0.tar.gz", hash = "sha256:eb2e116e75ecef9d4d228fdc66af54269afa26ab4463042e33785b887c628ba8"},
]
isort = [
    {file = "isort-5.10.1-py3-none-any.whl", hash = "sha256:6f62d78e2f89b4500b080fe3a81690850cd254227f27f75c3a0c491a1f351ba7"},
    {file = "isort-5.10.1.tar.gz", hash = "sha256:e8443a5e7a020e9d7f97f1d7d9cd17c88bcb3bc7e218bf9cf5095fe550be2951"},
]
isosurfaces = [
    {file = "isosurfaces-0.1.0-py3-none-any.whl", hash = "sha256:a3421f7e7115f72f8f1af538ac4723e5570b1aaa0ddfc6a86520d2d781f3e91f"},
    {file = "isosurfaces-0.1.0.tar.gz", hash = "sha256:fa1b44e5e59d2f429add49289ab89e36f8dcda49b7badd99e0beea273be331f4"},
]
jedi = [
    {file = "jedi-0.18.1-py2.py3-none-any.whl", hash = "sha256:637c9635fcf47945ceb91cd7f320234a7be540ded6f3e99a50cb6febdfd1ba8d"},
    {file = "jedi-0.18.1.tar.gz", hash = "sha256:74137626a64a99c8eb6ae5832d99b3bdd7d29a3850fe2aa80a4126b2a7d949ab"},
]
jinja2 = [
    {file = "Jinja2-3.0.3-py3-none-any.whl", hash = "sha256:077ce6014f7b40d03b47d1f1ca4b0fc8328a692bd284016f806ed0eaca390ad8"},
    {file = "Jinja2-3.0.3.tar.gz", hash = "sha256:611bb273cd68f3b993fabdc4064fc858c5b47a973cb5aa7999ec1ba405c87cd7"},
]
json5 = [
    {file = "json5-0.9.6-py2.py3-none-any.whl", hash = "sha256:823e510eb355949bed817e1f3e2d682455dc6af9daf6066d5698d6a2ca4481c2"},
    {file = "json5-0.9.6.tar.gz", hash = "sha256:9175ad1bc248e22bb8d95a8e8d765958bf0008fef2fe8abab5bc04e0f1ac8302"},
]
jsonschema = [
    {file = "jsonschema-4.3.3-py3-none-any.whl", hash = "sha256:eb7a69801beb7325653aa8fd373abbf9ff8f85b536ab2812e5e8287b522fb6a2"},
    {file = "jsonschema-4.3.3.tar.gz", hash = "sha256:f210d4ce095ed1e8af635d15c8ee79b586f656ab54399ba87b8ab87e5bff0ade"},
]
jupyter-client = [
    {file = "jupyter_client-7.1.0-py3-none-any.whl", hash = "sha256:64d93752d8cbfba0c1030c3335c3f0d9797cd1efac012652a14aac1653db11a3"},
    {file = "jupyter_client-7.1.0.tar.gz", hash = "sha256:a5f995a73cffb314ed262713ae6dfce53c6b8216cea9f332071b8ff44a6e1654"},
]
jupyter-core = [
    {file = "jupyter_core-4.9.1-py3-none-any.whl", hash = "sha256:1c091f3bbefd6f2a8782f2c1db662ca8478ac240e962ae2c66f0b87c818154ea"},
    {file = "jupyter_core-4.9.1.tar.gz", hash = "sha256:dce8a7499da5a53ae3afd5a9f4b02e5df1d57250cf48f3ad79da23b4778cd6fa"},
]
jupyter-server = [
    {file = "jupyter_server-1.13.1-py3-none-any.whl", hash = "sha256:abfe55b6cd7bac0d7d7b8042765b7e451f11b5f2276a2ad708745cd8904d4e5b"},
    {file = "jupyter_server-1.13.1.tar.gz", hash = "sha256:6d70ebf8e789a7d0a5cd1588e078ccbbdca388dc2c74a6cd62b9ebb80609344f"},
]
jupyterlab = [
    {file = "jupyterlab-3.2.5-py3-none-any.whl", hash = "sha256:1c2e843baa7c828882158a45ceb2e530a97635002af306f6578a660f2b1f84a0"},
    {file = "jupyterlab-3.2.5.tar.gz", hash = "sha256:31b28f473b0f5826d2020583973c385526f0559b5b26efac6b8035ac1562874a"},
]
jupyterlab-pygments = [
    {file = "jupyterlab_pygments-0.1.2-py2.py3-none-any.whl", hash = "sha256:abfb880fd1561987efaefcb2d2ac75145d2a5d0139b1876d5be806e32f630008"},
    {file = "jupyterlab_pygments-0.1.2.tar.gz", hash = "sha256:cfcda0873626150932f438eccf0f8bf22bfa92345b814890ab360d666b254146"},
]
jupyterlab-server = [
    {file = "jupyterlab_server-2.10.2-py3-none-any.whl", hash = "sha256:007dd2a1e27052a785bb06e38a8e6d5f7b04598125fbc46ce190a622a49551b2"},
    {file = "jupyterlab_server-2.10.2.tar.gz", hash = "sha256:bf1ec9e49d4e26f14d70055cc293b3f8ec8410f95a4d5b4bd55c442d9b8b266c"},
]
kiwisolver = [
    {file = "kiwisolver-1.3.2-cp310-cp310-macosx_10_9_universal2.whl", hash = "sha256:1d819553730d3c2724582124aee8a03c846ec4362ded1034c16fb3ef309264e6"},
    {file = "kiwisolver-1.3.2-cp310-cp310-macosx_10_9_x86_64.whl", hash = "sha256:8d93a1095f83e908fc253f2fb569c2711414c0bfd451cab580466465b235b470"},
    {file = "kiwisolver-1.3.2-cp310-cp310-macosx_11_0_arm64.whl", hash = "sha256:c4550a359c5157aaf8507e6820d98682872b9100ce7607f8aa070b4b8af6c298"},
    {file = "kiwisolver-1.3.2-cp310-cp310-manylinux_2_12_i686.manylinux2010_i686.whl", hash = "sha256:2210f28778c7d2ee13f3c2a20a3a22db889e75f4ec13a21072eabb5693801e84"},
    {file = "kiwisolver-1.3.2-cp310-cp310-manylinux_2_12_x86_64.manylinux2010_x86_64.whl", hash = "sha256:82f49c5a79d3839bc8f38cb5f4bfc87e15f04cbafa5fbd12fb32c941cb529cfb"},
    {file = "kiwisolver-1.3.2-cp310-cp310-manylinux_2_17_aarch64.manylinux2014_aarch64.whl", hash = "sha256:9661a04ca3c950a8ac8c47f53cbc0b530bce1b52f516a1e87b7736fec24bfff0"},
    {file = "kiwisolver-1.3.2-cp310-cp310-manylinux_2_17_ppc64le.manylinux2014_ppc64le.whl", hash = "sha256:2ddb500a2808c100e72c075cbb00bf32e62763c82b6a882d403f01a119e3f402"},
    {file = "kiwisolver-1.3.2-cp310-cp310-manylinux_2_17_s390x.manylinux2014_s390x.whl", hash = "sha256:72be6ebb4e92520b9726d7146bc9c9b277513a57a38efcf66db0620aec0097e0"},
    {file = "kiwisolver-1.3.2-cp310-cp310-win32.whl", hash = "sha256:83d2c9db5dfc537d0171e32de160461230eb14663299b7e6d18ca6dca21e4977"},
    {file = "kiwisolver-1.3.2-cp310-cp310-win_amd64.whl", hash = "sha256:cba430db673c29376135e695c6e2501c44c256a81495da849e85d1793ee975ad"},
    {file = "kiwisolver-1.3.2-cp37-cp37m-macosx_10_9_x86_64.whl", hash = "sha256:4116ba9a58109ed5e4cb315bdcbff9838f3159d099ba5259c7c7fb77f8537492"},
    {file = "kiwisolver-1.3.2-cp37-cp37m-manylinux_2_17_aarch64.manylinux2014_aarch64.whl", hash = "sha256:19554bd8d54cf41139f376753af1a644b63c9ca93f8f72009d50a2080f870f77"},
    {file = "kiwisolver-1.3.2-cp37-cp37m-manylinux_2_17_ppc64le.manylinux2014_ppc64le.whl", hash = "sha256:a7a4cf5bbdc861987a7745aed7a536c6405256853c94abc9f3287c3fa401b174"},
    {file = "kiwisolver-1.3.2-cp37-cp37m-manylinux_2_17_s390x.manylinux2014_s390x.whl", hash = "sha256:0007840186bacfaa0aba4466d5890334ea5938e0bb7e28078a0eb0e63b5b59d5"},
    {file = "kiwisolver-1.3.2-cp37-cp37m-manylinux_2_5_i686.manylinux1_i686.whl", hash = "sha256:ec2eba188c1906b05b9b49ae55aae4efd8150c61ba450e6721f64620c50b59eb"},
    {file = "kiwisolver-1.3.2-cp37-cp37m-manylinux_2_5_x86_64.manylinux1_x86_64.whl", hash = "sha256:3dbb3cea20b4af4f49f84cffaf45dd5f88e8594d18568e0225e6ad9dec0e7967"},
    {file = "kiwisolver-1.3.2-cp37-cp37m-win32.whl", hash = "sha256:5326ddfacbe51abf9469fe668944bc2e399181a2158cb5d45e1d40856b2a0589"},
    {file = "kiwisolver-1.3.2-cp37-cp37m-win_amd64.whl", hash = "sha256:c6572c2dab23c86a14e82c245473d45b4c515314f1f859e92608dcafbd2f19b8"},
    {file = "kiwisolver-1.3.2-cp38-cp38-macosx_10_9_universal2.whl", hash = "sha256:b5074fb09429f2b7bc82b6fb4be8645dcbac14e592128beeff5461dcde0af09f"},
    {file = "kiwisolver-1.3.2-cp38-cp38-macosx_10_9_x86_64.whl", hash = "sha256:22521219ca739654a296eea6d4367703558fba16f98688bd8ce65abff36eaa84"},
    {file = "kiwisolver-1.3.2-cp38-cp38-macosx_11_0_arm64.whl", hash = "sha256:c358721aebd40c243894298f685a19eb0491a5c3e0b923b9f887ef1193ddf829"},
    {file = "kiwisolver-1.3.2-cp38-cp38-manylinux_2_17_aarch64.manylinux2014_aarch64.whl", hash = "sha256:7ba5a1041480c6e0a8b11a9544d53562abc2d19220bfa14133e0cdd9967e97af"},
    {file = "kiwisolver-1.3.2-cp38-cp38-manylinux_2_17_ppc64le.manylinux2014_ppc64le.whl", hash = "sha256:44e6adf67577dbdfa2d9f06db9fbc5639afefdb5bf2b4dfec25c3a7fbc619536"},
    {file = "kiwisolver-1.3.2-cp38-cp38-manylinux_2_17_s390x.manylinux2014_s390x.whl", hash = "sha256:1d45d1c74f88b9f41062716c727f78f2a59a5476ecbe74956fafb423c5c87a76"},
    {file = "kiwisolver-1.3.2-cp38-cp38-manylinux_2_5_i686.manylinux1_i686.whl", hash = "sha256:70adc3658138bc77a36ce769f5f183169bc0a2906a4f61f09673f7181255ac9b"},
    {file = "kiwisolver-1.3.2-cp38-cp38-manylinux_2_5_x86_64.manylinux1_x86_64.whl", hash = "sha256:b6a5431940f28b6de123de42f0eb47b84a073ee3c3345dc109ad550a3307dd28"},
    {file = "kiwisolver-1.3.2-cp38-cp38-win32.whl", hash = "sha256:ee040a7de8d295dbd261ef2d6d3192f13e2b08ec4a954de34a6fb8ff6422e24c"},
    {file = "kiwisolver-1.3.2-cp38-cp38-win_amd64.whl", hash = "sha256:8dc3d842fa41a33fe83d9f5c66c0cc1f28756530cd89944b63b072281e852031"},
    {file = "kiwisolver-1.3.2-cp39-cp39-macosx_10_9_universal2.whl", hash = "sha256:a498bcd005e8a3fedd0022bb30ee0ad92728154a8798b703f394484452550507"},
    {file = "kiwisolver-1.3.2-cp39-cp39-macosx_10_9_x86_64.whl", hash = "sha256:80efd202108c3a4150e042b269f7c78643420cc232a0a771743bb96b742f838f"},
    {file = "kiwisolver-1.3.2-cp39-cp39-macosx_11_0_arm64.whl", hash = "sha256:f8eb7b6716f5b50e9c06207a14172cf2de201e41912ebe732846c02c830455b9"},
    {file = "kiwisolver-1.3.2-cp39-cp39-manylinux_2_12_i686.manylinux2010_i686.whl", hash = "sha256:f441422bb313ab25de7b3dbfd388e790eceb76ce01a18199ec4944b369017009"},
    {file = "kiwisolver-1.3.2-cp39-cp39-manylinux_2_12_x86_64.manylinux2010_x86_64.whl", hash = "sha256:30fa008c172355c7768159983a7270cb23838c4d7db73d6c0f6b60dde0d432c6"},
    {file = "kiwisolver-1.3.2-cp39-cp39-manylinux_2_17_aarch64.manylinux2014_aarch64.whl", hash = "sha256:2f8f6c8f4f1cff93ca5058d6ec5f0efda922ecb3f4c5fb76181f327decff98b8"},
    {file = "kiwisolver-1.3.2-cp39-cp39-manylinux_2_17_ppc64le.manylinux2014_ppc64le.whl", hash = "sha256:ba677bcaff9429fd1bf01648ad0901cea56c0d068df383d5f5856d88221fe75b"},
    {file = "kiwisolver-1.3.2-cp39-cp39-manylinux_2_17_s390x.manylinux2014_s390x.whl", hash = "sha256:7843b1624d6ccca403a610d1277f7c28ad184c5aa88a1750c1a999754e65b439"},
    {file = "kiwisolver-1.3.2-cp39-cp39-win32.whl", hash = "sha256:e6f5eb2f53fac7d408a45fbcdeda7224b1cfff64919d0f95473420a931347ae9"},
    {file = "kiwisolver-1.3.2-cp39-cp39-win_amd64.whl", hash = "sha256:eedd3b59190885d1ebdf6c5e0ca56828beb1949b4dfe6e5d0256a461429ac386"},
    {file = "kiwisolver-1.3.2-pp37-pypy37_pp73-macosx_10_9_x86_64.whl", hash = "sha256:dedc71c8eb9c5096037766390172c34fb86ef048b8e8958b4e484b9e505d66bc"},
    {file = "kiwisolver-1.3.2-pp37-pypy37_pp73-manylinux_2_12_i686.manylinux2010_i686.whl", hash = "sha256:bf7eb45d14fc036514c09554bf983f2a72323254912ed0c3c8e697b62c4c158f"},
    {file = "kiwisolver-1.3.2-pp37-pypy37_pp73-manylinux_2_12_x86_64.manylinux2010_x86_64.whl", hash = "sha256:2b65bd35f3e06a47b5c30ea99e0c2b88f72c6476eedaf8cfbc8e66adb5479dcf"},
    {file = "kiwisolver-1.3.2-pp37-pypy37_pp73-manylinux_2_17_aarch64.manylinux2014_aarch64.whl", hash = "sha256:25405f88a37c5f5bcba01c6e350086d65e7465fd1caaf986333d2a045045a223"},
    {file = "kiwisolver-1.3.2-pp37-pypy37_pp73-win_amd64.whl", hash = "sha256:bcadb05c3d4794eb9eee1dddf1c24215c92fb7b55a80beae7a60530a91060560"},
    {file = "kiwisolver-1.3.2.tar.gz", hash = "sha256:fc4453705b81d03568d5b808ad8f09c77c47534f6ac2e72e733f9ca4714aa75c"},
]
lazy-object-proxy = [
    {file = "lazy-object-proxy-1.7.1.tar.gz", hash = "sha256:d609c75b986def706743cdebe5e47553f4a5a1da9c5ff66d76013ef396b5a8a4"},
    {file = "lazy_object_proxy-1.7.1-cp310-cp310-macosx_10_9_x86_64.whl", hash = "sha256:bb8c5fd1684d60a9902c60ebe276da1f2281a318ca16c1d0a96db28f62e9166b"},
    {file = "lazy_object_proxy-1.7.1-cp310-cp310-manylinux_2_17_aarch64.manylinux2014_aarch64.whl", hash = "sha256:a57d51ed2997e97f3b8e3500c984db50a554bb5db56c50b5dab1b41339b37e36"},
    {file = "lazy_object_proxy-1.7.1-cp310-cp310-manylinux_2_5_x86_64.manylinux1_x86_64.manylinux_2_17_x86_64.manylinux2014_x86_64.whl", hash = "sha256:fd45683c3caddf83abbb1249b653a266e7069a09f486daa8863fb0e7496a9fdb"},
    {file = "lazy_object_proxy-1.7.1-cp310-cp310-musllinux_1_1_aarch64.whl", hash = "sha256:8561da8b3dd22d696244d6d0d5330618c993a215070f473b699e00cf1f3f6443"},
    {file = "lazy_object_proxy-1.7.1-cp310-cp310-musllinux_1_1_x86_64.whl", hash = "sha256:fccdf7c2c5821a8cbd0a9440a456f5050492f2270bd54e94360cac663398739b"},
    {file = "lazy_object_proxy-1.7.1-cp310-cp310-win32.whl", hash = "sha256:898322f8d078f2654d275124a8dd19b079080ae977033b713f677afcfc88e2b9"},
    {file = "lazy_object_proxy-1.7.1-cp310-cp310-win_amd64.whl", hash = "sha256:85b232e791f2229a4f55840ed54706110c80c0a210d076eee093f2b2e33e1bfd"},
    {file = "lazy_object_proxy-1.7.1-cp36-cp36m-macosx_10_9_x86_64.whl", hash = "sha256:46ff647e76f106bb444b4533bb4153c7370cdf52efc62ccfc1a28bdb3cc95442"},
    {file = "lazy_object_proxy-1.7.1-cp36-cp36m-manylinux_2_17_aarch64.manylinux2014_aarch64.whl", hash = "sha256:12f3bb77efe1367b2515f8cb4790a11cffae889148ad33adad07b9b55e0ab22c"},
    {file = "lazy_object_proxy-1.7.1-cp36-cp36m-manylinux_2_5_x86_64.manylinux1_x86_64.manylinux_2_17_x86_64.manylinux2014_x86_64.whl", hash = "sha256:c19814163728941bb871240d45c4c30d33b8a2e85972c44d4e63dd7107faba44"},
    {file = "lazy_object_proxy-1.7.1-cp36-cp36m-musllinux_1_1_aarch64.whl", hash = "sha256:e40f2013d96d30217a51eeb1db28c9ac41e9d0ee915ef9d00da639c5b63f01a1"},
    {file = "lazy_object_proxy-1.7.1-cp36-cp36m-musllinux_1_1_x86_64.whl", hash = "sha256:2052837718516a94940867e16b1bb10edb069ab475c3ad84fd1e1a6dd2c0fcfc"},
    {file = "lazy_object_proxy-1.7.1-cp36-cp36m-win32.whl", hash = "sha256:6a24357267aa976abab660b1d47a34aaf07259a0c3859a34e536f1ee6e76b5bb"},
    {file = "lazy_object_proxy-1.7.1-cp36-cp36m-win_amd64.whl", hash = "sha256:6aff3fe5de0831867092e017cf67e2750c6a1c7d88d84d2481bd84a2e019ec35"},
    {file = "lazy_object_proxy-1.7.1-cp37-cp37m-macosx_10_9_x86_64.whl", hash = "sha256:6a6e94c7b02641d1311228a102607ecd576f70734dc3d5e22610111aeacba8a0"},
    {file = "lazy_object_proxy-1.7.1-cp37-cp37m-manylinux_2_17_aarch64.manylinux2014_aarch64.whl", hash = "sha256:c4ce15276a1a14549d7e81c243b887293904ad2d94ad767f42df91e75fd7b5b6"},
    {file = "lazy_object_proxy-1.7.1-cp37-cp37m-manylinux_2_5_x86_64.manylinux1_x86_64.manylinux_2_17_x86_64.manylinux2014_x86_64.whl", hash = "sha256:e368b7f7eac182a59ff1f81d5f3802161932a41dc1b1cc45c1f757dc876b5d2c"},
    {file = "lazy_object_proxy-1.7.1-cp37-cp37m-musllinux_1_1_aarch64.whl", hash = "sha256:6ecbb350991d6434e1388bee761ece3260e5228952b1f0c46ffc800eb313ff42"},
    {file = "lazy_object_proxy-1.7.1-cp37-cp37m-musllinux_1_1_x86_64.whl", hash = "sha256:553b0f0d8dbf21890dd66edd771f9b1b5f51bd912fa5f26de4449bfc5af5e029"},
    {file = "lazy_object_proxy-1.7.1-cp37-cp37m-win32.whl", hash = "sha256:c7a683c37a8a24f6428c28c561c80d5f4fd316ddcf0c7cab999b15ab3f5c5c69"},
    {file = "lazy_object_proxy-1.7.1-cp37-cp37m-win_amd64.whl", hash = "sha256:df2631f9d67259dc9620d831384ed7732a198eb434eadf69aea95ad18c587a28"},
    {file = "lazy_object_proxy-1.7.1-cp38-cp38-macosx_10_9_x86_64.whl", hash = "sha256:07fa44286cda977bd4803b656ffc1c9b7e3bc7dff7d34263446aec8f8c96f88a"},
    {file = "lazy_object_proxy-1.7.1-cp38-cp38-manylinux_2_17_aarch64.manylinux2014_aarch64.whl", hash = "sha256:4dca6244e4121c74cc20542c2ca39e5c4a5027c81d112bfb893cf0790f96f57e"},
    {file = "lazy_object_proxy-1.7.1-cp38-cp38-manylinux_2_5_x86_64.manylinux1_x86_64.manylinux_2_17_x86_64.manylinux2014_x86_64.whl", hash = "sha256:91ba172fc5b03978764d1df5144b4ba4ab13290d7bab7a50f12d8117f8630c38"},
    {file = "lazy_object_proxy-1.7.1-cp38-cp38-musllinux_1_1_aarch64.whl", hash = "sha256:043651b6cb706eee4f91854da4a089816a6606c1428fd391573ef8cb642ae4f7"},
    {file = "lazy_object_proxy-1.7.1-cp38-cp38-musllinux_1_1_x86_64.whl", hash = "sha256:b9e89b87c707dd769c4ea91f7a31538888aad05c116a59820f28d59b3ebfe25a"},
    {file = "lazy_object_proxy-1.7.1-cp38-cp38-win32.whl", hash = "sha256:9d166602b525bf54ac994cf833c385bfcc341b364e3ee71e3bf5a1336e677b55"},
    {file = "lazy_object_proxy-1.7.1-cp38-cp38-win_amd64.whl", hash = "sha256:8f3953eb575b45480db6568306893f0bd9d8dfeeebd46812aa09ca9579595148"},
    {file = "lazy_object_proxy-1.7.1-cp39-cp39-macosx_10_9_x86_64.whl", hash = "sha256:dd7ed7429dbb6c494aa9bc4e09d94b778a3579be699f9d67da7e6804c422d3de"},
    {file = "lazy_object_proxy-1.7.1-cp39-cp39-manylinux_2_17_aarch64.manylinux2014_aarch64.whl", hash = "sha256:70ed0c2b380eb6248abdef3cd425fc52f0abd92d2b07ce26359fcbc399f636ad"},
    {file = "lazy_object_proxy-1.7.1-cp39-cp39-manylinux_2_5_x86_64.manylinux1_x86_64.manylinux_2_17_x86_64.manylinux2014_x86_64.whl", hash = "sha256:7096a5e0c1115ec82641afbdd70451a144558ea5cf564a896294e346eb611be1"},
    {file = "lazy_object_proxy-1.7.1-cp39-cp39-musllinux_1_1_aarch64.whl", hash = "sha256:f769457a639403073968d118bc70110e7dce294688009f5c24ab78800ae56dc8"},
    {file = "lazy_object_proxy-1.7.1-cp39-cp39-musllinux_1_1_x86_64.whl", hash = "sha256:39b0e26725c5023757fc1ab2a89ef9d7ab23b84f9251e28f9cc114d5b59c1b09"},
    {file = "lazy_object_proxy-1.7.1-cp39-cp39-win32.whl", hash = "sha256:2130db8ed69a48a3440103d4a520b89d8a9405f1b06e2cc81640509e8bf6548f"},
    {file = "lazy_object_proxy-1.7.1-cp39-cp39-win_amd64.whl", hash = "sha256:677ea950bef409b47e51e733283544ac3d660b709cfce7b187f5ace137960d61"},
    {file = "lazy_object_proxy-1.7.1-pp37.pp38-none-any.whl", hash = "sha256:d66906d5785da8e0be7360912e99c9188b70f52c422f9fc18223347235691a84"},
]
manimpango = [
    {file = "ManimPango-0.4.0.post0-cp310-cp310-macosx_10_9_x86_64.whl", hash = "sha256:e244daa4fe6f3660e4bc8a154cfb6d42523d80d79511cf07f2b6cf5c181fc1cc"},
    {file = "ManimPango-0.4.0.post0-cp310-cp310-win32.whl", hash = "sha256:7a5cad3e8a32cfae04871d6e21252b1b474ccc3b853d3ba6dacc955b15cf039d"},
    {file = "ManimPango-0.4.0.post0-cp310-cp310-win_amd64.whl", hash = "sha256:c1f595fc397fe154f1251f3f69a010c3c36ea83d961dff0d5d36a27a6e129a81"},
    {file = "ManimPango-0.4.0.post0-cp37-cp37m-macosx_10_9_x86_64.whl", hash = "sha256:153e4d1a6a77b2e330e6b085a8e0479b7a129458059f5ff0c3f00f4dcb184f81"},
    {file = "ManimPango-0.4.0.post0-cp37-cp37m-win32.whl", hash = "sha256:096f4a8a8752639c1d1f99bfa3fc141b637cfc6b2758461eeb0501b316c649cb"},
    {file = "ManimPango-0.4.0.post0-cp37-cp37m-win_amd64.whl", hash = "sha256:5ab99c208bf9e5b16b77aca75ca66aae1b58f0e818ff215990886cbf3425251c"},
    {file = "ManimPango-0.4.0.post0-cp38-cp38-macosx_10_9_x86_64.whl", hash = "sha256:4e13eca3fe7e1b2a918e7810026de92a57b324ff7c4e21c22028fa9de17d6e61"},
    {file = "ManimPango-0.4.0.post0-cp38-cp38-win32.whl", hash = "sha256:8be96bf405243491cd9d9ff2feb1a2f6b14493566e3eb6d5edf96c0b270cabdf"},
    {file = "ManimPango-0.4.0.post0-cp38-cp38-win_amd64.whl", hash = "sha256:9006a7e8b3a07d5463449c08df13b89bd0bc1303b1f5a64db94e1e0743833135"},
    {file = "ManimPango-0.4.0.post0-cp39-cp39-macosx_10_9_x86_64.whl", hash = "sha256:00bc31f7f0d761d5e88722ba440f470609b62be42b5b106972d4b278ec2db815"},
    {file = "ManimPango-0.4.0.post0-cp39-cp39-win32.whl", hash = "sha256:8bc42d1a4e7a0ddfa31b719d51f18af546098d311d083b72f222cd1a297bbb79"},
    {file = "ManimPango-0.4.0.post0-cp39-cp39-win_amd64.whl", hash = "sha256:05f09be578dd30e02c40818e2f3a9017f1797a101c4489a9121ed851cd8c97bb"},
    {file = "ManimPango-0.4.0.post0.tar.gz", hash = "sha256:0d6e92592b83cd76c8ab7f82ab543822268d56cb81ebbb4da9021c2220674c17"},
]
mapbox-earcut = [
    {file = "mapbox_earcut-0.12.11-cp310-cp310-macosx_10_9_x86_64.whl", hash = "sha256:421dbfc321871e66afe9264165848c0d13a37b27156f8a42a642bf5820bafdda"},
    {file = "mapbox_earcut-0.12.11-cp310-cp310-manylinux_2_12_i686.manylinux2010_i686.whl", hash = "sha256:3285f55acc7628cec1a61c551a7225b9c78c4f849c39417c768019b4408f8536"},
    {file = "mapbox_earcut-0.12.11-cp310-cp310-manylinux_2_12_x86_64.manylinux2010_x86_64.whl", hash = "sha256:1fdbca4b14564e636e5ffb4c83f49c739bacf49ec590db9ca2c25e9642feb490"},
    {file = "mapbox_earcut-0.12.11-cp310-cp310-win32.whl", hash = "sha256:d26621f4ca8eff937d4539d5d0e59142fd6466ea161791640ea17547394ffc18"},
    {file = "mapbox_earcut-0.12.11-cp310-cp310-win_amd64.whl", hash = "sha256:cbcd8c2831a8ce848842b3e710e57db00cfdd3d7753cc67b1cc61d0c7dd91ca8"},
    {file = "mapbox_earcut-0.12.11-cp36-cp36m-macosx_10_9_x86_64.whl", hash = "sha256:4c4c55711d7877ea4d2f11d1422c46004121a2b1f4aab6c0b587eab2d87b3a6b"},
    {file = "mapbox_earcut-0.12.11-cp36-cp36m-manylinux_2_12_i686.manylinux2010_i686.whl", hash = "sha256:4ebf5f1b3cc7ec0f90eb4f9479b8013da46ece2cf69c887fdfdee6bec1169eb6"},
    {file = "mapbox_earcut-0.12.11-cp36-cp36m-manylinux_2_12_x86_64.manylinux2010_x86_64.whl", hash = "sha256:d438ef905fb3ec6cb1378c5b169888e0f36a7786354a9a2ae8b8d5e75fe5beee"},
    {file = "mapbox_earcut-0.12.11-cp36-cp36m-win32.whl", hash = "sha256:c9d8d4e61ad67ce5aeac7a948b4bb68bd2126d5fceccaaaf33a625b43225ba45"},
    {file = "mapbox_earcut-0.12.11-cp36-cp36m-win_amd64.whl", hash = "sha256:2357cc3402173b9ba601fe1d2abf55a2fc80a969680981e51fce3bd7524aab6f"},
    {file = "mapbox_earcut-0.12.11-cp37-cp37m-macosx_10_9_x86_64.whl", hash = "sha256:83d6a8fc39ef55ddb1f47bd49523b11e7cf9f07292356b93ad18c58473282fd4"},
    {file = "mapbox_earcut-0.12.11-cp37-cp37m-manylinux_2_12_i686.manylinux2010_i686.whl", hash = "sha256:2eb7b64ee5b003a71fd1108894fd7a579c87919e7cf5da9f865d5e9694934cd5"},
    {file = "mapbox_earcut-0.12.11-cp37-cp37m-manylinux_2_12_x86_64.manylinux2010_x86_64.whl", hash = "sha256:64ca3752284345416834e591d9029d50dfa06661208f45d8b7e91f58e2610864"},
    {file = "mapbox_earcut-0.12.11-cp37-cp37m-win32.whl", hash = "sha256:8a90b6773db060474bbc1062c972a18f9dc4ea6940a47fb39090e60f821a9239"},
    {file = "mapbox_earcut-0.12.11-cp37-cp37m-win_amd64.whl", hash = "sha256:d90adb110d45198dcfc2b546648bd23b98737a38c6f0dea0e5949aeae3fca3dd"},
    {file = "mapbox_earcut-0.12.11-cp38-cp38-macosx_10_9_x86_64.whl", hash = "sha256:cc3e8b1961f53f7bae3c6818ee7114ba0512aa3c0a8fb61818240ecd02fd22e4"},
    {file = "mapbox_earcut-0.12.11-cp38-cp38-manylinux_2_12_i686.manylinux2010_i686.whl", hash = "sha256:0a31f96bc080e2f12fd39172baf891c5050bd56e2f60608d45139fd0ce489f08"},
    {file = "mapbox_earcut-0.12.11-cp38-cp38-manylinux_2_12_x86_64.manylinux2010_x86_64.whl", hash = "sha256:dc4c69b2953b1267804f34044c483420f902514ab3cdf02fe454b4fd7192e6a2"},
    {file = "mapbox_earcut-0.12.11-cp38-cp38-win32.whl", hash = "sha256:30c2d30a00ad28d03026dba76de870b2e66fe01a7b340f3cb459b65a4c902ee5"},
    {file = "mapbox_earcut-0.12.11-cp38-cp38-win_amd64.whl", hash = "sha256:6e01b9a9bc15d85e7dcbec52148e9851760a67e097eb63e4bc354e551ab4ae6d"},
    {file = "mapbox_earcut-0.12.11-cp39-cp39-macosx_10_9_x86_64.whl", hash = "sha256:f69ac829ce208bcf85d47e0bf6409b79fc81ae7ca390de3ce2c4e971693328d8"},
    {file = "mapbox_earcut-0.12.11-cp39-cp39-manylinux_2_12_i686.manylinux2010_i686.whl", hash = "sha256:4eff01f3dc0f62ad4ea38da0ef16a242d613aa4efa38eb924677d8427de2e20c"},
    {file = "mapbox_earcut-0.12.11-cp39-cp39-manylinux_2_12_x86_64.manylinux2010_x86_64.whl", hash = "sha256:69da117d3716b5e1f052d7ffc93411a8651bb7c8a7cc41c4ed362e07a45eaae6"},
    {file = "mapbox_earcut-0.12.11-cp39-cp39-win32.whl", hash = "sha256:8faaa8239a6c6db67220a1908b232e0d673c4ba5d06e0943fce0e4d9908ca796"},
    {file = "mapbox_earcut-0.12.11-cp39-cp39-win_amd64.whl", hash = "sha256:4c7c297063c2cd3608d42b174303dfb32f3b9252cf115bed06eb3c64875d3458"},
    {file = "mapbox_earcut-0.12.11-pp37-pypy37_pp73-macosx_10_9_x86_64.whl", hash = "sha256:96783c3f818f0844d9153a45312142b4e1bda9c284eb4828bba1a9e1fbeb268e"},
    {file = "mapbox_earcut-0.12.11-pp37-pypy37_pp73-manylinux_2_12_i686.manylinux2010_i686.whl", hash = "sha256:a39a27a205189476e6404a855652c834a1cef087207131d3515aff7ac06b1a1f"},
    {file = "mapbox_earcut-0.12.11-pp37-pypy37_pp73-manylinux_2_12_x86_64.manylinux2010_x86_64.whl", hash = "sha256:18cd01be27ec85357e2f9ea0bbe7ce2f71d593966568e5cf12a9b7e19bf0e8d1"},
    {file = "mapbox_earcut-0.12.11-pp37-pypy37_pp73-win_amd64.whl", hash = "sha256:6542cc54b330c876e62dad15e98dd4df18e2fd75ffb5b9c84d0629bd085ea123"},
    {file = "mapbox_earcut-0.12.11.tar.gz", hash = "sha256:2808757f8a95eb816d3ce225528c9cb15355afe175f3bcb6837eb7700972e0b9"},
]
markupsafe = [
    {file = "MarkupSafe-2.0.1-cp310-cp310-macosx_10_9_universal2.whl", hash = "sha256:d8446c54dc28c01e5a2dbac5a25f071f6653e6e40f3a8818e8b45d790fe6ef53"},
    {file = "MarkupSafe-2.0.1-cp310-cp310-macosx_10_9_x86_64.whl", hash = "sha256:36bc903cbb393720fad60fc28c10de6acf10dc6cc883f3e24ee4012371399a38"},
    {file = "MarkupSafe-2.0.1-cp310-cp310-manylinux_2_17_aarch64.manylinux2014_aarch64.whl", hash = "sha256:2d7d807855b419fc2ed3e631034685db6079889a1f01d5d9dac950f764da3dad"},
    {file = "MarkupSafe-2.0.1-cp310-cp310-manylinux_2_5_i686.manylinux1_i686.manylinux_2_12_i686.manylinux2010_i686.whl", hash = "sha256:add36cb2dbb8b736611303cd3bfcee00afd96471b09cda130da3581cbdc56a6d"},
    {file = "MarkupSafe-2.0.1-cp310-cp310-manylinux_2_5_x86_64.manylinux1_x86_64.manylinux_2_12_x86_64.manylinux2010_x86_64.whl", hash = "sha256:168cd0a3642de83558a5153c8bd34f175a9a6e7f6dc6384b9655d2697312a646"},
    {file = "MarkupSafe-2.0.1-cp310-cp310-win32.whl", hash = "sha256:99df47edb6bda1249d3e80fdabb1dab8c08ef3975f69aed437cb69d0a5de1e28"},
    {file = "MarkupSafe-2.0.1-cp310-cp310-win_amd64.whl", hash = "sha256:e0f138900af21926a02425cf736db95be9f4af72ba1bb21453432a07f6082134"},
    {file = "MarkupSafe-2.0.1-cp36-cp36m-macosx_10_9_x86_64.whl", hash = "sha256:f9081981fe268bd86831e5c75f7de206ef275defcb82bc70740ae6dc507aee51"},
    {file = "MarkupSafe-2.0.1-cp36-cp36m-manylinux1_i686.whl", hash = "sha256:0955295dd5eec6cb6cc2fe1698f4c6d84af2e92de33fbcac4111913cd100a6ff"},
    {file = "MarkupSafe-2.0.1-cp36-cp36m-manylinux1_x86_64.whl", hash = "sha256:0446679737af14f45767963a1a9ef7620189912317d095f2d9ffa183a4d25d2b"},
    {file = "MarkupSafe-2.0.1-cp36-cp36m-manylinux2010_i686.whl", hash = "sha256:f826e31d18b516f653fe296d967d700fddad5901ae07c622bb3705955e1faa94"},
    {file = "MarkupSafe-2.0.1-cp36-cp36m-manylinux2010_x86_64.whl", hash = "sha256:fa130dd50c57d53368c9d59395cb5526eda596d3ffe36666cd81a44d56e48872"},
    {file = "MarkupSafe-2.0.1-cp36-cp36m-manylinux2014_aarch64.whl", hash = "sha256:905fec760bd2fa1388bb5b489ee8ee5f7291d692638ea5f67982d968366bef9f"},
    {file = "MarkupSafe-2.0.1-cp36-cp36m-manylinux_2_17_aarch64.manylinux2014_aarch64.whl", hash = "sha256:bf5d821ffabf0ef3533c39c518f3357b171a1651c1ff6827325e4489b0e46c3c"},
    {file = "MarkupSafe-2.0.1-cp36-cp36m-manylinux_2_5_i686.manylinux1_i686.manylinux_2_12_i686.manylinux2010_i686.whl", hash = "sha256:0d4b31cc67ab36e3392bbf3862cfbadac3db12bdd8b02a2731f509ed5b829724"},
    {file = "MarkupSafe-2.0.1-cp36-cp36m-manylinux_2_5_x86_64.manylinux1_x86_64.manylinux_2_12_x86_64.manylinux2010_x86_64.whl", hash = "sha256:baa1a4e8f868845af802979fcdbf0bb11f94f1cb7ced4c4b8a351bb60d108145"},
    {file = "MarkupSafe-2.0.1-cp36-cp36m-win32.whl", hash = "sha256:6c4ca60fa24e85fe25b912b01e62cb969d69a23a5d5867682dd3e80b5b02581d"},
    {file = "MarkupSafe-2.0.1-cp36-cp36m-win_amd64.whl", hash = "sha256:b2f4bf27480f5e5e8ce285a8c8fd176c0b03e93dcc6646477d4630e83440c6a9"},
    {file = "MarkupSafe-2.0.1-cp37-cp37m-macosx_10_9_x86_64.whl", hash = "sha256:0717a7390a68be14b8c793ba258e075c6f4ca819f15edfc2a3a027c823718567"},
    {file = "MarkupSafe-2.0.1-cp37-cp37m-manylinux1_i686.whl", hash = "sha256:6557b31b5e2c9ddf0de32a691f2312a32f77cd7681d8af66c2692efdbef84c18"},
    {file = "MarkupSafe-2.0.1-cp37-cp37m-manylinux1_x86_64.whl", hash = "sha256:49e3ceeabbfb9d66c3aef5af3a60cc43b85c33df25ce03d0031a608b0a8b2e3f"},
    {file = "MarkupSafe-2.0.1-cp37-cp37m-manylinux2010_i686.whl", hash = "sha256:d7f9850398e85aba693bb640262d3611788b1f29a79f0c93c565694658f4071f"},
    {file = "MarkupSafe-2.0.1-cp37-cp37m-manylinux2010_x86_64.whl", hash = "sha256:6a7fae0dd14cf60ad5ff42baa2e95727c3d81ded453457771d02b7d2b3f9c0c2"},
    {file = "MarkupSafe-2.0.1-cp37-cp37m-manylinux2014_aarch64.whl", hash = "sha256:b7f2d075102dc8c794cbde1947378051c4e5180d52d276987b8d28a3bd58c17d"},
    {file = "MarkupSafe-2.0.1-cp37-cp37m-manylinux_2_17_aarch64.manylinux2014_aarch64.whl", hash = "sha256:e9936f0b261d4df76ad22f8fee3ae83b60d7c3e871292cd42f40b81b70afae85"},
    {file = "MarkupSafe-2.0.1-cp37-cp37m-manylinux_2_5_i686.manylinux1_i686.manylinux_2_12_i686.manylinux2010_i686.whl", hash = "sha256:2a7d351cbd8cfeb19ca00de495e224dea7e7d919659c2841bbb7f420ad03e2d6"},
    {file = "MarkupSafe-2.0.1-cp37-cp37m-manylinux_2_5_x86_64.manylinux1_x86_64.manylinux_2_12_x86_64.manylinux2010_x86_64.whl", hash = "sha256:60bf42e36abfaf9aff1f50f52644b336d4f0a3fd6d8a60ca0d054ac9f713a864"},
    {file = "MarkupSafe-2.0.1-cp37-cp37m-win32.whl", hash = "sha256:a30e67a65b53ea0a5e62fe23682cfe22712e01f453b95233b25502f7c61cb415"},
    {file = "MarkupSafe-2.0.1-cp37-cp37m-win_amd64.whl", hash = "sha256:611d1ad9a4288cf3e3c16014564df047fe08410e628f89805e475368bd304914"},
    {file = "MarkupSafe-2.0.1-cp38-cp38-macosx_10_9_universal2.whl", hash = "sha256:5bb28c636d87e840583ee3adeb78172efc47c8b26127267f54a9c0ec251d41a9"},
    {file = "MarkupSafe-2.0.1-cp38-cp38-macosx_10_9_x86_64.whl", hash = "sha256:be98f628055368795d818ebf93da628541e10b75b41c559fdf36d104c5787066"},
    {file = "MarkupSafe-2.0.1-cp38-cp38-manylinux1_i686.whl", hash = "sha256:1d609f577dc6e1aa17d746f8bd3c31aa4d258f4070d61b2aa5c4166c1539de35"},
    {file = "MarkupSafe-2.0.1-cp38-cp38-manylinux1_x86_64.whl", hash = "sha256:7d91275b0245b1da4d4cfa07e0faedd5b0812efc15b702576d103293e252af1b"},
    {file = "MarkupSafe-2.0.1-cp38-cp38-manylinux2010_i686.whl", hash = "sha256:01a9b8ea66f1658938f65b93a85ebe8bc016e6769611be228d797c9d998dd298"},
    {file = "MarkupSafe-2.0.1-cp38-cp38-manylinux2010_x86_64.whl", hash = "sha256:47ab1e7b91c098ab893b828deafa1203de86d0bc6ab587b160f78fe6c4011f75"},
    {file = "MarkupSafe-2.0.1-cp38-cp38-manylinux2014_aarch64.whl", hash = "sha256:97383d78eb34da7e1fa37dd273c20ad4320929af65d156e35a5e2d89566d9dfb"},
    {file = "MarkupSafe-2.0.1-cp38-cp38-manylinux_2_17_aarch64.manylinux2014_aarch64.whl", hash = "sha256:6fcf051089389abe060c9cd7caa212c707e58153afa2c649f00346ce6d260f1b"},
    {file = "MarkupSafe-2.0.1-cp38-cp38-manylinux_2_5_i686.manylinux1_i686.manylinux_2_12_i686.manylinux2010_i686.whl", hash = "sha256:5855f8438a7d1d458206a2466bf82b0f104a3724bf96a1c781ab731e4201731a"},
    {file = "MarkupSafe-2.0.1-cp38-cp38-manylinux_2_5_x86_64.manylinux1_x86_64.manylinux_2_12_x86_64.manylinux2010_x86_64.whl", hash = "sha256:3dd007d54ee88b46be476e293f48c85048603f5f516008bee124ddd891398ed6"},
    {file = "MarkupSafe-2.0.1-cp38-cp38-win32.whl", hash = "sha256:023cb26ec21ece8dc3907c0e8320058b2e0cb3c55cf9564da612bc325bed5e64"},
    {file = "MarkupSafe-2.0.1-cp38-cp38-win_amd64.whl", hash = "sha256:984d76483eb32f1bcb536dc27e4ad56bba4baa70be32fa87152832cdd9db0833"},
    {file = "MarkupSafe-2.0.1-cp39-cp39-macosx_10_9_universal2.whl", hash = "sha256:2ef54abee730b502252bcdf31b10dacb0a416229b72c18b19e24a4509f273d26"},
    {file = "MarkupSafe-2.0.1-cp39-cp39-macosx_10_9_x86_64.whl", hash = "sha256:3c112550557578c26af18a1ccc9e090bfe03832ae994343cfdacd287db6a6ae7"},
    {file = "MarkupSafe-2.0.1-cp39-cp39-manylinux1_i686.whl", hash = "sha256:53edb4da6925ad13c07b6d26c2a852bd81e364f95301c66e930ab2aef5b5ddd8"},
    {file = "MarkupSafe-2.0.1-cp39-cp39-manylinux1_x86_64.whl", hash = "sha256:f5653a225f31e113b152e56f154ccbe59eeb1c7487b39b9d9f9cdb58e6c79dc5"},
    {file = "MarkupSafe-2.0.1-cp39-cp39-manylinux2010_i686.whl", hash = "sha256:4efca8f86c54b22348a5467704e3fec767b2db12fc39c6d963168ab1d3fc9135"},
    {file = "MarkupSafe-2.0.1-cp39-cp39-manylinux2010_x86_64.whl", hash = "sha256:ab3ef638ace319fa26553db0624c4699e31a28bb2a835c5faca8f8acf6a5a902"},
    {file = "MarkupSafe-2.0.1-cp39-cp39-manylinux2014_aarch64.whl", hash = "sha256:f8ba0e8349a38d3001fae7eadded3f6606f0da5d748ee53cc1dab1d6527b9509"},
    {file = "MarkupSafe-2.0.1-cp39-cp39-manylinux_2_17_aarch64.manylinux2014_aarch64.whl", hash = "sha256:c47adbc92fc1bb2b3274c4b3a43ae0e4573d9fbff4f54cd484555edbf030baf1"},
    {file = "MarkupSafe-2.0.1-cp39-cp39-manylinux_2_5_i686.manylinux1_i686.manylinux_2_12_i686.manylinux2010_i686.whl", hash = "sha256:37205cac2a79194e3750b0af2a5720d95f786a55ce7df90c3af697bfa100eaac"},
    {file = "MarkupSafe-2.0.1-cp39-cp39-manylinux_2_5_x86_64.manylinux1_x86_64.manylinux_2_12_x86_64.manylinux2010_x86_64.whl", hash = "sha256:1f2ade76b9903f39aa442b4aadd2177decb66525062db244b35d71d0ee8599b6"},
    {file = "MarkupSafe-2.0.1-cp39-cp39-win32.whl", hash = "sha256:10f82115e21dc0dfec9ab5c0223652f7197feb168c940f3ef61563fc2d6beb74"},
    {file = "MarkupSafe-2.0.1-cp39-cp39-win_amd64.whl", hash = "sha256:693ce3f9e70a6cf7d2fb9e6c9d8b204b6b39897a2c4a1aa65728d5ac97dcc1d8"},
    {file = "MarkupSafe-2.0.1.tar.gz", hash = "sha256:594c67807fb16238b30c44bdf74f36c02cdf22d1c8cda91ef8a0ed8dabf5620a"},
]
matplotlib = [
    {file = "matplotlib-3.5.1-cp310-cp310-macosx_10_9_universal2.whl", hash = "sha256:456cc8334f6d1124e8ff856b42d2cc1c84335375a16448189999496549f7182b"},
    {file = "matplotlib-3.5.1-cp310-cp310-macosx_10_9_x86_64.whl", hash = "sha256:8a77906dc2ef9b67407cec0bdbf08e3971141e535db888974a915be5e1e3efc6"},
    {file = "matplotlib-3.5.1-cp310-cp310-macosx_11_0_arm64.whl", hash = "sha256:8e70ae6475cfd0fad3816dcbf6cac536dc6f100f7474be58d59fa306e6e768a4"},
    {file = "matplotlib-3.5.1-cp310-cp310-manylinux_2_17_aarch64.manylinux2014_aarch64.whl", hash = "sha256:53273c5487d1c19c3bc03b9eb82adaf8456f243b97ed79d09dded747abaf1235"},
    {file = "matplotlib-3.5.1-cp310-cp310-manylinux_2_17_i686.manylinux2014_i686.whl", hash = "sha256:e3b6f3fd0d8ca37861c31e9a7cab71a0ef14c639b4c95654ea1dd153158bf0df"},
    {file = "matplotlib-3.5.1-cp310-cp310-manylinux_2_17_x86_64.manylinux2014_x86_64.whl", hash = "sha256:e8c87cdaf06fd7b2477f68909838ff4176f105064a72ca9d24d3f2a29f73d393"},
    {file = "matplotlib-3.5.1-cp310-cp310-win32.whl", hash = "sha256:e2f28a07b4f82abb40267864ad7b3a4ed76f1b1663e81c7efc84a9b9248f672f"},
    {file = "matplotlib-3.5.1-cp310-cp310-win_amd64.whl", hash = "sha256:d70a32ee1f8b55eed3fd4e892f0286df8cccc7e0475c11d33b5d0a148f5c7599"},
    {file = "matplotlib-3.5.1-cp37-cp37m-macosx_10_9_x86_64.whl", hash = "sha256:68fa30cec89b6139dc559ed6ef226c53fd80396da1919a1b5ef672c911aaa767"},
    {file = "matplotlib-3.5.1-cp37-cp37m-manylinux_2_17_aarch64.manylinux2014_aarch64.whl", hash = "sha256:2e3484d8455af3fdb0424eae1789af61f6a79da0c80079125112fd5c1b604218"},
    {file = "matplotlib-3.5.1-cp37-cp37m-manylinux_2_5_i686.manylinux1_i686.whl", hash = "sha256:e293b16cf303fe82995e41700d172a58a15efc5331125d08246b520843ef21ee"},
    {file = "matplotlib-3.5.1-cp37-cp37m-manylinux_2_5_x86_64.manylinux1_x86_64.whl", hash = "sha256:e3520a274a0e054e919f5b3279ee5dbccf5311833819ccf3399dab7c83e90a25"},
    {file = "matplotlib-3.5.1-cp37-cp37m-win32.whl", hash = "sha256:2252bfac85cec7af4a67e494bfccf9080bcba8a0299701eab075f48847cca907"},
    {file = "matplotlib-3.5.1-cp37-cp37m-win_amd64.whl", hash = "sha256:abf67e05a1b7f86583f6ebd01f69b693b9c535276f4e943292e444855870a1b8"},
    {file = "matplotlib-3.5.1-cp38-cp38-macosx_10_9_universal2.whl", hash = "sha256:6c094e4bfecd2fa7f9adffd03d8abceed7157c928c2976899de282f3600f0a3d"},
    {file = "matplotlib-3.5.1-cp38-cp38-macosx_10_9_x86_64.whl", hash = "sha256:506b210cc6e66a0d1c2bb765d055f4f6bc2745070fb1129203b67e85bbfa5c18"},
    {file = "matplotlib-3.5.1-cp38-cp38-macosx_11_0_arm64.whl", hash = "sha256:b04fc29bcef04d4e2d626af28d9d892be6aba94856cb46ed52bcb219ceac8943"},
    {file = "matplotlib-3.5.1-cp38-cp38-manylinux_2_17_aarch64.manylinux2014_aarch64.whl", hash = "sha256:577ed20ec9a18d6bdedb4616f5e9e957b4c08563a9f985563a31fd5b10564d2a"},
    {file = "matplotlib-3.5.1-cp38-cp38-manylinux_2_5_i686.manylinux1_i686.whl", hash = "sha256:e486f60db0cd1c8d68464d9484fd2a94011c1ac8593d765d0211f9daba2bd535"},
    {file = "matplotlib-3.5.1-cp38-cp38-manylinux_2_5_x86_64.manylinux1_x86_64.whl", hash = "sha256:b71f3a7ca935fc759f2aed7cec06cfe10bc3100fadb5dbd9c435b04e557971e1"},
    {file = "matplotlib-3.5.1-cp38-cp38-win32.whl", hash = "sha256:d24e5bb8028541ce25e59390122f5e48c8506b7e35587e5135efcb6471b4ac6c"},
    {file = "matplotlib-3.5.1-cp38-cp38-win_amd64.whl", hash = "sha256:778d398c4866d8e36ee3bf833779c940b5f57192fa0a549b3ad67bc4c822771b"},
    {file = "matplotlib-3.5.1-cp39-cp39-macosx_10_9_universal2.whl", hash = "sha256:bb1c613908f11bac270bc7494d68b1ef6e7c224b7a4204d5dacf3522a41e2bc3"},
    {file = "matplotlib-3.5.1-cp39-cp39-macosx_10_9_x86_64.whl", hash = "sha256:edf5e4e1d5fb22c18820e8586fb867455de3b109c309cb4fce3aaed85d9468d1"},
    {file = "matplotlib-3.5.1-cp39-cp39-macosx_11_0_arm64.whl", hash = "sha256:40e0d7df05e8efe60397c69b467fc8f87a2affeb4d562fe92b72ff8937a2b511"},
    {file = "matplotlib-3.5.1-cp39-cp39-manylinux_2_17_aarch64.manylinux2014_aarch64.whl", hash = "sha256:7a350ca685d9f594123f652ba796ee37219bf72c8e0fc4b471473d87121d6d34"},
    {file = "matplotlib-3.5.1-cp39-cp39-manylinux_2_5_i686.manylinux1_i686.whl", hash = "sha256:3e66497cd990b1a130e21919b004da2f1dc112132c01ac78011a90a0f9229778"},
    {file = "matplotlib-3.5.1-cp39-cp39-manylinux_2_5_x86_64.manylinux1_x86_64.whl", hash = "sha256:87900c67c0f1728e6db17c6809ec05c025c6624dcf96a8020326ea15378fe8e7"},
    {file = "matplotlib-3.5.1-cp39-cp39-win32.whl", hash = "sha256:b8a4fb2a0c5afbe9604f8a91d7d0f27b1832c3e0b5e365f95a13015822b4cd65"},
    {file = "matplotlib-3.5.1-cp39-cp39-win_amd64.whl", hash = "sha256:fe8d40c434a8e2c68d64c6d6a04e77f21791a93ff6afe0dce169597c110d3079"},
    {file = "matplotlib-3.5.1-pp37-pypy37_pp73-macosx_10_9_x86_64.whl", hash = "sha256:34a1fc29f8f96e78ec57a5eff5e8d8b53d3298c3be6df61e7aa9efba26929522"},
    {file = "matplotlib-3.5.1-pp37-pypy37_pp73-manylinux_2_12_i686.manylinux2010_i686.whl", hash = "sha256:b19a761b948e939a9e20173aaae76070025f0024fc8f7ba08bef22a5c8573afc"},
    {file = "matplotlib-3.5.1-pp37-pypy37_pp73-manylinux_2_12_x86_64.manylinux2010_x86_64.whl", hash = "sha256:6803299cbf4665eca14428d9e886de62e24f4223ac31ab9c5d6d5339a39782c7"},
    {file = "matplotlib-3.5.1-pp37-pypy37_pp73-win_amd64.whl", hash = "sha256:14334b9902ec776461c4b8c6516e26b450f7ebe0b3ef8703bf5cdfbbaecf774a"},
    {file = "matplotlib-3.5.1.tar.gz", hash = "sha256:b2e9810e09c3a47b73ce9cab5a72243a1258f61e7900969097a817232246ce1c"},
]
matplotlib-inline = [
    {file = "matplotlib-inline-0.1.3.tar.gz", hash = "sha256:a04bfba22e0d1395479f866853ec1ee28eea1485c1d69a6faf00dc3e24ff34ee"},
    {file = "matplotlib_inline-0.1.3-py3-none-any.whl", hash = "sha256:aed605ba3b72462d64d475a21a9296f400a19c4f74a31b59103d2a99ffd5aa5c"},
]
mccabe = [
    {file = "mccabe-0.6.1-py2.py3-none-any.whl", hash = "sha256:ab8a6258860da4b6677da4bd2fe5dc2c659cff31b3ee4f7f5d64e79735b80d42"},
    {file = "mccabe-0.6.1.tar.gz", hash = "sha256:dd8d182285a0fe56bace7f45b5e7d1a6ebcbf524e8f3bd87eb0f125271b8831f"},
]
mistune = [
    {file = "mistune-0.8.4-py2.py3-none-any.whl", hash = "sha256:88a1051873018da288eee8538d476dffe1262495144b33ecb586c4ab266bb8d4"},
    {file = "mistune-0.8.4.tar.gz", hash = "sha256:59a3429db53c50b5c6bcc8a07f8848cb00d7dc8bdb431a4ab41920d201d4756e"},
]
moderngl = [
    {file = "moderngl-5.6.4-cp35-cp35m-macosx_10_9_x86_64.whl", hash = "sha256:bc3764d67f037b67051871345a1d0b7a3d2c19cb5c0c0af0a84c532e802d6642"},
    {file = "moderngl-5.6.4-cp35-cp35m-manylinux1_i686.whl", hash = "sha256:90006d9dfd5333da604a7d26b2a5e70e1a570f291cd745b8bf80e4833d8821b6"},
    {file = "moderngl-5.6.4-cp35-cp35m-manylinux1_x86_64.whl", hash = "sha256:af44437545380a840dafd09658eb56592831dbd4fb481d320249d0d42c591bae"},
    {file = "moderngl-5.6.4-cp35-cp35m-win32.whl", hash = "sha256:b5023633bcbfbab90be6a6f4edcde75f9c1e244d9acbda94678f3e3fb238b363"},
    {file = "moderngl-5.6.4-cp35-cp35m-win_amd64.whl", hash = "sha256:ffc48fc4deeb525ed33a828d13ca4c12c5af8e5cb0449011f1802e18b5fc3c25"},
    {file = "moderngl-5.6.4-cp36-cp36m-macosx_10_9_x86_64.whl", hash = "sha256:331fd4bce60b10a08eed81a3ed4c70b7c297c38f981fdf3968d03a1c892af247"},
    {file = "moderngl-5.6.4-cp36-cp36m-manylinux1_i686.whl", hash = "sha256:1bd864b5cc2fc1255785e33575cec98fa5ded698503c4f8f3fa9230abeaa3a04"},
    {file = "moderngl-5.6.4-cp36-cp36m-manylinux1_x86_64.whl", hash = "sha256:b22534529f5bc52c1fe43336787c06d51123ae978fb56e74e47cabd85056c934"},
    {file = "moderngl-5.6.4-cp36-cp36m-win32.whl", hash = "sha256:ee5b1eced39d7f6dc68782c2abf01c1130a40b6d83d333d175ee71adbea7c721"},
    {file = "moderngl-5.6.4-cp36-cp36m-win_amd64.whl", hash = "sha256:52ee915a559762f0e992344961b35e0d241be32f8aa7464494e958f777e0534c"},
    {file = "moderngl-5.6.4-cp37-cp37m-macosx_10_9_x86_64.whl", hash = "sha256:f83f6ab1fafdba2d9c06a7a1c8a4e460689ea1d514146606acc74f14e0831d93"},
    {file = "moderngl-5.6.4-cp37-cp37m-manylinux1_i686.whl", hash = "sha256:c350e06affea9fabc636b2350cf6e58d83ee2e7264527eee0f5d142c167f5463"},
    {file = "moderngl-5.6.4-cp37-cp37m-manylinux1_x86_64.whl", hash = "sha256:3eb65afc8ec4a1d4a4c48696fb0f4f6cf7a7ada6bef97818d717dbca73c57b11"},
    {file = "moderngl-5.6.4-cp37-cp37m-win32.whl", hash = "sha256:4fd721eb83e73d34c3f7b5a11aec656fef461b51bbe7503b07ea27370c593cbd"},
    {file = "moderngl-5.6.4-cp37-cp37m-win_amd64.whl", hash = "sha256:01c71d94dbd59b5d37ead463991e2998c0924426cffa393b9da2b8334551c998"},
    {file = "moderngl-5.6.4-cp38-cp38-macosx_10_9_x86_64.whl", hash = "sha256:d2ec6ecd845f21ba44a08c11521cb71f2a9c2ea2ec189b7ed30d17837d392d70"},
    {file = "moderngl-5.6.4-cp38-cp38-manylinux1_i686.whl", hash = "sha256:40f74a2246e5302f93f2d46f76c0d2a26cbed1eb29731674c4052476f1e9c9ea"},
    {file = "moderngl-5.6.4-cp38-cp38-manylinux1_x86_64.whl", hash = "sha256:5e158e6881034c7e1d0c583d7c82ff608439606f2359dc6098e4be4fd93cef9d"},
    {file = "moderngl-5.6.4-cp38-cp38-win32.whl", hash = "sha256:a28dc741469eeb69549ee85b4ddbf8e9cfca6a2b19ce0406df9fde20f78082c8"},
    {file = "moderngl-5.6.4-cp38-cp38-win_amd64.whl", hash = "sha256:ce87962b91635d857cac4a753c5d5f647d94dc66dcb0f090bb8d758fd226c3e8"},
    {file = "moderngl-5.6.4-cp39-cp39-macosx_10_9_x86_64.whl", hash = "sha256:3fb139bcdd25eae2c546e5788e9d8719f6c4b18a2ba68a9df31699b4ac57d62d"},
    {file = "moderngl-5.6.4-cp39-cp39-win32.whl", hash = "sha256:fc5cc1601a3df8f45f1901c6b9960731e0619d1781b0d036e12341fbf2ef55d3"},
    {file = "moderngl-5.6.4-cp39-cp39-win_amd64.whl", hash = "sha256:1c74b71c9acee9f0e69807a086d76e92f37c1960c3bb1d6a6e2472fd03f7be5b"},
    {file = "moderngl-5.6.4.tar.gz", hash = "sha256:8c6d04559f5e3bf75a18525cd46d213c0f3a8409363718978e6de691bdb551fb"},
]
moderngl-window = [
    {file = "moderngl-window-2.4.1.tar.gz", hash = "sha256:691de764640b87af3d851257be544e1cafddb9cfa47cb144d0c1f1a0ed0a3936"},
    {file = "moderngl_window-2.4.1-py3-none-any.whl", hash = "sha256:5f2aaa6ae8d8a40fcd877febaf7494229c2bf1ef01d3fa9faa3a342075d4126a"},
]
multipledispatch = [
    {file = "multipledispatch-0.6.0-py2-none-any.whl", hash = "sha256:407e6d8c5fa27075968ba07c4db3ef5f02bea4e871e959570eeb69ee39a6565b"},
    {file = "multipledispatch-0.6.0-py3-none-any.whl", hash = "sha256:a55c512128fb3f7c2efd2533f2550accb93c35f1045242ef74645fc92a2c3cba"},
    {file = "multipledispatch-0.6.0.tar.gz", hash = "sha256:a7ab1451fd0bf9b92cab3edbd7b205622fb767aeefb4fb536c2e3de9e0a38bea"},
]
mypy = [
    {file = "mypy-0.930-cp310-cp310-macosx_10_9_x86_64.whl", hash = "sha256:221cc94dc6a801ccc2be7c0c9fd791c5e08d1fa2c5e1c12dec4eab15b2469871"},
    {file = "mypy-0.930-cp310-cp310-macosx_11_0_arm64.whl", hash = "sha256:db3a87376a1380f396d465bed462e76ea89f838f4c5e967d68ff6ee34b785c31"},
    {file = "mypy-0.930-cp310-cp310-manylinux_2_5_x86_64.manylinux1_x86_64.manylinux_2_12_x86_64.manylinux2010_x86_64.whl", hash = "sha256:1d2296f35aae9802eeb1327058b550371ee382d71374b3e7d2804035ef0b830b"},
    {file = "mypy-0.930-cp310-cp310-win_amd64.whl", hash = "sha256:959319b9a3cafc33a8185f440a433ba520239c72e733bf91f9efd67b0a8e9b30"},
    {file = "mypy-0.930-cp36-cp36m-macosx_10_9_x86_64.whl", hash = "sha256:45a4dc21c789cfd09b8ccafe114d6de66f0b341ad761338de717192f19397a8c"},
    {file = "mypy-0.930-cp36-cp36m-manylinux_2_5_x86_64.manylinux1_x86_64.manylinux_2_12_x86_64.manylinux2010_x86_64.whl", hash = "sha256:1e689e92cdebd87607a041585f1dc7339aa2e8a9f9bad9ba7e6ece619431b20c"},
    {file = "mypy-0.930-cp36-cp36m-win_amd64.whl", hash = "sha256:ed4e0ea066bb12f56b2812a15ff223c57c0a44eca817ceb96b214bb055c7051f"},
    {file = "mypy-0.930-cp37-cp37m-macosx_10_9_x86_64.whl", hash = "sha256:a9d8dffefba634b27d650e0de2564379a1a367e2e08d6617d8f89261a3bf63b2"},
    {file = "mypy-0.930-cp37-cp37m-manylinux_2_5_x86_64.manylinux1_x86_64.manylinux_2_12_x86_64.manylinux2010_x86_64.whl", hash = "sha256:b419e9721260161e70d054a15abbd50603c16f159860cfd0daeab647d828fc29"},
    {file = "mypy-0.930-cp37-cp37m-win_amd64.whl", hash = "sha256:601f46593f627f8a9b944f74fd387c9b5f4266b39abad77471947069c2fc7651"},
    {file = "mypy-0.930-cp38-cp38-macosx_10_9_x86_64.whl", hash = "sha256:1ea7199780c1d7940b82dbc0a4e37722b4e3851264dbba81e01abecc9052d8a7"},
    {file = "mypy-0.930-cp38-cp38-macosx_11_0_arm64.whl", hash = "sha256:70b197dd8c78fc5d2daf84bd093e8466a2b2e007eedaa85e792e513a820adbf7"},
    {file = "mypy-0.930-cp38-cp38-manylinux_2_5_x86_64.manylinux1_x86_64.manylinux_2_12_x86_64.manylinux2010_x86_64.whl", hash = "sha256:5feb56f8bb280468fe5fc8e6f56f48f99aa0df9eed3c507a11505ee4657b5380"},
    {file = "mypy-0.930-cp38-cp38-win_amd64.whl", hash = "sha256:2e9c5409e9cb81049bb03fa1009b573dea87976713e3898561567a86c4eaee01"},
    {file = "mypy-0.930-cp39-cp39-macosx_10_9_x86_64.whl", hash = "sha256:554873e45c1ca20f31ddf873deb67fa5d2e87b76b97db50669f0468ccded8fae"},
    {file = "mypy-0.930-cp39-cp39-macosx_11_0_arm64.whl", hash = "sha256:0feb82e9fa849affca7edd24713dbe809dce780ced9f3feca5ed3d80e40b777f"},
    {file = "mypy-0.930-cp39-cp39-manylinux_2_5_x86_64.manylinux1_x86_64.manylinux_2_12_x86_64.manylinux2010_x86_64.whl", hash = "sha256:bc1a0607ea03c30225347334af66b0af12eefba018a89a88c209e02b7065ea95"},
    {file = "mypy-0.930-cp39-cp39-win_amd64.whl", hash = "sha256:f9f665d69034b1fcfdbcd4197480d26298bbfb5d2dfe206245b6498addb34999"},
    {file = "mypy-0.930-py3-none-any.whl", hash = "sha256:bf4a44e03040206f7c058d1f5ba02ef2d1820720c88bc4285c7d9a4269f54173"},
    {file = "mypy-0.930.tar.gz", hash = "sha256:51426262ae4714cc7dd5439814676e0992b55bcc0f6514eccb4cf8e0678962c2"},
]
mypy-extensions = [
    {file = "mypy_extensions-0.4.3-py2.py3-none-any.whl", hash = "sha256:090fedd75945a69ae91ce1303b5824f428daf5a028d2f6ab8a299250a846f15d"},
    {file = "mypy_extensions-0.4.3.tar.gz", hash = "sha256:2d82818f5bb3e369420cb3c4060a7970edba416647068eb4c5343488a6c604a8"},
]
nbclassic = [
    {file = "nbclassic-0.3.4-py3-none-any.whl", hash = "sha256:9c7b7987a148ecdd1827b47fe6f6968b2ddabf663142f81254000cb77ee5bd10"},
    {file = "nbclassic-0.3.4.tar.gz", hash = "sha256:f00b07ef4908fc38fd332d2676ccd3ceea5076528feaf21bd27e809ef20f5578"},
]
nbclient = [
    {file = "nbclient-0.5.9-py3-none-any.whl", hash = "sha256:8a307be4129cce5f70eb83a57c3edbe45656623c31de54e38bb6fdfbadc428b3"},
    {file = "nbclient-0.5.9.tar.gz", hash = "sha256:99e46ddafacd0b861293bf246fed8540a184adfa3aa7d641f89031ec070701e0"},
]
nbconvert = [
    {file = "nbconvert-6.4.0-py3-none-any.whl", hash = "sha256:f5ec6a1fad9e3aa2bee7c6a1c4ad3e0fafaa7ff64f29ba56d9da7e1669f8521c"},
    {file = "nbconvert-6.4.0.tar.gz", hash = "sha256:5412ec774c6db4fccecb8c4ba07ec5d37d6dcf5762593cb3d6ecbbeb562ebbe5"},
]
nbformat = [
    {file = "nbformat-5.1.3-py3-none-any.whl", hash = "sha256:eb8447edd7127d043361bc17f2f5a807626bc8e878c7709a1c647abda28a9171"},
    {file = "nbformat-5.1.3.tar.gz", hash = "sha256:b516788ad70771c6250977c1374fcca6edebe6126fd2adb5a69aa5c2356fd1c8"},
]
nest-asyncio = [
    {file = "nest_asyncio-1.5.4-py3-none-any.whl", hash = "sha256:3fdd0d6061a2bb16f21fe8a9c6a7945be83521d81a0d15cff52e9edee50101d6"},
    {file = "nest_asyncio-1.5.4.tar.gz", hash = "sha256:f969f6013a16fadb4adcf09d11a68a4f617c6049d7af7ac2c676110169a63abd"},
]
networkx = [
    {file = "networkx-2.6.3-py3-none-any.whl", hash = "sha256:80b6b89c77d1dfb64a4c7854981b60aeea6360ac02c6d4e4913319e0a313abef"},
    {file = "networkx-2.6.3.tar.gz", hash = "sha256:c0946ed31d71f1b732b5aaa6da5a0388a345019af232ce2f49c766e2d6795c51"},
]
nodeenv = [
    {file = "nodeenv-1.6.0-py2.py3-none-any.whl", hash = "sha256:621e6b7076565ddcacd2db0294c0381e01fd28945ab36bcf00f41c5daf63bef7"},
    {file = "nodeenv-1.6.0.tar.gz", hash = "sha256:3ef13ff90291ba2a4a7a4ff9a979b63ffdd00a464dbe04acf0ea6471517a4c2b"},
]
notebook = [
    {file = "notebook-6.4.6-py3-none-any.whl", hash = "sha256:5cad068fa82cd4fb98d341c052100ed50cd69fbfb4118cb9b8ab5a346ef27551"},
    {file = "notebook-6.4.6.tar.gz", hash = "sha256:7bcdf79bd1cda534735bd9830d2cbedab4ee34d8fe1df6e7b946b3aab0902ba3"},
]
numpy = [
    {file = "numpy-1.21.1-cp37-cp37m-macosx_10_9_x86_64.whl", hash = "sha256:38e8648f9449a549a7dfe8d8755a5979b45b3538520d1e735637ef28e8c2dc50"},
    {file = "numpy-1.21.1-cp37-cp37m-manylinux_2_12_i686.manylinux2010_i686.whl", hash = "sha256:fd7d7409fa643a91d0a05c7554dd68aa9c9bb16e186f6ccfe40d6e003156e33a"},
    {file = "numpy-1.21.1-cp37-cp37m-manylinux_2_12_x86_64.manylinux2010_x86_64.whl", hash = "sha256:a75b4498b1e93d8b700282dc8e655b8bd559c0904b3910b144646dbbbc03e062"},
    {file = "numpy-1.21.1-cp37-cp37m-manylinux_2_17_aarch64.manylinux2014_aarch64.whl", hash = "sha256:1412aa0aec3e00bc23fbb8664d76552b4efde98fb71f60737c83efbac24112f1"},
    {file = "numpy-1.21.1-cp37-cp37m-manylinux_2_5_i686.manylinux1_i686.whl", hash = "sha256:e46ceaff65609b5399163de5893d8f2a82d3c77d5e56d976c8b5fb01faa6b671"},
    {file = "numpy-1.21.1-cp37-cp37m-manylinux_2_5_x86_64.manylinux1_x86_64.whl", hash = "sha256:c6a2324085dd52f96498419ba95b5777e40b6bcbc20088fddb9e8cbb58885e8e"},
    {file = "numpy-1.21.1-cp37-cp37m-win32.whl", hash = "sha256:73101b2a1fef16602696d133db402a7e7586654682244344b8329cdcbbb82172"},
    {file = "numpy-1.21.1-cp37-cp37m-win_amd64.whl", hash = "sha256:7a708a79c9a9d26904d1cca8d383bf869edf6f8e7650d85dbc77b041e8c5a0f8"},
    {file = "numpy-1.21.1-cp38-cp38-macosx_10_9_universal2.whl", hash = "sha256:95b995d0c413f5d0428b3f880e8fe1660ff9396dcd1f9eedbc311f37b5652e16"},
    {file = "numpy-1.21.1-cp38-cp38-macosx_10_9_x86_64.whl", hash = "sha256:635e6bd31c9fb3d475c8f44a089569070d10a9ef18ed13738b03049280281267"},
    {file = "numpy-1.21.1-cp38-cp38-macosx_11_0_arm64.whl", hash = "sha256:4a3d5fb89bfe21be2ef47c0614b9c9c707b7362386c9a3ff1feae63e0267ccb6"},
    {file = "numpy-1.21.1-cp38-cp38-manylinux_2_12_i686.manylinux2010_i686.whl", hash = "sha256:8a326af80e86d0e9ce92bcc1e65c8ff88297de4fa14ee936cb2293d414c9ec63"},
    {file = "numpy-1.21.1-cp38-cp38-manylinux_2_12_x86_64.manylinux2010_x86_64.whl", hash = "sha256:791492091744b0fe390a6ce85cc1bf5149968ac7d5f0477288f78c89b385d9af"},
    {file = "numpy-1.21.1-cp38-cp38-manylinux_2_17_aarch64.manylinux2014_aarch64.whl", hash = "sha256:0318c465786c1f63ac05d7c4dbcecd4d2d7e13f0959b01b534ea1e92202235c5"},
    {file = "numpy-1.21.1-cp38-cp38-manylinux_2_5_i686.manylinux1_i686.whl", hash = "sha256:9a513bd9c1551894ee3d31369f9b07460ef223694098cf27d399513415855b68"},
    {file = "numpy-1.21.1-cp38-cp38-manylinux_2_5_x86_64.manylinux1_x86_64.whl", hash = "sha256:91c6f5fc58df1e0a3cc0c3a717bb3308ff850abdaa6d2d802573ee2b11f674a8"},
    {file = "numpy-1.21.1-cp38-cp38-win32.whl", hash = "sha256:978010b68e17150db8765355d1ccdd450f9fc916824e8c4e35ee620590e234cd"},
    {file = "numpy-1.21.1-cp38-cp38-win_amd64.whl", hash = "sha256:9749a40a5b22333467f02fe11edc98f022133ee1bfa8ab99bda5e5437b831214"},
    {file = "numpy-1.21.1-cp39-cp39-macosx_10_9_universal2.whl", hash = "sha256:d7a4aeac3b94af92a9373d6e77b37691b86411f9745190d2c351f410ab3a791f"},
    {file = "numpy-1.21.1-cp39-cp39-macosx_10_9_x86_64.whl", hash = "sha256:d9e7912a56108aba9b31df688a4c4f5cb0d9d3787386b87d504762b6754fbb1b"},
    {file = "numpy-1.21.1-cp39-cp39-macosx_11_0_arm64.whl", hash = "sha256:25b40b98ebdd272bc3020935427a4530b7d60dfbe1ab9381a39147834e985eac"},
    {file = "numpy-1.21.1-cp39-cp39-manylinux_2_12_i686.manylinux2010_i686.whl", hash = "sha256:8a92c5aea763d14ba9d6475803fc7904bda7decc2a0a68153f587ad82941fec1"},
    {file = "numpy-1.21.1-cp39-cp39-manylinux_2_12_x86_64.manylinux2010_x86_64.whl", hash = "sha256:05a0f648eb28bae4bcb204e6fd14603de2908de982e761a2fc78efe0f19e96e1"},
    {file = "numpy-1.21.1-cp39-cp39-manylinux_2_17_aarch64.manylinux2014_aarch64.whl", hash = "sha256:f01f28075a92eede918b965e86e8f0ba7b7797a95aa8d35e1cc8821f5fc3ad6a"},
    {file = "numpy-1.21.1-cp39-cp39-win32.whl", hash = "sha256:88c0b89ad1cc24a5efbb99ff9ab5db0f9a86e9cc50240177a571fbe9c2860ac2"},
    {file = "numpy-1.21.1-cp39-cp39-win_amd64.whl", hash = "sha256:01721eefe70544d548425a07c80be8377096a54118070b8a62476866d5208e33"},
    {file = "numpy-1.21.1-pp37-pypy37_pp73-manylinux_2_12_x86_64.manylinux2010_x86_64.whl", hash = "sha256:2d4d1de6e6fb3d28781c73fbde702ac97f03d79e4ffd6598b880b2d95d62ead4"},
    {file = "numpy-1.21.1.zip", hash = "sha256:dff4af63638afcc57a3dfb9e4b26d434a7a602d225b42d746ea7fe2edf1342fd"},
]
packaging = [
    {file = "packaging-21.3-py3-none-any.whl", hash = "sha256:ef103e05f519cdc783ae24ea4e2e0f508a9c99b2d4969652eed6a2e1ea5bd522"},
    {file = "packaging-21.3.tar.gz", hash = "sha256:dd47c42927d89ab911e606518907cc2d3a1f38bbd026385970643f9c5b8ecfeb"},
]
pandocfilters = [
    {file = "pandocfilters-1.5.0-py2.py3-none-any.whl", hash = "sha256:33aae3f25fd1a026079f5d27bdd52496f0e0803b3469282162bafdcbdf6ef14f"},
    {file = "pandocfilters-1.5.0.tar.gz", hash = "sha256:0b679503337d233b4339a817bfc8c50064e2eff681314376a47cb582305a7a38"},
]
parso = [
    {file = "parso-0.8.3-py2.py3-none-any.whl", hash = "sha256:c001d4636cd3aecdaf33cbb40aebb59b094be2a74c556778ef5576c175e19e75"},
    {file = "parso-0.8.3.tar.gz", hash = "sha256:8c07be290bb59f03588915921e29e8a50002acaf2cdc5fa0e0114f91709fafa0"},
]
pathspec = [
    {file = "pathspec-0.9.0-py2.py3-none-any.whl", hash = "sha256:7d15c4ddb0b5c802d161efc417ec1a2558ea2653c2e8ad9c19098201dc1c993a"},
    {file = "pathspec-0.9.0.tar.gz", hash = "sha256:e564499435a2673d586f6b2130bb5b95f04a3ba06f81b8f895b651a3c76aabb1"},
]
pexpect = [
    {file = "pexpect-4.8.0-py2.py3-none-any.whl", hash = "sha256:0b48a55dcb3c05f3329815901ea4fc1537514d6ba867a152b581d69ae3710937"},
    {file = "pexpect-4.8.0.tar.gz", hash = "sha256:fc65a43959d153d0114afe13997d439c22823a27cefceb5ff35c2178c6784c0c"},
]
pickleshare = [
    {file = "pickleshare-0.7.5-py2.py3-none-any.whl", hash = "sha256:9649af414d74d4df115d5d718f82acb59c9d418196b7b4290ed47a12ce62df56"},
    {file = "pickleshare-0.7.5.tar.gz", hash = "sha256:87683d47965c1da65cdacaf31c8441d12b8044cdec9aca500cd78fc2c683afca"},
]
pillow = [
    {file = "Pillow-9.0.0-cp310-cp310-macosx_10_10_universal2.whl", hash = "sha256:113723312215b25c22df1fdf0e2da7a3b9c357a7d24a93ebbe80bfda4f37a8d4"},
    {file = "Pillow-9.0.0-cp310-cp310-macosx_11_0_arm64.whl", hash = "sha256:bb47a548cea95b86494a26c89d153fd31122ed65255db5dcbc421a2d28eb3379"},
    {file = "Pillow-9.0.0-cp310-cp310-manylinux_2_17_aarch64.manylinux2014_aarch64.whl", hash = "sha256:31b265496e603985fad54d52d11970383e317d11e18e856971bdbb86af7242a4"},
    {file = "Pillow-9.0.0-cp310-cp310-manylinux_2_17_i686.manylinux2014_i686.whl", hash = "sha256:d154ed971a4cc04b93a6d5b47f37948d1f621f25de3e8fa0c26b2d44f24e3e8f"},
    {file = "Pillow-9.0.0-cp310-cp310-manylinux_2_17_x86_64.manylinux2014_x86_64.whl", hash = "sha256:80fe92813d208ce8aa7d76da878bdc84b90809f79ccbad2a288e9bcbeac1d9bd"},
    {file = "Pillow-9.0.0-cp310-cp310-win32.whl", hash = "sha256:d5dcea1387331c905405b09cdbfb34611050cc52c865d71f2362f354faee1e9f"},
    {file = "Pillow-9.0.0-cp310-cp310-win_amd64.whl", hash = "sha256:52abae4c96b5da630a8b4247de5428f593465291e5b239f3f843a911a3cf0105"},
    {file = "Pillow-9.0.0-cp37-cp37m-macosx_10_10_x86_64.whl", hash = "sha256:72c3110228944019e5f27232296c5923398496b28be42535e3b2dc7297b6e8b6"},
    {file = "Pillow-9.0.0-cp37-cp37m-manylinux_2_17_aarch64.manylinux2014_aarch64.whl", hash = "sha256:97b6d21771da41497b81652d44191489296555b761684f82b7b544c49989110f"},
    {file = "Pillow-9.0.0-cp37-cp37m-manylinux_2_17_i686.manylinux2014_i686.whl", hash = "sha256:72f649d93d4cc4d8cf79c91ebc25137c358718ad75f99e99e043325ea7d56100"},
    {file = "Pillow-9.0.0-cp37-cp37m-manylinux_2_17_x86_64.manylinux2014_x86_64.whl", hash = "sha256:7aaf07085c756f6cb1c692ee0d5a86c531703b6e8c9cae581b31b562c16b98ce"},
    {file = "Pillow-9.0.0-cp37-cp37m-win32.whl", hash = "sha256:03b27b197deb4ee400ed57d8d4e572d2d8d80f825b6634daf6e2c18c3c6ccfa6"},
    {file = "Pillow-9.0.0-cp37-cp37m-win_amd64.whl", hash = "sha256:a09a9d4ec2b7887f7a088bbaacfd5c07160e746e3d47ec5e8050ae3b2a229e9f"},
    {file = "Pillow-9.0.0-cp38-cp38-macosx_10_10_x86_64.whl", hash = "sha256:490e52e99224858f154975db61c060686df8a6b3f0212a678e5d2e2ce24675c9"},
    {file = "Pillow-9.0.0-cp38-cp38-macosx_11_0_arm64.whl", hash = "sha256:500d397ddf4bbf2ca42e198399ac13e7841956c72645513e8ddf243b31ad2128"},
    {file = "Pillow-9.0.0-cp38-cp38-manylinux_2_17_aarch64.manylinux2014_aarch64.whl", hash = "sha256:0ebd8b9137630a7bbbff8c4b31e774ff05bbb90f7911d93ea2c9371e41039b52"},
    {file = "Pillow-9.0.0-cp38-cp38-manylinux_2_17_i686.manylinux2014_i686.whl", hash = "sha256:fd0e5062f11cb3e730450a7d9f323f4051b532781026395c4323b8ad055523c4"},
    {file = "Pillow-9.0.0-cp38-cp38-manylinux_2_17_x86_64.manylinux2014_x86_64.whl", hash = "sha256:9f3b4522148586d35e78313db4db0df4b759ddd7649ef70002b6c3767d0fdeb7"},
    {file = "Pillow-9.0.0-cp38-cp38-win32.whl", hash = "sha256:0b281fcadbb688607ea6ece7649c5d59d4bbd574e90db6cd030e9e85bde9fecc"},
    {file = "Pillow-9.0.0-cp38-cp38-win_amd64.whl", hash = "sha256:b5050d681bcf5c9f2570b93bee5d3ec8ae4cf23158812f91ed57f7126df91762"},
    {file = "Pillow-9.0.0-cp39-cp39-macosx_10_10_x86_64.whl", hash = "sha256:c2067b3bb0781f14059b112c9da5a91c80a600a97915b4f48b37f197895dd925"},
    {file = "Pillow-9.0.0-cp39-cp39-macosx_11_0_arm64.whl", hash = "sha256:2d16b6196fb7a54aff6b5e3ecd00f7c0bab1b56eee39214b2b223a9d938c50af"},
    {file = "Pillow-9.0.0-cp39-cp39-manylinux_2_17_aarch64.manylinux2014_aarch64.whl", hash = "sha256:98cb63ca63cb61f594511c06218ab4394bf80388b3d66cd61d0b1f63ee0ea69f"},
    {file = "Pillow-9.0.0-cp39-cp39-manylinux_2_17_i686.manylinux2014_i686.whl", hash = "sha256:bc462d24500ba707e9cbdef436c16e5c8cbf29908278af053008d9f689f56dee"},
    {file = "Pillow-9.0.0-cp39-cp39-manylinux_2_17_x86_64.manylinux2014_x86_64.whl", hash = "sha256:3586e12d874ce2f1bc875a3ffba98732ebb12e18fb6d97be482bd62b56803281"},
    {file = "Pillow-9.0.0-cp39-cp39-win32.whl", hash = "sha256:68e06f8b2248f6dc8b899c3e7ecf02c9f413aab622f4d6190df53a78b93d97a5"},
    {file = "Pillow-9.0.0-cp39-cp39-win_amd64.whl", hash = "sha256:6579f9ba84a3d4f1807c4aab4be06f373017fc65fff43498885ac50a9b47a553"},
    {file = "Pillow-9.0.0-pp37-pypy37_pp73-macosx_10_10_x86_64.whl", hash = "sha256:47f5cf60bcb9fbc46011f75c9b45a8b5ad077ca352a78185bd3e7f1d294b98bb"},
    {file = "Pillow-9.0.0-pp37-pypy37_pp73-manylinux_2_17_i686.manylinux2014_i686.whl", hash = "sha256:2fd8053e1f8ff1844419842fd474fc359676b2e2a2b66b11cc59f4fa0a301315"},
    {file = "Pillow-9.0.0-pp37-pypy37_pp73-manylinux_2_17_x86_64.manylinux2014_x86_64.whl", hash = "sha256:6c5439bfb35a89cac50e81c751317faea647b9a3ec11c039900cd6915831064d"},
    {file = "Pillow-9.0.0-pp38-pypy38_pp73-win_amd64.whl", hash = "sha256:95545137fc56ce8c10de646074d242001a112a92de169986abd8c88c27566a05"},
    {file = "Pillow-9.0.0.tar.gz", hash = "sha256:ee6e2963e92762923956fe5d3479b1fdc3b76c83f290aad131a2f98c3df0593e"},
]
platformdirs = [
    {file = "platformdirs-2.4.1-py3-none-any.whl", hash = "sha256:1d7385c7db91728b83efd0ca99a5afb296cab9d0ed8313a45ed8ba17967ecfca"},
    {file = "platformdirs-2.4.1.tar.gz", hash = "sha256:440633ddfebcc36264232365d7840a970e75e1018d15b4327d11f91909045fda"},
]
pluggy = [
    {file = "pluggy-1.0.0-py2.py3-none-any.whl", hash = "sha256:74134bbf457f031a36d68416e1509f34bd5ccc019f0bcc952c7b909d06b37bd3"},
    {file = "pluggy-1.0.0.tar.gz", hash = "sha256:4224373bacce55f955a878bf9cfa763c1e360858e330072059e10bad68531159"},
]
pre-commit = [
    {file = "pre_commit-2.16.0-py2.py3-none-any.whl", hash = "sha256:758d1dc9b62c2ed8881585c254976d66eae0889919ab9b859064fc2fe3c7743e"},
    {file = "pre_commit-2.16.0.tar.gz", hash = "sha256:fe9897cac830aa7164dbd02a4e7b90cae49630451ce88464bca73db486ba9f65"},
]
prometheus-client = [
    {file = "prometheus_client-0.12.0-py2.py3-none-any.whl", hash = "sha256:317453ebabff0a1b02df7f708efbab21e3489e7072b61cb6957230dd004a0af0"},
    {file = "prometheus_client-0.12.0.tar.gz", hash = "sha256:1b12ba48cee33b9b0b9de64a1047cbd3c5f2d0ab6ebcead7ddda613a750ec3c5"},
]
prompt-toolkit = [
    {file = "prompt_toolkit-3.0.24-py3-none-any.whl", hash = "sha256:e56f2ff799bacecd3e88165b1e2f5ebf9bcd59e80e06d395fa0cc4b8bd7bb506"},
    {file = "prompt_toolkit-3.0.24.tar.gz", hash = "sha256:1bb05628c7d87b645974a1bad3f17612be0c29fa39af9f7688030163f680bad6"},
]
protobuf = [
    {file = "protobuf-3.19.1-cp310-cp310-macosx_10_9_universal2.whl", hash = "sha256:d80f80eb175bf5f1169139c2e0c5ada98b1c098e2b3c3736667f28cbbea39fc8"},
    {file = "protobuf-3.19.1-cp310-cp310-manylinux2014_aarch64.whl", hash = "sha256:a529e7df52204565bcd33738a7a5f288f3d2d37d86caa5d78c458fa5fabbd54d"},
    {file = "protobuf-3.19.1-cp310-cp310-manylinux_2_17_x86_64.manylinux2014_x86_64.whl", hash = "sha256:28ccea56d4dc38d35cd70c43c2da2f40ac0be0a355ef882242e8586c6d66666f"},
    {file = "protobuf-3.19.1-cp36-cp36m-macosx_10_9_x86_64.whl", hash = "sha256:8b30a7de128c46b5ecb343917d9fa737612a6e8280f440874e5cc2ba0d79b8f6"},
    {file = "protobuf-3.19.1-cp36-cp36m-manylinux_2_17_x86_64.manylinux2014_x86_64.whl", hash = "sha256:5935c8ce02e3d89c7900140a8a42b35bc037ec07a6aeb61cc108be8d3c9438a6"},
    {file = "protobuf-3.19.1-cp36-cp36m-win32.whl", hash = "sha256:74f33edeb4f3b7ed13d567881da8e5a92a72b36495d57d696c2ea1ae0cfee80c"},
    {file = "protobuf-3.19.1-cp36-cp36m-win_amd64.whl", hash = "sha256:038daf4fa38a7e818dd61f51f22588d61755160a98db087a046f80d66b855942"},
    {file = "protobuf-3.19.1-cp37-cp37m-macosx_10_9_x86_64.whl", hash = "sha256:8e51561d72efd5bd5c91490af1f13e32bcba8dab4643761eb7de3ce18e64a853"},
    {file = "protobuf-3.19.1-cp37-cp37m-manylinux2014_aarch64.whl", hash = "sha256:6e8ea9173403219239cdfd8d946ed101f2ab6ecc025b0fda0c6c713c35c9981d"},
    {file = "protobuf-3.19.1-cp37-cp37m-manylinux_2_17_x86_64.manylinux2014_x86_64.whl", hash = "sha256:db3532d9f7a6ebbe2392041350437953b6d7a792de10e629c1e4f5a6b1fe1ac6"},
    {file = "protobuf-3.19.1-cp37-cp37m-win32.whl", hash = "sha256:615b426a177780ce381ecd212edc1e0f70db8557ed72560b82096bd36b01bc04"},
    {file = "protobuf-3.19.1-cp37-cp37m-win_amd64.whl", hash = "sha256:d8919368410110633717c406ab5c97e8df5ce93020cfcf3012834f28b1fab1ea"},
    {file = "protobuf-3.19.1-cp38-cp38-macosx_10_9_x86_64.whl", hash = "sha256:71b0250b0cfb738442d60cab68abc166de43411f2a4f791d31378590bfb71bd7"},
    {file = "protobuf-3.19.1-cp38-cp38-manylinux2014_aarch64.whl", hash = "sha256:3cd0458870ea7d1c58e948ac8078f6ba8a7ecc44a57e03032ed066c5bb318089"},
    {file = "protobuf-3.19.1-cp38-cp38-manylinux_2_17_x86_64.manylinux2014_x86_64.whl", hash = "sha256:655264ed0d0efe47a523e2255fc1106a22f6faab7cc46cfe99b5bae085c2a13e"},
    {file = "protobuf-3.19.1-cp38-cp38-win32.whl", hash = "sha256:b691d996c6d0984947c4cf8b7ae2fe372d99b32821d0584f0b90277aa36982d3"},
    {file = "protobuf-3.19.1-cp38-cp38-win_amd64.whl", hash = "sha256:e7e8d2c20921f8da0dea277dfefc6abac05903ceac8e72839b2da519db69206b"},
    {file = "protobuf-3.19.1-cp39-cp39-macosx_10_9_x86_64.whl", hash = "sha256:fd390367fc211cc0ffcf3a9e149dfeca78fecc62adb911371db0cec5c8b7472d"},
    {file = "protobuf-3.19.1-cp39-cp39-manylinux2014_aarch64.whl", hash = "sha256:d83e1ef8cb74009bebee3e61cc84b1c9cd04935b72bca0cbc83217d140424995"},
    {file = "protobuf-3.19.1-cp39-cp39-manylinux_2_17_x86_64.manylinux2014_x86_64.whl", hash = "sha256:36d90676d6f426718463fe382ec6274909337ca6319d375eebd2044e6c6ac560"},
    {file = "protobuf-3.19.1-cp39-cp39-win32.whl", hash = "sha256:e7b24c11df36ee8e0c085e5b0dc560289e4b58804746fb487287dda51410f1e2"},
    {file = "protobuf-3.19.1-cp39-cp39-win_amd64.whl", hash = "sha256:77d2fadcf369b3f22859ab25bd12bb8e98fb11e05d9ff9b7cd45b711c719c002"},
    {file = "protobuf-3.19.1-py2.py3-none-any.whl", hash = "sha256:e813b1c9006b6399308e917ac5d298f345d95bb31f46f02b60cd92970a9afa17"},
    {file = "protobuf-3.19.1.tar.gz", hash = "sha256:62a8e4baa9cb9e064eb62d1002eca820857ab2138440cb4b3ea4243830f94ca7"},
]
psutil = [
    {file = "psutil-5.9.0-cp27-cp27m-manylinux2010_i686.whl", hash = "sha256:55ce319452e3d139e25d6c3f85a1acf12d1607ddedea5e35fb47a552c051161b"},
    {file = "psutil-5.9.0-cp27-cp27m-manylinux2010_x86_64.whl", hash = "sha256:7336292a13a80eb93c21f36bde4328aa748a04b68c13d01dfddd67fc13fd0618"},
    {file = "psutil-5.9.0-cp27-cp27mu-manylinux2010_i686.whl", hash = "sha256:cb8d10461c1ceee0c25a64f2dd54872b70b89c26419e147a05a10b753ad36ec2"},
    {file = "psutil-5.9.0-cp27-cp27mu-manylinux2010_x86_64.whl", hash = "sha256:7641300de73e4909e5d148e90cc3142fb890079e1525a840cf0dfd39195239fd"},
    {file = "psutil-5.9.0-cp27-none-win32.whl", hash = "sha256:ea42d747c5f71b5ccaa6897b216a7dadb9f52c72a0fe2b872ef7d3e1eacf3ba3"},
    {file = "psutil-5.9.0-cp27-none-win_amd64.whl", hash = "sha256:ef216cc9feb60634bda2f341a9559ac594e2eeaadd0ba187a4c2eb5b5d40b91c"},
    {file = "psutil-5.9.0-cp310-cp310-macosx_10_9_x86_64.whl", hash = "sha256:90a58b9fcae2dbfe4ba852b57bd4a1dded6b990a33d6428c7614b7d48eccb492"},
    {file = "psutil-5.9.0-cp310-cp310-manylinux_2_12_i686.manylinux2010_i686.manylinux_2_17_i686.manylinux2014_i686.whl", hash = "sha256:ff0d41f8b3e9ebb6b6110057e40019a432e96aae2008951121ba4e56040b84f3"},
    {file = "psutil-5.9.0-cp310-cp310-manylinux_2_12_x86_64.manylinux2010_x86_64.manylinux_2_17_x86_64.manylinux2014_x86_64.whl", hash = "sha256:742c34fff804f34f62659279ed5c5b723bb0195e9d7bd9907591de9f8f6558e2"},
    {file = "psutil-5.9.0-cp310-cp310-win32.whl", hash = "sha256:8293942e4ce0c5689821f65ce6522ce4786d02af57f13c0195b40e1edb1db61d"},
    {file = "psutil-5.9.0-cp310-cp310-win_amd64.whl", hash = "sha256:9b51917c1af3fa35a3f2dabd7ba96a2a4f19df3dec911da73875e1edaf22a40b"},
    {file = "psutil-5.9.0-cp37-cp37m-macosx_10_9_x86_64.whl", hash = "sha256:3d00a664e31921009a84367266b35ba0aac04a2a6cad09c550a89041034d19a0"},
    {file = "psutil-5.9.0-cp37-cp37m-manylinux_2_12_i686.manylinux2010_i686.manylinux_2_17_i686.manylinux2014_i686.whl", hash = "sha256:7779be4025c540d1d65a2de3f30caeacc49ae7a2152108adeaf42c7534a115ce"},
    {file = "psutil-5.9.0-cp37-cp37m-manylinux_2_12_x86_64.manylinux2010_x86_64.manylinux_2_17_x86_64.manylinux2014_x86_64.whl", hash = "sha256:072664401ae6e7c1bfb878c65d7282d4b4391f1bc9a56d5e03b5a490403271b5"},
    {file = "psutil-5.9.0-cp37-cp37m-win32.whl", hash = "sha256:df2c8bd48fb83a8408c8390b143c6a6fa10cb1a674ca664954de193fdcab36a9"},
    {file = "psutil-5.9.0-cp37-cp37m-win_amd64.whl", hash = "sha256:1d7b433519b9a38192dfda962dd8f44446668c009833e1429a52424624f408b4"},
    {file = "psutil-5.9.0-cp38-cp38-macosx_10_9_x86_64.whl", hash = "sha256:c3400cae15bdb449d518545cbd5b649117de54e3596ded84aacabfbb3297ead2"},
    {file = "psutil-5.9.0-cp38-cp38-manylinux_2_12_i686.manylinux2010_i686.manylinux_2_17_i686.manylinux2014_i686.whl", hash = "sha256:b2237f35c4bbae932ee98902a08050a27821f8f6dfa880a47195e5993af4702d"},
    {file = "psutil-5.9.0-cp38-cp38-manylinux_2_12_x86_64.manylinux2010_x86_64.manylinux_2_17_x86_64.manylinux2014_x86_64.whl", hash = "sha256:1070a9b287846a21a5d572d6dddd369517510b68710fca56b0e9e02fd24bed9a"},
    {file = "psutil-5.9.0-cp38-cp38-win32.whl", hash = "sha256:76cebf84aac1d6da5b63df11fe0d377b46b7b500d892284068bacccf12f20666"},
    {file = "psutil-5.9.0-cp38-cp38-win_amd64.whl", hash = "sha256:3151a58f0fbd8942ba94f7c31c7e6b310d2989f4da74fcbf28b934374e9bf841"},
    {file = "psutil-5.9.0-cp39-cp39-macosx_10_9_x86_64.whl", hash = "sha256:539e429da49c5d27d5a58e3563886057f8fc3868a5547b4f1876d9c0f007bccf"},
    {file = "psutil-5.9.0-cp39-cp39-manylinux_2_12_i686.manylinux2010_i686.manylinux_2_17_i686.manylinux2014_i686.whl", hash = "sha256:58c7d923dc209225600aec73aa2c4ae8ea33b1ab31bc11ef8a5933b027476f07"},
    {file = "psutil-5.9.0-cp39-cp39-manylinux_2_12_x86_64.manylinux2010_x86_64.manylinux_2_17_x86_64.manylinux2014_x86_64.whl", hash = "sha256:3611e87eea393f779a35b192b46a164b1d01167c9d323dda9b1e527ea69d697d"},
    {file = "psutil-5.9.0-cp39-cp39-win32.whl", hash = "sha256:4e2fb92e3aeae3ec3b7b66c528981fd327fb93fd906a77215200404444ec1845"},
    {file = "psutil-5.9.0-cp39-cp39-win_amd64.whl", hash = "sha256:7d190ee2eaef7831163f254dc58f6d2e2a22e27382b936aab51c835fc080c3d3"},
    {file = "psutil-5.9.0.tar.gz", hash = "sha256:869842dbd66bb80c3217158e629d6fceaecc3a3166d3d1faee515b05dd26ca25"},
]
ptyprocess = [
    {file = "ptyprocess-0.7.0-py2.py3-none-any.whl", hash = "sha256:4b41f3967fce3af57cc7e94b888626c18bf37a083e3651ca8feeb66d492fef35"},
    {file = "ptyprocess-0.7.0.tar.gz", hash = "sha256:5c5d0a3b48ceee0b48485e0c26037c0acd7d29765ca3fbb5cb3831d347423220"},
]
py = [
    {file = "py-1.11.0-py2.py3-none-any.whl", hash = "sha256:607c53218732647dff4acdfcd50cb62615cedf612e72d1724fb1a0cc6405b378"},
    {file = "py-1.11.0.tar.gz", hash = "sha256:51c75c4126074b472f746a24399ad32f6053d1b34b68d2fa41e558e6f4a98719"},
]
pycairo = [
    {file = "pycairo-1.20.1-cp310-cp310-win32.whl", hash = "sha256:736ffc618e851601e861a630293e5c910ef016b83b2d035a336f83a367bf56ab"},
    {file = "pycairo-1.20.1-cp310-cp310-win_amd64.whl", hash = "sha256:261c69850d4b2ec03346c9745bad2a835bb8124e4c6961b8ceac503d744eb3b3"},
    {file = "pycairo-1.20.1-cp36-cp36m-win32.whl", hash = "sha256:6db823a18e7be1eb2a29c28961f2f01e84d3b449f06be7338d05ac8f90592cd5"},
    {file = "pycairo-1.20.1-cp36-cp36m-win_amd64.whl", hash = "sha256:5525da2d8de912750dd157752aa96f1f0a42a437c5625e85b14c936b5c6305ae"},
    {file = "pycairo-1.20.1-cp37-cp37m-win32.whl", hash = "sha256:c8c2bb933974d91c5d19e54b846d964de177e7bf33433bf34ac34c85f9b30e94"},
    {file = "pycairo-1.20.1-cp37-cp37m-win_amd64.whl", hash = "sha256:9a32e4a3574a104aa876c35d5e71485dfd6986b18d045534c6ec510c44d5d6a7"},
    {file = "pycairo-1.20.1-cp38-cp38-win32.whl", hash = "sha256:0d7a6754d410d911a46f00396bee4be96500ccd3d178e7e98aef1140e3dd67ae"},
    {file = "pycairo-1.20.1-cp38-cp38-win_amd64.whl", hash = "sha256:b605151cdd23cedb31855b8666371b6e26b80f02753a52c8b8023a916b1df812"},
    {file = "pycairo-1.20.1-cp39-cp39-win32.whl", hash = "sha256:e800486b51fffeb11ed867b4f2220d446e2a60a81a73b7c377123e0cbb72f49d"},
    {file = "pycairo-1.20.1-cp39-cp39-win_amd64.whl", hash = "sha256:f123d3818e30b77b7209d70a6dcfd5b4e34885f9fa539d92dd7ff3e4e2037213"},
    {file = "pycairo-1.20.1.tar.gz", hash = "sha256:1ee72b035b21a475e1ed648e26541b04e5d7e753d75ca79de8c583b25785531b"},
]
pycodestyle = [
    {file = "pycodestyle-2.7.0-py2.py3-none-any.whl", hash = "sha256:514f76d918fcc0b55c6680472f0a37970994e07bbb80725808c17089be302068"},
    {file = "pycodestyle-2.7.0.tar.gz", hash = "sha256:c389c1d06bf7904078ca03399a4816f974a1d590090fecea0c63ec26ebaf1cef"},
]
pycparser = [
    {file = "pycparser-2.21-py2.py3-none-any.whl", hash = "sha256:8ee45429555515e1f6b185e78100aea234072576aa43ab53aefcae078162fca9"},
    {file = "pycparser-2.21.tar.gz", hash = "sha256:e644fdec12f7872f86c58ff790da456218b10f863970249516d60a5eaca77206"},
]
pydocstyle = [
    {file = "pydocstyle-6.1.1-py3-none-any.whl", hash = "sha256:6987826d6775056839940041beef5c08cc7e3d71d63149b48e36727f70144dc4"},
    {file = "pydocstyle-6.1.1.tar.gz", hash = "sha256:1d41b7c459ba0ee6c345f2eb9ae827cab14a7533a88c5c6f7e94923f72df92dc"},
]
pydub = [
    {file = "pydub-0.25.1-py2.py3-none-any.whl", hash = "sha256:65617e33033874b59d87db603aa1ed450633288aefead953b30bded59cb599a6"},
    {file = "pydub-0.25.1.tar.gz", hash = "sha256:980a33ce9949cab2a569606b65674d748ecbca4f0796887fd6f46173a7b0d30f"},
]
pyflakes = [
    {file = "pyflakes-2.3.1-py2.py3-none-any.whl", hash = "sha256:7893783d01b8a89811dd72d7dfd4d84ff098e5eed95cfa8905b22bbffe52efc3"},
    {file = "pyflakes-2.3.1.tar.gz", hash = "sha256:f5bc8ecabc05bb9d291eb5203d6810b49040f6ff446a756326104746cc00c1db"},
]
pygithub = [
    {file = "PyGithub-1.55-py3-none-any.whl", hash = "sha256:2caf0054ea079b71e539741ae56c5a95e073b81fa472ce222e81667381b9601b"},
    {file = "PyGithub-1.55.tar.gz", hash = "sha256:1bbfff9372047ff3f21d5cd8e07720f3dbfdaf6462fcaed9d815f528f1ba7283"},
]
pyglet = [
    {file = "pyglet-1.5.21-py3-none-any.whl", hash = "sha256:11f11ddda4ee456284f2ddd1fe5c62fe29ba8c42074d3d9ae52d094abc2e1b7c"},
    {file = "pyglet-1.5.21.zip", hash = "sha256:5aaaddb06dc4b6f9ba08254d8d806a2bd2406925a9caf3a51fdffbd5d09728e2"},
]
pygments = [
    {file = "Pygments-2.11.1-py3-none-any.whl", hash = "sha256:9135c1af61eec0f650cd1ea1ed8ce298e54d56bcd8cc2ef46edd7702c171337c"},
    {file = "Pygments-2.11.1.tar.gz", hash = "sha256:59b895e326f0fb0d733fd28c6839bd18ad0687ba20efc26d4277fd1d30b971f4"},
]
pyjwt = [
    {file = "PyJWT-2.3.0-py3-none-any.whl", hash = "sha256:e0c4bb8d9f0af0c7f5b1ec4c5036309617d03d56932877f2f7a0beeb5318322f"},
    {file = "PyJWT-2.3.0.tar.gz", hash = "sha256:b888b4d56f06f6dcd777210c334e69c737be74755d3e5e9ee3fe67dc18a0ee41"},
]
pylint = [
    {file = "pylint-2.12.2-py3-none-any.whl", hash = "sha256:daabda3f7ed9d1c60f52d563b1b854632fd90035bcf01443e234d3dc794e3b74"},
    {file = "pylint-2.12.2.tar.gz", hash = "sha256:9d945a73640e1fec07ee34b42f5669b770c759acd536ec7b16d7e4b87a9c9ff9"},
]
pynacl = [
    {file = "PyNaCl-1.4.0-cp27-cp27m-macosx_10_10_x86_64.whl", hash = "sha256:ea6841bc3a76fa4942ce00f3bda7d436fda21e2d91602b9e21b7ca9ecab8f3ff"},
    {file = "PyNaCl-1.4.0-cp27-cp27m-manylinux1_x86_64.whl", hash = "sha256:d452a6746f0a7e11121e64625109bc4468fc3100452817001dbe018bb8b08514"},
    {file = "PyNaCl-1.4.0-cp27-cp27m-win32.whl", hash = "sha256:2fe0fc5a2480361dcaf4e6e7cea00e078fcda07ba45f811b167e3f99e8cff574"},
    {file = "PyNaCl-1.4.0-cp27-cp27m-win_amd64.whl", hash = "sha256:f8851ab9041756003119368c1e6cd0b9c631f46d686b3904b18c0139f4419f80"},
    {file = "PyNaCl-1.4.0-cp27-cp27mu-manylinux1_x86_64.whl", hash = "sha256:7757ae33dae81c300487591c68790dfb5145c7d03324000433d9a2c141f82af7"},
    {file = "PyNaCl-1.4.0-cp35-abi3-macosx_10_10_x86_64.whl", hash = "sha256:757250ddb3bff1eecd7e41e65f7f833a8405fede0194319f87899690624f2122"},
    {file = "PyNaCl-1.4.0-cp35-abi3-manylinux1_x86_64.whl", hash = "sha256:30f9b96db44e09b3304f9ea95079b1b7316b2b4f3744fe3aaecccd95d547063d"},
    {file = "PyNaCl-1.4.0-cp35-abi3-win32.whl", hash = "sha256:4e10569f8cbed81cb7526ae137049759d2a8d57726d52c1a000a3ce366779634"},
    {file = "PyNaCl-1.4.0-cp35-abi3-win_amd64.whl", hash = "sha256:c914f78da4953b33d4685e3cdc7ce63401247a21425c16a39760e282075ac4a6"},
    {file = "PyNaCl-1.4.0-cp35-cp35m-win32.whl", hash = "sha256:06cbb4d9b2c4bd3c8dc0d267416aaed79906e7b33f114ddbf0911969794b1cc4"},
    {file = "PyNaCl-1.4.0-cp35-cp35m-win_amd64.whl", hash = "sha256:511d269ee845037b95c9781aa702f90ccc36036f95d0f31373a6a79bd8242e25"},
    {file = "PyNaCl-1.4.0-cp36-cp36m-win32.whl", hash = "sha256:11335f09060af52c97137d4ac54285bcb7df0cef29014a1a4efe64ac065434c4"},
    {file = "PyNaCl-1.4.0-cp36-cp36m-win_amd64.whl", hash = "sha256:cd401ccbc2a249a47a3a1724c2918fcd04be1f7b54eb2a5a71ff915db0ac51c6"},
    {file = "PyNaCl-1.4.0-cp37-cp37m-win32.whl", hash = "sha256:8122ba5f2a2169ca5da936b2e5a511740ffb73979381b4229d9188f6dcb22f1f"},
    {file = "PyNaCl-1.4.0-cp37-cp37m-win_amd64.whl", hash = "sha256:537a7ccbea22905a0ab36ea58577b39d1fa9b1884869d173b5cf111f006f689f"},
    {file = "PyNaCl-1.4.0-cp38-cp38-win32.whl", hash = "sha256:9c4a7ea4fb81536c1b1f5cc44d54a296f96ae78c1ebd2311bd0b60be45a48d96"},
    {file = "PyNaCl-1.4.0-cp38-cp38-win_amd64.whl", hash = "sha256:7c6092102219f59ff29788860ccb021e80fffd953920c4a8653889c029b2d420"},
    {file = "PyNaCl-1.4.0.tar.gz", hash = "sha256:54e9a2c849c742006516ad56a88f5c74bf2ce92c9f67435187c3c5953b346505"},
]
pyobjc-core = [
    {file = "pyobjc-core-8.1.tar.gz", hash = "sha256:920914a1a4cd4f8a54babe93f0b4e4cd93b51d11ae38d8ef17f5edb603b7a949"},
    {file = "pyobjc_core-8.1-cp310-cp310-macosx_10_9_universal2.whl", hash = "sha256:ddd9b964df292fa0bbd0d0694befe4c524977780e3f11221ac7e8683d5e9590f"},
    {file = "pyobjc_core-8.1-cp37-cp37m-macosx_10_9_x86_64.whl", hash = "sha256:b6662805d288cd1bfd257565ddc07541d0162b3167af15e39f7a654b94f6667b"},
    {file = "pyobjc_core-8.1-cp38-cp38-macosx_10_9_x86_64.whl", hash = "sha256:43f251881fe36dcb9ca9f7946ab13ddb4aa2499bde3c8bf2dc8144b5fe884629"},
    {file = "pyobjc_core-8.1-cp38-cp38-macosx_11_0_universal2.whl", hash = "sha256:781cfa7a3f72ce7213b4c341b5c552cd63b6664b3b444a23fcb1d5fdd417aa8b"},
    {file = "pyobjc_core-8.1-cp39-cp39-macosx_10_9_universal2.whl", hash = "sha256:951e716ad30bea52190f5e82604ee2c7f3dc6c04722cf0a3311ad7e4e6af5134"},
]
pyobjc-framework-cocoa = [
    {file = "pyobjc-framework-Cocoa-8.1.tar.gz", hash = "sha256:9de42dc3e0911d6e30cf41bb4baf9aaf2723a27053f7edbd8ad7d758cf41b81d"},
    {file = "pyobjc_framework_Cocoa-8.1-cp310-cp310-macosx_10_9_universal2.whl", hash = "sha256:b588a3ed9adcdbfafcbfa77bbd72844afb8d987a70cce7a4f3a35a9474271a11"},
    {file = "pyobjc_framework_Cocoa-8.1-cp37-cp37m-macosx_10_9_x86_64.whl", hash = "sha256:626f6d084a537b365c0786674036643695e7829ebaf7889aa9b327f3b897a800"},
    {file = "pyobjc_framework_Cocoa-8.1-cp38-cp38-macosx_10_9_x86_64.whl", hash = "sha256:8075f6cf8cac804d9ed05355c68a8a0cd3ce31a310469279c6c7e49dad47b010"},
    {file = "pyobjc_framework_Cocoa-8.1-cp38-cp38-macosx_11_0_universal2.whl", hash = "sha256:9e47a2709b8458422752efccaa89f4b52cc8e01345ec71c43c713a891f084bb6"},
    {file = "pyobjc_framework_Cocoa-8.1-cp39-cp39-macosx_10_9_universal2.whl", hash = "sha256:0b0aee74f6c32103338e3735f308052f4cc534c25762130303638aaa6d62d851"},
]
pyparsing = [
    {file = "pyparsing-3.0.6-py3-none-any.whl", hash = "sha256:04ff808a5b90911829c55c4e26f75fa5ca8a2f5f36aa3a51f68e27033341d3e4"},
    {file = "pyparsing-3.0.6.tar.gz", hash = "sha256:d9bdec0013ef1eb5a84ab39a3b3868911598afa494f5faa038647101504e2b81"},
]
pyrr = [
    {file = "pyrr-0.10.3-py3-none-any.whl", hash = "sha256:d8af23fb9bb29262405845e1c98f7339fbba5e49323b98528bd01160a75c65ac"},
    {file = "pyrr-0.10.3.tar.gz", hash = "sha256:3c0f7b20326e71f706a610d58f2190fff73af01eef60c19cb188b186f0ec7e1d"},
]
pyrsistent = [
    {file = "pyrsistent-0.18.0-cp36-cp36m-macosx_10_9_x86_64.whl", hash = "sha256:f4c8cabb46ff8e5d61f56a037974228e978f26bfefce4f61a4b1ac0ba7a2ab72"},
    {file = "pyrsistent-0.18.0-cp36-cp36m-manylinux1_i686.whl", hash = "sha256:da6e5e818d18459fa46fac0a4a4e543507fe1110e808101277c5a2b5bab0cd2d"},
    {file = "pyrsistent-0.18.0-cp36-cp36m-manylinux1_x86_64.whl", hash = "sha256:5e4395bbf841693eaebaa5bb5c8f5cdbb1d139e07c975c682ec4e4f8126e03d2"},
    {file = "pyrsistent-0.18.0-cp36-cp36m-win32.whl", hash = "sha256:527be2bfa8dc80f6f8ddd65242ba476a6c4fb4e3aedbf281dfbac1b1ed4165b1"},
    {file = "pyrsistent-0.18.0-cp36-cp36m-win_amd64.whl", hash = "sha256:2aaf19dc8ce517a8653746d98e962ef480ff34b6bc563fc067be6401ffb457c7"},
    {file = "pyrsistent-0.18.0-cp37-cp37m-macosx_10_9_x86_64.whl", hash = "sha256:58a70d93fb79dc585b21f9d72487b929a6fe58da0754fa4cb9f279bb92369396"},
    {file = "pyrsistent-0.18.0-cp37-cp37m-manylinux1_i686.whl", hash = "sha256:4916c10896721e472ee12c95cdc2891ce5890898d2f9907b1b4ae0f53588b710"},
    {file = "pyrsistent-0.18.0-cp37-cp37m-manylinux1_x86_64.whl", hash = "sha256:73ff61b1411e3fb0ba144b8f08d6749749775fe89688093e1efef9839d2dcc35"},
    {file = "pyrsistent-0.18.0-cp37-cp37m-win32.whl", hash = "sha256:b29b869cf58412ca5738d23691e96d8aff535e17390128a1a52717c9a109da4f"},
    {file = "pyrsistent-0.18.0-cp37-cp37m-win_amd64.whl", hash = "sha256:097b96f129dd36a8c9e33594e7ebb151b1515eb52cceb08474c10a5479e799f2"},
    {file = "pyrsistent-0.18.0-cp38-cp38-macosx_10_9_x86_64.whl", hash = "sha256:772e94c2c6864f2cd2ffbe58bb3bdefbe2a32afa0acb1a77e472aac831f83427"},
    {file = "pyrsistent-0.18.0-cp38-cp38-manylinux1_i686.whl", hash = "sha256:c1a9ff320fa699337e05edcaae79ef8c2880b52720bc031b219e5b5008ebbdef"},
    {file = "pyrsistent-0.18.0-cp38-cp38-manylinux1_x86_64.whl", hash = "sha256:cd3caef37a415fd0dae6148a1b6957a8c5f275a62cca02e18474608cb263640c"},
    {file = "pyrsistent-0.18.0-cp38-cp38-win32.whl", hash = "sha256:e79d94ca58fcafef6395f6352383fa1a76922268fa02caa2272fff501c2fdc78"},
    {file = "pyrsistent-0.18.0-cp38-cp38-win_amd64.whl", hash = "sha256:a0c772d791c38bbc77be659af29bb14c38ced151433592e326361610250c605b"},
    {file = "pyrsistent-0.18.0-cp39-cp39-macosx_10_9_x86_64.whl", hash = "sha256:d5ec194c9c573aafaceebf05fc400656722793dac57f254cd4741f3c27ae57b4"},
    {file = "pyrsistent-0.18.0-cp39-cp39-manylinux1_i686.whl", hash = "sha256:6b5eed00e597b5b5773b4ca30bd48a5774ef1e96f2a45d105db5b4ebb4bca680"},
    {file = "pyrsistent-0.18.0-cp39-cp39-manylinux1_x86_64.whl", hash = "sha256:48578680353f41dca1ca3dc48629fb77dfc745128b56fc01096b2530c13fd426"},
    {file = "pyrsistent-0.18.0-cp39-cp39-win32.whl", hash = "sha256:f3ef98d7b76da5eb19c37fda834d50262ff9167c65658d1d8f974d2e4d90676b"},
    {file = "pyrsistent-0.18.0-cp39-cp39-win_amd64.whl", hash = "sha256:404e1f1d254d314d55adb8d87f4f465c8693d6f902f67eb6ef5b4526dc58e6ea"},
    {file = "pyrsistent-0.18.0.tar.gz", hash = "sha256:773c781216f8c2900b42a7b638d5b517bb134ae1acbebe4d1e8f1f41ea60eb4b"},
]
pytest = [
    {file = "pytest-6.2.5-py3-none-any.whl", hash = "sha256:7310f8d27bc79ced999e760ca304d69f6ba6c6649c0b60fb0e04a4a77cacc134"},
    {file = "pytest-6.2.5.tar.gz", hash = "sha256:131b36680866a76e6781d13f101efb86cf674ebb9762eb70d3082b6f29889e89"},
]
pytest-cov = [
    {file = "pytest-cov-3.0.0.tar.gz", hash = "sha256:e7f0f5b1617d2210a2cabc266dfe2f4c75a8d32fb89eafb7ad9d06f6d076d470"},
    {file = "pytest_cov-3.0.0-py3-none-any.whl", hash = "sha256:578d5d15ac4a25e5f961c938b85a05b09fdaae9deef3bb6de9a6e766622ca7a6"},
]
pytest-forked = [
    {file = "pytest-forked-1.4.0.tar.gz", hash = "sha256:8b67587c8f98cbbadfdd804539ed5455b6ed03802203485dd2f53c1422d7440e"},
    {file = "pytest_forked-1.4.0-py3-none-any.whl", hash = "sha256:bbbb6717efc886b9d64537b41fb1497cfaf3c9601276be8da2cccfea5a3c8ad8"},
]
pytest-xdist = [
    {file = "pytest-xdist-2.5.0.tar.gz", hash = "sha256:4580deca3ff04ddb2ac53eba39d76cb5dd5edeac050cb6fbc768b0dd712b4edf"},
    {file = "pytest_xdist-2.5.0-py3-none-any.whl", hash = "sha256:6fe5c74fec98906deb8f2d2b616b5c782022744978e7bd4695d39c8f42d0ce65"},
]
python-dateutil = [
    {file = "python-dateutil-2.8.2.tar.gz", hash = "sha256:0123cacc1627ae19ddf3c27a5de5bd67ee4586fbdd6440d9748f8abb483d3e86"},
    {file = "python_dateutil-2.8.2-py2.py3-none-any.whl", hash = "sha256:961d03dc3453ebbc59dbdea9e4e11c5651520a876d0f4db161e8674aae935da9"},
]
pytz = [
    {file = "pytz-2021.3-py2.py3-none-any.whl", hash = "sha256:3672058bc3453457b622aab7a1c3bfd5ab0bdae451512f6cf25f64ed37f5b87c"},
    {file = "pytz-2021.3.tar.gz", hash = "sha256:acad2d8b20a1af07d4e4c9d2e9285c5ed9104354062f275f3fcd88dcef4f1326"},
]
pywin32 = [
    {file = "pywin32-303-cp310-cp310-win32.whl", hash = "sha256:6fed4af057039f309263fd3285d7b8042d41507343cd5fa781d98fcc5b90e8bb"},
    {file = "pywin32-303-cp310-cp310-win_amd64.whl", hash = "sha256:51cb52c5ec6709f96c3f26e7795b0bf169ee0d8395b2c1d7eb2c029a5008ed51"},
    {file = "pywin32-303-cp311-cp311-win32.whl", hash = "sha256:d9b5d87ca944eb3aa4cd45516203ead4b37ab06b8b777c54aedc35975dec0dee"},
    {file = "pywin32-303-cp311-cp311-win_amd64.whl", hash = "sha256:fcf44032f5b14fcda86028cdf49b6ebdaea091230eb0a757282aa656e4732439"},
    {file = "pywin32-303-cp36-cp36m-win32.whl", hash = "sha256:aad484d52ec58008ca36bd4ad14a71d7dd0a99db1a4ca71072213f63bf49c7d9"},
    {file = "pywin32-303-cp36-cp36m-win_amd64.whl", hash = "sha256:2a09632916b6bb231ba49983fe989f2f625cea237219530e81a69239cd0c4559"},
    {file = "pywin32-303-cp37-cp37m-win32.whl", hash = "sha256:b1675d82bcf6dbc96363fca747bac8bff6f6e4a447a4287ac652aa4b9adc796e"},
    {file = "pywin32-303-cp37-cp37m-win_amd64.whl", hash = "sha256:c268040769b48a13367221fced6d4232ed52f044ffafeda247bd9d2c6bdc29ca"},
    {file = "pywin32-303-cp38-cp38-win32.whl", hash = "sha256:5f9ec054f5a46a0f4dfd72af2ce1372f3d5a6e4052af20b858aa7df2df7d355b"},
    {file = "pywin32-303-cp38-cp38-win_amd64.whl", hash = "sha256:793bf74fce164bcffd9d57bb13c2c15d56e43c9542a7b9687b4fccf8f8a41aba"},
    {file = "pywin32-303-cp39-cp39-win32.whl", hash = "sha256:7d3271c98434617a11921c5ccf74615794d97b079e22ed7773790822735cc352"},
    {file = "pywin32-303-cp39-cp39-win_amd64.whl", hash = "sha256:79cbb862c11b9af19bcb682891c1b91942ec2ff7de8151e2aea2e175899cda34"},
]
pywinpty = [
    {file = "pywinpty-1.1.6-cp310-none-win_amd64.whl", hash = "sha256:5f526f21b569b5610a61e3b6126259c76da979399598e5154498582df3736ade"},
    {file = "pywinpty-1.1.6-cp36-none-win_amd64.whl", hash = "sha256:7576e14f42b31fa98b62d24ded79754d2ea4625570c016b38eb347ce158a30f2"},
    {file = "pywinpty-1.1.6-cp37-none-win_amd64.whl", hash = "sha256:979ffdb9bdbe23db3f46fc7285fd6dbb86b80c12325a50582b211b3894072354"},
    {file = "pywinpty-1.1.6-cp38-none-win_amd64.whl", hash = "sha256:2308b1fc77545427610a705799d4ead5e7f00874af3fb148a03e202437456a7e"},
    {file = "pywinpty-1.1.6-cp39-none-win_amd64.whl", hash = "sha256:c703bf569a98ab7844b9daf37e88ab86f31862754ef6910a8b3824993a525c72"},
    {file = "pywinpty-1.1.6.tar.gz", hash = "sha256:8808f07350c709119cc4464144d6e749637f98e15acc1e5d3c37db1953d2eebc"},
]
pyyaml = [
    {file = "PyYAML-6.0-cp310-cp310-macosx_10_9_x86_64.whl", hash = "sha256:d4db7c7aef085872ef65a8fd7d6d09a14ae91f691dec3e87ee5ee0539d516f53"},
    {file = "PyYAML-6.0-cp310-cp310-macosx_11_0_arm64.whl", hash = "sha256:9df7ed3b3d2e0ecfe09e14741b857df43adb5a3ddadc919a2d94fbdf78fea53c"},
    {file = "PyYAML-6.0-cp310-cp310-manylinux_2_17_aarch64.manylinux2014_aarch64.whl", hash = "sha256:77f396e6ef4c73fdc33a9157446466f1cff553d979bd00ecb64385760c6babdc"},
    {file = "PyYAML-6.0-cp310-cp310-manylinux_2_17_s390x.manylinux2014_s390x.whl", hash = "sha256:a80a78046a72361de73f8f395f1f1e49f956c6be882eed58505a15f3e430962b"},
    {file = "PyYAML-6.0-cp310-cp310-manylinux_2_5_x86_64.manylinux1_x86_64.manylinux_2_12_x86_64.manylinux2010_x86_64.whl", hash = "sha256:f84fbc98b019fef2ee9a1cb3ce93e3187a6df0b2538a651bfb890254ba9f90b5"},
    {file = "PyYAML-6.0-cp310-cp310-win32.whl", hash = "sha256:2cd5df3de48857ed0544b34e2d40e9fac445930039f3cfe4bcc592a1f836d513"},
    {file = "PyYAML-6.0-cp310-cp310-win_amd64.whl", hash = "sha256:daf496c58a8c52083df09b80c860005194014c3698698d1a57cbcfa182142a3a"},
    {file = "PyYAML-6.0-cp36-cp36m-macosx_10_9_x86_64.whl", hash = "sha256:897b80890765f037df3403d22bab41627ca8811ae55e9a722fd0392850ec4d86"},
    {file = "PyYAML-6.0-cp36-cp36m-manylinux_2_17_aarch64.manylinux2014_aarch64.whl", hash = "sha256:50602afada6d6cbfad699b0c7bb50d5ccffa7e46a3d738092afddc1f9758427f"},
    {file = "PyYAML-6.0-cp36-cp36m-manylinux_2_17_s390x.manylinux2014_s390x.whl", hash = "sha256:48c346915c114f5fdb3ead70312bd042a953a8ce5c7106d5bfb1a5254e47da92"},
    {file = "PyYAML-6.0-cp36-cp36m-manylinux_2_5_x86_64.manylinux1_x86_64.manylinux_2_12_x86_64.manylinux2010_x86_64.whl", hash = "sha256:98c4d36e99714e55cfbaaee6dd5badbc9a1ec339ebfc3b1f52e293aee6bb71a4"},
    {file = "PyYAML-6.0-cp36-cp36m-win32.whl", hash = "sha256:0283c35a6a9fbf047493e3a0ce8d79ef5030852c51e9d911a27badfde0605293"},
    {file = "PyYAML-6.0-cp36-cp36m-win_amd64.whl", hash = "sha256:07751360502caac1c067a8132d150cf3d61339af5691fe9e87803040dbc5db57"},
    {file = "PyYAML-6.0-cp37-cp37m-macosx_10_9_x86_64.whl", hash = "sha256:819b3830a1543db06c4d4b865e70ded25be52a2e0631ccd2f6a47a2822f2fd7c"},
    {file = "PyYAML-6.0-cp37-cp37m-manylinux_2_17_aarch64.manylinux2014_aarch64.whl", hash = "sha256:473f9edb243cb1935ab5a084eb238d842fb8f404ed2193a915d1784b5a6b5fc0"},
    {file = "PyYAML-6.0-cp37-cp37m-manylinux_2_17_s390x.manylinux2014_s390x.whl", hash = "sha256:0ce82d761c532fe4ec3f87fc45688bdd3a4c1dc5e0b4a19814b9009a29baefd4"},
    {file = "PyYAML-6.0-cp37-cp37m-manylinux_2_5_x86_64.manylinux1_x86_64.manylinux_2_12_x86_64.manylinux2010_x86_64.whl", hash = "sha256:231710d57adfd809ef5d34183b8ed1eeae3f76459c18fb4a0b373ad56bedcdd9"},
    {file = "PyYAML-6.0-cp37-cp37m-win32.whl", hash = "sha256:c5687b8d43cf58545ade1fe3e055f70eac7a5a1a0bf42824308d868289a95737"},
    {file = "PyYAML-6.0-cp37-cp37m-win_amd64.whl", hash = "sha256:d15a181d1ecd0d4270dc32edb46f7cb7733c7c508857278d3d378d14d606db2d"},
    {file = "PyYAML-6.0-cp38-cp38-macosx_10_9_x86_64.whl", hash = "sha256:0b4624f379dab24d3725ffde76559cff63d9ec94e1736b556dacdfebe5ab6d4b"},
    {file = "PyYAML-6.0-cp38-cp38-manylinux_2_17_aarch64.manylinux2014_aarch64.whl", hash = "sha256:213c60cd50106436cc818accf5baa1aba61c0189ff610f64f4a3e8c6726218ba"},
    {file = "PyYAML-6.0-cp38-cp38-manylinux_2_17_s390x.manylinux2014_s390x.whl", hash = "sha256:9fa600030013c4de8165339db93d182b9431076eb98eb40ee068700c9c813e34"},
    {file = "PyYAML-6.0-cp38-cp38-manylinux_2_5_x86_64.manylinux1_x86_64.manylinux_2_12_x86_64.manylinux2010_x86_64.whl", hash = "sha256:277a0ef2981ca40581a47093e9e2d13b3f1fbbeffae064c1d21bfceba2030287"},
    {file = "PyYAML-6.0-cp38-cp38-win32.whl", hash = "sha256:d4eccecf9adf6fbcc6861a38015c2a64f38b9d94838ac1810a9023a0609e1b78"},
    {file = "PyYAML-6.0-cp38-cp38-win_amd64.whl", hash = "sha256:1e4747bc279b4f613a09eb64bba2ba602d8a6664c6ce6396a4d0cd413a50ce07"},
    {file = "PyYAML-6.0-cp39-cp39-macosx_10_9_x86_64.whl", hash = "sha256:055d937d65826939cb044fc8c9b08889e8c743fdc6a32b33e2390f66013e449b"},
    {file = "PyYAML-6.0-cp39-cp39-macosx_11_0_arm64.whl", hash = "sha256:e61ceaab6f49fb8bdfaa0f92c4b57bcfbea54c09277b1b4f7ac376bfb7a7c174"},
    {file = "PyYAML-6.0-cp39-cp39-manylinux_2_17_aarch64.manylinux2014_aarch64.whl", hash = "sha256:d67d839ede4ed1b28a4e8909735fc992a923cdb84e618544973d7dfc71540803"},
    {file = "PyYAML-6.0-cp39-cp39-manylinux_2_17_s390x.manylinux2014_s390x.whl", hash = "sha256:cba8c411ef271aa037d7357a2bc8f9ee8b58b9965831d9e51baf703280dc73d3"},
    {file = "PyYAML-6.0-cp39-cp39-manylinux_2_5_x86_64.manylinux1_x86_64.manylinux_2_12_x86_64.manylinux2010_x86_64.whl", hash = "sha256:40527857252b61eacd1d9af500c3337ba8deb8fc298940291486c465c8b46ec0"},
    {file = "PyYAML-6.0-cp39-cp39-win32.whl", hash = "sha256:b5b9eccad747aabaaffbc6064800670f0c297e52c12754eb1d976c57e4f74dcb"},
    {file = "PyYAML-6.0-cp39-cp39-win_amd64.whl", hash = "sha256:b3d267842bf12586ba6c734f89d1f5b871df0273157918b0ccefa29deb05c21c"},
    {file = "PyYAML-6.0.tar.gz", hash = "sha256:68fb519c14306fec9720a2a5b45bc9f0c8d1b9c72adf45c37baedfcd949c35a2"},
]
pyzmq = [
    {file = "pyzmq-22.3.0-cp310-cp310-macosx_10_15_universal2.whl", hash = "sha256:6b217b8f9dfb6628f74b94bdaf9f7408708cb02167d644edca33f38746ca12dd"},
    {file = "pyzmq-22.3.0-cp310-cp310-macosx_10_9_x86_64.whl", hash = "sha256:2841997a0d85b998cbafecb4183caf51fd19c4357075dfd33eb7efea57e4c149"},
    {file = "pyzmq-22.3.0-cp310-cp310-manylinux_2_12_i686.manylinux2010_i686.whl", hash = "sha256:f89468059ebc519a7acde1ee50b779019535db8dcf9b8c162ef669257fef7a93"},
    {file = "pyzmq-22.3.0-cp310-cp310-manylinux_2_12_x86_64.manylinux2010_x86_64.whl", hash = "sha256:ea12133df25e3a6918718fbb9a510c6ee5d3fdd5a346320421aac3882f4feeea"},
    {file = "pyzmq-22.3.0-cp310-cp310-manylinux_2_17_aarch64.manylinux2014_aarch64.whl", hash = "sha256:76c532fd68b93998aab92356be280deec5de8f8fe59cd28763d2cc8a58747b7f"},
    {file = "pyzmq-22.3.0-cp310-cp310-musllinux_1_1_i686.whl", hash = "sha256:f907c7359ce8bf7f7e63c82f75ad0223384105f5126f313400b7e8004d9b33c3"},
    {file = "pyzmq-22.3.0-cp310-cp310-musllinux_1_1_x86_64.whl", hash = "sha256:902319cfe23366595d3fa769b5b751e6ee6750a0a64c5d9f757d624b2ac3519e"},
    {file = "pyzmq-22.3.0-cp310-cp310-win32.whl", hash = "sha256:67db33bea0a29d03e6eeec55a8190e033318cee3cbc732ba8fd939617cbf762d"},
    {file = "pyzmq-22.3.0-cp310-cp310-win_amd64.whl", hash = "sha256:7661fc1d5cb73481cf710a1418a4e1e301ed7d5d924f91c67ba84b2a1b89defd"},
    {file = "pyzmq-22.3.0-cp36-cp36m-macosx_10_9_x86_64.whl", hash = "sha256:79244b9e97948eaf38695f4b8e6fc63b14b78cc37f403c6642ba555517ac1268"},
    {file = "pyzmq-22.3.0-cp36-cp36m-manylinux_2_17_aarch64.manylinux2014_aarch64.whl", hash = "sha256:ab888624ed68930442a3f3b0b921ad7439c51ba122dbc8c386e6487a658e4a4e"},
    {file = "pyzmq-22.3.0-cp36-cp36m-manylinux_2_5_i686.manylinux1_i686.whl", hash = "sha256:18cd854b423fce44951c3a4d3e686bac8f1243d954f579e120a1714096637cc0"},
    {file = "pyzmq-22.3.0-cp36-cp36m-manylinux_2_5_x86_64.manylinux1_x86_64.whl", hash = "sha256:de8df0684398bd74ad160afdc2a118ca28384ac6f5e234eb0508858d8d2d9364"},
    {file = "pyzmq-22.3.0-cp36-cp36m-musllinux_1_1_i686.whl", hash = "sha256:62bcade20813796c426409a3e7423862d50ff0639f5a2a95be4b85b09a618666"},
    {file = "pyzmq-22.3.0-cp36-cp36m-musllinux_1_1_x86_64.whl", hash = "sha256:ea5a79e808baef98c48c884effce05c31a0698c1057de8fc1c688891043c1ce1"},
    {file = "pyzmq-22.3.0-cp36-cp36m-win32.whl", hash = "sha256:3c1895c95be92600233e476fe283f042e71cf8f0b938aabf21b7aafa62a8dac9"},
    {file = "pyzmq-22.3.0-cp36-cp36m-win_amd64.whl", hash = "sha256:851977788b9caa8ed011f5f643d3ee8653af02c5fc723fa350db5125abf2be7b"},
    {file = "pyzmq-22.3.0-cp37-cp37m-macosx_10_9_x86_64.whl", hash = "sha256:b4ebed0977f92320f6686c96e9e8dd29eed199eb8d066936bac991afc37cbb70"},
    {file = "pyzmq-22.3.0-cp37-cp37m-manylinux_2_17_aarch64.manylinux2014_aarch64.whl", hash = "sha256:42abddebe2c6a35180ca549fadc7228d23c1e1f76167c5ebc8a936b5804ea2df"},
    {file = "pyzmq-22.3.0-cp37-cp37m-manylinux_2_5_i686.manylinux1_i686.whl", hash = "sha256:c1e41b32d6f7f9c26bc731a8b529ff592f31fc8b6ef2be9fa74abd05c8a342d7"},
    {file = "pyzmq-22.3.0-cp37-cp37m-manylinux_2_5_x86_64.manylinux1_x86_64.whl", hash = "sha256:be4e0f229cf3a71f9ecd633566bd6f80d9fa6afaaff5489492be63fe459ef98c"},
    {file = "pyzmq-22.3.0-cp37-cp37m-musllinux_1_1_i686.whl", hash = "sha256:08c4e315a76ef26eb833511ebf3fa87d182152adf43dedee8d79f998a2162a0b"},
    {file = "pyzmq-22.3.0-cp37-cp37m-musllinux_1_1_x86_64.whl", hash = "sha256:badb868fff14cfd0e200eaa845887b1011146a7d26d579aaa7f966c203736b92"},
    {file = "pyzmq-22.3.0-cp37-cp37m-win32.whl", hash = "sha256:7c58f598d9fcc52772b89a92d72bf8829c12d09746a6d2c724c5b30076c1f11d"},
    {file = "pyzmq-22.3.0-cp37-cp37m-win_amd64.whl", hash = "sha256:2b97502c16a5ec611cd52410bdfaab264997c627a46b0f98d3f666227fd1ea2d"},
    {file = "pyzmq-22.3.0-cp38-cp38-macosx_10_9_x86_64.whl", hash = "sha256:d728b08448e5ac3e4d886b165385a262883c34b84a7fe1166277fe675e1c197a"},
    {file = "pyzmq-22.3.0-cp38-cp38-manylinux_2_12_i686.manylinux2010_i686.whl", hash = "sha256:480b9931bfb08bf8b094edd4836271d4d6b44150da051547d8c7113bf947a8b0"},
    {file = "pyzmq-22.3.0-cp38-cp38-manylinux_2_12_x86_64.manylinux2010_x86_64.whl", hash = "sha256:7dc09198e4073e6015d9a8ea093fc348d4e59de49382476940c3dd9ae156fba8"},
    {file = "pyzmq-22.3.0-cp38-cp38-manylinux_2_17_aarch64.manylinux2014_aarch64.whl", hash = "sha256:0ca6cd58f62a2751728016d40082008d3b3412a7f28ddfb4a2f0d3c130f69e74"},
    {file = "pyzmq-22.3.0-cp38-cp38-musllinux_1_1_i686.whl", hash = "sha256:468bd59a588e276961a918a3060948ae68f6ff5a7fa10bb2f9160c18fe341067"},
    {file = "pyzmq-22.3.0-cp38-cp38-musllinux_1_1_x86_64.whl", hash = "sha256:c88fa7410e9fc471e0858638f403739ee869924dd8e4ae26748496466e27ac59"},
    {file = "pyzmq-22.3.0-cp38-cp38-win32.whl", hash = "sha256:c0f84360dcca3481e8674393bdf931f9f10470988f87311b19d23cda869bb6b7"},
    {file = "pyzmq-22.3.0-cp38-cp38-win_amd64.whl", hash = "sha256:f762442bab706fd874064ca218b33a1d8e40d4938e96c24dafd9b12e28017f45"},
    {file = "pyzmq-22.3.0-cp39-cp39-macosx_10_15_universal2.whl", hash = "sha256:954e73c9cd4d6ae319f1c936ad159072b6d356a92dcbbabfd6e6204b9a79d356"},
    {file = "pyzmq-22.3.0-cp39-cp39-macosx_10_9_x86_64.whl", hash = "sha256:f43b4a2e6218371dd4f41e547bd919ceeb6ebf4abf31a7a0669cd11cd91ea973"},
    {file = "pyzmq-22.3.0-cp39-cp39-manylinux_2_12_i686.manylinux2010_i686.whl", hash = "sha256:acebba1a23fb9d72b42471c3771b6f2f18dcd46df77482612054bd45c07dfa36"},
    {file = "pyzmq-22.3.0-cp39-cp39-manylinux_2_12_x86_64.manylinux2010_x86_64.whl", hash = "sha256:cf98fd7a6c8aaa08dbc699ffae33fd71175696d78028281bc7b832b26f00ca57"},
    {file = "pyzmq-22.3.0-cp39-cp39-manylinux_2_17_aarch64.manylinux2014_aarch64.whl", hash = "sha256:d072f7dfbdb184f0786d63bda26e8a0882041b1e393fbe98940395f7fab4c5e2"},
    {file = "pyzmq-22.3.0-cp39-cp39-musllinux_1_1_i686.whl", hash = "sha256:53f4fd13976789ffafedd4d46f954c7bb01146121812b72b4ddca286034df966"},
    {file = "pyzmq-22.3.0-cp39-cp39-musllinux_1_1_x86_64.whl", hash = "sha256:d1b5d457acbadcf8b27561deeaa386b0217f47626b29672fa7bd31deb6e91e1b"},
    {file = "pyzmq-22.3.0-cp39-cp39-win32.whl", hash = "sha256:e6a02cf7271ee94674a44f4e62aa061d2d049001c844657740e156596298b70b"},
    {file = "pyzmq-22.3.0-cp39-cp39-win_amd64.whl", hash = "sha256:d3dcb5548ead4f1123851a5ced467791f6986d68c656bc63bfff1bf9e36671e2"},
    {file = "pyzmq-22.3.0-pp37-pypy37_pp73-macosx_10_9_x86_64.whl", hash = "sha256:3a4c9886d61d386b2b493377d980f502186cd71d501fffdba52bd2a0880cef4f"},
    {file = "pyzmq-22.3.0-pp37-pypy37_pp73-manylinux_2_12_i686.manylinux2010_i686.whl", hash = "sha256:80e043a89c6cadefd3a0712f8a1322038e819ebe9dbac7eca3bce1721bcb63bf"},
    {file = "pyzmq-22.3.0-pp37-pypy37_pp73-manylinux_2_12_x86_64.manylinux2010_x86_64.whl", hash = "sha256:1621e7a2af72cced1f6ec8ca8ca91d0f76ac236ab2e8828ac8fe909512d566cb"},
    {file = "pyzmq-22.3.0-pp37-pypy37_pp73-win_amd64.whl", hash = "sha256:d6157793719de168b199194f6b6173f0ccd3bf3499e6870fac17086072e39115"},
    {file = "pyzmq-22.3.0.tar.gz", hash = "sha256:8eddc033e716f8c91c6a2112f0a8ebc5e00532b4a6ae1eb0ccc48e027f9c671c"},
]
recommonmark = [
    {file = "recommonmark-0.7.1-py2.py3-none-any.whl", hash = "sha256:1b1db69af0231efce3fa21b94ff627ea33dee7079a01dd0a7f8482c3da148b3f"},
    {file = "recommonmark-0.7.1.tar.gz", hash = "sha256:bdb4db649f2222dcd8d2d844f0006b958d627f732415d399791ee436a3686d67"},
]
regex = [
    {file = "regex-2021.11.10-cp310-cp310-macosx_10_9_x86_64.whl", hash = "sha256:9345b6f7ee578bad8e475129ed40123d265464c4cfead6c261fd60fc9de00bcf"},
    {file = "regex-2021.11.10-cp310-cp310-macosx_11_0_arm64.whl", hash = "sha256:416c5f1a188c91e3eb41e9c8787288e707f7d2ebe66e0a6563af280d9b68478f"},
    {file = "regex-2021.11.10-cp310-cp310-manylinux_2_17_aarch64.manylinux2014_aarch64.whl", hash = "sha256:e0538c43565ee6e703d3a7c3bdfe4037a5209250e8502c98f20fea6f5fdf2965"},
    {file = "regex-2021.11.10-cp310-cp310-manylinux_2_17_ppc64le.manylinux2014_ppc64le.whl", hash = "sha256:7ee1227cf08b6716c85504aebc49ac827eb88fcc6e51564f010f11a406c0a667"},
    {file = "regex-2021.11.10-cp310-cp310-manylinux_2_17_s390x.manylinux2014_s390x.whl", hash = "sha256:6650f16365f1924d6014d2ea770bde8555b4a39dc9576abb95e3cd1ff0263b36"},
    {file = "regex-2021.11.10-cp310-cp310-manylinux_2_17_x86_64.manylinux2014_x86_64.whl", hash = "sha256:30ab804ea73972049b7a2a5c62d97687d69b5a60a67adca07eb73a0ddbc9e29f"},
    {file = "regex-2021.11.10-cp310-cp310-manylinux_2_5_i686.manylinux1_i686.manylinux_2_17_i686.manylinux2014_i686.whl", hash = "sha256:68a067c11463de2a37157930d8b153005085e42bcb7ad9ca562d77ba7d1404e0"},
    {file = "regex-2021.11.10-cp310-cp310-manylinux_2_5_x86_64.manylinux1_x86_64.manylinux_2_12_x86_64.manylinux2010_x86_64.whl", hash = "sha256:162abfd74e88001d20cb73ceaffbfe601469923e875caf9118333b1a4aaafdc4"},
    {file = "regex-2021.11.10-cp310-cp310-musllinux_1_1_aarch64.whl", hash = "sha256:b9ed0b1e5e0759d6b7f8e2f143894b2a7f3edd313f38cf44e1e15d360e11749b"},
    {file = "regex-2021.11.10-cp310-cp310-musllinux_1_1_i686.whl", hash = "sha256:473e67837f786404570eae33c3b64a4b9635ae9f00145250851a1292f484c063"},
    {file = "regex-2021.11.10-cp310-cp310-musllinux_1_1_ppc64le.whl", hash = "sha256:2fee3ed82a011184807d2127f1733b4f6b2ff6ec7151d83ef3477f3b96a13d03"},
    {file = "regex-2021.11.10-cp310-cp310-musllinux_1_1_s390x.whl", hash = "sha256:d5fd67df77bab0d3f4ea1d7afca9ef15c2ee35dfb348c7b57ffb9782a6e4db6e"},
    {file = "regex-2021.11.10-cp310-cp310-musllinux_1_1_x86_64.whl", hash = "sha256:5d408a642a5484b9b4d11dea15a489ea0928c7e410c7525cd892f4d04f2f617b"},
    {file = "regex-2021.11.10-cp310-cp310-win32.whl", hash = "sha256:98ba568e8ae26beb726aeea2273053c717641933836568c2a0278a84987b2a1a"},
    {file = "regex-2021.11.10-cp310-cp310-win_amd64.whl", hash = "sha256:780b48456a0f0ba4d390e8b5f7c661fdd218934388cde1a974010a965e200e12"},
    {file = "regex-2021.11.10-cp36-cp36m-macosx_10_9_x86_64.whl", hash = "sha256:dba70f30fd81f8ce6d32ddeef37d91c8948e5d5a4c63242d16a2b2df8143aafc"},
    {file = "regex-2021.11.10-cp36-cp36m-manylinux_2_17_aarch64.manylinux2014_aarch64.whl", hash = "sha256:e1f54b9b4b6c53369f40028d2dd07a8c374583417ee6ec0ea304e710a20f80a0"},
    {file = "regex-2021.11.10-cp36-cp36m-manylinux_2_17_ppc64le.manylinux2014_ppc64le.whl", hash = "sha256:fbb9dc00e39f3e6c0ef48edee202f9520dafb233e8b51b06b8428cfcb92abd30"},
    {file = "regex-2021.11.10-cp36-cp36m-manylinux_2_17_s390x.manylinux2014_s390x.whl", hash = "sha256:666abff54e474d28ff42756d94544cdfd42e2ee97065857413b72e8a2d6a6345"},
    {file = "regex-2021.11.10-cp36-cp36m-manylinux_2_17_x86_64.manylinux2014_x86_64.whl", hash = "sha256:5537f71b6d646f7f5f340562ec4c77b6e1c915f8baae822ea0b7e46c1f09b733"},
    {file = "regex-2021.11.10-cp36-cp36m-manylinux_2_5_i686.manylinux1_i686.manylinux_2_17_i686.manylinux2014_i686.whl", hash = "sha256:ed2e07c6a26ed4bea91b897ee2b0835c21716d9a469a96c3e878dc5f8c55bb23"},
    {file = "regex-2021.11.10-cp36-cp36m-manylinux_2_5_x86_64.manylinux1_x86_64.manylinux_2_12_x86_64.manylinux2010_x86_64.whl", hash = "sha256:ca5f18a75e1256ce07494e245cdb146f5a9267d3c702ebf9b65c7f8bd843431e"},
    {file = "regex-2021.11.10-cp36-cp36m-musllinux_1_1_aarch64.whl", hash = "sha256:74cbeac0451f27d4f50e6e8a8f3a52ca074b5e2da9f7b505c4201a57a8ed6286"},
    {file = "regex-2021.11.10-cp36-cp36m-musllinux_1_1_i686.whl", hash = "sha256:3598893bde43091ee5ca0a6ad20f08a0435e93a69255eeb5f81b85e81e329264"},
    {file = "regex-2021.11.10-cp36-cp36m-musllinux_1_1_ppc64le.whl", hash = "sha256:50a7ddf3d131dc5633dccdb51417e2d1910d25cbcf842115a3a5893509140a3a"},
    {file = "regex-2021.11.10-cp36-cp36m-musllinux_1_1_s390x.whl", hash = "sha256:61600a7ca4bcf78a96a68a27c2ae9389763b5b94b63943d5158f2a377e09d29a"},
    {file = "regex-2021.11.10-cp36-cp36m-musllinux_1_1_x86_64.whl", hash = "sha256:563d5f9354e15e048465061509403f68424fef37d5add3064038c2511c8f5e00"},
    {file = "regex-2021.11.10-cp36-cp36m-win32.whl", hash = "sha256:93a5051fcf5fad72de73b96f07d30bc29665697fb8ecdfbc474f3452c78adcf4"},
    {file = "regex-2021.11.10-cp36-cp36m-win_amd64.whl", hash = "sha256:b483c9d00a565633c87abd0aaf27eb5016de23fed952e054ecc19ce32f6a9e7e"},
    {file = "regex-2021.11.10-cp37-cp37m-macosx_10_9_x86_64.whl", hash = "sha256:fff55f3ce50a3ff63ec8e2a8d3dd924f1941b250b0aac3d3d42b687eeff07a8e"},
    {file = "regex-2021.11.10-cp37-cp37m-manylinux_2_17_aarch64.manylinux2014_aarch64.whl", hash = "sha256:e32d2a2b02ccbef10145df9135751abea1f9f076e67a4e261b05f24b94219e36"},
    {file = "regex-2021.11.10-cp37-cp37m-manylinux_2_17_ppc64le.manylinux2014_ppc64le.whl", hash = "sha256:53db2c6be8a2710b359bfd3d3aa17ba38f8aa72a82309a12ae99d3c0c3dcd74d"},
    {file = "regex-2021.11.10-cp37-cp37m-manylinux_2_17_s390x.manylinux2014_s390x.whl", hash = "sha256:2207ae4f64ad3af399e2d30dde66f0b36ae5c3129b52885f1bffc2f05ec505c8"},
    {file = "regex-2021.11.10-cp37-cp37m-manylinux_2_17_x86_64.manylinux2014_x86_64.whl", hash = "sha256:d5ca078bb666c4a9d1287a379fe617a6dccd18c3e8a7e6c7e1eb8974330c626a"},
    {file = "regex-2021.11.10-cp37-cp37m-manylinux_2_5_i686.manylinux1_i686.manylinux_2_17_i686.manylinux2014_i686.whl", hash = "sha256:dd33eb9bdcfbabab3459c9ee651d94c842bc8a05fabc95edf4ee0c15a072495e"},
    {file = "regex-2021.11.10-cp37-cp37m-manylinux_2_5_x86_64.manylinux1_x86_64.manylinux_2_12_x86_64.manylinux2010_x86_64.whl", hash = "sha256:05b7d6d7e64efe309972adab77fc2af8907bb93217ec60aa9fe12a0dad35874f"},
    {file = "regex-2021.11.10-cp37-cp37m-musllinux_1_1_aarch64.whl", hash = "sha256:42b50fa6666b0d50c30a990527127334d6b96dd969011e843e726a64011485da"},
    {file = "regex-2021.11.10-cp37-cp37m-musllinux_1_1_i686.whl", hash = "sha256:6e1d2cc79e8dae442b3fa4a26c5794428b98f81389af90623ffcc650ce9f6732"},
    {file = "regex-2021.11.10-cp37-cp37m-musllinux_1_1_ppc64le.whl", hash = "sha256:0416f7399e918c4b0e074a0f66e5191077ee2ca32a0f99d4c187a62beb47aa05"},
    {file = "regex-2021.11.10-cp37-cp37m-musllinux_1_1_s390x.whl", hash = "sha256:ce298e3d0c65bd03fa65ffcc6db0e2b578e8f626d468db64fdf8457731052942"},
    {file = "regex-2021.11.10-cp37-cp37m-musllinux_1_1_x86_64.whl", hash = "sha256:dc07f021ee80510f3cd3af2cad5b6a3b3a10b057521d9e6aaeb621730d320c5a"},
    {file = "regex-2021.11.10-cp37-cp37m-win32.whl", hash = "sha256:e71255ba42567d34a13c03968736c5d39bb4a97ce98188fafb27ce981115beec"},
    {file = "regex-2021.11.10-cp37-cp37m-win_amd64.whl", hash = "sha256:07856afef5ffcc052e7eccf3213317fbb94e4a5cd8177a2caa69c980657b3cb4"},
    {file = "regex-2021.11.10-cp38-cp38-macosx_10_9_x86_64.whl", hash = "sha256:ba05430e819e58544e840a68b03b28b6d328aff2e41579037e8bab7653b37d83"},
    {file = "regex-2021.11.10-cp38-cp38-macosx_11_0_arm64.whl", hash = "sha256:7f301b11b9d214f83ddaf689181051e7f48905568b0c7017c04c06dfd065e244"},
    {file = "regex-2021.11.10-cp38-cp38-manylinux_2_17_aarch64.manylinux2014_aarch64.whl", hash = "sha256:4aaa4e0705ef2b73dd8e36eeb4c868f80f8393f5f4d855e94025ce7ad8525f50"},
    {file = "regex-2021.11.10-cp38-cp38-manylinux_2_17_ppc64le.manylinux2014_ppc64le.whl", hash = "sha256:788aef3549f1924d5c38263104dae7395bf020a42776d5ec5ea2b0d3d85d6646"},
    {file = "regex-2021.11.10-cp38-cp38-manylinux_2_17_s390x.manylinux2014_s390x.whl", hash = "sha256:f8af619e3be812a2059b212064ea7a640aff0568d972cd1b9e920837469eb3cb"},
    {file = "regex-2021.11.10-cp38-cp38-manylinux_2_17_x86_64.manylinux2014_x86_64.whl", hash = "sha256:85bfa6a5413be0ee6c5c4a663668a2cad2cbecdee367630d097d7823041bdeec"},
    {file = "regex-2021.11.10-cp38-cp38-manylinux_2_5_i686.manylinux1_i686.manylinux_2_17_i686.manylinux2014_i686.whl", hash = "sha256:f23222527b307970e383433daec128d769ff778d9b29343fb3496472dc20dabe"},
    {file = "regex-2021.11.10-cp38-cp38-manylinux_2_5_x86_64.manylinux1_x86_64.manylinux_2_12_x86_64.manylinux2010_x86_64.whl", hash = "sha256:da1a90c1ddb7531b1d5ff1e171b4ee61f6345119be7351104b67ff413843fe94"},
    {file = "regex-2021.11.10-cp38-cp38-musllinux_1_1_aarch64.whl", hash = "sha256:f5be7805e53dafe94d295399cfbe5227f39995a997f4fd8539bf3cbdc8f47ca8"},
    {file = "regex-2021.11.10-cp38-cp38-musllinux_1_1_i686.whl", hash = "sha256:a955b747d620a50408b7fdf948e04359d6e762ff8a85f5775d907ceced715129"},
    {file = "regex-2021.11.10-cp38-cp38-musllinux_1_1_ppc64le.whl", hash = "sha256:139a23d1f5d30db2cc6c7fd9c6d6497872a672db22c4ae1910be22d4f4b2068a"},
    {file = "regex-2021.11.10-cp38-cp38-musllinux_1_1_s390x.whl", hash = "sha256:ca49e1ab99593438b204e00f3970e7a5f70d045267051dfa6b5f4304fcfa1dbf"},
    {file = "regex-2021.11.10-cp38-cp38-musllinux_1_1_x86_64.whl", hash = "sha256:96fc32c16ea6d60d3ca7f63397bff5c75c5a562f7db6dec7d412f7c4d2e78ec0"},
    {file = "regex-2021.11.10-cp38-cp38-win32.whl", hash = "sha256:0617383e2fe465732af4509e61648b77cbe3aee68b6ac8c0b6fe934db90be5cc"},
    {file = "regex-2021.11.10-cp38-cp38-win_amd64.whl", hash = "sha256:a3feefd5e95871872673b08636f96b61ebef62971eab044f5124fb4dea39919d"},
    {file = "regex-2021.11.10-cp39-cp39-macosx_10_9_x86_64.whl", hash = "sha256:f7f325be2804246a75a4f45c72d4ce80d2443ab815063cdf70ee8fb2ca59ee1b"},
    {file = "regex-2021.11.10-cp39-cp39-macosx_11_0_arm64.whl", hash = "sha256:537ca6a3586931b16a85ac38c08cc48f10fc870a5b25e51794c74df843e9966d"},
    {file = "regex-2021.11.10-cp39-cp39-manylinux_2_17_aarch64.manylinux2014_aarch64.whl", hash = "sha256:eef2afb0fd1747f33f1ee3e209bce1ed582d1896b240ccc5e2697e3275f037c7"},
    {file = "regex-2021.11.10-cp39-cp39-manylinux_2_17_ppc64le.manylinux2014_ppc64le.whl", hash = "sha256:432bd15d40ed835a51617521d60d0125867f7b88acf653e4ed994a1f8e4995dc"},
    {file = "regex-2021.11.10-cp39-cp39-manylinux_2_17_s390x.manylinux2014_s390x.whl", hash = "sha256:b43c2b8a330a490daaef5a47ab114935002b13b3f9dc5da56d5322ff218eeadb"},
    {file = "regex-2021.11.10-cp39-cp39-manylinux_2_17_x86_64.manylinux2014_x86_64.whl", hash = "sha256:962b9a917dd7ceacbe5cd424556914cb0d636001e393b43dc886ba31d2a1e449"},
    {file = "regex-2021.11.10-cp39-cp39-manylinux_2_5_i686.manylinux1_i686.manylinux_2_17_i686.manylinux2014_i686.whl", hash = "sha256:fa8c626d6441e2d04b6ee703ef2d1e17608ad44c7cb75258c09dd42bacdfc64b"},
    {file = "regex-2021.11.10-cp39-cp39-manylinux_2_5_x86_64.manylinux1_x86_64.manylinux_2_12_x86_64.manylinux2010_x86_64.whl", hash = "sha256:3c5fb32cc6077abad3bbf0323067636d93307c9fa93e072771cf9a64d1c0f3ef"},
    {file = "regex-2021.11.10-cp39-cp39-musllinux_1_1_aarch64.whl", hash = "sha256:cd410a1cbb2d297c67d8521759ab2ee3f1d66206d2e4328502a487589a2cb21b"},
    {file = "regex-2021.11.10-cp39-cp39-musllinux_1_1_i686.whl", hash = "sha256:e6096b0688e6e14af6a1b10eaad86b4ff17935c49aa774eac7c95a57a4e8c296"},
    {file = "regex-2021.11.10-cp39-cp39-musllinux_1_1_ppc64le.whl", hash = "sha256:529801a0d58809b60b3531ee804d3e3be4b412c94b5d267daa3de7fadef00f49"},
    {file = "regex-2021.11.10-cp39-cp39-musllinux_1_1_s390x.whl", hash = "sha256:0f594b96fe2e0821d026365f72ac7b4f0b487487fb3d4aaf10dd9d97d88a9737"},
    {file = "regex-2021.11.10-cp39-cp39-musllinux_1_1_x86_64.whl", hash = "sha256:2409b5c9cef7054dde93a9803156b411b677affc84fca69e908b1cb2c540025d"},
    {file = "regex-2021.11.10-cp39-cp39-win32.whl", hash = "sha256:3b5df18db1fccd66de15aa59c41e4f853b5df7550723d26aa6cb7f40e5d9da5a"},
    {file = "regex-2021.11.10-cp39-cp39-win_amd64.whl", hash = "sha256:83ee89483672b11f8952b158640d0c0ff02dc43d9cb1b70c1564b49abe92ce29"},
    {file = "regex-2021.11.10.tar.gz", hash = "sha256:f341ee2df0999bfdf7a95e448075effe0db212a59387de1a70690e4acb03d4c6"},
]
requests = [
    {file = "requests-2.27.0-py2.py3-none-any.whl", hash = "sha256:f71a09d7feba4a6b64ffd8e9d9bc60f9bf7d7e19fd0e04362acb1cfc2e3d98df"},
    {file = "requests-2.27.0.tar.gz", hash = "sha256:8e5643905bf20a308e25e4c1dd379117c09000bf8a82ebccc462cfb1b34a16b5"},
]
rich = [
    {file = "rich-10.16.2-py3-none-any.whl", hash = "sha256:c59d73bd804c90f747c8d7b1d023b88f2a9ac2454224a4aeaf959b21eeb42d03"},
    {file = "rich-10.16.2.tar.gz", hash = "sha256:720974689960e06c2efdb54327f8bf0cdbdf4eae4ad73b6c94213cad405c371b"},
]
scipy = [
    {file = "scipy-1.6.1-cp37-cp37m-macosx_10_9_x86_64.whl", hash = "sha256:a15a1f3fc0abff33e792d6049161b7795909b40b97c6cc2934ed54384017ab76"},
    {file = "scipy-1.6.1-cp37-cp37m-manylinux1_i686.whl", hash = "sha256:e79570979ccdc3d165456dd62041d9556fb9733b86b4b6d818af7a0afc15f092"},
    {file = "scipy-1.6.1-cp37-cp37m-manylinux1_x86_64.whl", hash = "sha256:a423533c55fec61456dedee7b6ee7dce0bb6bfa395424ea374d25afa262be261"},
    {file = "scipy-1.6.1-cp37-cp37m-manylinux2014_aarch64.whl", hash = "sha256:33d6b7df40d197bdd3049d64e8e680227151673465e5d85723b3b8f6b15a6ced"},
    {file = "scipy-1.6.1-cp37-cp37m-win32.whl", hash = "sha256:6725e3fbb47da428794f243864f2297462e9ee448297c93ed1dcbc44335feb78"},
    {file = "scipy-1.6.1-cp37-cp37m-win_amd64.whl", hash = "sha256:5fa9c6530b1661f1370bcd332a1e62ca7881785cc0f80c0d559b636567fab63c"},
    {file = "scipy-1.6.1-cp38-cp38-macosx_10_9_x86_64.whl", hash = "sha256:bd50daf727f7c195e26f27467c85ce653d41df4358a25b32434a50d8870fc519"},
    {file = "scipy-1.6.1-cp38-cp38-manylinux1_i686.whl", hash = "sha256:f46dd15335e8a320b0fb4685f58b7471702234cba8bb3442b69a3e1dc329c345"},
    {file = "scipy-1.6.1-cp38-cp38-manylinux1_x86_64.whl", hash = "sha256:0e5b0ccf63155d90da576edd2768b66fb276446c371b73841e3503be1d63fb5d"},
    {file = "scipy-1.6.1-cp38-cp38-manylinux2014_aarch64.whl", hash = "sha256:2481efbb3740977e3c831edfd0bd9867be26387cacf24eb5e366a6a374d3d00d"},
    {file = "scipy-1.6.1-cp38-cp38-win32.whl", hash = "sha256:68cb4c424112cd4be886b4d979c5497fba190714085f46b8ae67a5e4416c32b4"},
    {file = "scipy-1.6.1-cp38-cp38-win_amd64.whl", hash = "sha256:5f331eeed0297232d2e6eea51b54e8278ed8bb10b099f69c44e2558c090d06bf"},
    {file = "scipy-1.6.1-cp39-cp39-macosx_10_9_x86_64.whl", hash = "sha256:0c8a51d33556bf70367452d4d601d1742c0e806cd0194785914daf19775f0e67"},
    {file = "scipy-1.6.1-cp39-cp39-manylinux1_i686.whl", hash = "sha256:83bf7c16245c15bc58ee76c5418e46ea1811edcc2e2b03041b804e46084ab627"},
    {file = "scipy-1.6.1-cp39-cp39-manylinux1_x86_64.whl", hash = "sha256:794e768cc5f779736593046c9714e0f3a5940bc6dcc1dba885ad64cbfb28e9f0"},
    {file = "scipy-1.6.1-cp39-cp39-manylinux2014_aarch64.whl", hash = "sha256:5da5471aed911fe7e52b86bf9ea32fb55ae93e2f0fac66c32e58897cfb02fa07"},
    {file = "scipy-1.6.1-cp39-cp39-win32.whl", hash = "sha256:8e403a337749ed40af60e537cc4d4c03febddcc56cd26e774c9b1b600a70d3e4"},
    {file = "scipy-1.6.1-cp39-cp39-win_amd64.whl", hash = "sha256:a5193a098ae9f29af283dcf0041f762601faf2e595c0db1da929875b7570353f"},
    {file = "scipy-1.6.1.tar.gz", hash = "sha256:c4fceb864890b6168e79b0e714c585dbe2fd4222768ee90bc1aa0f8218691b11"},
]
screeninfo = [
    {file = "screeninfo-0.6.7.tar.gz", hash = "sha256:1c4bac1ca329da3f68cbc4d2fbc92256aa9bb8ff8583ee3e14f91f0a7baa69cb"},
]
send2trash = [
    {file = "Send2Trash-1.8.0-py3-none-any.whl", hash = "sha256:f20eaadfdb517eaca5ce077640cb261c7d2698385a6a0f072a4a5447fd49fa08"},
    {file = "Send2Trash-1.8.0.tar.gz", hash = "sha256:d2c24762fd3759860a0aff155e45871447ea58d2be6bdd39b5c8f966a0c99c2d"},
]
setuptools-scm = [
    {file = "setuptools_scm-6.3.2-py3-none-any.whl", hash = "sha256:4c64444b1d49c4063ae60bfe1680f611c8b13833d556fd1d6050c0023162a119"},
    {file = "setuptools_scm-6.3.2.tar.gz", hash = "sha256:a49aa8081eeb3514eb9728fa5040f2eaa962d6c6f4ec9c32f6c1fba88f88a0f2"},
]
six = [
    {file = "six-1.16.0-py2.py3-none-any.whl", hash = "sha256:8abb2f1d86890a2dfb989f9a77cfcfd3e47c2a354b01111771326f8aa26e0254"},
    {file = "six-1.16.0.tar.gz", hash = "sha256:1e61c37477a1626458e36f7b1d82aa5c9b094fa4802892072e49de9c60c4c926"},
]
skia-pathops = [
    {file = "skia-pathops-0.7.2.zip", hash = "sha256:19d85c9afefba15af92b13c8889964f77e6382f58f42c6040b4019eb28cba690"},
    {file = "skia_pathops-0.7.2-cp310-cp310-macosx_10_9_universal2.whl", hash = "sha256:8ce9ee85d53fff7c9e444f25ea98b817f87440694babde069df0112d37bf2ed4"},
    {file = "skia_pathops-0.7.2-cp310-cp310-macosx_10_9_x86_64.whl", hash = "sha256:754a37e32e06d0c0affdae3cd7f97496997a07a322d3aaa0964a0bfa0fe84bfc"},
    {file = "skia_pathops-0.7.2-cp310-cp310-manylinux_2_17_aarch64.manylinux2014_aarch64.whl", hash = "sha256:2e4e6c792303419848ba8c035f3496faafcf4a23ec0b0c7596eda0c77b5d1500"},
    {file = "skia_pathops-0.7.2-cp310-cp310-manylinux_2_17_x86_64.manylinux2014_x86_64.whl", hash = "sha256:f6b518fca15b4456ddf99062f334c0333a5165be976fb0c9e071af29128583f7"},
    {file = "skia_pathops-0.7.2-cp310-cp310-musllinux_1_1_aarch64.whl", hash = "sha256:44a3c57c9bcae38fcc438ac6b048ba0c50759994ab466c424c5d7f6812d3a222"},
    {file = "skia_pathops-0.7.2-cp310-cp310-musllinux_1_1_x86_64.whl", hash = "sha256:e35b8962c5b9f10fb40f66708c18cc0bc17e0b0c98230e72514f780a1f42aac9"},
    {file = "skia_pathops-0.7.2-cp310-cp310-win32.whl", hash = "sha256:14172fc2817b7e51d3e6859b435d11c917db68beb11d441aad4b247113c902a8"},
    {file = "skia_pathops-0.7.2-cp310-cp310-win_amd64.whl", hash = "sha256:17ee7f807e434e66cf8398607b696c7d529f1a2416452135a5f327c4e54b511d"},
    {file = "skia_pathops-0.7.2-cp37-cp37m-macosx_10_9_x86_64.whl", hash = "sha256:835b55899665b7fa14e51eb1f2eaa4c0e876bc5965dc92b7e89dc00519620f56"},
    {file = "skia_pathops-0.7.2-cp37-cp37m-manylinux_2_17_aarch64.manylinux2014_aarch64.whl", hash = "sha256:a58fcde1010a58bd6f251c4f2af2e0a37e281b4e807e295c84dcfb3541fef78b"},
    {file = "skia_pathops-0.7.2-cp37-cp37m-manylinux_2_17_x86_64.manylinux2014_x86_64.whl", hash = "sha256:d28060f7a64fa834b1a88fb053227da30b5c27699dc08aa347a985ac3eced9b5"},
    {file = "skia_pathops-0.7.2-cp37-cp37m-musllinux_1_1_aarch64.whl", hash = "sha256:1a8e7729f32ac87419467efd6858c375fe01da21eb62c8a553c43327ff1cf9d7"},
    {file = "skia_pathops-0.7.2-cp37-cp37m-musllinux_1_1_x86_64.whl", hash = "sha256:577371bc51a2b3efdee943b1c2f61af8765b7383bf2bf490968e61c7acb2204d"},
    {file = "skia_pathops-0.7.2-cp37-cp37m-win32.whl", hash = "sha256:bb8d25a0b5659cf1981c90c843b229c836ad0277808b8becbbb2a92972078cbf"},
    {file = "skia_pathops-0.7.2-cp37-cp37m-win_amd64.whl", hash = "sha256:6b61da9869d11b58bf471b851adc647fe989d625f0ddd02bc78d1cdcd3e0db60"},
    {file = "skia_pathops-0.7.2-cp38-cp38-macosx_10_9_universal2.whl", hash = "sha256:56dbaea031aca9f9e219a42fc454f386b0816d011119da0b7d43d92110e48148"},
    {file = "skia_pathops-0.7.2-cp38-cp38-macosx_10_9_x86_64.whl", hash = "sha256:7aa3ec93b5d7b6c4da607453b7b082770756ad6d5346af2dc6a4df061b786eed"},
    {file = "skia_pathops-0.7.2-cp38-cp38-manylinux_2_17_aarch64.manylinux2014_aarch64.whl", hash = "sha256:18fa97eab0e20daf89f57951f2218a8ac42493c7455eee37793e7771c414e28b"},
    {file = "skia_pathops-0.7.2-cp38-cp38-manylinux_2_17_x86_64.manylinux2014_x86_64.whl", hash = "sha256:172ddfc3bc573d994bf8d4a6ea1eb35a97976e3959831e306e4eca211c92392b"},
    {file = "skia_pathops-0.7.2-cp38-cp38-musllinux_1_1_aarch64.whl", hash = "sha256:ab02f93bbad07cf249498271c4be885b27aea0b747b769cbfc255e7cb10cc689"},
    {file = "skia_pathops-0.7.2-cp38-cp38-musllinux_1_1_x86_64.whl", hash = "sha256:24c7cb009ba379a0f4683e66801d752f87f3dcf1c76f57863155aec557042ed3"},
    {file = "skia_pathops-0.7.2-cp38-cp38-win32.whl", hash = "sha256:91c760e780bf99eac3be974d84ec7f61317794ed6deae54a28d2c8d5f61089b6"},
    {file = "skia_pathops-0.7.2-cp38-cp38-win_amd64.whl", hash = "sha256:a0ea795750d0d41c26b158b1018d94a60f78008a77e75f2c56f39e24d5541d68"},
    {file = "skia_pathops-0.7.2-cp39-cp39-macosx_10_9_universal2.whl", hash = "sha256:f1a14fcaa6902e7f9ba8944e90e532e020b8f9554bd7443daed3caf9d9919cb8"},
    {file = "skia_pathops-0.7.2-cp39-cp39-macosx_10_9_x86_64.whl", hash = "sha256:462abfc5529fd42b433bf5ce88bd1cb1e3d589269f67600472b79feb2be3c081"},
    {file = "skia_pathops-0.7.2-cp39-cp39-manylinux_2_17_aarch64.manylinux2014_aarch64.whl", hash = "sha256:b6f3328815e6bcced0947df374937d51c6a386f260259c1732ff71b1cdd72c3d"},
    {file = "skia_pathops-0.7.2-cp39-cp39-manylinux_2_17_x86_64.manylinux2014_x86_64.whl", hash = "sha256:1932a387b14c9661f4a578cfd74a71b01436adcc4ef3d0f526b85b7d3f28f2a3"},
    {file = "skia_pathops-0.7.2-cp39-cp39-musllinux_1_1_aarch64.whl", hash = "sha256:c261583734215751b59e12290323a177770002618819ad670acdb5b98b60dff6"},
    {file = "skia_pathops-0.7.2-cp39-cp39-musllinux_1_1_x86_64.whl", hash = "sha256:50fc18167cbb93b2c57c151289e2773b1db9347ba56d82e35f6fed1bd79a9268"},
    {file = "skia_pathops-0.7.2-cp39-cp39-win32.whl", hash = "sha256:34a8eaace3386880303a564945e292961cfb1cadd06f178b1f959a6a0b8d6c40"},
    {file = "skia_pathops-0.7.2-cp39-cp39-win_amd64.whl", hash = "sha256:1e89d3cc2be2748ba09a06abc5cfe86743c0ec4a16366e34122d9e74e1276204"},
    {file = "skia_pathops-0.7.2-pp37-pypy37_pp73-manylinux_2_17_x86_64.manylinux2014_x86_64.whl", hash = "sha256:8bf945cd0df19160c2eb3241db5773c6ca45404dfc661a64a825b93dd9517068"},
    {file = "skia_pathops-0.7.2-pp38-pypy38_pp73-manylinux_2_17_x86_64.manylinux2014_x86_64.whl", hash = "sha256:b9cd88c5bde4a0889ce090d2788eb8db0a6a3ed23c01a77c49cb847739b1257a"},
]
smmap = [
    {file = "smmap-5.0.0-py3-none-any.whl", hash = "sha256:2aba19d6a040e78d8b09de5c57e96207b09ed71d8e55ce0959eeee6c8e190d94"},
    {file = "smmap-5.0.0.tar.gz", hash = "sha256:c840e62059cd3be204b0c9c9f74be2c09d5648eddd4580d9314c3ecde0b30936"},
]
sniffio = [
    {file = "sniffio-1.2.0-py3-none-any.whl", hash = "sha256:471b71698eac1c2112a40ce2752bb2f4a4814c22a54a3eed3676bc0f5ca9f663"},
    {file = "sniffio-1.2.0.tar.gz", hash = "sha256:c4666eecec1d3f50960c6bdf61ab7bc350648da6c126e3cf6898d8cd4ddcd3de"},
]
snowballstemmer = [
    {file = "snowballstemmer-2.2.0-py2.py3-none-any.whl", hash = "sha256:c8e1716e83cc398ae16824e5572ae04e0d9fc2c6b985fb0f900f5f0c96ecba1a"},
    {file = "snowballstemmer-2.2.0.tar.gz", hash = "sha256:09b16deb8547d3412ad7b590689584cd0fe25ec8db3be37788be3810cbf19cb1"},
]
soupsieve = [
    {file = "soupsieve-2.3.1-py3-none-any.whl", hash = "sha256:1a3cca2617c6b38c0343ed661b1fa5de5637f257d4fe22bd9f1338010a1efefb"},
    {file = "soupsieve-2.3.1.tar.gz", hash = "sha256:b8d49b1cd4f037c7082a9683dfa1801aa2597fb11c3a1155b7a5b94829b4f1f9"},
]
sphinx = [
    {file = "Sphinx-4.3.2-py3-none-any.whl", hash = "sha256:6a11ea5dd0bdb197f9c2abc2e0ce73e01340464feaece525e64036546d24c851"},
    {file = "Sphinx-4.3.2.tar.gz", hash = "sha256:0a8836751a68306b3fe97ecbe44db786f8479c3bf4b80e3a7f5c838657b4698c"},
]
sphinx-copybutton = [
    {file = "sphinx-copybutton-0.4.0.tar.gz", hash = "sha256:8daed13a87afd5013c3a9af3575cc4d5bec052075ccd3db243f895c07a689386"},
    {file = "sphinx_copybutton-0.4.0-py3-none-any.whl", hash = "sha256:4340d33c169dac6dd82dce2c83333412aa786a42dd01a81a8decac3b130dc8b0"},
]
sphinxcontrib-applehelp = [
    {file = "sphinxcontrib-applehelp-1.0.2.tar.gz", hash = "sha256:a072735ec80e7675e3f432fcae8610ecf509c5f1869d17e2eecff44389cdbc58"},
    {file = "sphinxcontrib_applehelp-1.0.2-py2.py3-none-any.whl", hash = "sha256:806111e5e962be97c29ec4c1e7fe277bfd19e9652fb1a4392105b43e01af885a"},
]
sphinxcontrib-devhelp = [
    {file = "sphinxcontrib-devhelp-1.0.2.tar.gz", hash = "sha256:ff7f1afa7b9642e7060379360a67e9c41e8f3121f2ce9164266f61b9f4b338e4"},
    {file = "sphinxcontrib_devhelp-1.0.2-py2.py3-none-any.whl", hash = "sha256:8165223f9a335cc1af7ffe1ed31d2871f325254c0423bc0c4c7cd1c1e4734a2e"},
]
sphinxcontrib-htmlhelp = [
    {file = "sphinxcontrib-htmlhelp-2.0.0.tar.gz", hash = "sha256:f5f8bb2d0d629f398bf47d0d69c07bc13b65f75a81ad9e2f71a63d4b7a2f6db2"},
    {file = "sphinxcontrib_htmlhelp-2.0.0-py2.py3-none-any.whl", hash = "sha256:d412243dfb797ae3ec2b59eca0e52dac12e75a241bf0e4eb861e450d06c6ed07"},
]
sphinxcontrib-jsmath = [
    {file = "sphinxcontrib-jsmath-1.0.1.tar.gz", hash = "sha256:a9925e4a4587247ed2191a22df5f6970656cb8ca2bd6284309578f2153e0c4b8"},
    {file = "sphinxcontrib_jsmath-1.0.1-py2.py3-none-any.whl", hash = "sha256:2ec2eaebfb78f3f2078e73666b1415417a116cc848b72e5172e596c871103178"},
]
sphinxcontrib-programoutput = [
    {file = "sphinxcontrib-programoutput-0.17.tar.gz", hash = "sha256:300ee9b8caee8355d25cc74b4d1c7efd12e608d2ad165e3141d31e6fbc152b7f"},
    {file = "sphinxcontrib_programoutput-0.17-py2.py3-none-any.whl", hash = "sha256:0ef1c1d9159dbe7103077748214305eb4e0138e861feb71c0c346afc5fe97f84"},
]
sphinxcontrib-qthelp = [
    {file = "sphinxcontrib-qthelp-1.0.3.tar.gz", hash = "sha256:4c33767ee058b70dba89a6fc5c1892c0d57a54be67ddd3e7875a18d14cba5a72"},
    {file = "sphinxcontrib_qthelp-1.0.3-py2.py3-none-any.whl", hash = "sha256:bd9fc24bcb748a8d51fd4ecaade681350aa63009a347a8c14e637895444dfab6"},
]
sphinxcontrib-serializinghtml = [
    {file = "sphinxcontrib-serializinghtml-1.1.5.tar.gz", hash = "sha256:aa5f6de5dfdf809ef505c4895e51ef5c9eac17d0f287933eb49ec495280b6952"},
    {file = "sphinxcontrib_serializinghtml-1.1.5-py2.py3-none-any.whl", hash = "sha256:352a9a00ae864471d3a7ead8d7d79f5fc0b57e8b3f95e9867eb9eb28999b92fd"},
]
sphinxext-opengraph = [
    {file = "sphinxext-opengraph-0.5.1.tar.gz", hash = "sha256:78675a8a490c749a881892abc4f28ac3a2e8e65b066fe346fa7da882290906a5"},
    {file = "sphinxext_opengraph-0.5.1-py3-none-any.whl", hash = "sha256:3fd0df576ae11e55c710653413edd7c05db65a4fbf985d536127c5ac06f5d2cb"},
]
srt = [
    {file = "srt-3.5.0.tar.gz", hash = "sha256:9378e67fcc7c110eca7ec12bdb17a174085f67e3b371f7e586a4c68a0dda245b"},
]
terminado = [
    {file = "terminado-0.12.1-py3-none-any.whl", hash = "sha256:09fdde344324a1c9c6e610ee4ca165c4bb7f5bbf982fceeeb38998a988ef8452"},
    {file = "terminado-0.12.1.tar.gz", hash = "sha256:b20fd93cc57c1678c799799d117874367cc07a3d2d55be95205b1a88fa08393f"},
]
testpath = [
    {file = "testpath-0.5.0-py3-none-any.whl", hash = "sha256:8044f9a0bab6567fc644a3593164e872543bb44225b0e24846e2c89237937589"},
    {file = "testpath-0.5.0.tar.gz", hash = "sha256:1acf7a0bcd3004ae8357409fc33751e16d37ccc650921da1094a86581ad1e417"},
]
toml = [
    {file = "toml-0.10.2-py2.py3-none-any.whl", hash = "sha256:806143ae5bfb6a3c6e736a764057db0e6a0e05e338b5630894a5f779cabb4f9b"},
    {file = "toml-0.10.2.tar.gz", hash = "sha256:b3bda1d108d5dd99f4a20d24d9c348e91c4db7ab1b749200bded2f839ccbe68f"},
]
tomli = [
    {file = "tomli-2.0.0-py3-none-any.whl", hash = "sha256:b5bde28da1fed24b9bd1d4d2b8cba62300bfb4ec9a6187a957e8ddb9434c5224"},
    {file = "tomli-2.0.0.tar.gz", hash = "sha256:c292c34f58502a1eb2bbb9f5bbc9a5ebc37bee10ffb8c2d6bbdfa8eb13cc14e1"},
]
tornado = [
    {file = "tornado-6.1-cp35-cp35m-macosx_10_9_x86_64.whl", hash = "sha256:d371e811d6b156d82aa5f9a4e08b58debf97c302a35714f6f45e35139c332e32"},
    {file = "tornado-6.1-cp35-cp35m-manylinux1_i686.whl", hash = "sha256:0d321a39c36e5f2c4ff12b4ed58d41390460f798422c4504e09eb5678e09998c"},
    {file = "tornado-6.1-cp35-cp35m-manylinux1_x86_64.whl", hash = "sha256:9de9e5188a782be6b1ce866e8a51bc76a0fbaa0e16613823fc38e4fc2556ad05"},
    {file = "tornado-6.1-cp35-cp35m-manylinux2010_i686.whl", hash = "sha256:61b32d06ae8a036a6607805e6720ef00a3c98207038444ba7fd3d169cd998910"},
    {file = "tornado-6.1-cp35-cp35m-manylinux2010_x86_64.whl", hash = "sha256:3e63498f680547ed24d2c71e6497f24bca791aca2fe116dbc2bd0ac7f191691b"},
    {file = "tornado-6.1-cp35-cp35m-manylinux2014_aarch64.whl", hash = "sha256:6c77c9937962577a6a76917845d06af6ab9197702a42e1346d8ae2e76b5e3675"},
    {file = "tornado-6.1-cp35-cp35m-win32.whl", hash = "sha256:6286efab1ed6e74b7028327365cf7346b1d777d63ab30e21a0f4d5b275fc17d5"},
    {file = "tornado-6.1-cp35-cp35m-win_amd64.whl", hash = "sha256:fa2ba70284fa42c2a5ecb35e322e68823288a4251f9ba9cc77be04ae15eada68"},
    {file = "tornado-6.1-cp36-cp36m-macosx_10_9_x86_64.whl", hash = "sha256:0a00ff4561e2929a2c37ce706cb8233b7907e0cdc22eab98888aca5dd3775feb"},
    {file = "tornado-6.1-cp36-cp36m-manylinux1_i686.whl", hash = "sha256:748290bf9112b581c525e6e6d3820621ff020ed95af6f17fedef416b27ed564c"},
    {file = "tornado-6.1-cp36-cp36m-manylinux1_x86_64.whl", hash = "sha256:e385b637ac3acaae8022e7e47dfa7b83d3620e432e3ecb9a3f7f58f150e50921"},
    {file = "tornado-6.1-cp36-cp36m-manylinux2010_i686.whl", hash = "sha256:25ad220258349a12ae87ede08a7b04aca51237721f63b1808d39bdb4b2164558"},
    {file = "tornado-6.1-cp36-cp36m-manylinux2010_x86_64.whl", hash = "sha256:65d98939f1a2e74b58839f8c4dab3b6b3c1ce84972ae712be02845e65391ac7c"},
    {file = "tornado-6.1-cp36-cp36m-manylinux2014_aarch64.whl", hash = "sha256:e519d64089b0876c7b467274468709dadf11e41d65f63bba207e04217f47c085"},
    {file = "tornado-6.1-cp36-cp36m-win32.whl", hash = "sha256:b87936fd2c317b6ee08a5741ea06b9d11a6074ef4cc42e031bc6403f82a32575"},
    {file = "tornado-6.1-cp36-cp36m-win_amd64.whl", hash = "sha256:cc0ee35043162abbf717b7df924597ade8e5395e7b66d18270116f8745ceb795"},
    {file = "tornado-6.1-cp37-cp37m-macosx_10_9_x86_64.whl", hash = "sha256:7250a3fa399f08ec9cb3f7b1b987955d17e044f1ade821b32e5f435130250d7f"},
    {file = "tornado-6.1-cp37-cp37m-manylinux1_i686.whl", hash = "sha256:ed3ad863b1b40cd1d4bd21e7498329ccaece75db5a5bf58cd3c9f130843e7102"},
    {file = "tornado-6.1-cp37-cp37m-manylinux1_x86_64.whl", hash = "sha256:dcef026f608f678c118779cd6591c8af6e9b4155c44e0d1bc0c87c036fb8c8c4"},
    {file = "tornado-6.1-cp37-cp37m-manylinux2010_i686.whl", hash = "sha256:70dec29e8ac485dbf57481baee40781c63e381bebea080991893cd297742b8fd"},
    {file = "tornado-6.1-cp37-cp37m-manylinux2010_x86_64.whl", hash = "sha256:d3f7594930c423fd9f5d1a76bee85a2c36fd8b4b16921cae7e965f22575e9c01"},
    {file = "tornado-6.1-cp37-cp37m-manylinux2014_aarch64.whl", hash = "sha256:3447475585bae2e77ecb832fc0300c3695516a47d46cefa0528181a34c5b9d3d"},
    {file = "tornado-6.1-cp37-cp37m-win32.whl", hash = "sha256:e7229e60ac41a1202444497ddde70a48d33909e484f96eb0da9baf8dc68541df"},
    {file = "tornado-6.1-cp37-cp37m-win_amd64.whl", hash = "sha256:cb5ec8eead331e3bb4ce8066cf06d2dfef1bfb1b2a73082dfe8a161301b76e37"},
    {file = "tornado-6.1-cp38-cp38-macosx_10_9_x86_64.whl", hash = "sha256:20241b3cb4f425e971cb0a8e4ffc9b0a861530ae3c52f2b0434e6c1b57e9fd95"},
    {file = "tornado-6.1-cp38-cp38-manylinux1_i686.whl", hash = "sha256:c77da1263aa361938476f04c4b6c8916001b90b2c2fdd92d8d535e1af48fba5a"},
    {file = "tornado-6.1-cp38-cp38-manylinux1_x86_64.whl", hash = "sha256:fba85b6cd9c39be262fcd23865652920832b61583de2a2ca907dbd8e8a8c81e5"},
    {file = "tornado-6.1-cp38-cp38-manylinux2010_i686.whl", hash = "sha256:1e8225a1070cd8eec59a996c43229fe8f95689cb16e552d130b9793cb570a288"},
    {file = "tornado-6.1-cp38-cp38-manylinux2010_x86_64.whl", hash = "sha256:d14d30e7f46a0476efb0deb5b61343b1526f73ebb5ed84f23dc794bdb88f9d9f"},
    {file = "tornado-6.1-cp38-cp38-manylinux2014_aarch64.whl", hash = "sha256:8f959b26f2634a091bb42241c3ed8d3cedb506e7c27b8dd5c7b9f745318ddbb6"},
    {file = "tornado-6.1-cp38-cp38-win32.whl", hash = "sha256:34ca2dac9e4d7afb0bed4677512e36a52f09caa6fded70b4e3e1c89dbd92c326"},
    {file = "tornado-6.1-cp38-cp38-win_amd64.whl", hash = "sha256:6196a5c39286cc37c024cd78834fb9345e464525d8991c21e908cc046d1cc02c"},
    {file = "tornado-6.1-cp39-cp39-macosx_10_9_x86_64.whl", hash = "sha256:f0ba29bafd8e7e22920567ce0d232c26d4d47c8b5cf4ed7b562b5db39fa199c5"},
    {file = "tornado-6.1-cp39-cp39-manylinux1_i686.whl", hash = "sha256:33892118b165401f291070100d6d09359ca74addda679b60390b09f8ef325ffe"},
    {file = "tornado-6.1-cp39-cp39-manylinux1_x86_64.whl", hash = "sha256:7da13da6f985aab7f6f28debab00c67ff9cbacd588e8477034c0652ac141feea"},
    {file = "tornado-6.1-cp39-cp39-manylinux2010_i686.whl", hash = "sha256:e0791ac58d91ac58f694d8d2957884df8e4e2f6687cdf367ef7eb7497f79eaa2"},
    {file = "tornado-6.1-cp39-cp39-manylinux2010_x86_64.whl", hash = "sha256:66324e4e1beede9ac79e60f88de548da58b1f8ab4b2f1354d8375774f997e6c0"},
    {file = "tornado-6.1-cp39-cp39-manylinux2014_aarch64.whl", hash = "sha256:a48900ecea1cbb71b8c71c620dee15b62f85f7c14189bdeee54966fbd9a0c5bd"},
    {file = "tornado-6.1-cp39-cp39-win32.whl", hash = "sha256:d3d20ea5782ba63ed13bc2b8c291a053c8d807a8fa927d941bd718468f7b950c"},
    {file = "tornado-6.1-cp39-cp39-win_amd64.whl", hash = "sha256:548430be2740e327b3fe0201abe471f314741efcb0067ec4f2d7dcfb4825f3e4"},
    {file = "tornado-6.1.tar.gz", hash = "sha256:33c6e81d7bd55b468d2e793517c909b139960b6c790a60b7991b9b6b76fb9791"},
]
tqdm = [
    {file = "tqdm-4.62.3-py2.py3-none-any.whl", hash = "sha256:8dd278a422499cd6b727e6ae4061c40b48fce8b76d1ccbf5d34fca9b7f925b0c"},
    {file = "tqdm-4.62.3.tar.gz", hash = "sha256:d359de7217506c9851b7869f3708d8ee53ed70a1b8edbba4dbcb47442592920d"},
]
traitlets = [
    {file = "traitlets-5.1.1-py3-none-any.whl", hash = "sha256:2d313cc50a42cd6c277e7d7dc8d4d7fedd06a2c215f78766ae7b1a66277e0033"},
    {file = "traitlets-5.1.1.tar.gz", hash = "sha256:059f456c5a7c1c82b98c2e8c799f39c9b8128f6d0d46941ee118daace9eb70c7"},
]
typed-ast = [
    {file = "typed_ast-1.4.3-cp35-cp35m-manylinux1_i686.whl", hash = "sha256:2068531575a125b87a41802130fa7e29f26c09a2833fea68d9a40cf33902eba6"},
    {file = "typed_ast-1.4.3-cp35-cp35m-manylinux1_x86_64.whl", hash = "sha256:c907f561b1e83e93fad565bac5ba9c22d96a54e7ea0267c708bffe863cbe4075"},
    {file = "typed_ast-1.4.3-cp35-cp35m-manylinux2014_aarch64.whl", hash = "sha256:1b3ead4a96c9101bef08f9f7d1217c096f31667617b58de957f690c92378b528"},
    {file = "typed_ast-1.4.3-cp35-cp35m-win32.whl", hash = "sha256:dde816ca9dac1d9c01dd504ea5967821606f02e510438120091b84e852367428"},
    {file = "typed_ast-1.4.3-cp35-cp35m-win_amd64.whl", hash = "sha256:777a26c84bea6cd934422ac2e3b78863a37017618b6e5c08f92ef69853e765d3"},
    {file = "typed_ast-1.4.3-cp36-cp36m-macosx_10_9_x86_64.whl", hash = "sha256:f8afcf15cc511ada719a88e013cec87c11aff7b91f019295eb4530f96fe5ef2f"},
    {file = "typed_ast-1.4.3-cp36-cp36m-manylinux1_i686.whl", hash = "sha256:52b1eb8c83f178ab787f3a4283f68258525f8d70f778a2f6dd54d3b5e5fb4341"},
    {file = "typed_ast-1.4.3-cp36-cp36m-manylinux1_x86_64.whl", hash = "sha256:01ae5f73431d21eead5015997ab41afa53aa1fbe252f9da060be5dad2c730ace"},
    {file = "typed_ast-1.4.3-cp36-cp36m-manylinux2014_aarch64.whl", hash = "sha256:c190f0899e9f9f8b6b7863debfb739abcb21a5c054f911ca3596d12b8a4c4c7f"},
    {file = "typed_ast-1.4.3-cp36-cp36m-win32.whl", hash = "sha256:398e44cd480f4d2b7ee8d98385ca104e35c81525dd98c519acff1b79bdaac363"},
    {file = "typed_ast-1.4.3-cp36-cp36m-win_amd64.whl", hash = "sha256:bff6ad71c81b3bba8fa35f0f1921fb24ff4476235a6e94a26ada2e54370e6da7"},
    {file = "typed_ast-1.4.3-cp37-cp37m-macosx_10_9_x86_64.whl", hash = "sha256:0fb71b8c643187d7492c1f8352f2c15b4c4af3f6338f21681d3681b3dc31a266"},
    {file = "typed_ast-1.4.3-cp37-cp37m-manylinux1_i686.whl", hash = "sha256:760ad187b1041a154f0e4d0f6aae3e40fdb51d6de16e5c99aedadd9246450e9e"},
    {file = "typed_ast-1.4.3-cp37-cp37m-manylinux1_x86_64.whl", hash = "sha256:5feca99c17af94057417d744607b82dd0a664fd5e4ca98061480fd8b14b18d04"},
    {file = "typed_ast-1.4.3-cp37-cp37m-manylinux2014_aarch64.whl", hash = "sha256:95431a26309a21874005845c21118c83991c63ea800dd44843e42a916aec5899"},
    {file = "typed_ast-1.4.3-cp37-cp37m-win32.whl", hash = "sha256:aee0c1256be6c07bd3e1263ff920c325b59849dc95392a05f258bb9b259cf39c"},
    {file = "typed_ast-1.4.3-cp37-cp37m-win_amd64.whl", hash = "sha256:9ad2c92ec681e02baf81fdfa056fe0d818645efa9af1f1cd5fd6f1bd2bdfd805"},
    {file = "typed_ast-1.4.3-cp38-cp38-macosx_10_9_x86_64.whl", hash = "sha256:b36b4f3920103a25e1d5d024d155c504080959582b928e91cb608a65c3a49e1a"},
    {file = "typed_ast-1.4.3-cp38-cp38-manylinux1_i686.whl", hash = "sha256:067a74454df670dcaa4e59349a2e5c81e567d8d65458d480a5b3dfecec08c5ff"},
    {file = "typed_ast-1.4.3-cp38-cp38-manylinux1_x86_64.whl", hash = "sha256:7538e495704e2ccda9b234b82423a4038f324f3a10c43bc088a1636180f11a41"},
    {file = "typed_ast-1.4.3-cp38-cp38-manylinux2014_aarch64.whl", hash = "sha256:af3d4a73793725138d6b334d9d247ce7e5f084d96284ed23f22ee626a7b88e39"},
    {file = "typed_ast-1.4.3-cp38-cp38-win32.whl", hash = "sha256:f2362f3cb0f3172c42938946dbc5b7843c2a28aec307c49100c8b38764eb6927"},
    {file = "typed_ast-1.4.3-cp38-cp38-win_amd64.whl", hash = "sha256:dd4a21253f42b8d2b48410cb31fe501d32f8b9fbeb1f55063ad102fe9c425e40"},
    {file = "typed_ast-1.4.3-cp39-cp39-macosx_10_9_x86_64.whl", hash = "sha256:f328adcfebed9f11301eaedfa48e15bdece9b519fb27e6a8c01aa52a17ec31b3"},
    {file = "typed_ast-1.4.3-cp39-cp39-manylinux1_i686.whl", hash = "sha256:2c726c276d09fc5c414693a2de063f521052d9ea7c240ce553316f70656c84d4"},
    {file = "typed_ast-1.4.3-cp39-cp39-manylinux1_x86_64.whl", hash = "sha256:cae53c389825d3b46fb37538441f75d6aecc4174f615d048321b716df2757fb0"},
    {file = "typed_ast-1.4.3-cp39-cp39-manylinux2014_aarch64.whl", hash = "sha256:b9574c6f03f685070d859e75c7f9eeca02d6933273b5e69572e5ff9d5e3931c3"},
    {file = "typed_ast-1.4.3-cp39-cp39-win32.whl", hash = "sha256:209596a4ec71d990d71d5e0d312ac935d86930e6eecff6ccc7007fe54d703808"},
    {file = "typed_ast-1.4.3-cp39-cp39-win_amd64.whl", hash = "sha256:9c6d1a54552b5330bc657b7ef0eae25d00ba7ffe85d9ea8ae6540d2197a3788c"},
    {file = "typed_ast-1.4.3.tar.gz", hash = "sha256:fb1bbeac803adea29cedd70781399c99138358c26d05fcbd23c13016b7f5ec65"},
]
types-decorator = [
    {file = "types-decorator-5.1.2.tar.gz", hash = "sha256:b3dd9027af1131b4e55ccd09248b7accc7a02d567139e2009ed20db13cf90600"},
    {file = "types_decorator-5.1.2-py3-none-any.whl", hash = "sha256:bf16e8676bfa6b6386b5915ae7bd1dcee64faa55f06cc2728561ee5601338592"},
]
types-docutils = [
    {file = "types-docutils-0.17.2.tar.gz", hash = "sha256:f50f5f05b8007aedc82949b4e4147398898cec1d6b4eb22a612f9e9b947621e8"},
    {file = "types_docutils-0.17.2-py3-none-any.whl", hash = "sha256:a36cd6f8088e742ef9254ffb41746d93b55a3f36cf23ee7fa4d99e74b9d95a07"},
]
types-futures = [
    {file = "types-futures-3.3.1.tar.gz", hash = "sha256:bbdad92cec642693bac10fbbecf834776009db7782d91dc293bdd123be73186d"},
    {file = "types_futures-3.3.1-py3-none-any.whl", hash = "sha256:b4bb97d1a028679929a8da2e9e63a5caccc6f68d0d6a456c41fd00e32764f144"},
]
types-pillow = [
    {file = "types-Pillow-8.3.11.tar.gz", hash = "sha256:aa96a739184f48f69e6f30218400623fc5a95f5fec199c447663a32538440405"},
    {file = "types_Pillow-8.3.11-py3-none-any.whl", hash = "sha256:998189334e616b1dd42c9634669efbf726184039e96e9a23ec95246e0ecff3fc"},
]
types-protobuf = [
    {file = "types-protobuf-3.18.3.tar.gz", hash = "sha256:d3e253ebc1ba5e78932fef703dc4316afb7e5facd0ce8661b3921c9d541e16a7"},
    {file = "types_protobuf-3.18.3-py3-none-any.whl", hash = "sha256:593596b300d09d8aaa02a3b801bd3658931201eba78bec7426c65bb0c7293336"},
]
types-pygments = [
    {file = "types-Pygments-2.9.10.tar.gz", hash = "sha256:2f0582b95dc0ff200f15a952e9e3213621d78959991f1c9dd5b1cbbdbd42de13"},
    {file = "types_Pygments-2.9.10-py3-none-any.whl", hash = "sha256:89473da21e983e881feb12cb45f2296355f859f50a710414ffe8afde92861742"},
]
types-requests = [
    {file = "types-requests-2.26.3.tar.gz", hash = "sha256:d63fa617846dcefff5aa2d59e47ab4ffd806e4bb0567115f7adbb5e438302fe4"},
    {file = "types_requests-2.26.3-py3-none-any.whl", hash = "sha256:ad18284931c5ddbf050ccdd138f200d18fd56f88aa3567019d8da9b2d4fe0344"},
]
types-setuptools = [
    {file = "types-setuptools-57.4.5.tar.gz", hash = "sha256:a4600efdca68a33204ad9c083fd9966d63aee61a7d007e912b6afc6ff57d6e02"},
    {file = "types_setuptools-57.4.5-py3-none-any.whl", hash = "sha256:920a7c1ee120025e939a1707f8fd09a1266edbf7848eae7b8de7c5909a824cc8"},
]
typing-extensions = [
    {file = "typing_extensions-4.0.1-py3-none-any.whl", hash = "sha256:7f001e5ac290a0c0401508864c7ec868be4e701886d5b573a9528ed3973d9d3b"},
    {file = "typing_extensions-4.0.1.tar.gz", hash = "sha256:4ca091dea149f945ec56afb48dae714f21e8692ef22a395223bcd328961b6a0e"},
]
urllib3 = [
    {file = "urllib3-1.26.7-py2.py3-none-any.whl", hash = "sha256:c4fdf4019605b6e5423637e01bc9fe4daef873709a7973e195ceba0a62bbc844"},
    {file = "urllib3-1.26.7.tar.gz", hash = "sha256:4987c65554f7a2dbf30c18fd48778ef124af6fab771a377103da0585e2336ece"},
]
virtualenv = [
    {file = "virtualenv-20.13.0-py2.py3-none-any.whl", hash = "sha256:339f16c4a86b44240ba7223d0f93a7887c3ca04b5f9c8129da7958447d079b09"},
    {file = "virtualenv-20.13.0.tar.gz", hash = "sha256:d8458cf8d59d0ea495ad9b34c2599487f8a7772d796f9910858376d1600dd2dd"},
]
watchdog = [
    {file = "watchdog-2.1.6-cp310-cp310-macosx_10_9_universal2.whl", hash = "sha256:9693f35162dc6208d10b10ddf0458cc09ad70c30ba689d9206e02cd836ce28a3"},
    {file = "watchdog-2.1.6-cp310-cp310-macosx_10_9_x86_64.whl", hash = "sha256:aba5c812f8ee8a3ff3be51887ca2d55fb8e268439ed44110d3846e4229eb0e8b"},
    {file = "watchdog-2.1.6-cp310-cp310-macosx_11_0_arm64.whl", hash = "sha256:4ae38bf8ba6f39d5b83f78661273216e7db5b00f08be7592062cb1fc8b8ba542"},
    {file = "watchdog-2.1.6-cp36-cp36m-macosx_10_9_x86_64.whl", hash = "sha256:ad6f1796e37db2223d2a3f302f586f74c72c630b48a9872c1e7ae8e92e0ab669"},
    {file = "watchdog-2.1.6-cp37-cp37m-macosx_10_9_x86_64.whl", hash = "sha256:922a69fa533cb0c793b483becaaa0845f655151e7256ec73630a1b2e9ebcb660"},
    {file = "watchdog-2.1.6-cp38-cp38-macosx_10_9_universal2.whl", hash = "sha256:b2fcf9402fde2672545b139694284dc3b665fd1be660d73eca6805197ef776a3"},
    {file = "watchdog-2.1.6-cp38-cp38-macosx_10_9_x86_64.whl", hash = "sha256:3386b367e950a11b0568062b70cc026c6f645428a698d33d39e013aaeda4cc04"},
    {file = "watchdog-2.1.6-cp38-cp38-macosx_11_0_arm64.whl", hash = "sha256:8f1c00aa35f504197561060ca4c21d3cc079ba29cf6dd2fe61024c70160c990b"},
    {file = "watchdog-2.1.6-cp39-cp39-macosx_10_9_universal2.whl", hash = "sha256:b52b88021b9541a60531142b0a451baca08d28b74a723d0c99b13c8c8d48d604"},
    {file = "watchdog-2.1.6-cp39-cp39-macosx_10_9_x86_64.whl", hash = "sha256:8047da932432aa32c515ec1447ea79ce578d0559362ca3605f8e9568f844e3c6"},
    {file = "watchdog-2.1.6-cp39-cp39-macosx_11_0_arm64.whl", hash = "sha256:e92c2d33858c8f560671b448205a268096e17870dcf60a9bb3ac7bfbafb7f5f9"},
    {file = "watchdog-2.1.6-pp37-pypy37_pp73-macosx_10_9_x86_64.whl", hash = "sha256:b7d336912853d7b77f9b2c24eeed6a5065d0a0cc0d3b6a5a45ad6d1d05fb8cd8"},
    {file = "watchdog-2.1.6-py3-none-manylinux2014_aarch64.whl", hash = "sha256:cca7741c0fcc765568350cb139e92b7f9f3c9a08c4f32591d18ab0a6ac9e71b6"},
    {file = "watchdog-2.1.6-py3-none-manylinux2014_armv7l.whl", hash = "sha256:25fb5240b195d17de949588628fdf93032ebf163524ef08933db0ea1f99bd685"},
    {file = "watchdog-2.1.6-py3-none-manylinux2014_i686.whl", hash = "sha256:be9be735f827820a06340dff2ddea1fb7234561fa5e6300a62fe7f54d40546a0"},
    {file = "watchdog-2.1.6-py3-none-manylinux2014_ppc64.whl", hash = "sha256:d0d19fb2441947b58fbf91336638c2b9f4cc98e05e1045404d7a4cb7cddc7a65"},
    {file = "watchdog-2.1.6-py3-none-manylinux2014_ppc64le.whl", hash = "sha256:3becdb380d8916c873ad512f1701f8a92ce79ec6978ffde92919fd18d41da7fb"},
    {file = "watchdog-2.1.6-py3-none-manylinux2014_s390x.whl", hash = "sha256:ae67501c95606072aafa865b6ed47343ac6484472a2f95490ba151f6347acfc2"},
    {file = "watchdog-2.1.6-py3-none-manylinux2014_x86_64.whl", hash = "sha256:e0f30db709c939cabf64a6dc5babb276e6d823fd84464ab916f9b9ba5623ca15"},
    {file = "watchdog-2.1.6-py3-none-win32.whl", hash = "sha256:e02794ac791662a5eafc6ffeaf9bcc149035a0e48eb0a9d40a8feb4622605a3d"},
    {file = "watchdog-2.1.6-py3-none-win_amd64.whl", hash = "sha256:bd9ba4f332cf57b2c1f698be0728c020399ef3040577cde2939f2e045b39c1e5"},
    {file = "watchdog-2.1.6-py3-none-win_ia64.whl", hash = "sha256:a0f1c7edf116a12f7245be06120b1852275f9506a7d90227648b250755a03923"},
    {file = "watchdog-2.1.6.tar.gz", hash = "sha256:a36e75df6c767cbf46f61a91c70b3ba71811dfa0aca4a324d9407a06a8b7a2e7"},
]
wcwidth = [
    {file = "wcwidth-0.2.5-py2.py3-none-any.whl", hash = "sha256:beb4802a9cebb9144e99086eff703a642a13d6a0052920003a230f3294bbe784"},
    {file = "wcwidth-0.2.5.tar.gz", hash = "sha256:c4d647b99872929fdb7bdcaa4fbe7f01413ed3d98077df798530e5b04f116c83"},
]
webencodings = [
    {file = "webencodings-0.5.1-py2.py3-none-any.whl", hash = "sha256:a0af1213f3c2226497a97e2b3aa01a7e4bee4f403f95be16fc9acd2947514a78"},
    {file = "webencodings-0.5.1.tar.gz", hash = "sha256:b36a1c245f2d304965eb4e0a82848379241dc04b865afcc4aab16748587e1923"},
]
websocket-client = [
    {file = "websocket-client-1.2.3.tar.gz", hash = "sha256:1315816c0acc508997eb3ae03b9d3ff619c9d12d544c9a9b553704b1cc4f6af5"},
    {file = "websocket_client-1.2.3-py3-none-any.whl", hash = "sha256:2eed4cc58e4d65613ed6114af2f380f7910ff416fc8c46947f6e76b6815f56c0"},
]
wrapt = [
    {file = "wrapt-1.13.3-cp27-cp27m-macosx_10_9_x86_64.whl", hash = "sha256:e05e60ff3b2b0342153be4d1b597bbcfd8330890056b9619f4ad6b8d5c96a81a"},
    {file = "wrapt-1.13.3-cp27-cp27m-manylinux1_i686.whl", hash = "sha256:85148f4225287b6a0665eef08a178c15097366d46b210574a658c1ff5b377489"},
    {file = "wrapt-1.13.3-cp27-cp27m-manylinux1_x86_64.whl", hash = "sha256:2dded5496e8f1592ec27079b28b6ad2a1ef0b9296d270f77b8e4a3a796cf6909"},
    {file = "wrapt-1.13.3-cp27-cp27m-manylinux2010_i686.whl", hash = "sha256:e94b7d9deaa4cc7bac9198a58a7240aaf87fe56c6277ee25fa5b3aa1edebd229"},
    {file = "wrapt-1.13.3-cp27-cp27m-manylinux2010_x86_64.whl", hash = "sha256:498e6217523111d07cd67e87a791f5e9ee769f9241fcf8a379696e25806965af"},
    {file = "wrapt-1.13.3-cp27-cp27mu-manylinux1_i686.whl", hash = "sha256:ec7e20258ecc5174029a0f391e1b948bf2906cd64c198a9b8b281b811cbc04de"},
    {file = "wrapt-1.13.3-cp27-cp27mu-manylinux1_x86_64.whl", hash = "sha256:87883690cae293541e08ba2da22cacaae0a092e0ed56bbba8d018cc486fbafbb"},
    {file = "wrapt-1.13.3-cp27-cp27mu-manylinux2010_i686.whl", hash = "sha256:f99c0489258086308aad4ae57da9e8ecf9e1f3f30fa35d5e170b4d4896554d80"},
    {file = "wrapt-1.13.3-cp27-cp27mu-manylinux2010_x86_64.whl", hash = "sha256:6a03d9917aee887690aa3f1747ce634e610f6db6f6b332b35c2dd89412912bca"},
    {file = "wrapt-1.13.3-cp310-cp310-macosx_10_9_x86_64.whl", hash = "sha256:936503cb0a6ed28dbfa87e8fcd0a56458822144e9d11a49ccee6d9a8adb2ac44"},
    {file = "wrapt-1.13.3-cp310-cp310-manylinux_2_5_i686.manylinux1_i686.manylinux_2_12_i686.manylinux2010_i686.whl", hash = "sha256:f9c51d9af9abb899bd34ace878fbec8bf357b3194a10c4e8e0a25512826ef056"},
    {file = "wrapt-1.13.3-cp310-cp310-manylinux_2_5_x86_64.manylinux1_x86_64.manylinux_2_12_x86_64.manylinux2010_x86_64.whl", hash = "sha256:220a869982ea9023e163ba915077816ca439489de6d2c09089b219f4e11b6785"},
    {file = "wrapt-1.13.3-cp310-cp310-musllinux_1_1_i686.whl", hash = "sha256:0877fe981fd76b183711d767500e6b3111378ed2043c145e21816ee589d91096"},
    {file = "wrapt-1.13.3-cp310-cp310-musllinux_1_1_x86_64.whl", hash = "sha256:43e69ffe47e3609a6aec0fe723001c60c65305784d964f5007d5b4fb1bc6bf33"},
    {file = "wrapt-1.13.3-cp310-cp310-win32.whl", hash = "sha256:78dea98c81915bbf510eb6a3c9c24915e4660302937b9ae05a0947164248020f"},
    {file = "wrapt-1.13.3-cp310-cp310-win_amd64.whl", hash = "sha256:ea3e746e29d4000cd98d572f3ee2a6050a4f784bb536f4ac1f035987fc1ed83e"},
    {file = "wrapt-1.13.3-cp35-cp35m-manylinux1_i686.whl", hash = "sha256:8c73c1a2ec7c98d7eaded149f6d225a692caa1bd7b2401a14125446e9e90410d"},
    {file = "wrapt-1.13.3-cp35-cp35m-manylinux1_x86_64.whl", hash = "sha256:086218a72ec7d986a3eddb7707c8c4526d677c7b35e355875a0fe2918b059179"},
    {file = "wrapt-1.13.3-cp35-cp35m-manylinux2010_i686.whl", hash = "sha256:e92d0d4fa68ea0c02d39f1e2f9cb5bc4b4a71e8c442207433d8db47ee79d7aa3"},
    {file = "wrapt-1.13.3-cp35-cp35m-manylinux2010_x86_64.whl", hash = "sha256:d4a5f6146cfa5c7ba0134249665acd322a70d1ea61732723c7d3e8cc0fa80755"},
    {file = "wrapt-1.13.3-cp35-cp35m-win32.whl", hash = "sha256:8aab36778fa9bba1a8f06a4919556f9f8c7b33102bd71b3ab307bb3fecb21851"},
    {file = "wrapt-1.13.3-cp35-cp35m-win_amd64.whl", hash = "sha256:944b180f61f5e36c0634d3202ba8509b986b5fbaf57db3e94df11abee244ba13"},
    {file = "wrapt-1.13.3-cp36-cp36m-macosx_10_9_x86_64.whl", hash = "sha256:2ebdde19cd3c8cdf8df3fc165bc7827334bc4e353465048b36f7deeae8ee0918"},
    {file = "wrapt-1.13.3-cp36-cp36m-manylinux_2_5_i686.manylinux1_i686.manylinux_2_12_i686.manylinux2010_i686.whl", hash = "sha256:610f5f83dd1e0ad40254c306f4764fcdc846641f120c3cf424ff57a19d5f7ade"},
    {file = "wrapt-1.13.3-cp36-cp36m-manylinux_2_5_x86_64.manylinux1_x86_64.manylinux_2_12_x86_64.manylinux2010_x86_64.whl", hash = "sha256:5601f44a0f38fed36cc07db004f0eedeaadbdcec90e4e90509480e7e6060a5bc"},
    {file = "wrapt-1.13.3-cp36-cp36m-musllinux_1_1_i686.whl", hash = "sha256:e6906d6f48437dfd80464f7d7af1740eadc572b9f7a4301e7dd3d65db285cacf"},
    {file = "wrapt-1.13.3-cp36-cp36m-musllinux_1_1_x86_64.whl", hash = "sha256:766b32c762e07e26f50d8a3468e3b4228b3736c805018e4b0ec8cc01ecd88125"},
    {file = "wrapt-1.13.3-cp36-cp36m-win32.whl", hash = "sha256:5f223101f21cfd41deec8ce3889dc59f88a59b409db028c469c9b20cfeefbe36"},
    {file = "wrapt-1.13.3-cp36-cp36m-win_amd64.whl", hash = "sha256:f122ccd12fdc69628786d0c947bdd9cb2733be8f800d88b5a37c57f1f1d73c10"},
    {file = "wrapt-1.13.3-cp37-cp37m-macosx_10_9_x86_64.whl", hash = "sha256:46f7f3af321a573fc0c3586612db4decb7eb37172af1bc6173d81f5b66c2e068"},
    {file = "wrapt-1.13.3-cp37-cp37m-manylinux_2_5_i686.manylinux1_i686.manylinux_2_12_i686.manylinux2010_i686.whl", hash = "sha256:778fd096ee96890c10ce96187c76b3e99b2da44e08c9e24d5652f356873f6709"},
    {file = "wrapt-1.13.3-cp37-cp37m-manylinux_2_5_x86_64.manylinux1_x86_64.manylinux_2_12_x86_64.manylinux2010_x86_64.whl", hash = "sha256:0cb23d36ed03bf46b894cfec777eec754146d68429c30431c99ef28482b5c1df"},
    {file = "wrapt-1.13.3-cp37-cp37m-musllinux_1_1_i686.whl", hash = "sha256:96b81ae75591a795d8c90edc0bfaab44d3d41ffc1aae4d994c5aa21d9b8e19a2"},
    {file = "wrapt-1.13.3-cp37-cp37m-musllinux_1_1_x86_64.whl", hash = "sha256:7dd215e4e8514004c8d810a73e342c536547038fb130205ec4bba9f5de35d45b"},
    {file = "wrapt-1.13.3-cp37-cp37m-win32.whl", hash = "sha256:47f0a183743e7f71f29e4e21574ad3fa95676136f45b91afcf83f6a050914829"},
    {file = "wrapt-1.13.3-cp37-cp37m-win_amd64.whl", hash = "sha256:fd76c47f20984b43d93de9a82011bb6e5f8325df6c9ed4d8310029a55fa361ea"},
    {file = "wrapt-1.13.3-cp38-cp38-macosx_10_9_x86_64.whl", hash = "sha256:b73d4b78807bd299b38e4598b8e7bd34ed55d480160d2e7fdaabd9931afa65f9"},
    {file = "wrapt-1.13.3-cp38-cp38-manylinux_2_5_i686.manylinux1_i686.manylinux_2_12_i686.manylinux2010_i686.whl", hash = "sha256:ec9465dd69d5657b5d2fa6133b3e1e989ae27d29471a672416fd729b429eb554"},
    {file = "wrapt-1.13.3-cp38-cp38-manylinux_2_5_x86_64.manylinux1_x86_64.manylinux_2_12_x86_64.manylinux2010_x86_64.whl", hash = "sha256:dd91006848eb55af2159375134d724032a2d1d13bcc6f81cd8d3ed9f2b8e846c"},
    {file = "wrapt-1.13.3-cp38-cp38-musllinux_1_1_i686.whl", hash = "sha256:ae9de71eb60940e58207f8e71fe113c639da42adb02fb2bcbcaccc1ccecd092b"},
    {file = "wrapt-1.13.3-cp38-cp38-musllinux_1_1_x86_64.whl", hash = "sha256:51799ca950cfee9396a87f4a1240622ac38973b6df5ef7a41e7f0b98797099ce"},
    {file = "wrapt-1.13.3-cp38-cp38-win32.whl", hash = "sha256:4b9c458732450ec42578b5642ac53e312092acf8c0bfce140ada5ca1ac556f79"},
    {file = "wrapt-1.13.3-cp38-cp38-win_amd64.whl", hash = "sha256:7dde79d007cd6dfa65afe404766057c2409316135cb892be4b1c768e3f3a11cb"},
    {file = "wrapt-1.13.3-cp39-cp39-macosx_10_9_x86_64.whl", hash = "sha256:981da26722bebb9247a0601e2922cedf8bb7a600e89c852d063313102de6f2cb"},
    {file = "wrapt-1.13.3-cp39-cp39-manylinux_2_5_i686.manylinux1_i686.manylinux_2_12_i686.manylinux2010_i686.whl", hash = "sha256:705e2af1f7be4707e49ced9153f8d72131090e52be9278b5dbb1498c749a1e32"},
    {file = "wrapt-1.13.3-cp39-cp39-manylinux_2_5_x86_64.manylinux1_x86_64.manylinux_2_12_x86_64.manylinux2010_x86_64.whl", hash = "sha256:25b1b1d5df495d82be1c9d2fad408f7ce5ca8a38085e2da41bb63c914baadff7"},
    {file = "wrapt-1.13.3-cp39-cp39-musllinux_1_1_i686.whl", hash = "sha256:77416e6b17926d953b5c666a3cb718d5945df63ecf922af0ee576206d7033b5e"},
    {file = "wrapt-1.13.3-cp39-cp39-musllinux_1_1_x86_64.whl", hash = "sha256:865c0b50003616f05858b22174c40ffc27a38e67359fa1495605f96125f76640"},
    {file = "wrapt-1.13.3-cp39-cp39-win32.whl", hash = "sha256:0a017a667d1f7411816e4bf214646d0ad5b1da2c1ea13dec6c162736ff25a374"},
    {file = "wrapt-1.13.3-cp39-cp39-win_amd64.whl", hash = "sha256:81bd7c90d28a4b2e1df135bfbd7c23aee3050078ca6441bead44c42483f9ebfb"},
    {file = "wrapt-1.13.3.tar.gz", hash = "sha256:1fea9cd438686e6682271d36f3481a9f3636195578bab9ca3382e2f5f01fc185"},
]
zipp = [
    {file = "zipp-3.7.0-py3-none-any.whl", hash = "sha256:b47250dd24f92b7dd6a0a8fc5244da14608f3ca90a5efcd37a3b1642fac9a375"},
    {file = "zipp-3.7.0.tar.gz", hash = "sha256:9f50f446828eb9d45b267433fd3e9da8d801f614129124863f9c51ebceafb87d"},
]<|MERGE_RESOLUTION|>--- conflicted
+++ resolved
@@ -2134,8 +2134,6 @@
 test = ["pytest", "flake8", "mypy"]
 
 [[package]]
-<<<<<<< HEAD
-=======
 name = "sphinxcontrib-programoutput"
 version = "0.17"
 description = "Sphinx extension to include program output"
@@ -2149,9 +2147,6 @@
 [[package]]
 name = "sphinxcontrib-qthelp"
 version = "1.0.3"
-description = "sphinxcontrib-qthelp is a sphinx extension which outputs QtHelp document."
->>>>>>> d8dc0b46
-category = "dev"
 description = "sphinxcontrib-qthelp is a sphinx extension which outputs QtHelp document."
 name = "sphinxcontrib-qthelp"
 optional = false
@@ -2464,11 +2459,8 @@
 content-hash = "f78153c6fc1f8eaeb0b4aff905b429d7c2e8cb0b24064c028eb5f5374955ede4"
 lock-version = "1.0"
 python-versions = "^3.7"
-<<<<<<< HEAD
-=======
 content-hash = "be65502bab269c81976c6e4c5cba0f4e4751c53b5657b08ffb3fa29cd323ae0f"
 
->>>>>>> d8dc0b46
 
 [metadata.files]
 alabaster = [
