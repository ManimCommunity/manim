--- conflicted
+++ resolved
@@ -5,11 +5,7 @@
 # global config dict is called 'config', just like the module itself.  That's
 # why we import the module first with a different name, and then the dict.
 from . import config as _config
-<<<<<<< HEAD
 from .config import config, file_writer_config, camera_config
-=======
-from .config import config, tempconfig
->>>>>>> f872d8f5
 
 from .constants import *
 
