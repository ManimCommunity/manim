--- conflicted
+++ resolved
@@ -86,11 +86,6 @@
 from .utils.strings import *
 from .utils.tex import *
 from .utils.tex_templates import *
-<<<<<<< HEAD
-=======
-from .utils import unit
-from .stream_starter import *
->>>>>>> 67f6f143
 
 try:
     from IPython import get_ipython
