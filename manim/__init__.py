--- conflicted
+++ resolved
@@ -5,11 +5,8 @@
 # global config dict is called 'config', just like the module itself.  That's
 # why we import the module first with a different name, and then the dict.
 from . import config as _config
-<<<<<<< HEAD
-from .config import config, file_writer_config, camera_config
-=======
-from .config import config, tempconfig
->>>>>>> 0f98ae7a
+
+from .config import config, file_writer_config, camera_config, tempconfig
 
 from .constants import *
 
