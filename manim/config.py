--- conflicted
+++ resolved
@@ -76,277 +76,12 @@
             f"Custom TeX template {tex_fn} not found or not readable. "
             "Falling back to the default template."
         )
-<<<<<<< HEAD
-        filename = None
-    config['tex_template_file'] = filename
-    config['tex_template'] = (TexTemplateFromFile(filename=filename)
-                              if filename is not None
-                              else TexTemplate())
-
-    return config
-
-
-def _parse_file_writer_config(config_parser, args):
-    """Parse config files and CLI arguments into a single dictionary."""
-    # By default, use the CLI section of the digested .cfg files
-    default = config_parser['CLI']
-
-    # This will be the final file_writer_config dict exposed to the user
-    fw_config = {}
-
-    # Handle input files and scenes.  Note these cannot be set from
-    # the .cfg files, only from CLI arguments
-    fw_config['input_file'] = args.file
-    fw_config['scene_names'] = (args.scene_names
-                                if args.scene_names is not None else [])
-    fw_config['output_file'] = args.output_file
-
-    # Handle all options that are directly overridden by CLI
-    # arguments.  Note ConfigParser options are all strings and each
-    # needs to be converted to the appropriate type. Thus, we do this
-    # in batches, depending on their type: booleans and strings
-    for boolean_opt in ['preview', 'show_file_in_finder', 'quiet', 'sound',
-                        'leave_progress_bars', 'write_to_movie', 'save_last_frame',
-                        'save_pngs', 'save_as_gif', 'write_all']:
-        attr = getattr(args, boolean_opt)
-        fw_config[boolean_opt] = (default.getboolean(boolean_opt)
-                                  if attr is None else attr)
-    # for str_opt in ['media_dir', 'video_dir', 'tex_dir', 'text_dir']:
-    for str_opt in ['media_dir']:
-        attr = getattr(args, str_opt)
-        fw_config[str_opt] = (default[str_opt] if attr is None else attr)
-    dir_names = {'video_dir': 'videos',
-                 'tex_dir': 'Tex',
-                 'text_dir': 'texts'}
-    for name in dir_names:
-        fw_config[name] = os.path.join(fw_config['media_dir'], dir_names[name])
-
-    # Handle the -s (--save_last_frame) flag: invalidate the -w flag
-    # At this point the save_last_frame option has already been set by
-    # both CLI and the cfg file, so read the config dict directly
-    if fw_config['save_last_frame']:
-        fw_config['write_to_movie'] = False
-
-    # Handle the -t (--transparent) flag.  This flag determines which
-    # section to use from the .cfg file.
-    section = config_parser['transparent'] if args.transparent else default
-    for opt in ['png_mode', 'movie_file_extension', 'background_opacity']:
-        fw_config[opt] = section[opt]
-
-    # Handle the -n flag.  Read first from the cfg and then override with CLI.
-    # These two are integers -- use getint()
-    for opt in ['from_animation_number', 'upto_animation_number']:
-        fw_config[opt] = default.getint(opt)
-    if fw_config['upto_animation_number'] == -1:
-        fw_config['upto_animation_number'] = float('inf')
-    nflag = args.from_animation_number
-    if nflag is not None:
-        if ',' in nflag:
-            start, end = nflag.split(',')
-            fw_config['from_animation_number'] = int(start)
-            fw_config['upto_animation_number'] = int(end)
-        else:
-            fw_config['from_animation_number'] = int(nflag)
-
-    # Handle the --dry_run flag.  This flag determines which section
-    # to use from the .cfg file.  All options involved are boolean.
-    # Note this overrides the flags -w, -s, -a, -g, and -i.
-    if args.dry_run:
-        for opt in ['write_to_movie', 'save_last_frame', 'save_pngs',
-                    'save_as_gif', 'write_all']:
-            fw_config[opt] = config_parser['dry_run'].getboolean(opt)
-
-    # Read in the streaming section -- all values are strings
-    fw_config['streaming'] = {opt: config_parser['streaming'][opt]
-                              for opt in ['live_stream_name', 'twitch_stream_key',
-                                          'streaming_protocol', 'streaming_ip',
-                                          'streaming_protocol', 'streaming_client',
-                                          'streaming_port', 'streaming_port',
-                                          'streaming_console_banner']}
-
-    # For internal use (no CLI flag)
-    fw_config['skip_animations'] = any([fw_config['save_last_frame'],
-                                        fw_config['from_animation_number']])
-
-    return fw_config
-
-
-def _parse_cli(arg_list, input=True):
-    parser = argparse.ArgumentParser(
-        description='Animation engine for explanatory math videos',
-        epilog='Made with ❤ by the manim community devs'
-    )
-    if input:
-        parser.add_argument(
-            "file",
-            help="path to file holding the python code for the scene",
-        )
-        parser.add_argument(
-            "scene_names",
-            nargs="*",
-            help="Name of the Scene class you want to see",
-            default=[''],
-        )
-        parser.add_argument(
-            "-o", "--output_file",
-            help="Specify the name of the output file, if "
-                 "it should be different from the scene class name",
-            default='',
-        )
-
-    # The following use (action='store_const', const=True) instead of
-    # the built-in (action='store_true').  This is because the latter
-    # will default to False if not specified, while the former sets no
-    # default value.  Since we want to set the default value in
-    # manim.cfg rather than here, we use the former.
-    parser.add_argument(
-        "-p", "--preview",
-        action="store_const",
-        const=True,
-        help="Automatically open the saved file once its done",
-    )
-    parser.add_argument(
-        "-f", "--show_file_in_finder",
-        action="store_const",
-        const=True,
-        help="Show the output file in finder",
-    )
-    parser.add_argument(
-        "-q", "--quiet",
-        action="store_const",
-        const=True,
-        help="Quiet mode",
-    )
-    parser.add_argument(
-        "--sound",
-        action="store_const",
-        const=True,
-        help="Play a success/failure sound",
-    )
-    parser.add_argument(
-        "--leave_progress_bars",
-        action="store_const",
-        const=True,
-        help="Leave progress bars displayed in terminal",
-    )
-    parser.add_argument(
-        "-a", "--write_all",
-        action="store_const",
-        const=True,
-        help="Write all the scenes from a file",
-    )
-    parser.add_argument(
-        "-w", "--write_to_movie",
-        action="store_const",
-        const=True,
-        help="Render the scene as a movie file",
-    )
-    parser.add_argument(
-        "-s", "--save_last_frame",
-        action="store_const",
-        const=True,
-        help="Save the last frame (and do not save movie)",
-    )
-    parser.add_argument(
-        "-g", "--save_pngs",
-        action="store_const",
-        const=True,
-        help="Save each frame as a png",
-    )
-    parser.add_argument(
-        "-i", "--save_as_gif",
-        action="store_const",
-        const=True,
-        help="Save the video as gif",
-    )
-
-    # The default value of the following is set in manim.cfg
-    parser.add_argument(
-        "-c", "--color",
-        help="Background color",
-    )
-    parser.add_argument(
-        "--background_opacity",
-        help="Background opacity",
-    )
-    parser.add_argument(
-        "--media_dir",
-        help="directory to write media",
-    )
-    # video_group = parser.add_mutually_exclusive_group()
-    # video_group.add_argument(
-    #     "--video_dir",
-    #     help="directory to write file tree for video",
-    # )
-    # parser.add_argument(
-    #     "--tex_dir",
-    #     help="directory to write tex",
-    # )
-    # parser.add_argument(
-    #     "--text_dir",
-    #     help="directory to write text",
-    # )
-    parser.add_argument(
-        "--tex_template",
-        help="Specify a custom TeX template file",
-    )
-
-    # All of the following use (action="store_true"). This means that
-    # they are by default False.  In contrast to the previous ones that
-    # used (action="store_const", const=True), the following do not
-    # correspond to a single configuration option.  Rather, they
-    # override several options at the same time.
-
-    # The following overrides -w, -a, -g, and -i
-    parser.add_argument(
-        "--dry_run",
-        action="store_true",
-        help="Do a dry run (render scenes but generate no output files)",
-    )
-
-    # The following overrides PNG_MODE, MOVIE_FILE_EXTENSION, and
-    # BACKGROUND_OPACITY
-    parser.add_argument(
-        "-t", "--transparent",
-        action="store_true",
-        help="Render to a movie file with an alpha channel",
-    )
-
-    # The following are mutually exclusive and each overrides
-    # FRAME_RATE, PIXEL_HEIGHT, and PIXEL_WIDTH,
-    parser.add_argument(
-        "-l", "--low_quality",
-        action="store_true",
-        help="Render at low quality (for fastest rendering)",
-    )
-    parser.add_argument(
-        "-m", "--medium_quality",
-        action="store_true",
-        help="Render at medium quality (for much faster rendering)",
-    )
-    parser.add_argument(
-        "-e", "--high_quality",
-        action="store_true",
-        help="Render at high quality (for slightly faster rendering)",
-    )
-    parser.add_argument(
-        "-k", "--fourk_quality",
-        action="store_true",
-        help="Render at 4K quality (slower rendering)",
-    )
-
-    # This overrides any of the above
-    parser.add_argument(
-        "-r", "--resolution",
-        help="Resolution, passed as \"height,width\"",
-=======
         tex_fn = None
     config["tex_template_file"] = tex_fn
     config["tex_template"] = (
         TexTemplateFromFile(filename=tex_fn)
         if tex_fn is not None
         else TexTemplate()
->>>>>>> e5b01cca
     )
 
     return config
