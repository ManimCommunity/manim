--- conflicted
+++ resolved
@@ -76,7 +76,6 @@
             f"Custom TeX template {tex_fn} not found or not readable. "
             "Falling back to the default template."
         )
-<<<<<<< HEAD
         filename = None
     config['tex_template_file'] = filename
     config['tex_template'] = (TexTemplateFromFile(filename=filename)
@@ -394,7 +393,6 @@
     from_python_m = sys.argv[0] == '-m'
 
     return from_cli_command or from_python_m
-=======
         tex_fn = None
     config["tex_template_file"] = tex_fn
     config["tex_template"] = (
@@ -402,7 +400,6 @@
         if tex_fn is not None
         else TexTemplate()
     )
->>>>>>> e5b01cca
 
     return config
 
