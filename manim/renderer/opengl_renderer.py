from __future__ import annotations

import itertools as it
import time
<<<<<<< HEAD
import sys
from typing import Any
if sys.version_info < (3, 8):
    from backports.cached-property import cached_property
else:
    from functools import cached_property
=======
from functools import cached_property
from typing import Any
>>>>>>> 02cc94ee

import moderngl
import numpy as np
from PIL import Image

from manim import config, logger
from manim.utils.caching import handle_caching_play
from manim.utils.color import color_to_rgba
from manim.utils.exceptions import EndSceneEarlyException

from ..constants import *
from ..mobject.opengl_mobject import OpenGLMobject, OpenGLPoint
from ..mobject.types.opengl_vectorized_mobject import OpenGLVMobject
from ..scene.scene_file_writer import SceneFileWriter
from ..utils import opengl
from ..utils.config_ops import _Data
from ..utils.simple_functions import clip
from ..utils.space_ops import (
    angle_of_vector,
    quaternion_from_angle_axis,
    quaternion_mult,
    rotation_matrix_transpose,
    rotation_matrix_transpose_from_quaternion,
)
from .shader import Mesh, Shader
from .vectorized_mobject_rendering import (
    render_opengl_vectorized_mobject_fill,
    render_opengl_vectorized_mobject_stroke,
)


class OpenGLCamera(OpenGLMobject):
    euler_angles = _Data()

    def __init__(
        self,
        frame_shape=None,
        center_point=None,
        # Theta, phi, gamma
        euler_angles=[0, 0, 0],
        focal_distance=2,
        light_source_position=[-10, 10, 10],
        orthographic=False,
        minimum_polar_angle=-PI / 2,
        maximum_polar_angle=PI / 2,
        model_matrix=None,
        **kwargs,
    ):
        self.use_z_index = True
        self.frame_rate = 60
        self.orthographic = orthographic
        self.minimum_polar_angle = minimum_polar_angle
        self.maximum_polar_angle = maximum_polar_angle
        if self.orthographic:
            self.projection_matrix = opengl.orthographic_projection_matrix()
            self.unformatted_projection_matrix = opengl.orthographic_projection_matrix(
                format=False,
            )
        else:
            self.projection_matrix = opengl.perspective_projection_matrix()
            self.unformatted_projection_matrix = opengl.perspective_projection_matrix(
                format=False,
            )

        if frame_shape is None:
            self.frame_shape = (config["frame_width"], config["frame_height"])
        else:
            self.frame_shape = frame_shape

        if center_point is None:
            self.center_point = ORIGIN
        else:
            self.center_point = center_point

        if model_matrix is None:
            model_matrix = opengl.translation_matrix(0, 0, 11)

        self.focal_distance = focal_distance

        if light_source_position is None:
            self.light_source_position = [-10, 10, 10]
        else:
            self.light_source_position = light_source_position
        self.light_source = OpenGLPoint(self.light_source_position)

        self.default_model_matrix = model_matrix
        super().__init__(model_matrix=model_matrix, should_render=False, **kwargs)

        if euler_angles is None:
            euler_angles = [0, 0, 0]
        euler_angles = np.array(euler_angles, dtype=float)

        self.euler_angles = euler_angles
        self.refresh_rotation_matrix()

    def get_position(self):
        return self.model_matrix[:, 3][:3]

    def set_position(self, position):
        self.model_matrix[:, 3][:3] = position
        return self

    @cached_property
    def formatted_view_matrix(self):
        return opengl.matrix_to_shader_input(np.linalg.inv(self.model_matrix))

    @cached_property
    def unformatted_view_matrix(self):
        return np.linalg.inv(self.model_matrix)

    def init_points(self):
        self.set_points([ORIGIN, LEFT, RIGHT, DOWN, UP])
        self.set_width(self.frame_shape[0], stretch=True)
        self.set_height(self.frame_shape[1], stretch=True)
        self.move_to(self.center_point)

    def to_default_state(self):
        self.center()
        self.set_height(config["frame_height"])
        self.set_width(config["frame_width"])
        self.set_euler_angles(0, 0, 0)
        self.model_matrix = self.default_model_matrix
        return self

    def refresh_rotation_matrix(self):
        # Rotate based on camera orientation
        theta, phi, gamma = self.euler_angles
        quat = quaternion_mult(
            quaternion_from_angle_axis(theta, OUT, axis_normalized=True),
            quaternion_from_angle_axis(phi, RIGHT, axis_normalized=True),
            quaternion_from_angle_axis(gamma, OUT, axis_normalized=True),
        )
        self.inverse_rotation_matrix = rotation_matrix_transpose_from_quaternion(quat)

    def rotate(self, angle, axis=OUT, **kwargs):
        curr_rot_T = self.inverse_rotation_matrix
        added_rot_T = rotation_matrix_transpose(angle, axis)
        new_rot_T = np.dot(curr_rot_T, added_rot_T)
        Fz = new_rot_T[2]
        phi = np.arccos(Fz[2])
        theta = angle_of_vector(Fz[:2]) + PI / 2
        partial_rot_T = np.dot(
            rotation_matrix_transpose(phi, RIGHT),
            rotation_matrix_transpose(theta, OUT),
        )
        gamma = angle_of_vector(np.dot(partial_rot_T, new_rot_T.T)[:, 0])
        self.set_euler_angles(theta, phi, gamma)
        return self

    def set_euler_angles(self, theta=None, phi=None, gamma=None):
        if theta is not None:
            self.euler_angles[0] = theta
        if phi is not None:
            self.euler_angles[1] = phi
        if gamma is not None:
            self.euler_angles[2] = gamma
        self.refresh_rotation_matrix()
        return self

    def set_theta(self, theta):
        return self.set_euler_angles(theta=theta)

    def set_phi(self, phi):
        return self.set_euler_angles(phi=phi)

    def set_gamma(self, gamma):
        return self.set_euler_angles(gamma=gamma)

    def increment_theta(self, dtheta):
        self.euler_angles[0] += dtheta
        self.refresh_rotation_matrix()
        return self

    def increment_phi(self, dphi):
        phi = self.euler_angles[1]
        new_phi = clip(phi + dphi, -PI / 2, PI / 2)
        self.euler_angles[1] = new_phi
        self.refresh_rotation_matrix()
        return self

    def increment_gamma(self, dgamma):
        self.euler_angles[2] += dgamma
        self.refresh_rotation_matrix()
        return self

    def get_shape(self):
        return (self.get_width(), self.get_height())

    def get_center(self):
        # Assumes first point is at the center
        return self.points[0]

    def get_width(self):
        points = self.points
        return points[2, 0] - points[1, 0]

    def get_height(self):
        points = self.points
        return points[4, 1] - points[3, 1]

    def get_focal_distance(self):
        return self.focal_distance * self.get_height()

    def interpolate(self, *args, **kwargs):
        super().interpolate(*args, **kwargs)
        self.refresh_rotation_matrix()


points_per_curve = 3
JOINT_TYPE_MAP = {
    "auto": 0,
    "round": 1,
    "bevel": 2,
    "miter": 3,
}


class OpenGLRenderer:
    def __init__(self, file_writer_class=SceneFileWriter, skip_animations=False):
        # Measured in pixel widths, used for vector graphics
        self.anti_alias_width = 1.5
        self._file_writer_class = file_writer_class

        self._original_skipping_status = skip_animations
        self.skip_animations = skip_animations
        self.animation_start_time = 0
        self.animation_elapsed_time = 0
        self.time = 0
        self.animations_hashes = []
        self.num_plays = 0

        self.camera = OpenGLCamera()
        self.pressed_keys = set()

        # Initialize texture map.
        self.path_to_texture_id = {}

        self._background_color = color_to_rgba(config["background_color"], 1.0)

    def init_scene(self, scene):
        self.partial_movie_files = []
        self.file_writer: Any = self._file_writer_class(
            self,
            scene.__class__.__name__,
        )
        self.scene = scene
        if not hasattr(self, "window"):
            if self.should_create_window():
                from .opengl_renderer_window import Window

                self.window = Window(self)
                self.context = self.window.ctx
                self.frame_buffer_object = self.context.detect_framebuffer()
            else:
                self.window = None
                try:
                    self.context = moderngl.create_context(standalone=True)
                except Exception:
                    self.context = moderngl.create_context(
                        standalone=True,
                        backend="egl",
                    )
                self.frame_buffer_object = self.get_frame_buffer_object(self.context, 0)
                self.frame_buffer_object.use()
            self.context.enable(moderngl.BLEND)
            self.context.wireframe = config["enable_wireframe"]
            self.context.blend_func = (
                moderngl.SRC_ALPHA,
                moderngl.ONE_MINUS_SRC_ALPHA,
                moderngl.ONE,
                moderngl.ONE,
            )

    def should_create_window(self):
        if config["force_window"]:
            logger.warning(
                "'--force_window' is enabled, this is intended for debugging purposes "
                "and may impact performance if used when outputting files",
            )
            return True
        return (
            config["preview"]
            and not config["save_last_frame"]
            and not config["format"]
            and not config["write_to_movie"]
            and not config["dry_run"]
        )

    def get_pixel_shape(self):
        if hasattr(self, "frame_buffer_object"):
            return self.frame_buffer_object.viewport[2:4]
        else:
            return None

    def refresh_perspective_uniforms(self, camera):
        pw, ph = self.get_pixel_shape()
        fw, fh = camera.get_shape()
        # TODO, this should probably be a mobject uniform, with
        # the camera taking care of the conversion factor
        anti_alias_width = self.anti_alias_width / (ph / fh)
        # Orient light
        rotation = camera.inverse_rotation_matrix
        light_pos = camera.light_source.get_location()
        light_pos = np.dot(rotation, light_pos)

        self.perspective_uniforms = {
            "frame_shape": camera.get_shape(),
            "anti_alias_width": anti_alias_width,
            "camera_center": tuple(camera.get_center()),
            "camera_rotation": tuple(np.array(rotation).T.flatten()),
            "light_source_position": tuple(light_pos),
            "focal_distance": camera.get_focal_distance(),
        }

    def render_mobject(self, mobject):
        if isinstance(mobject, OpenGLVMobject):
            if config["use_projection_fill_shaders"]:
                render_opengl_vectorized_mobject_fill(self, mobject)

            if config["use_projection_stroke_shaders"]:
                render_opengl_vectorized_mobject_stroke(self, mobject)

        shader_wrapper_list = mobject.get_shader_wrapper_list()

        # Convert ShaderWrappers to Meshes.
        for shader_wrapper in shader_wrapper_list:
            shader = Shader(self.context, shader_wrapper.shader_folder)

            # Set textures.
            for name, path in shader_wrapper.texture_paths.items():
                tid = self.get_texture_id(path)
                shader.shader_program[name].value = tid

            # Set uniforms.
            for name, value in it.chain(
                shader_wrapper.uniforms.items(),
                self.perspective_uniforms.items(),
            ):
                try:
                    shader.set_uniform(name, value)
                except KeyError:
                    pass
            try:
                shader.set_uniform(
                    "u_view_matrix", self.scene.camera.formatted_view_matrix
                )
                shader.set_uniform(
                    "u_projection_matrix",
                    self.scene.camera.projection_matrix,
                )
            except KeyError:
                pass

            # Set depth test.
            if shader_wrapper.depth_test:
                self.context.enable(moderngl.DEPTH_TEST)
            else:
                self.context.disable(moderngl.DEPTH_TEST)

            # Render.
            mesh = Mesh(
                shader,
                shader_wrapper.vert_data,
                indices=shader_wrapper.vert_indices,
                use_depth_test=shader_wrapper.depth_test,
                primitive=mobject.render_primitive,
            )
            mesh.set_uniforms(self)
            mesh.render()

    def get_texture_id(self, path):
        if path not in self.path_to_texture_id:
            # A way to increase tid's sequentially
            tid = len(self.path_to_texture_id)
            im = Image.open(path)
            texture = self.context.texture(
                size=im.size,
                components=len(im.getbands()),
                data=im.tobytes(),
            )
            texture.use(location=tid)
            self.path_to_texture_id[path] = tid
        return self.path_to_texture_id[path]

    def update_skipping_status(self):
        """
        This method is used internally to check if the current
        animation needs to be skipped or not. It also checks if
        the number of animations that were played correspond to
        the number of animations that need to be played, and
        raises an EndSceneEarlyException if they don't correspond.
        """
        # there is always at least one section -> no out of bounds here
        if self.file_writer.sections[-1].skip_animations:
            self.skip_animations = True
        if (
            config["from_animation_number"]
            and self.num_plays < config["from_animation_number"]
        ):
            self.skip_animations = True
        if (
            config["upto_animation_number"]
            and self.num_plays > config["upto_animation_number"]
        ):
            self.skip_animations = True
            raise EndSceneEarlyException()

    @handle_caching_play
    def play(self, scene, *args, **kwargs):
        # TODO: Handle data locking / unlocking.
        self.animation_start_time = time.time()
        self.file_writer.begin_animation(not self.skip_animations)

        if scene.compile_animation_data(*args, **kwargs):
            scene.begin_animations()
            scene.play_internal()

        self.file_writer.end_animation(not self.skip_animations)
        self.time += scene.duration
        self.num_plays += 1

    def clear_screen(self):
        self.frame_buffer_object.clear(*self.background_color)
        self.window.swap_buffers()

    def render(self, scene, frame_offset, moving_mobjects):
        self.update_frame(scene)

        if self.skip_animations:
            return

        self.file_writer.write_frame(self)

        if self.window is not None:
            self.window.swap_buffers()
            while self.animation_elapsed_time < frame_offset:
                self.update_frame(scene)
                self.window.swap_buffers()

    def update_frame(self, scene):
        self.frame_buffer_object.clear(*self.background_color)
        self.refresh_perspective_uniforms(scene.camera)

        for mobject in scene.mobjects:
            if not mobject.should_render:
                continue
            self.render_mobject(mobject)

        for obj in scene.meshes:
            for mesh in obj.get_meshes():
                mesh.set_uniforms(self)
                mesh.render()

        self.animation_elapsed_time = time.time() - self.animation_start_time

    def scene_finished(self, scene):
        # When num_plays is 0, no images have been output, so output a single
        # image in this case
        if self.num_plays > 0:
            self.file_writer.finish()
        elif self.num_plays == 0 and config.write_to_movie:
            config.write_to_movie = False

        if self.should_save_last_frame():
            config.save_last_frame = True
            self.update_frame(scene)
            self.file_writer.save_final_image(self.get_image())

    def should_save_last_frame(self):
        if config["save_last_frame"]:
            return True
        if self.scene.interactive_mode:
            return False
        return self.num_plays == 0

    def get_image(self) -> Image.Image:
        """Returns an image from the current frame. The first argument passed to image represents
        the mode RGB with the alpha channel A. The data we read is from the currently bound frame
        buffer. We pass in 'raw' as the name of the decoder, 0 and -1 args are specifically
        used for the decoder tand represent the stride and orientation. 0 means there is no
        padding expected between bytes and -1 represents the orientation and means the first
        line of the image is the bottom line on the screen.

        Returns
        -------
        PIL.Image
            The PIL image of the array.
        """
        raw_buffer_data = self.get_raw_frame_buffer_object_data()
        image = Image.frombytes(
            "RGBA",
            self.get_pixel_shape(),
            raw_buffer_data,
            "raw",
            "RGBA",
            0,
            -1,
        )
        return image

    def save_static_frame_data(self, scene, static_mobjects):
        pass

    def get_frame_buffer_object(self, context, samples=0):
        pixel_width = config["pixel_width"]
        pixel_height = config["pixel_height"]
        num_channels = 4
        return context.framebuffer(
            color_attachments=context.texture(
                (pixel_width, pixel_height),
                components=num_channels,
                samples=samples,
            ),
            depth_attachment=context.depth_renderbuffer(
                (pixel_width, pixel_height),
                samples=samples,
            ),
        )

    def get_raw_frame_buffer_object_data(self, dtype="f1"):
        # Copy blocks from the fbo_msaa to the drawn fbo using Blit
        # pw, ph = self.get_pixel_shape()
        # gl.glBindFramebuffer(gl.GL_READ_FRAMEBUFFER, self.fbo_msaa.glo)
        # gl.glBindFramebuffer(gl.GL_DRAW_FRAMEBUFFER, self.fbo.glo)
        # gl.glBlitFramebuffer(
        #     0, 0, pw, ph, 0, 0, pw, ph, gl.GL_COLOR_BUFFER_BIT, gl.GL_LINEAR
        # )
        num_channels = 4
        ret = self.frame_buffer_object.read(
            viewport=self.frame_buffer_object.viewport,
            components=num_channels,
            dtype=dtype,
        )
        return ret

    def get_frame(self):
        # get current pixel values as numpy data in order to test output
        raw = self.get_raw_frame_buffer_object_data(dtype="f1")
        pixel_shape = self.get_pixel_shape()
        result_dimensions = (pixel_shape[1], pixel_shape[0], 4)
        np_buf = np.frombuffer(raw, dtype="uint8").reshape(result_dimensions)
        np_buf = np.flipud(np_buf)
        return np_buf

    # Returns offset from the bottom left corner in pixels.
    def pixel_coords_to_space_coords(self, px, py, relative=False):
        pixel_shape = self.get_pixel_shape()
        if pixel_shape is None:
            return np.array([0, 0, 0])
        pw, ph = pixel_shape
        fw, fh = config["frame_width"], config["frame_height"]
        fc = self.camera.get_center()
        if relative:
            return 2 * np.array([px / pw, py / ph, 0])
        else:
            # Only scale wrt one axis
            scale = fh / ph
            return fc + scale * np.array([(px - pw / 2), (py - ph / 2), 0])

    @property
    def background_color(self):
        return self._background_color

    @background_color.setter
    def background_color(self, value):
        self._background_color = color_to_rgba(value, 1.0)<|MERGE_RESOLUTION|>--- conflicted
+++ resolved
@@ -2,17 +2,12 @@
 
 import itertools as it
 import time
-<<<<<<< HEAD
 import sys
 from typing import Any
 if sys.version_info < (3, 8):
     from backports.cached-property import cached_property
 else:
     from functools import cached_property
-=======
-from functools import cached_property
-from typing import Any
->>>>>>> 02cc94ee
 
 import moderngl
 import numpy as np
