--- conflicted
+++ resolved
@@ -1,15 +1,6 @@
 from __future__ import annotations
 
-<<<<<<< HEAD
 import moderngl as gl
-=======
-import itertools as it
-import time
-from functools import cached_property
-from typing import Any
-
-import moderngl
->>>>>>> 89d5ed43
 import numpy as np
 
 import manim.constants as const
@@ -37,7 +28,6 @@
     ),
 )
 
-<<<<<<< HEAD
 fill_dtype = [
     ("point", np.float32, (3,)),
     ("unit_normal", np.float32, (3,)),
@@ -80,9 +70,6 @@
 bounding_box:
 {self.bounding_box}
         """
-=======
-__all__ = ["OpenGLCamera", "OpenGLRenderer"]
->>>>>>> 89d5ed43
 
 
 # TODO: Move into GLVMobjectManager
@@ -248,104 +235,11 @@
         self.render_target_texture = self.ctx.texture(
             (self.pixel_width, self.pixel_height), components=4, samples=0, dtype="f1"
         )
-<<<<<<< HEAD
         self.stencil_buffer = self.ctx.renderbuffer(
             (self.pixel_width, self.pixel_height),
             components=1,
             samples=samples,
             dtype="f1",
-=======
-        gamma = angle_of_vector(np.dot(partial_rot_T, new_rot_T.T)[:, 0])
-        self.set_euler_angles(theta, phi, gamma)
-        return self
-
-    def set_euler_angles(self, theta=None, phi=None, gamma=None):
-        if theta is not None:
-            self.euler_angles[0] = theta
-        if phi is not None:
-            self.euler_angles[1] = phi
-        if gamma is not None:
-            self.euler_angles[2] = gamma
-        self.refresh_rotation_matrix()
-        return self
-
-    def set_theta(self, theta):
-        return self.set_euler_angles(theta=theta)
-
-    def set_phi(self, phi):
-        return self.set_euler_angles(phi=phi)
-
-    def set_gamma(self, gamma):
-        return self.set_euler_angles(gamma=gamma)
-
-    def increment_theta(self, dtheta):
-        self.euler_angles[0] += dtheta
-        self.refresh_rotation_matrix()
-        return self
-
-    def increment_phi(self, dphi):
-        phi = self.euler_angles[1]
-        new_phi = clip(phi + dphi, -PI / 2, PI / 2)
-        self.euler_angles[1] = new_phi
-        self.refresh_rotation_matrix()
-        return self
-
-    def increment_gamma(self, dgamma):
-        self.euler_angles[2] += dgamma
-        self.refresh_rotation_matrix()
-        return self
-
-    def get_shape(self):
-        return (self.get_width(), self.get_height())
-
-    def get_center(self):
-        # Assumes first point is at the center
-        return self.points[0]
-
-    def get_width(self):
-        points = self.points
-        return points[2, 0] - points[1, 0]
-
-    def get_height(self):
-        points = self.points
-        return points[4, 1] - points[3, 1]
-
-    def get_focal_distance(self):
-        return self.focal_distance * self.get_height()
-
-    def interpolate(self, *args, **kwargs):
-        super().interpolate(*args, **kwargs)
-        self.refresh_rotation_matrix()
-
-
-class OpenGLRenderer:
-    def __init__(self, file_writer_class=SceneFileWriter, skip_animations=False):
-        # Measured in pixel widths, used for vector graphics
-        self.anti_alias_width = 1.5
-        self._file_writer_class = file_writer_class
-
-        self._original_skipping_status = skip_animations
-        self.skip_animations = skip_animations
-        self.animation_start_time = 0
-        self.animation_elapsed_time = 0
-        self.time = 0
-        self.animations_hashes = []
-        self.num_plays = 0
-
-        self.camera = OpenGLCamera()
-        self.pressed_keys = set()
-
-        # Initialize texture map.
-        self.path_to_texture_id = {}
-
-        self.background_color = config["background_color"]
-
-    def init_scene(self, scene):
-        self.partial_movie_files = []
-        self.file_writer: Any = self._file_writer_class(
-            self,
-            scene.__class__.__name__,
->>>>>>> 89d5ed43
         )
         self.color_buffer = self.ctx.renderbuffer(
             (self.pixel_width, self.pixel_height),
@@ -618,7 +512,6 @@
                     np.array(range(len(sub.points))),
                 )
 
-<<<<<<< HEAD
     def get_pixels(self) -> ImageType:
         raw = self.output_fbo.read(components=4, dtype="f1", clamp=True)  # RGBA, floats
         buf = np.frombuffer(raw, dtype=np.uint8).reshape((1080, 1920, -1))
@@ -642,175 +535,10 @@
         mob.renderer_data.stroke_rgbas = prepare_array(stroke_color, points_length)
         mob.renderer_data.stroke_widths = prepare_array(
             np.asarray(listify(mob.stroke_width)), points_length
-=======
-            # Set depth test.
-            if shader_wrapper.depth_test:
-                self.context.enable(moderngl.DEPTH_TEST)
-            else:
-                self.context.disable(moderngl.DEPTH_TEST)
-
-            # Render.
-            mesh = Mesh(
-                shader,
-                shader_wrapper.vert_data,
-                indices=shader_wrapper.vert_indices,
-                use_depth_test=shader_wrapper.depth_test,
-                primitive=mobject.render_primitive,
-            )
-            mesh.set_uniforms(self)
-            mesh.render()
-
-    def get_texture_id(self, path):
-        if repr(path) not in self.path_to_texture_id:
-            tid = len(self.path_to_texture_id)
-            texture = self.context.texture(
-                size=path.size,
-                components=len(path.getbands()),
-                data=path.tobytes(),
-            )
-            texture.repeat_x = False
-            texture.repeat_y = False
-            texture.filter = (moderngl.NEAREST, moderngl.NEAREST)
-            texture.swizzle = "RRR1" if path.mode == "L" else "RGBA"
-            texture.use(location=tid)
-            self.path_to_texture_id[repr(path)] = tid
-
-        return self.path_to_texture_id[repr(path)]
-
-    def update_skipping_status(self):
-        """
-        This method is used internally to check if the current
-        animation needs to be skipped or not. It also checks if
-        the number of animations that were played correspond to
-        the number of animations that need to be played, and
-        raises an EndSceneEarlyException if they don't correspond.
-        """
-        # there is always at least one section -> no out of bounds here
-        if self.file_writer.sections[-1].skip_animations:
-            self.skip_animations = True
-        if (
-            config["from_animation_number"]
-            and self.num_plays < config["from_animation_number"]
-        ):
-            self.skip_animations = True
-        if (
-            config["upto_animation_number"]
-            and self.num_plays > config["upto_animation_number"]
-        ):
-            self.skip_animations = True
-            raise EndSceneEarlyException()
-
-    @handle_caching_play
-    def play(self, scene, *args, **kwargs):
-        # TODO: Handle data locking / unlocking.
-        self.animation_start_time = time.time()
-        self.file_writer.begin_animation(not self.skip_animations)
-
-        scene.compile_animation_data(*args, **kwargs)
-        scene.begin_animations()
-        if scene.is_current_animation_frozen_frame():
-            self.update_frame(scene)
-
-            if not self.skip_animations:
-                self.file_writer.write_frame(
-                    self, num_frames=int(config.frame_rate * scene.duration)
-                )
-
-            if self.window is not None:
-                self.window.swap_buffers()
-                while time.time() - self.animation_start_time < scene.duration:
-                    pass
-            self.animation_elapsed_time = scene.duration
-
-        else:
-            scene.play_internal()
-
-        self.file_writer.end_animation(not self.skip_animations)
-        self.time += scene.duration
-        self.num_plays += 1
-
-    def clear_screen(self):
-        self.frame_buffer_object.clear(*self.background_color)
-        self.window.swap_buffers()
-
-    def render(self, scene, frame_offset, moving_mobjects):
-        self.update_frame(scene)
-
-        if self.skip_animations:
-            return
-
-        self.file_writer.write_frame(self)
-
-        if self.window is not None:
-            self.window.swap_buffers()
-            while self.animation_elapsed_time < frame_offset:
-                self.update_frame(scene)
-                self.window.swap_buffers()
-
-    def update_frame(self, scene):
-        self.frame_buffer_object.clear(*self.background_color)
-        self.refresh_perspective_uniforms(scene.camera)
-
-        for mobject in scene.mobjects:
-            if not mobject.should_render:
-                continue
-            self.render_mobject(mobject)
-
-        for obj in scene.meshes:
-            for mesh in obj.get_meshes():
-                mesh.set_uniforms(self)
-                mesh.render()
-
-        self.animation_elapsed_time = time.time() - self.animation_start_time
-
-    def scene_finished(self, scene):
-        # When num_plays is 0, no images have been output, so output a single
-        # image in this case
-        if self.num_plays > 0:
-            self.file_writer.finish()
-        elif self.num_plays == 0 and config.write_to_movie:
-            config.write_to_movie = False
-
-        if self.should_save_last_frame():
-            config.save_last_frame = True
-            self.update_frame(scene)
-            self.file_writer.save_final_image(self.get_image())
-
-    def should_save_last_frame(self):
-        if config["save_last_frame"]:
-            return True
-        if self.scene.interactive_mode:
-            return False
-        return self.num_plays == 0
-
-    def get_image(self) -> Image.Image:
-        """Returns an image from the current frame. The first argument passed to image represents
-        the mode RGB with the alpha channel A. The data we read is from the currently bound frame
-        buffer. We pass in 'raw' as the name of the decoder, 0 and -1 args are specifically
-        used for the decoder tand represent the stride and orientation. 0 means there is no
-        padding expected between bytes and -1 represents the orientation and means the first
-        line of the image is the bottom line on the screen.
-
-        Returns
-        -------
-        PIL.Image
-            The PIL image of the array.
-        """
-        raw_buffer_data = self.get_raw_frame_buffer_object_data()
-        image = Image.frombytes(
-            "RGBA",
-            self.get_pixel_shape(),
-            raw_buffer_data,
-            "raw",
-            "RGBA",
-            0,
-            -1,
->>>>>>> 89d5ed43
         )
         mob.renderer_data.normals = np.repeat(
             [mob.get_unit_normal()], points_length, axis=0
         )
-<<<<<<< HEAD
         mob.renderer_data.bounding_box = compute_bounding_box(mob)
         # print(mob.renderer_data)
 
@@ -825,344 +553,4 @@
         uniforms["flat_stroke"] = float(mob.flat_stroke)
         uniforms["joint_type"] = float(mob.joint_type.value)
         uniforms["flat_stroke"] = float(mob.flat_stroke)
-        return uniforms
-
-
-#     def init_frame(self, **config) -> None:
-#         self.frame = Camera(**config)
-
-#     def init_context(self, ctx: moderngl.Context | None = None) -> None:
-#         if ctx is None:
-#             ctx = moderngl.create_standalone_context()
-#             fbo = self.get_fbo(ctx, 0)
-#         else:
-#             fbo = ctx.detect_framebuffer()
-
-#         self.ctx = ctx
-#         self.fbo = fbo
-#         self.set_ctx_blending()
-
-#         # For multisample antisampling
-#         fbo_msaa = self.get_fbo(ctx, self.samples)
-#         fbo_msaa.use()
-#         self.fbo_msaa = fbo_msaa
-
-#     def set_ctx_blending(self, enable: bool = True) -> None:
-#         if enable:
-#             self.ctx.enable(moderngl.BLEND)
-#         else:
-#             self.ctx.disable(moderngl.BLEND)
-
-#     def set_ctx_depth_test(self, enable: bool = True) -> None:
-#         if enable:
-#             self.ctx.enable(moderngl.DEPTH_TEST)
-#         else:
-#             self.ctx.disable(moderngl.DEPTH_TEST)
-
-#     def init_light_source(self) -> None:
-#         self.light_source = OpenGLPoint(self.light_source_position)
-
-#     # Methods associated with the frame buffer
-#     def get_fbo(self, ctx: moderngl.Context, samples: int = 0) -> moderngl.Framebuffer:
-#         pw = self.pixel_width
-#         ph = self.pixel_height
-#         return ctx.framebuffer(
-#             color_attachments=ctx.texture(
-#                 (pw, ph), components=self.n_channels, samples=samples
-#             ),
-#             depth_attachment=ctx.depth_renderbuffer((pw, ph), samples=samples),
-#         )
-
-#     def clear(self) -> None:
-#         self.fbo.clear(*self.background_color)
-#         self.fbo_msaa.clear(*self.background_color)
-
-#     def reset_pixel_shape(self, new_width: int, new_height: int) -> None:
-#         self.pixel_width = new_width
-#         self.pixel_height = new_height
-#         self.refresh_perspective_uniforms()
-
-#     def get_raw_fbo_data(self, dtype: str = "f1") -> bytes:
-#         # Copy blocks from the fbo_msaa to the drawn fbo using Blit
-#         # pw, ph = (self.pixel_width, self.pixel_height)
-#         # gl.glBindFramebuffer(gl.GL_READ_FRAMEBUFFER, self.fbo_msaa.glo)
-#         # gl.glBindFramebuffer(gl.GL_DRAW_FRAMEBUFFER, self.fbo.glo)
-#         # gl.glBlitFramebuffer(
-#         #     0, 0, pw, ph, 0, 0, pw, ph, gl.GL_COLOR_BUFFER_BIT, gl.GL_LINEAR
-#         # )
-
-#         self.ctx.copy_framebuffer(self.fbo, self.fbo_msaa)
-#         return self.fbo.read(
-#             viewport=self.fbo.viewport,
-#             components=self.n_channels,
-#             dtype=dtype,
-#         )
-
-#     def get_image(self) -> Image.Image:
-#         return Image.frombytes(
-#             "RGBA",
-#             self.get_pixel_shape(),
-#             self.get_raw_fbo_data(),
-#             "raw",
-#             "RGBA",
-#             0,
-#             -1,
-#         )
-
-#     def get_pixel_array(self) -> np.ndarray:
-#         raw = self.get_raw_fbo_data(dtype="f4")
-#         flat_arr = np.frombuffer(raw, dtype="f4")
-#         arr = flat_arr.reshape([*reversed(self.fbo.size), self.n_channels])
-#         arr = arr[::-1]
-#         # Convert from float
-#         return (self.rgb_max_val * arr).astype(self.pixel_array_dtype)
-
-#     def get_texture(self):
-#         texture = self.ctx.texture(
-#             size=self.fbo.size, components=4, data=self.get_raw_fbo_data(), dtype="f4"
-#         )
-#         return texture
-
-#     # Getting camera attributes
-#     def get_pixel_shape(self) -> tuple[int, int]:
-#         return self.fbo.viewport[2:4]
-#         # return (self.pixel_width, self.pixel_height)
-
-#     def get_pixel_width(self) -> int:
-#         return self.get_pixel_shape()[0]
-
-#     def get_pixel_height(self) -> int:
-#         return self.get_pixel_shape()[1]
-
-#     def get_frame_height(self) -> float:
-#         return self.frame.get_height()
-
-#     def get_frame_width(self) -> float:
-#         return self.frame.get_width()
-
-#     def get_frame_shape(self) -> tuple[float, float]:
-#         return (self.get_frame_width(), self.get_frame_height())
-
-#     def get_frame_center(self) -> np.ndarray:
-#         return self.frame.get_center()
-
-#     def get_location(self) -> tuple[float, float, float] | np.ndarray:
-#         return self.frame.get_implied_camera_location()
-
-#     def resize_frame_shape(self, fixed_dimension: bool = False) -> None:
-#         """
-#         Changes frame_shape to match the aspect ratio
-#         of the pixels, where fixed_dimension determines
-#         whether frame_height or frame_width
-#         remains fixed while the other changes accordingly.
-#         """
-#         pixel_height = self.get_pixel_height()
-#         pixel_width = self.get_pixel_width()
-#         frame_height = self.get_frame_height()
-#         frame_width = self.get_frame_width()
-#         aspect_ratio = fdiv(pixel_width, pixel_height)
-#         if not fixed_dimension:
-#             frame_height = frame_width / aspect_ratio
-#         else:
-#             frame_width = aspect_ratio * frame_height
-#         self.frame.set_height(frame_height)
-#         self.frame.set_width(frame_width)
-
-#     # Rendering
-#     def capture(self, *mobjects: OpenGLMobject) -> None:
-#         self.refresh_perspective_uniforms()
-#         for mobject in mobjects:
-#             for render_group in self.get_render_group_list(mobject):
-#                 self.render(render_group)
-
-#     def render(self, render_group: dict[str, Any]) -> None:
-#         shader_wrapper: ShaderWrapper = render_group["shader_wrapper"]
-#         shader_program = render_group["prog"]
-#         self.set_shader_uniforms(shader_program, shader_wrapper)
-#         self.set_ctx_depth_test(shader_wrapper.depth_test)
-#         render_group["vao"].render(int(shader_wrapper.render_primitive))
-#         if render_group["single_use"]:
-#             self.release_render_group(render_group)
-
-#     def get_render_group_list(self, mobject: OpenGLMobject) -> Iterable[dict[str, Any]]:
-#         if mobject.is_changing():
-#             return self.generate_render_group_list(mobject)
-
-#         # Otherwise, cache result for later use
-#         key = id(mobject)
-#         if key not in self.mob_to_render_groups:
-#             self.mob_to_render_groups[key] = list(
-#                 self.generate_render_group_list(mobject)
-#             )
-#         return self.mob_to_render_groups[key]
-
-#     def generate_render_group_list(
-#         self, mobject: OpenGLMobject
-#     ) -> Iterable[dict[str, Any]]:
-#         return (
-#             self.get_render_group(sw, single_use=mobject.is_changing())
-#             for sw in mobject.get_shader_wrapper_list()
-#         )
-
-#     def get_render_group(
-#         self, shader_wrapper: ShaderWrapper, single_use: bool = True
-#     ) -> dict[str, Any]:
-#         # Data buffers
-#         vbo = self.ctx.buffer(shader_wrapper.vert_data.tobytes())
-#         if shader_wrapper.vert_indices is None:
-#             ibo = None
-#         else:
-#             vert_index_data = shader_wrapper.vert_indices.astype("i4").tobytes()
-#             if vert_index_data:
-#                 ibo = self.ctx.buffer(vert_index_data)
-#             else:
-#                 ibo = None
-
-#         # Program an vertex array
-#         shader_program, vert_format = self.get_shader_program(shader_wrapper)  # type: ignore
-#         vao = self.ctx.vertex_array(
-#             program=shader_program,
-#             content=[(vbo, vert_format, *shader_wrapper.vert_attributes)],
-#             index_buffer=ibo,
-#         )
-#         return {
-#             "vbo": vbo,
-#             "ibo": ibo,
-#             "vao": vao,
-#             "prog": shader_program,
-#             "shader_wrapper": shader_wrapper,
-#             "single_use": single_use,
-#         }
-
-#     def release_render_group(self, render_group: dict[str, Any]) -> None:
-#         for key in ["vbo", "ibo", "vao"]:
-#             if render_group[key] is not None:
-#                 render_group[key].release()
-
-#     def refresh_static_mobjects(self) -> None:
-#         for render_group in it.chain(*self.mob_to_render_groups.values()):
-#             self.release_render_group(render_group)
-#         self.mob_to_render_groups = {}
-
-#     # Shaders
-#     def init_shaders(self) -> None:
-#         # Initialize with the null id going to None
-#         self.id_to_shader_program: dict[int, tuple[moderngl.Program, str] | None] = {
-#             hash(""): None
-#         }
-
-#     def get_shader_program(
-#         self, shader_wrapper: ShaderWrapper
-#     ) -> tuple[moderngl.Program, str] | None:
-#         sid = shader_wrapper.get_program_id()
-#         if sid not in self.id_to_shader_program:
-#             # Create shader program for the first time, then cache
-#             # in the id_to_shader_program dictionary
-#             program = self.ctx.program(**shader_wrapper.get_program_code())
-#             vert_format = moderngl.detect_format(
-#                 program, shader_wrapper.vert_attributes
-#             )
-#             self.id_to_shader_program[sid] = (program, vert_format)
-
-#         return self.id_to_shader_program[sid]
-
-#     def set_shader_uniforms(
-#         self,
-#         shader: moderngl.Program,
-#         shader_wrapper: ShaderWrapper,
-#     ) -> None:
-#         for name, path in shader_wrapper.texture_paths.items():
-#             tid = self.get_texture_id(path)
-#             shader[name].value = tid
-#         for name, value in it.chain(
-#             self.perspective_uniforms.items(), shader_wrapper.uniforms.items()
-#         ):
-#             if name in shader:
-#                 if isinstance(value, np.ndarray) and value.ndim > 0:
-#                     value = tuple(value)
-#                 shader[name].value = value
-#             else:
-#                 logger.debug(f"Uniform {name} not found in shader {shader}")
-
-#     def refresh_perspective_uniforms(self) -> None:
-#         frame = self.frame
-#         # Orient light
-#         rotation = frame.get_inverse_camera_rotation_matrix()
-#         offset = frame.get_center()
-#         light_pos = np.dot(rotation, self.light_source.get_location() + offset)
-#         cam_pos = self.frame.get_implied_camera_location()  # TODO
-
-#         self.perspective_uniforms = {
-#             "frame_shape": frame.get_shape(),
-#             "pixel_shape": self.get_pixel_shape(),
-#             "camera_offset": tuple(offset),
-#             "camera_rotation": tuple(np.array(rotation).T.flatten()),
-#             "camera_position": tuple(cam_pos),
-#             "light_source_position": tuple(light_pos),
-#             "focal_distance": frame.get_focal_distance(),
-#         }
-
-#     def init_textures(self) -> None:
-#         self.n_textures: int = 0
-#         self.path_to_texture: dict[str, tuple[int, moderngl.Texture]] = {}
-
-#     def get_texture_id(self, path: str) -> int:
-#         if path not in self.path_to_texture:
-#             if self.n_textures == 15:  # I have no clue why this is needed
-#                 self.n_textures += 1
-#             tid = self.n_textures
-#             self.n_textures += 1
-#             im = Image.open(path).convert("RGBA")
-#             texture = self.ctx.texture(
-#                 size=im.size,
-#                 components=len(im.getbands()),
-#                 data=im.tobytes(),
-#             )
-#             texture.use(location=tid)
-#             self.path_to_texture[path] = (tid, texture)
-#         return self.path_to_texture[path][0]
-
-#     def release_texture(self, path: str):
-#         tid_and_texture = self.path_to_texture.pop(path, None)
-#         if tid_and_texture:
-#             tid_and_texture[1].release()
-#         return self
-=======
-        return ret
-
-    def get_frame(self):
-        # get current pixel values as numpy data in order to test output
-        raw = self.get_raw_frame_buffer_object_data(dtype="f1")
-        pixel_shape = self.get_pixel_shape()
-        result_dimensions = (pixel_shape[1], pixel_shape[0], 4)
-        np_buf = np.frombuffer(raw, dtype="uint8").reshape(result_dimensions)
-        np_buf = np.flipud(np_buf)
-        return np_buf
-
-    # Returns offset from the bottom left corner in pixels.
-    # top_left flag should be set to True when using a GUI framework
-    # where the (0,0) is at the top left: e.g. PySide6
-    def pixel_coords_to_space_coords(self, px, py, relative=False, top_left=False):
-        pixel_shape = self.get_pixel_shape()
-        if pixel_shape is None:
-            return np.array([0, 0, 0])
-        pw, ph = pixel_shape
-        fh = config["frame_height"]
-        fc = self.camera.get_center()
-        if relative:
-            return 2 * np.array([px / pw, py / ph, 0])
-        else:
-            # Only scale wrt one axis
-            scale = fh / ph
-            return fc + scale * np.array(
-                [(px - pw / 2), (-1 if top_left else 1) * (py - ph / 2), 0]
-            )
-
-    @property
-    def background_color(self):
-        return self._background_color
-
-    @background_color.setter
-    def background_color(self, value):
-        self._background_color = color_to_rgba(value, 1.0)
->>>>>>> 89d5ed43
+        return uniforms