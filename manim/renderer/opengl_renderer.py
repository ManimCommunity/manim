import re
from functools import lru_cache
from pathlib import Path
from typing import TYPE_CHECKING

import moderngl as gl
import numpy as np
from typing_extensions import override

import manim.constants as const
import manim.utils.color.manim_colors as color
from manim._config import config, logger
from manim.camera.camera import OpenGLCameraFrame
from manim.mobject.types.vectorized_mobject import VMobject
from manim.renderer.buffers.buffer import STD140BufferFormat
from manim.renderer.opengl_shader_program import load_shader_program_by_folder
from manim.renderer.renderer import ImageType, Renderer, RendererData
from manim.renderer.shader_wrapper import ShaderWrapper
from manim.utils.iterables import listify, resize_array, resize_with_interpolation
from manim.utils.space_ops import cross2d, earclip_triangulation, z_to_vector

if TYPE_CHECKING:
    from manim.mobject.types.vectorized_mobject import VMobject

import manim.utils.color.core as c
from manim.mobject.opengl.opengl_vectorized_mobject import OpenGLVMobject

ubo_camera = STD140BufferFormat(
    "ubo_camera",
    (
        ("vec2", "frame_shape"),
        ("vec3", "camera_center"),
        ("mat3", "camera_rotation"),
        ("float", "focal_distance"),
        ("float", "is_fixed_in_frame"),
        ("float", "is_fixed_orientation"),
        ("vec3", "fixed_orientation_center"),
    ),
)

fill_dtype = [
    ("point", np.float32, (3,)),
    ("unit_normal", np.float32, (3,)),
    ("color", np.float32, (4,)),
    ("vert_index", np.float32, (1,)),
]
stroke_dtype = [
    ("point", np.float32, (3,)),
    ("prev_point", np.float32, (3,)),
    ("next_point", np.float32, (3,)),
    ("stroke_width", np.float32, (1,)),
    ("color", np.float32, (4,)),
]


class GLRenderData(RendererData):
    def __init__(self) -> None:
        super().__init__()
        self.fill_rgbas = np.zeros((1, 4))
        self.stroke_rgbas = np.zeros((1, 4))
        self.stroke_widths = np.zeros((1, 1))
        self.normals = np.zeros((1, 4))
        self.orientation = np.zeros((1, 1))
        self.vert_indices = np.zeros((0, 3))
        self.bounding_box = np.zeros((3, 3))

    def __repr__(self) -> str:
        return f"""GLRenderData
fill:
{self.fill_rgbas}
stroke:
{self.stroke_rgbas}
normals:
{self.normals}
orientation:
{self.orientation}
mesh:
{self.vert_indices}
bounding_box:
{self.bounding_box}
        """


# TODO: Move into GLVMobjectManager
def get_triangulation(self: OpenGLVMobject, normal_vector=None):
    # Figure out how to triangulate the interior to know
    # how to send the points as to the vertex shader.
    # First triangles come directly from the points
    if normal_vector is None:
        normal_vector = self.get_unit_normal()

    points = self.points

    if len(points) <= 1:
        self.triangulation = np.zeros(0, dtype="i4")
        self.needs_new_triangulation = False
        return self.triangulation

    if not np.isclose(normal_vector, const.OUT).all():
        # Rotate points such that unit normal vector is OUT
        points = np.dot(points, z_to_vector(normal_vector))
    indices = np.arange(len(points), dtype=int)

    b0s = points[0::3]
    b1s = points[1::3]
    b2s = points[2::3]
    v01s = b1s - b0s
    v12s = b2s - b1s

    crosses = cross2d(v01s, v12s)
    convexities = np.sign(crosses)

    atol = self.tolerance_for_point_equality
    end_of_loop = np.zeros(len(b0s), dtype=bool)
    end_of_loop[:-1] = (np.abs(b2s[:-1] - b0s[1:]) > atol).any(1)
    end_of_loop[-1] = True

    concave_parts = convexities < 0

    # These are the vertices to which we'll apply a polygon triangulation
    inner_vert_indices = np.hstack(
        [
            indices[0::3],
            indices[1::3][concave_parts],
            indices[2::3][end_of_loop],
        ],
    )
    inner_vert_indices.sort()
    rings = np.arange(1, len(inner_vert_indices) + 1)[inner_vert_indices % 3 == 2]

    # Triangulate
    inner_verts = points[inner_vert_indices]
    inner_tri_indices = inner_vert_indices[earclip_triangulation(inner_verts, rings)]

    tri_indices = np.hstack([indices, inner_tri_indices])
    self.triangulation = tri_indices
    self.needs_new_triangulation = False
    return tri_indices


def prepare_array(values: np.ndarray, desired_length: int):
    """Interpolates a given list of colors to match the desired length

    Parameters
    ----------
    values : np.ndarray
        a 2 dimensional numpy array where values are interpolated on the y axis
    desired_length : int
        the desired length for the array

    Returns
    -------
    np.ndarray
        the interpolated array of values
    """
    fill_length = len(values)
    if fill_length == 1:
        return np.repeat(values, desired_length, axis=0)
    xm = np.linspace(0, fill_length - 1, desired_length)
    rgbas = []
    for x in xm:
        minimum = int(np.floor(x))
        maximum = int(np.ceil(x))
        alpha = x - minimum
        if alpha == 0:
            rgbas.append(values[minimum])
            continue

        val_a = values[minimum]
        val_b = values[maximum]
        rgbas.append(val_a * (1 - alpha) + val_b * alpha)
    return np.array(rgbas)


# TODO: Move into GLVMobjectManager
def compute_bounding_box(mob):
    all_points = np.vstack(
        [
            mob.points,
            *(m.get_bounding_box() for m in mob.get_family()[1:] if m.has_points()),
        ],
    )
    if len(all_points) == 0:
        return np.zeros((3, mob.dim))
    else:
        # Lower left and upper right corners
        mins = all_points.min(0)
        maxs = all_points.max(0)
        mids = (mins + maxs) / 2
        return np.array([mins, mids, maxs])


class ProgramManager:
    @staticmethod
    def get_available_uniforms(prog):
        names = []
        for name in prog:
            member = prog[name]
            if isinstance(member, gl.Uniform):
                names.append(name)

    @staticmethod
    def write_uniforms(prog, uniforms):
        for name in prog:
            member = prog[name]
            if isinstance(member, gl.Uniform):
                if name in uniforms:
                    member.value = uniforms[name]

    @staticmethod
    def bind_to_uniform_block(uniform_buffer_object: gl.Buffer, idx: int = 0):
        uniform_buffer_object.bind_to_uniform_block(idx)


class OpenGLRenderer(Renderer):
    pixel_array_dtype = np.uint8

    def __init__(
        self,
        pixel_width: int = config.pixel_width,
        pixel_height: int = config.pixel_height,
        samples=4,
        background_color: c.ManimColor = color.BLACK,
        background_opacity: float = 1.0,
        background_image: str | None = None,
        substitute_output_fbo: gl.Framebuffer | None = None,
    ) -> None:
        super().__init__()
        self.pixel_width = pixel_width
        self.pixel_height = pixel_height
        self.samples = samples
        self.background_color = background_color.to_rgba()
        self.background_image = background_image
        self.rgb_max_val: float = np.iinfo(self.pixel_array_dtype).max

        # Initializing Context
        logger.debug("Initializing OpenGL context and framebuffers")
        self.ctx: gl.Context = gl.create_context()

        # Those are the actual buffers that are used for rendering
        self.stencil_texture = self.ctx.texture(
            (self.pixel_width, self.pixel_height), components=1, samples=0, dtype="f1"
        )
        self.stencil_buffer = self.ctx.renderbuffer(
            (self.pixel_width, self.pixel_height),
            components=1,
            samples=samples,
            dtype="f1",
        )
        self.color_buffer = self.ctx.renderbuffer(
            (self.pixel_width, self.pixel_height),
            components=4,
            samples=samples,
            dtype="f1",
        )
        self.depth_buffer = self.ctx.depth_renderbuffer(
            (self.pixel_width, self.pixel_height), samples=samples
        )

        # Here we create different fbos that can be reused which are basically just targets to use for rendering and copy
        # render_target_fbo is used for rendering it can write to color and stencil
        self.render_target_fbo = self.ctx.framebuffer(
            color_attachments=[self.color_buffer, self.stencil_buffer],
            depth_attachment=self.depth_buffer,
        )

        # this is used as source for stencil copy
        self.stencil_buffer_fbo = self.ctx.framebuffer(
            color_attachments=[self.stencil_buffer]
        )
        # this is used as destination for stencil copy
        self.stencil_texture_fbo = self.ctx.framebuffer(
            color_attachments=[self.stencil_texture]
        )
        # this is used as source for copying color to the output
        self.color_buffer_fbo = self.ctx.framebuffer(
            color_attachments=[self.color_buffer]
        )

        self.output_fbo = self.ctx.framebuffer(
            color_attachments=[
                self.ctx.renderbuffer(
                    (self.pixel_width, self.pixel_height), dtype="f1", components=4
                ),
            ]
        )

        # Preparing vmobject shader
        logger.debug("Initializing Shader Programs")
        self.vmobject_fill_program = load_shader_program_by_folder(
            self.ctx, "quadratic_bezier_fill"
        )
        self.vmobject_stroke_program = load_shader_program_by_folder(
            self.ctx, "quadratic_bezier_stroke"
        )

    def use_window(self):
        self.output_fbo.release()
        self.output_fbo = self.ctx.detect_framebuffer()

    def init_camera(self, camera: OpenGLCameraFrame):
        camera_data = {
            "frame_shape": (14.2222222221, 8.0),
            "camera_center": camera.get_center(),
            "camera_rotation": camera.get_inverse_camera_rotation_matrix().T,
            "focal_distance": camera.get_focal_distance(),
            "is_fixed_in_frame": 0.0,
            "is_fixed_orientation": 0.0,
            "fixed_orientation_center": np.array([0.0, 0.0, 0.0]),
        }
        ubo_camera.write(camera_data)

        uniforms = dict()
        uniforms["anti_alias_width"] = 0.01977
        uniforms["light_source_position"] = (-10, 10, 10)
        uniforms["pixel_shape"] = (self.pixel_width, self.pixel_height)

        buffer = self.ctx.buffer(ubo_camera.data)
        # TODO: convert to singular 4x4 matrix after getting *something* to render
        # self.vmobject_fill_program['view'].value = camera.get_view()?
        ProgramManager.bind_to_uniform_block(buffer)
        ProgramManager.write_uniforms(self.vmobject_fill_program, uniforms)
        ProgramManager.write_uniforms(self.vmobject_stroke_program, uniforms)

    # TODO: Move into GLVMobjectManager
    def get_stroke_shader_data(self, mob: OpenGLVMobject) -> np.ndarray:
        if not isinstance(mob.renderer_data, GLRenderData):
            raise TypeError()

        points = mob.points
        stroke_data = np.zeros(len(points), dtype=stroke_dtype)

        nppc = mob.n_points_per_curve
        stroke_data["point"] = points
        stroke_data["prev_point"][:nppc] = points[-nppc:]
        stroke_data["prev_point"][nppc:] = points[:-nppc]
        stroke_data["next_point"][:-nppc] = points[nppc:]
        stroke_data["next_point"][-nppc:] = points[:nppc]
        stroke_data["color"] = mob.renderer_data.stroke_rgbas
        stroke_data["stroke_width"] = mob.renderer_data.stroke_widths.reshape((-1, 1))

        return stroke_data

    # TODO: Move into GLVMobjectManager
    def get_fill_shader_data(self, mob: OpenGLVMobject) -> np.ndarray:
        if not isinstance(mob.renderer_data, GLRenderData):
            raise TypeError()

        fill_data = np.zeros(len(mob.points), dtype=fill_dtype)
        fill_data["point"] = mob.points
        fill_data["color"] = mob.renderer_data.fill_rgbas
        # fill_data["orientation"] = mob.renderer_data.orientation
        fill_data["unit_normal"] = mob.renderer_data.normals
        fill_data["vert_index"] = np.reshape(range(len(mob.points)), (-1, 1))
        return fill_data

    def pre_render(self, camera):
        self.init_camera(camera=camera)
        self.render_target_fbo.use()
        self.render_target_fbo.clear(*self.background_color)

    def post_render(self):
        self.ctx.copy_framebuffer(self.output_fbo, self.color_buffer_fbo)

    def render_program(self, prog, data, indices=None):
        vbo = self.ctx.buffer(data.tobytes())
        ibo = (
            self.ctx.buffer(np.asarray(indices).astype("i4").tobytes())
            if indices is not None
            else None
        )
        # print(prog,vbo,data)
        vert_format = gl.detect_format(prog, data.dtype.names)
        # print(vert_format)
        vao = self.ctx.vertex_array(
            program=prog,
            content=[(vbo, vert_format, *data.dtype.names)],
            index_buffer=ibo,
        )

        vao.render(gl.TRIANGLES)
        vbo.release()
        if ibo is not None:
            ibo.release()
        vao.release()

    def render_vmobject(self, mob: OpenGLVMobject) -> None:  # type: ignore
        self.stencil_buffer_fbo.use()
        self.stencil_buffer_fbo.clear()
        self.render_target_fbo.use()
        # Setting camera uniforms

        self.ctx.enable(gl.BLEND)  # type: ignore
        # TODO: Because the Triangulation is messing up the normals this won't work
        self.ctx.blend_func = (  # type: ignore
            gl.SRC_ALPHA,
            gl.ONE_MINUS_SRC_ALPHA,
            gl.ONE,
            gl.ONE,
        )

        def enable_depth(mob):
            if sub.depth_test:
                self.ctx.enable(gl.DEPTH_TEST)  # type: ignore
            else:
                self.ctx.disable(gl.DEPTH_TEST)  # type: ignore

        for sub in mob.family_members_with_points():
            # TODO: review this renderer data optimization attempt
<<<<<<< HEAD
            if sub.renderer_data is None:
=======
            if True:  # if sub.renderer_data is None:
>>>>>>> 9b98fe5a
                # Initialize
                GLVMobjectManager.init_render_data(sub)

            if not isinstance(sub.renderer_data, GLRenderData):
                return

            # if mob.colors_changed:

            #     mob.renderer_data.fill_rgbas = np.resize(mob.fill_color, (len(mob.renderer_data.mesh),4))

            # if mob.points_changed:3357
            #     if(mob.has_fill()):
            #         mob.renderer_data.mesh = ... # Triangulation todo

        num_mobs = len(mob.family_members_with_points())

        # Another stroke pass is needed in the beginning to deal with transparency properly
        for counter, sub in enumerate(mob.family_members_with_points()):
            if not isinstance(sub.renderer_data, GLRenderData):
                return
            enable_depth(sub)
            uniforms = GLVMobjectManager.read_uniforms(sub)
            uniforms["index"] = (counter + 1) / num_mobs / 2
            uniforms["disable_stencil"] = float(True)
            # uniforms['z_shift'] = counter/9 + 1/20
            self.ctx.copy_framebuffer(self.stencil_texture_fbo, self.stencil_buffer_fbo)
            self.stencil_texture.use(0)
            self.vmobject_stroke_program["stencil_texture"] = 0
            if sub.has_stroke():
                ProgramManager.write_uniforms(self.vmobject_stroke_program, uniforms)
                self.render_program(
                    self.vmobject_stroke_program,
                    self.get_stroke_shader_data(sub),
                    np.array(range(len(sub.points))),
                )

        for counter, sub in enumerate(mob.family_members_with_points()):
            if not isinstance(sub.renderer_data, GLRenderData):
                return
            enable_depth(sub)
            uniforms = GLVMobjectManager.read_uniforms(sub)
            # uniforms['z_shift'] = counter/9
            uniforms["index"] = (counter + 1) / num_mobs
            uniforms["disable_stencil"] = float(False)
            self.ctx.copy_framebuffer(self.stencil_texture_fbo, self.stencil_buffer_fbo)
            self.stencil_texture.use(0)
            self.vmobject_fill_program["stencil_texture"] = 0
            if sub.has_fill():
                ProgramManager.write_uniforms(self.vmobject_fill_program, uniforms)
                self.render_program(
                    self.vmobject_fill_program,
                    self.get_fill_shader_data(sub),
                    sub.renderer_data.vert_indices,
                )

        for counter, sub in enumerate(mob.family_members_with_points()):
            if not isinstance(sub.renderer_data, GLRenderData):
                return
            enable_depth(sub)
            uniforms = GLVMobjectManager.read_uniforms(sub)
            uniforms["index"] = (counter + 1) / num_mobs
            uniforms["disable_stencil"] = float(False)
            # uniforms['z_shift'] = counter/9 + 1/20
            self.ctx.copy_framebuffer(self.stencil_texture_fbo, self.stencil_buffer_fbo)
            self.stencil_texture.use(0)
            self.vmobject_stroke_program["stencil_texture"] = 0
            if sub.has_stroke():
                ProgramManager.write_uniforms(self.vmobject_stroke_program, uniforms)
                self.render_program(
                    self.vmobject_stroke_program,
                    self.get_stroke_shader_data(sub),
                    np.array(range(len(sub.points))),
                )

    def get_pixels(self) -> ImageType:
        raw = self.output_fbo.read(components=4, dtype="f1", clamp=True)  # RGBA, floats
        buf = np.frombuffer(raw, dtype=np.uint8).reshape((1080, 1920, -1))
        return buf


class GLVMobjectManager:
    @staticmethod
    def init_render_data(mob: OpenGLVMobject):
        logger.debug("Initializing GLRenderData")
        mob.renderer_data = GLRenderData()

        # Generate Mesh
        mob.renderer_data.vert_indices = get_triangulation(mob)
        points_length = len(mob.points)

        # Generate Fill Color
        fill_color = np.array([c._internal_value for c in mob.fill_color])
        stroke_color = np.array([c._internal_value for c in mob.stroke_color])
        mob.renderer_data.fill_rgbas = prepare_array(fill_color, points_length)
        mob.renderer_data.stroke_rgbas = prepare_array(stroke_color, points_length)
        mob.renderer_data.stroke_widths = prepare_array(
            np.asarray(listify(mob.stroke_width)), points_length
        )
        mob.renderer_data.normals = np.repeat(
            [mob.get_unit_normal()], points_length, axis=0
        )
        mob.renderer_data.bounding_box = compute_bounding_box(mob)
        # print(mob.renderer_data)

    @staticmethod
    def read_uniforms(mob: OpenGLVMobject):
        uniforms = {}
        uniforms["reflectiveness"] = mob.reflectiveness
        uniforms["is_fixed_in_frame"] = float(mob.is_fixed_in_frame)
        uniforms["is_fixed_orientation"] = float(mob.is_fixed_orientation)
        uniforms["gloss"] = mob.gloss
        uniforms["shadow"] = mob.shadow
        uniforms["flat_stroke"] = float(mob.flat_stroke)
        uniforms["joint_type"] = float(mob.joint_type.value)
        uniforms["flat_stroke"] = float(mob.flat_stroke)
        return uniforms


#     def init_frame(self, **config) -> None:
#         self.frame = OpenGLCameraFrame(**config)

#     def init_context(self, ctx: moderngl.Context | None = None) -> None:
#         if ctx is None:
#             ctx = moderngl.create_standalone_context()
#             fbo = self.get_fbo(ctx, 0)
#         else:
#             fbo = ctx.detect_framebuffer()

#         self.ctx = ctx
#         self.fbo = fbo
#         self.set_ctx_blending()

#         # For multisample antisampling
#         fbo_msaa = self.get_fbo(ctx, self.samples)
#         fbo_msaa.use()
#         self.fbo_msaa = fbo_msaa

#     def set_ctx_blending(self, enable: bool = True) -> None:
#         if enable:
#             self.ctx.enable(moderngl.BLEND)
#         else:
#             self.ctx.disable(moderngl.BLEND)

#     def set_ctx_depth_test(self, enable: bool = True) -> None:
#         if enable:
#             self.ctx.enable(moderngl.DEPTH_TEST)
#         else:
#             self.ctx.disable(moderngl.DEPTH_TEST)

#     def init_light_source(self) -> None:
#         self.light_source = OpenGLPoint(self.light_source_position)

#     # Methods associated with the frame buffer
#     def get_fbo(self, ctx: moderngl.Context, samples: int = 0) -> moderngl.Framebuffer:
#         pw = self.pixel_width
#         ph = self.pixel_height
#         return ctx.framebuffer(
#             color_attachments=ctx.texture(
#                 (pw, ph), components=self.n_channels, samples=samples
#             ),
#             depth_attachment=ctx.depth_renderbuffer((pw, ph), samples=samples),
#         )

#     def clear(self) -> None:
#         self.fbo.clear(*self.background_color)
#         self.fbo_msaa.clear(*self.background_color)

#     def reset_pixel_shape(self, new_width: int, new_height: int) -> None:
#         self.pixel_width = new_width
#         self.pixel_height = new_height
#         self.refresh_perspective_uniforms()

#     def get_raw_fbo_data(self, dtype: str = "f1") -> bytes:
#         # Copy blocks from the fbo_msaa to the drawn fbo using Blit
#         # pw, ph = (self.pixel_width, self.pixel_height)
#         # gl.glBindFramebuffer(gl.GL_READ_FRAMEBUFFER, self.fbo_msaa.glo)
#         # gl.glBindFramebuffer(gl.GL_DRAW_FRAMEBUFFER, self.fbo.glo)
#         # gl.glBlitFramebuffer(
#         #     0, 0, pw, ph, 0, 0, pw, ph, gl.GL_COLOR_BUFFER_BIT, gl.GL_LINEAR
#         # )

#         self.ctx.copy_framebuffer(self.fbo, self.fbo_msaa)
#         return self.fbo.read(
#             viewport=self.fbo.viewport,
#             components=self.n_channels,
#             dtype=dtype,
#         )

#     def get_image(self) -> Image.Image:
#         return Image.frombytes(
#             "RGBA",
#             self.get_pixel_shape(),
#             self.get_raw_fbo_data(),
#             "raw",
#             "RGBA",
#             0,
#             -1,
#         )

#     def get_pixel_array(self) -> np.ndarray:
#         raw = self.get_raw_fbo_data(dtype="f4")
#         flat_arr = np.frombuffer(raw, dtype="f4")
#         arr = flat_arr.reshape([*reversed(self.fbo.size), self.n_channels])
#         arr = arr[::-1]
#         # Convert from float
#         return (self.rgb_max_val * arr).astype(self.pixel_array_dtype)

#     def get_texture(self):
#         texture = self.ctx.texture(
#             size=self.fbo.size, components=4, data=self.get_raw_fbo_data(), dtype="f4"
#         )
#         return texture

#     # Getting camera attributes
#     def get_pixel_shape(self) -> tuple[int, int]:
#         return self.fbo.viewport[2:4]
#         # return (self.pixel_width, self.pixel_height)

#     def get_pixel_width(self) -> int:
#         return self.get_pixel_shape()[0]

#     def get_pixel_height(self) -> int:
#         return self.get_pixel_shape()[1]

#     def get_frame_height(self) -> float:
#         return self.frame.get_height()

#     def get_frame_width(self) -> float:
#         return self.frame.get_width()

#     def get_frame_shape(self) -> tuple[float, float]:
#         return (self.get_frame_width(), self.get_frame_height())

#     def get_frame_center(self) -> np.ndarray:
#         return self.frame.get_center()

#     def get_location(self) -> tuple[float, float, float] | np.ndarray:
#         return self.frame.get_implied_camera_location()

#     def resize_frame_shape(self, fixed_dimension: bool = False) -> None:
#         """
#         Changes frame_shape to match the aspect ratio
#         of the pixels, where fixed_dimension determines
#         whether frame_height or frame_width
#         remains fixed while the other changes accordingly.
#         """
#         pixel_height = self.get_pixel_height()
#         pixel_width = self.get_pixel_width()
#         frame_height = self.get_frame_height()
#         frame_width = self.get_frame_width()
#         aspect_ratio = fdiv(pixel_width, pixel_height)
#         if not fixed_dimension:
#             frame_height = frame_width / aspect_ratio
#         else:
#             frame_width = aspect_ratio * frame_height
#         self.frame.set_height(frame_height)
#         self.frame.set_width(frame_width)

#     # Rendering
#     def capture(self, *mobjects: OpenGLMobject) -> None:
#         self.refresh_perspective_uniforms()
#         for mobject in mobjects:
#             for render_group in self.get_render_group_list(mobject):
#                 self.render(render_group)

#     def render(self, render_group: dict[str, Any]) -> None:
#         shader_wrapper: ShaderWrapper = render_group["shader_wrapper"]
#         shader_program = render_group["prog"]
#         self.set_shader_uniforms(shader_program, shader_wrapper)
#         self.set_ctx_depth_test(shader_wrapper.depth_test)
#         render_group["vao"].render(int(shader_wrapper.render_primitive))
#         if render_group["single_use"]:
#             self.release_render_group(render_group)

#     def get_render_group_list(self, mobject: OpenGLMobject) -> Iterable[dict[str, Any]]:
#         if mobject.is_changing():
#             return self.generate_render_group_list(mobject)

#         # Otherwise, cache result for later use
#         key = id(mobject)
#         if key not in self.mob_to_render_groups:
#             self.mob_to_render_groups[key] = list(
#                 self.generate_render_group_list(mobject)
#             )
#         return self.mob_to_render_groups[key]

#     def generate_render_group_list(
#         self, mobject: OpenGLMobject
#     ) -> Iterable[dict[str, Any]]:
#         return (
#             self.get_render_group(sw, single_use=mobject.is_changing())
#             for sw in mobject.get_shader_wrapper_list()
#         )

#     def get_render_group(
#         self, shader_wrapper: ShaderWrapper, single_use: bool = True
#     ) -> dict[str, Any]:
#         # Data buffers
#         vbo = self.ctx.buffer(shader_wrapper.vert_data.tobytes())
#         if shader_wrapper.vert_indices is None:
#             ibo = None
#         else:
#             vert_index_data = shader_wrapper.vert_indices.astype("i4").tobytes()
#             if vert_index_data:
#                 ibo = self.ctx.buffer(vert_index_data)
#             else:
#                 ibo = None

#         # Program an vertex array
#         shader_program, vert_format = self.get_shader_program(shader_wrapper)  # type: ignore
#         vao = self.ctx.vertex_array(
#             program=shader_program,
#             content=[(vbo, vert_format, *shader_wrapper.vert_attributes)],
#             index_buffer=ibo,
#         )
#         return {
#             "vbo": vbo,
#             "ibo": ibo,
#             "vao": vao,
#             "prog": shader_program,
#             "shader_wrapper": shader_wrapper,
#             "single_use": single_use,
#         }

#     def release_render_group(self, render_group: dict[str, Any]) -> None:
#         for key in ["vbo", "ibo", "vao"]:
#             if render_group[key] is not None:
#                 render_group[key].release()

#     def refresh_static_mobjects(self) -> None:
#         for render_group in it.chain(*self.mob_to_render_groups.values()):
#             self.release_render_group(render_group)
#         self.mob_to_render_groups = {}

#     # Shaders
#     def init_shaders(self) -> None:
#         # Initialize with the null id going to None
#         self.id_to_shader_program: dict[int, tuple[moderngl.Program, str] | None] = {
#             hash(""): None
#         }

#     def get_shader_program(
#         self, shader_wrapper: ShaderWrapper
#     ) -> tuple[moderngl.Program, str] | None:
#         sid = shader_wrapper.get_program_id()
#         if sid not in self.id_to_shader_program:
#             # Create shader program for the first time, then cache
#             # in the id_to_shader_program dictionary
#             program = self.ctx.program(**shader_wrapper.get_program_code())
#             vert_format = moderngl.detect_format(
#                 program, shader_wrapper.vert_attributes
#             )
#             self.id_to_shader_program[sid] = (program, vert_format)

#         return self.id_to_shader_program[sid]

#     def set_shader_uniforms(
#         self,
#         shader: moderngl.Program,
#         shader_wrapper: ShaderWrapper,
#     ) -> None:
#         for name, path in shader_wrapper.texture_paths.items():
#             tid = self.get_texture_id(path)
#             shader[name].value = tid
#         for name, value in it.chain(
#             self.perspective_uniforms.items(), shader_wrapper.uniforms.items()
#         ):
#             if name in shader:
#                 if isinstance(value, np.ndarray) and value.ndim > 0:
#                     value = tuple(value)
#                 shader[name].value = value
#             else:
#                 logger.debug(f"Uniform {name} not found in shader {shader}")

#     def refresh_perspective_uniforms(self) -> None:
#         frame = self.frame
#         # Orient light
#         rotation = frame.get_inverse_camera_rotation_matrix()
#         offset = frame.get_center()
#         light_pos = np.dot(rotation, self.light_source.get_location() + offset)
#         cam_pos = self.frame.get_implied_camera_location()  # TODO

#         self.perspective_uniforms = {
#             "frame_shape": frame.get_shape(),
#             "pixel_shape": self.get_pixel_shape(),
#             "camera_offset": tuple(offset),
#             "camera_rotation": tuple(np.array(rotation).T.flatten()),
#             "camera_position": tuple(cam_pos),
#             "light_source_position": tuple(light_pos),
#             "focal_distance": frame.get_focal_distance(),
#         }

#     def init_textures(self) -> None:
#         self.n_textures: int = 0
#         self.path_to_texture: dict[str, tuple[int, moderngl.Texture]] = {}

#     def get_texture_id(self, path: str) -> int:
#         if path not in self.path_to_texture:
#             if self.n_textures == 15:  # I have no clue why this is needed
#                 self.n_textures += 1
#             tid = self.n_textures
#             self.n_textures += 1
#             im = Image.open(path).convert("RGBA")
#             texture = self.ctx.texture(
#                 size=im.size,
#                 components=len(im.getbands()),
#                 data=im.tobytes(),
#             )
#             texture.use(location=tid)
#             self.path_to_texture[path] = (tid, texture)
#         return self.path_to_texture[path][0]

#     def release_texture(self, path: str):
#         tid_and_texture = self.path_to_texture.pop(path, None)
#         if tid_and_texture:
#             tid_and_texture[1].release()
#         return self<|MERGE_RESOLUTION|>--- conflicted
+++ resolved
@@ -407,11 +407,7 @@
 
         for sub in mob.family_members_with_points():
             # TODO: review this renderer data optimization attempt
-<<<<<<< HEAD
             if sub.renderer_data is None:
-=======
-            if True:  # if sub.renderer_data is None:
->>>>>>> 9b98fe5a
                 # Initialize
                 GLVMobjectManager.init_render_data(sub)
 
