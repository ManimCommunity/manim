from manim.utils.exceptions import EndSceneEarlyException
from manim.utils.caching import handle_caching_play
from manim.renderer.cairo_renderer import pass_scene_reference, handle_play_like_call
from manim.utils.color import color_to_rgba
import moderngl
from .opengl_renderer_window import Window
from .shader_wrapper import ShaderWrapper
import numpy as np
from ..mobject.types.vectorized_mobject import VMobject
import itertools as it
import time
from .. import logger
from ..constants import *
from ..utils.space_ops import (
    cross2d,
    earclip_triangulation,
    z_to_vector,
    quaternion_mult,
    quaternion_from_angle_axis,
    rotation_matrix_transpose_from_quaternion,
    rotation_matrix_transpose,
    angle_of_vector,
)
from ..utils.simple_functions import clip

from ..mobject import opengl_geometry
from ..mobject.opengl_mobject import OpenGLMobject, OpenGLPoint
from PIL import Image
from manim import config
from ..scene.scene_file_writer import SceneFileWriter


class OpenGLCamera(OpenGLMobject):
    def __init__(
        self,
        frame_shape=None,
        center_point=None,
        # Theta, phi, gamma
        euler_angles=[0, 0, 0],
        focal_distance=2,
        light_source_position=[-10, 10, 10],
        **kwargs,
    ):
        self.use_z_index = True
        self.frame_rate = 60

        if frame_shape is None:
            self.frame_shape = (config["frame_width"], config["frame_height"])
        else:
            self.frame_shape = frame_shape

        if center_point is None:
            self.center_point = ORIGIN
        else:
            self.center_point = center_point

        if euler_angles is None:
            self.euler_angles = [0, 0, 0]
        else:
            self.euler_angles = euler_angles

        self.focal_distance = focal_distance

        if light_source_position is None:
            self.light_source_position = [-10, 10, 10]
        else:
            self.light_source_position = light_source_position
        self.light_source = OpenGLPoint(self.light_source_position)

        super().__init__(**kwargs)

    def init_data(self):
        super().init_data()
        self.data["euler_angles"] = np.array(self.euler_angles, dtype=float)
        self.refresh_rotation_matrix()

    def init_points(self):
        self.set_points([ORIGIN, LEFT, RIGHT, DOWN, UP])
        self.set_width(self.frame_shape[0], stretch=True)
        self.set_height(self.frame_shape[1], stretch=True)
        self.move_to(self.center_point)

    def to_default_state(self):
        self.center()
        self.set_height(config["frame_height"])
        self.set_width(config["frame_width"])
        self.set_euler_angles(0, 0, 0)
        return self

    def refresh_rotation_matrix(self):
        # Rotate based on camera orientation
        theta, phi, gamma = self.data["euler_angles"]
        quat = quaternion_mult(
            quaternion_from_angle_axis(theta, OUT, axis_normalized=True),
            quaternion_from_angle_axis(phi, RIGHT, axis_normalized=True),
            quaternion_from_angle_axis(gamma, OUT, axis_normalized=True),
        )
        self.inverse_rotation_matrix = rotation_matrix_transpose_from_quaternion(quat)

    def rotate(self, angle, axis=OUT, **kwargs):
        curr_rot_T = self.inverse_rotation_matrix
        added_rot_T = rotation_matrix_transpose(angle, axis)
        new_rot_T = np.dot(curr_rot_T, added_rot_T)
        Fz = new_rot_T[2]
        phi = np.arccos(Fz[2])
        theta = angle_of_vector(Fz[:2]) + PI / 2
        partial_rot_T = np.dot(
            rotation_matrix_transpose(phi, RIGHT),
            rotation_matrix_transpose(theta, OUT),
        )
        gamma = angle_of_vector(np.dot(partial_rot_T, new_rot_T.T)[:, 0])
        self.set_euler_angles(theta, phi, gamma)
        return self

    def set_euler_angles(self, theta=None, phi=None, gamma=None):
        if theta is not None:
            self.data["euler_angles"][0] = theta
        if phi is not None:
            self.data["euler_angles"][1] = phi
        if gamma is not None:
            self.data["euler_angles"][2] = gamma
        self.refresh_rotation_matrix()
        return self

    def set_theta(self, theta):
        return self.set_euler_angles(theta=theta)

    def set_phi(self, phi):
        return self.set_euler_angles(phi=phi)

    def set_gamma(self, gamma):
        return self.set_euler_angles(gamma=gamma)

    def increment_theta(self, dtheta):
        self.data["euler_angles"][0] += dtheta
        self.refresh_rotation_matrix()
        return self

    def increment_phi(self, dphi):
        phi = self.data["euler_angles"][1]
        new_phi = clip(phi + dphi, 0, PI)
        self.data["euler_angles"][1] = new_phi
        self.refresh_rotation_matrix()
        return self

    def increment_gamma(self, dgamma):
        self.data["euler_angles"][2] += dgamma
        self.refresh_rotation_matrix()
        return self

    def get_shape(self):
        return (self.get_width(), self.get_height())

    def get_center(self):
        # Assumes first point is at the center
        return self.get_points()[0]

    def get_width(self):
        points = self.get_points()
        return points[2, 0] - points[1, 0]

    def get_height(self):
        points = self.get_points()
        return points[4, 1] - points[3, 1]

    def get_focal_distance(self):
        return self.focal_distance * self.get_height()

    def interpolate(self, *args, **kwargs):
        super().interpolate(*args, **kwargs)
        self.refresh_rotation_matrix()


points_per_curve = 3
JOINT_TYPE_MAP = {
    "auto": 0,
    "round": 1,
    "bevel": 2,
    "miter": 3,
}


class OpenGLRenderer:
    def __init__(self, skip_animations=False):
        # Measured in pixel widths, used for vector graphics
        self.anti_alias_width = 1.5
<<<<<<< HEAD

        self.original_skipping_status = skip_animations
        self.skip_animations = skip_animations
        self.animations_hashes = []
        self.num_plays = 0

=======
        self.num_plays = 0
        self.skip_animations = False
>>>>>>> 903253b2
        self.camera = OpenGLCamera()
        self.pressed_keys = set()

        # Initialize shader map.
        self.id_to_shader_program = {}

        # Initialize texture map.
        self.path_to_texture_id = {}

    def init_scene(self, scene):
        self.partial_movie_files = []
        self.file_writer = SceneFileWriter(
            self,
            scene.__class__.__name__,
        )
        self.scene = scene
        if config["preview"]:
            self.window = Window(self)
            self.context = self.window.ctx
            self.frame_buffer_object = self.context.detect_framebuffer()
        else:
            self.window = None
            self.context = moderngl.create_standalone_context()
            self.frame_buffer_object = self.get_frame_buffer_object(self.context, 0)
            self.frame_buffer_object.use()
        self.context.enable(moderngl.BLEND)
        self.context.blend_func = (
            moderngl.SRC_ALPHA,
            moderngl.ONE_MINUS_SRC_ALPHA,
            moderngl.ONE,
            moderngl.ONE,
        )

<<<<<<< HEAD
        # Initialize shader map.
        self.id_to_shader_program = {}

        # Initialize texture map.
        self.path_to_texture_id = {}

=======
>>>>>>> 903253b2
    def update_depth_test(self, context, shader_wrapper):
        if shader_wrapper.depth_test:
            self.context.enable(moderngl.DEPTH_TEST)
        else:
            self.context.disable(moderngl.DEPTH_TEST)

    def get_pixel_shape(self):
        return self.frame_buffer_object.viewport[2:4]

    def refresh_perspective_uniforms(self, camera):
        pw, ph = self.get_pixel_shape()
        fw, fh = camera.get_shape()
        # TODO, this should probably be a mobject uniform, with
        # the camera taking care of the conversion factor
        anti_alias_width = self.anti_alias_width / (ph / fh)
        # Orient light
        rotation = camera.inverse_rotation_matrix
        light_pos = camera.light_source.get_location()
        light_pos = np.dot(rotation, light_pos)

        self.perspective_uniforms = {
            "frame_shape": camera.get_shape(),
            "anti_alias_width": anti_alias_width,
            "camera_center": tuple(camera.get_center()),
            "camera_rotation": tuple(np.array(rotation).T.flatten()),
            "light_source_position": tuple(light_pos),
            "focal_distance": camera.get_focal_distance(),
        }

    def render_mobjects(self, mobs):
        for mob in mobs:
            shader_wrapper_list = mob.get_shader_wrapper_list()
            render_group_list = map(
                lambda shader_wrapper: self.get_render_group(
                    self.context, shader_wrapper
                ),
                shader_wrapper_list,
            )
            for render_group in render_group_list:
                self.render_render_group(render_group)

    def render_render_group(self, render_group):
        shader_wrapper = render_group["shader_wrapper"]
        shader_program = render_group["prog"]
        self.set_shader_uniforms(render_group["prog"], render_group["shader_wrapper"])
        self.update_depth_test(self.context, shader_wrapper)
        render_group["vao"].render(int(shader_wrapper.render_primitive))

        if render_group["single_use"]:
            for key in ["vbo", "ibo", "vao"]:
                if render_group[key] is not None:
                    render_group[key].release()

    def get_render_group(self, context, shader_wrapper, single_use=True):
        # Data buffers
        vertex_buffer_object = self.context.buffer(shader_wrapper.vert_data.tobytes())
        if shader_wrapper.vert_indices is None:
            index_buffer_object = None
        else:
            vert_index_data = shader_wrapper.vert_indices.astype("i4").tobytes()
            if vert_index_data:
                index_buffer_object = self.context.buffer(vert_index_data)
            else:
                index_buffer_object = None

        # Program and vertex array
        shader_program, vert_format = self.get_shader_program(
            self.context, shader_wrapper
        )
        vertex_array_object = self.context.vertex_array(
            program=shader_program,
            content=[
                (vertex_buffer_object, vert_format, *shader_wrapper.vert_attributes)
            ],
            index_buffer=index_buffer_object,
        )
        return {
            "vbo": vertex_buffer_object,
            "ibo": index_buffer_object,
            "vao": vertex_array_object,
            "prog": shader_program,
            "shader_wrapper": shader_wrapper,
            "single_use": single_use,
        }

    def get_shader_program(self, context, shader_wrapper):
        sid = shader_wrapper.get_program_id()
        if sid not in self.id_to_shader_program:
            # Create shader program for the first time, then cache
            # in self.id_to_shader_program.
            program_code = shader_wrapper.get_program_code()
            program = self.context.program(**program_code)
            vert_format = moderngl.detect_format(
                program, shader_wrapper.vert_attributes
            )
            self.id_to_shader_program[sid] = (program, vert_format)
        return self.id_to_shader_program[sid]

    def get_texture_id(self, path):
        if path not in self.path_to_texture_id:
            # A way to increase tid's sequentially
            tid = len(self.path_to_texture_id)
            im = Image.open(path)
            texture = self.context.texture(
                size=im.size,
                components=len(im.getbands()),
                data=im.tobytes(),
            )
            texture.use(location=tid)
            self.path_to_texture_id[path] = tid
        return self.path_to_texture_id[path]

    def set_shader_uniforms(self, shader, shader_wrapper):
        # perspective_uniforms = {
        #     "frame_shape": (14.222222222222221, 8.0),
        #     "anti_alias_width": 0.016666666666666666,
        #     "camera_center": (0.0, 0.0, 0.0),
        #     "camera_rotation": (1.0, 0.0, 0.0, 0.0, 1.0, 0.0, 0.0, 0.0, 1.0),
        #     "light_source_position": (-10.0, 10.0, 10.0),
        #     "focal_distance": 16.0,
        # }

        for name, path in shader_wrapper.texture_paths.items():
            tid = self.get_texture_id(path)
            shader[name].value = tid
        for name, value in it.chain(
            shader_wrapper.uniforms.items(), self.perspective_uniforms.items()
        ):
            try:
                shader[name].value = value
            except KeyError:
                pass

<<<<<<< HEAD
    def init_scene(self, scene):
        self.file_writer = SceneFileWriter(
            self,
            scene.__class__.__name__,
        )

    def update_skipping_status(self):
        """
        This method is used internally to check if the current
        animation needs to be skipped or not. It also checks if
        the number of animations that were played correspond to
        the number of animations that need to be played, and
        raises an EndSceneEarlyException if they don't correspond.
        """
        if config["from_animation_number"]:
            if self.num_plays < config["from_animation_number"]:
                self.skip_animations = True
        if config["upto_animation_number"]:
            if self.num_plays > config["upto_animation_number"]:
                self.skip_animations = True
                raise EndSceneEarlyException()

    @handle_caching_play
    @handle_play_like_call
=======
>>>>>>> 903253b2
    def play(self, scene, *args, **kwargs):
        # TODO: Handle data locking / unlocking.
        if scene.compile_animation_data(*args, **kwargs):
            scene.play_internal()

    def render(self, scene, frame_offset, moving_mobjects):
        def update_frame():
            self.frame_buffer_object.clear(*window_background_color)
            self.refresh_perspective_uniforms(scene.camera)
            self.render_mobjects(scene.mobjects)
            self.animation_elapsed_time = time.time() - self.animation_start_time

        window_background_color = color_to_rgba(config["background_color"])
        update_frame()

        if self.skip_animations:
            return

        if config["write_to_movie"]:
            self.file_writer.write_frame(self)

        if self.window is not None:
            self.window.swap_buffers()
            while self.animation_elapsed_time < frame_offset:
                update_frame()
                self.window.swap_buffers()

    def scene_finished(self, scene):
        self.file_writer.finish()

    def save_static_frame_data(self, scene, static_mobjects):
        pass

    def get_frame_buffer_object(self, context, samples=0):
        pixel_width = config["pixel_width"]
        pixel_height = config["pixel_height"]
        num_channels = 4
        return context.framebuffer(
            color_attachments=context.texture(
                (pixel_width, pixel_height),
                components=num_channels,
                samples=samples,
            ),
            depth_attachment=context.depth_renderbuffer(
                (pixel_width, pixel_height), samples=samples
            ),
        )

    def get_raw_frame_buffer_object_data(self, dtype="f1"):
        # Copy blocks from the fbo_msaa to the drawn fbo using Blit
        # pw, ph = self.get_pixel_shape()
        # gl.glBindFramebuffer(gl.GL_READ_FRAMEBUFFER, self.fbo_msaa.glo)
        # gl.glBindFramebuffer(gl.GL_DRAW_FRAMEBUFFER, self.fbo.glo)
        # gl.glBlitFramebuffer(
        #     0, 0, pw, ph, 0, 0, pw, ph, gl.GL_COLOR_BUFFER_BIT, gl.GL_LINEAR
        # )
        num_channels = 4
        ret = self.frame_buffer_object.read(
            viewport=self.frame_buffer_object.viewport,
            components=num_channels,
            dtype=dtype,
        )
        return ret

    # Returns offset from the bottom left corner in pixels.
    def pixel_coords_to_space_coords(self, px, py, relative=False):
        pw, ph = config["pixel_width"], config["pixel_height"]
        fw, fh = config["frame_width"], config["frame_height"]
        fc = self.camera.get_center()
        if relative:
            return 2 * np.array([px / pw, py / ph, 0])
        else:
            # Only scale wrt one axis
            scale = fh / ph
            return fc + scale * np.array([(px - pw / 2), (py - ph / 2), 0])<|MERGE_RESOLUTION|>--- conflicted
+++ resolved
@@ -184,17 +184,12 @@
     def __init__(self, skip_animations=False):
         # Measured in pixel widths, used for vector graphics
         self.anti_alias_width = 1.5
-<<<<<<< HEAD
 
         self.original_skipping_status = skip_animations
         self.skip_animations = skip_animations
         self.animations_hashes = []
         self.num_plays = 0
 
-=======
-        self.num_plays = 0
-        self.skip_animations = False
->>>>>>> 903253b2
         self.camera = OpenGLCamera()
         self.pressed_keys = set()
 
@@ -228,15 +223,12 @@
             moderngl.ONE,
         )
 
-<<<<<<< HEAD
         # Initialize shader map.
         self.id_to_shader_program = {}
 
         # Initialize texture map.
         self.path_to_texture_id = {}
 
-=======
->>>>>>> 903253b2
     def update_depth_test(self, context, shader_wrapper):
         if shader_wrapper.depth_test:
             self.context.enable(moderngl.DEPTH_TEST)
@@ -370,7 +362,6 @@
             except KeyError:
                 pass
 
-<<<<<<< HEAD
     def init_scene(self, scene):
         self.file_writer = SceneFileWriter(
             self,
@@ -395,8 +386,6 @@
 
     @handle_caching_play
     @handle_play_like_call
-=======
->>>>>>> 903253b2
     def play(self, scene, *args, **kwargs):
         # TODO: Handle data locking / unlocking.
         if scene.compile_animation_data(*args, **kwargs):
