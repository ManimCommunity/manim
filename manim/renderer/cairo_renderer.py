--- conflicted
+++ resolved
@@ -125,6 +125,7 @@
         ignore_skipping : bool, optional
 
         **kwargs
+
         """
         if self.skip_animations and not ignore_skipping:
             return
@@ -146,7 +147,8 @@
         self.add_frame(self.get_frame())
 
     def get_frame(self):
-        """Get the current frame as NumPy array.
+        """
+        Gets the current frame as NumPy array.
 
         Returns
         -------
@@ -157,7 +159,8 @@
         return np.array(self.camera.pixel_array)
 
     def add_frame(self, frame, num_frames=1):
-        """Add a frame to the video_file_stream.
+        """
+        Adds a frame to the video_file_stream
 
         Parameters
         ----------
@@ -174,7 +177,7 @@
             self.file_writer.write_frame(frame)
 
     def freeze_current_frame(self, duration: float):
-        """Add a static frame to the movie for a given duration. The static frame is the current frame.
+        """Adds a static frame to the movie for a given duration. The static frame is the current frame.
 
         Parameters
         ----------
@@ -188,7 +191,10 @@
         )
 
     def show_frame(self):
-        """Opens the current frame in the Default Image Viewer of your system."""
+        """
+        Opens the current frame in the Default Image Viewer
+        of your system.
+        """
         self.update_frame(ignore_skipping=True)
         self.camera.get_image().show()
 
@@ -196,14 +202,9 @@
         self,
         scene,
         static_mobjects: typing.Iterable[Mobject],
-<<<<<<< HEAD
-    ) -> typing.Optional[typing.Iterable[Mobject]]:
-        """Compute and save the static frame, that will be reused at each frame to avoid to unecesseraly computer static mobjects.
-=======
     ) -> typing.Iterable[Mobject] | None:
         """Compute and save the static frame, that will be reused at each frame to avoid to unecesseraly computer
         static mobjects.
->>>>>>> 962c2468
 
         Parameters
         ----------
@@ -225,11 +226,12 @@
         return self.static_image
 
     def update_skipping_status(self):
-        """Use internally to check if the current animation needs to be skipped or not.
-
-        It also checks if the number of animations that were played
-        correspond to the number of animations that need to be played,
-        and raises an EndSceneEarlyException if they don't correspond.
+        """
+        This method is used internally to check if the current
+        animation needs to be skipped or not. It also checks if
+        the number of animations that were played correspond to
+        the number of animations that need to be played, and
+        raises an EndSceneEarlyException if they don't correspond.
         """
         # there is always at least one section -> no out of bounds here
         if self.file_writer.sections[-1].skip_animations:
