--- conflicted
+++ resolved
@@ -37,16 +37,10 @@
     """
 
     def wrapper(self, scene, *args, **kwargs):
-<<<<<<< HEAD
-        allow_write = not config["skip_animations"]
+        allow_write = not self.skip_animations
         self.file_writer.end_animation(allow_write)
         self.file_writer.begin_animation(allow_write)
         func(self, scene, *args, **kwargs)
-=======
-        self.file_writer.begin_animation(not self.skip_animations)
-        func(self, scene, *args, **kwargs)
-        self.file_writer.end_animation(not self.skip_animations)
->>>>>>> 07b6144b
         self.num_plays += 1
 
     return wrapper
@@ -196,14 +190,10 @@
                 raise EndSceneEarlyException()
 
     def finish(self, scene):
-<<<<<<< HEAD
-        config["skip_animations"] = False
+        self.skip_animations = self.original_skipping_status
         self.update_frame(scene, self.camera.frame_rate, ignore_skipping=False)
         self.add_frame(self.camera.pixel_array)
-        self.file_writer.end_animation(not config["skip_animations"])
-=======
-        self.skip_animations = self.original_skipping_status
->>>>>>> 07b6144b
+        self.file_writer.end_animation(not self.skip_animations)
         self.file_writer.finish()
         if config["save_last_frame"]:
             self.file_writer.save_final_image(self.camera.get_image())