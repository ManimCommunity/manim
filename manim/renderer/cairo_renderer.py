import numpy as np
from .. import config
from ..utils.iterables import list_update
from ..utils.exceptions import EndSceneEarlyException
from ..scene.scene_file_writer import SceneFileWriter
from ..utils.caching import handle_caching_play
from ..camera.camera import Camera


def pass_scene_reference(func):
    def wrapper(self, scene, *args, **kwargs):
        func(self, scene, *args, **kwargs)

    return wrapper


def handle_play_like_call(func):
    """
    This method is used internally to wrap the
    passed function, into a function that
    actually writes to the video stream.
    Simultaneously, it also adds to the number
    of animations played.

    Parameters
    ----------
    func : function
        The play() like function that has to be
        written to the video file stream.

    Returns
    -------
    function
        The play() like function that can now write
        to the video file stream.
    """

    def wrapper(self, scene, *args, **kwargs):
        self.file_writer.begin_animation(not self.skip_animations)
        func(self, scene, *args, **kwargs)
        self.file_writer.end_animation(not self.skip_animations)
        self.num_plays += 1

    return wrapper


class CairoRenderer:
    """A renderer using Cairo.

    num_plays : Number of play() functions in the scene.
    time: time elapsed since initialisation of scene.
    """

    def __init__(self, camera_class=None, skip_animations=False, **kwargs):
        # All of the following are set to EITHER the value passed via kwargs,
        # OR the value stored in the global config dict at the time of
        # _instance construction_.
        self.file_writer = None
        camera_cls = camera_class if camera_class is not None else Camera
        self.camera = camera_cls()
        self.original_skipping_status = skip_animations
        self.skip_animations = skip_animations
        self.animations_hashes = []
        self.num_plays = 0
        self.time = 0
        self.static_image = None

    def init_scene(self, scene):
        self.file_writer = SceneFileWriter(
            self,
            scene.__class__.__name__,
        )

    @pass_scene_reference
    @handle_caching_play
    @handle_play_like_call
    def play(self, scene, *args, **kwargs):
        if scene.compile_animation_data(*args, **kwargs):
            scene.play_internal()

    def update_frame(  # TODO Description in Docstring
        self,
        scene,
        mobjects=None,
        include_submobjects=True,
        ignore_skipping=True,
        **kwargs,
    ):
        """Update the frame.

        Parameters
        ----------
        mobjects: list, optional
            list of mobjects

        background: np.ndarray, optional
            Pixel Array for Background.

        include_submobjects: bool, optional

        ignore_skipping : bool, optional

        **kwargs

        """
        if self.skip_animations and not ignore_skipping:
            return
        if mobjects is None:
            mobjects = list_update(
                scene.mobjects,
                scene.foreground_mobjects,
            )
        if self.static_image is not None:
            self.camera.set_frame_to_background(self.static_image)
        else:
            self.camera.reset()

        kwargs["include_submobjects"] = include_submobjects
        self.camera.capture_mobjects(mobjects, **kwargs)

    def render(self, moving_mobjects):
        self.update_frame(self, moving_mobjects)
        self.add_frame(self.get_frame())

    def get_frame(self):
        """
        Gets the current frame as NumPy array.

        Returns
        -------
        np.array
            NumPy array of pixel values of each pixel in screen.
            The shape of the array is height x width x 3
        """
        return np.array(self.camera.pixel_array)

    def add_frame(self, frame, num_frames=1):
        """
        Adds a frame to the video_file_stream

        Parameters
        ----------
        frame : numpy.ndarray
            The frame to add, as a pixel array.
        num_frames: int
            The number of times to add frame.
        """
        dt = 1 / self.camera.frame_rate
        self.time += num_frames * dt
        if self.skip_animations:
            return
        for _ in range(num_frames):
            self.file_writer.write_frame(frame)

    def show_frame(self):
        """
        Opens the current frame in the Default Image Viewer
        of your system.
        """
        self.update_frame(ignore_skipping=True)
        self.camera.get_image().show()

    def save_static_frame_data(self, scene, static_mobjects):
        self.update_frame(scene, mobjects=static_mobjects)
        self.static_image = self.get_frame()
        return self.static_image

    def update_skipping_status(self):
        """
        This method is used internally to check if the current
        animation needs to be skipped or not. It also checks if
        the number of animations that were played correspond to
        the number of animations that need to be played, and
        raises an EndSceneEarlyException if they don't correspond.
        """
        if config["from_animation_number"]:
            if self.num_plays < config["from_animation_number"]:
                self.skip_animations = True
        if config["upto_animation_number"]:
            if self.num_plays > config["upto_animation_number"]:
                self.skip_animations = True
                raise EndSceneEarlyException()

<<<<<<< HEAD
    def revert_to_original_skipping_status(self):
        """
        Forces the scene to go back to its original skipping status,
        by setting skip_animations to whatever it reads
        from original_skipping_status.

        Returns
        -------
        Scene
            The Scene, with the original skipping status.
        """
        if hasattr(self, "original_skipping_status"):
            config["skip_animations"] = self.original_skipping_status
        return self

    def scene_finished(self, scene):
        config["skip_animations"] = False
=======
    def finish(self, scene):
        self.skip_animations = self.original_skipping_status
>>>>>>> c8c1f68c
        self.file_writer.finish()
        if config["save_last_frame"]:
            self.update_frame(scene, ignore_skipping=False)
            self.file_writer.save_final_image(self.camera.get_image())<|MERGE_RESOLUTION|>--- conflicted
+++ resolved
@@ -181,28 +181,7 @@
                 self.skip_animations = True
                 raise EndSceneEarlyException()
 
-<<<<<<< HEAD
-    def revert_to_original_skipping_status(self):
-        """
-        Forces the scene to go back to its original skipping status,
-        by setting skip_animations to whatever it reads
-        from original_skipping_status.
-
-        Returns
-        -------
-        Scene
-            The Scene, with the original skipping status.
-        """
-        if hasattr(self, "original_skipping_status"):
-            config["skip_animations"] = self.original_skipping_status
-        return self
-
     def scene_finished(self, scene):
-        config["skip_animations"] = False
-=======
-    def finish(self, scene):
-        self.skip_animations = self.original_skipping_status
->>>>>>> c8c1f68c
         self.file_writer.finish()
         if config["save_last_frame"]:
             self.update_frame(scene, ignore_skipping=False)
