from __future__ import annotations

import re

from cloup import Choice, option, option_group

from ... import logger

__all__ = ["global_options"]


def validate_gui_location(ctx, param, value):
    if value:
        try:
            x_offset, y_offset = map(int, re.split(r"[;,\-]", value))
            return (x_offset, y_offset)
        except Exception:
            logger.error("GUI location option is invalid.")
            exit()


global_options = option_group(
    "Global options",
    option(
        "-c",
        "--config_file",
        help="Specify the configuration file to use for render settings.",
        default=None,
    ),
    option(
        "--custom_folders",
        is_flag=True,
        default=None,
        help="Use the folders defined in the [custom_folders] section of the "
        "config file to define the output folder structure.",
    ),
    option(
        "--disable_caching",
        is_flag=True,
        default=None,
        help="Disable the use of the cache (still generates cache files).",
    ),
    option(
        "--flush_cache",
        is_flag=True,
        help="Remove cached partial movie files.",
        default=None,
    ),
    option("--tex_template", help="Specify a custom TeX template file.", default=None),
    option(
        "-v",
        "--verbosity",
        type=Choice(
            ["DEBUG", "INFO", "WARNING", "ERROR", "CRITICAL"],
            case_sensitive=False,
        ),
        help="Verbosity of CLI output. Changes ffmpeg log level unless 5+.",
        default=None,
    ),
    option(
        "--notify_outdated_version/--silent",
        is_flag=True,
        default=None,
        help="Display warnings for outdated installation.",
    ),
    option(
        "--enable_gui",
        is_flag=True,
        help="Enable GUI interaction.",
        default=None,
    ),
    option(
        "--gui_location",
        default=None,
        callback=validate_gui_location,
        help="Starting location for the GUI.",
    ),
    option(
        "--fullscreen",
        is_flag=True,
        help="Expand the window to its maximum possible size.",
        default=None,
    ),
    option(
        "--enable_wireframe",
        is_flag=True,
        help="Enable wireframe debugging mode in opengl.",
        default=None,
    ),
    option(
        "--force_window",
        is_flag=True,
        help="Force window to open when using the opengl renderer, intended for debugging as it may impact performance",
        default=False,
    ),
    option(
        "--dry_run",
        is_flag=True,
        help="Renders animations without outputting image or video files and disables the window",
        default=False,
    ),
<<<<<<< HEAD
    option("--parallel", default=True, help="Renders all animations in parallel"),
=======
    option(
        "--no_latex_cleanup",
        is_flag=True,
        help="Prevents deletion of .aux, .dvi, and .log files produced by Tex and MathTex.",
        default=False,
    ),
    option(
        "--preview_command",
        help="The command used to preview the output file (for example vlc for video files)",
        default="",
    ),
>>>>>>> 89d5ed43
)<|MERGE_RESOLUTION|>--- conflicted
+++ resolved
@@ -99,9 +99,7 @@
         help="Renders animations without outputting image or video files and disables the window",
         default=False,
     ),
-<<<<<<< HEAD
     option("--parallel", default=True, help="Renders all animations in parallel"),
-=======
     option(
         "--no_latex_cleanup",
         is_flag=True,
@@ -113,5 +111,4 @@
         help="The command used to preview the output file (for example vlc for video files)",
         default="",
     ),
->>>>>>> 89d5ed43
 )