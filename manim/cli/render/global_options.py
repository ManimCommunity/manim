import re

import click
from cloup import option, option_group

from ... import logger


def validate_gui_location(ctx, param, value):
    if value:
        try:
            x_offset, y_offset = map(int, re.split(";|,|-", value))
            return (x_offset, y_offset)
        except Exception:
            logger.error("GUI location option is invalid.")
            exit()


global_options = option_group(
    "Global options",
    option(
        "-c",
        "--config_file",
        help="Specify the configuration file to use for render settings.",
    ),
    option(
        "--custom_folders",
        is_flag=True,
        help="Use the folders defined in the [custom_folders] section of the "
        "config file to define the output folder structure.",
    ),
    option(
        "--disable_caching",
        is_flag=True,
        help="Disable the use of the cache (still generates cache files).",
    ),
    option("--flush_cache", is_flag=True, help="Remove cached partial movie files."),
    option("--tex_template", help="Specify a custom TeX template file."),
    option(
        "-v",
        "--verbosity",
        type=click.Choice(
            ["DEBUG", "INFO", "WARNING", "ERROR", "CRITICAL"],
            case_sensitive=False,
        ),
        help="Verbosity of CLI output. Changes ffmpeg log level unless 5+.",
    ),
    option(
        "--notify_outdated_version/--silent",
        is_flag=True,
        default=None,
        help="Display warnings for outdated installation.",
    ),
    option(
        "--enable_gui",
        is_flag=True,
        help="Enable GUI interaction.",
    ),
    option(
        "--gui_location",
<<<<<<< HEAD
        default="40,800",
=======
        default="0,0",
>>>>>>> e326a7b6
        callback=validate_gui_location,
        help="Starting location for the GUI.",
    ),
)<|MERGE_RESOLUTION|>--- conflicted
+++ resolved
@@ -58,11 +58,7 @@
     ),
     option(
         "--gui_location",
-<<<<<<< HEAD
-        default="40,800",
-=======
         default="0,0",
->>>>>>> e326a7b6
         callback=validate_gui_location,
         help="Starting location for the GUI.",
     ),
