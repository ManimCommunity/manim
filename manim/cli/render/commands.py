"""Manim's default subcommand, render.

Manim's render subcommand is accessed in the command-line interface via
``manim``, but can be more explicitly accessed with ``manim render``. Here you
can specify options, and arguments for the render command.

"""
import sys
from pathlib import Path
from textwrap import dedent

import click
import cloup
import requests

from ... import config, console, logger
from ...constants import CONTEXT_SETTINGS, EPILOG
from ...utils.module_ops import scene_classes_from_file
from .ease_of_access_options import ease_of_access_options
from .global_options import global_options
from .output_options import output_options
from .render_options import render_options
<<<<<<< HEAD
from ... import config, console, logger, __version__
from ...constants import CONTEXT_SETTINGS, EPILOG
from ...utils.module_ops import scene_classes_from_file
=======
>>>>>>> 20005b1f


@cloup.command(
    context_settings=CONTEXT_SETTINGS,
    epilog=EPILOG,
)
@click.argument("file", type=Path, required=False)
@click.argument("scene_names", required=False, nargs=-1)
@global_options
@output_options
@render_options
@ease_of_access_options
@click.pass_context
def render(
    ctx,
    **args,
):
    """Render SCENE(S) from the input FILE.

    FILE is the file path of the script.

    SCENES is an optional list of scenes in the file.
    """
    for scene in args["scene_names"]:
        if str(scene).startswith("-"):
            logger.warning(
                dedent(
                    """\
                Manim Community has moved to Click for the CLI.

                This means that options in the CLI are provided BEFORE the positional
                arguments for your FILE and SCENE(s):
                `manim render [OPTIONS] [FILE] [SCENES]...`

                For example:
                New way - `manim -p -ql file.py SceneName1 SceneName2 ...`
                Old way - `manim file.py SceneName1 SceneName2 ... -p -ql`

                To see the help page for the new available options, run:
                `manim render -h`
                """
                )
            )
            sys.exit()

    if args["use_opengl_renderer"]:
        logger.warning(
            "--use_opengl_renderer is deprecated, please use --renderer=opengl instead!"
        )
        renderer = "opengl"

    if args["use_webgl_renderer"]:
        logger.warning(
            "--use_webgl_renderer is deprecated, please use --renderer=webgl instead!"
        )
        renderer = "webgl"

    if args["use_webgl_renderer"] and args["use_opengl_renderer"]:
        logger.warning("You may select only one renderer!")
        sys.exit()

    class ClickArgs:
        def __init__(self, args):
            for name in args:
                setattr(self, name, args[name])

        def _get_kwargs(self):
            return list(self.__dict__.items())

        def __eq__(self, other):
            if not isinstance(other, ClickArgs):
                return NotImplemented
            return vars(self) == vars(other)

        def __contains__(self, key):
            return key in self.__dict__

        def __repr__(self):
            return str(self.__dict__)

    click_args = ClickArgs(args)
    if args["jupyter"]:
        return click_args

    nov = config.notify_outdated_version

    config.digest_args(click_args)
    file = args["file"]
    if config.renderer == "opengl":
        from manim.renderer.opengl_renderer import OpenGLRenderer

        for SceneClass in scene_classes_from_file(file):
            try:
                renderer = OpenGLRenderer()
                scene = SceneClass(renderer)
                scene.render()
            except Exception:
                console.print_exception()
    elif config.renderer == "webgl":
        try:
            from manim.grpc.impl import frame_server_impl

            server = frame_server_impl.get(file)
            server.start()
            server.wait_for_termination()
        except ModuleNotFoundError:
            console.print(
                "Dependencies for the WebGL render are missing. Run "
                "pip install manim[webgl_renderer] to install them."
            )
            console.print_exception()
    else:
        for SceneClass in scene_classes_from_file(file):
            try:
                scene = SceneClass()
                scene.render()
            except Exception:
                console.print_exception()

    if nov or args["notify_outdated_version"]:
        manim = requests.get("https://pypi.org/pypi/manim/json")
        releases = manim.json()["releases"].keys()
        latest = max(releases)

        if latest != __version__:
            console.print(
                "[yellow]WARNING: You are running on an outdated version of manim[/yellow]"
            )
            console.print(f"Installed version: [red]v{__version__}[/red]")
            console.print(f"Latest version: [green]v{latest}[/green]")
            console.print(
                "[yellow]To disable this warning, go to config and set [red]notify_outdated_version[/red] to [/yellow]False"
            )
            console.print(
                "https://docs.manim.community/en/latest/tutorials/configuration.html"
            )

    return args<|MERGE_RESOLUTION|>--- conflicted
+++ resolved
@@ -13,19 +13,13 @@
 import cloup
 import requests
 
-from ... import config, console, logger
+from ... import config, console, logger, __version__
 from ...constants import CONTEXT_SETTINGS, EPILOG
 from ...utils.module_ops import scene_classes_from_file
 from .ease_of_access_options import ease_of_access_options
 from .global_options import global_options
 from .output_options import output_options
 from .render_options import render_options
-<<<<<<< HEAD
-from ... import config, console, logger, __version__
-from ...constants import CONTEXT_SETTINGS, EPILOG
-from ...utils.module_ops import scene_classes_from_file
-=======
->>>>>>> 20005b1f
 
 
 @cloup.command(
