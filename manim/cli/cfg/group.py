"""Manim's cfg subcommand.

Manim's cfg subcommand is accessed in the command-line interface via ``manim
cfg``. Here you can specify options, subcommands, and subgroups for the cfg
group.

"""
from __future__ import annotations

import os
from ast import literal_eval

import click
import cloup
from rich.errors import StyleSyntaxError
from rich.style import Style

<<<<<<< HEAD
from ... import cli_ctx_settings, config, console
=======
from ... import console
>>>>>>> 54bee272
from ..._config.utils import config_file_paths, make_config_parser
from ...constants import EPILOG
from ...utils.file_ops import guarantee_existence, open_file

RICH_COLOUR_INSTRUCTIONS: str = """
[red]The default colour is used by the input statement.
If left empty, the default colour will be used.[/red]
[magenta] For a full list of styles, visit[/magenta] [green]https://rich.readthedocs.io/en/latest/style.html[/green]
"""
RICH_NON_STYLE_ENTRIES: str = ["log.width", "log.height", "log.timestamps"]


def value_from_string(value: str) -> str | int | bool:
    """Extracts the literal of proper datatype from a string.
    Parameters
    ----------
    value : :class:`str`
        The value to check get the literal from.

    Returns
    -------
    Union[:class:`str`, :class:`int`, :class:`bool`]
        Returns the literal of appropriate datatype.
    """
    try:
        value = literal_eval(value)
    except (SyntaxError, ValueError):
        pass
    return value


def _is_expected_datatype(value: str, expected: str, style: bool = False) -> bool:
    """Checks whether `value` is the same datatype as `expected`,
    and checks if it is a valid `style` if `style` is true.

    Parameters
    ----------
    value : :class:`str`
        The string of the value to check (obtained from reading the user input).
    expected : :class:`str`
        The string of the literal datatype must be matched by `value`. Obtained from
        reading the cfg file.
    style : :class:`bool`, optional
        Whether or not to confirm if `value` is a style, by default False

    Returns
    -------
    :class:`bool`
        Whether or not `value` matches the datatype of `expected`.
    """
    value = value_from_string(value)
    expected = type(value_from_string(expected))

    return isinstance(value, expected) and (is_valid_style(value) if style else True)


def is_valid_style(style: str) -> bool:
    """Checks whether the entered color is a valid color according to rich
    Parameters
    ----------
    style : :class:`str`
        The style to check whether it is valid.
    Returns
    -------
    Boolean
        Returns whether it is valid style or not according to rich.
    """
    try:
        Style.parse(style)
        return True
    except StyleSyntaxError:
        return False


def replace_keys(default: dict) -> dict:
    """Replaces _ to . and vice versa in a dictionary for rich
    Parameters
    ----------
    default : :class:`dict`
        The dictionary to check and replace
    Returns
    -------
    :class:`dict`
        The dictionary which is modified by replacing _ with . and vice versa
    """
    for key in default:
        if "_" in key:
            temp = default[key]
            del default[key]
            key = key.replace("_", ".")
            default[key] = temp
        else:
            temp = default[key]
            del default[key]
            key = key.replace(".", "_")
            default[key] = temp
    return default


@cloup.group(
    context_settings=cli_ctx_settings,
    invoke_without_command=True,
    no_args_is_help=True,
    epilog=EPILOG,
    help="Manages Manim configuration files.",
)
@click.pass_context
def cfg(ctx):
    """Responsible for the cfg subcommand."""
    pass


@cfg.command(context_settings=cli_ctx_settings, no_args_is_help=True)
@click.option(
    "-l",
    "--level",
    type=click.Choice(["user", "cwd"], case_sensitive=False),
    default="cwd",
    help="Specify if this config is for user or the working directory.",
)
@click.option("-o", "--open", "openfile", is_flag=True)
def write(level: str = None, openfile: bool = False) -> None:
    config_paths = config_file_paths()
    console.print(
        "[yellow bold]Manim Configuration File Writer[/yellow bold]",
        justify="center",
    )

    USER_CONFIG_MSG = f"""A configuration file at [yellow]{config_paths[1]}[/yellow] has been created with your required changes.
This will be used when running the manim command. If you want to override this config,
you will have to create a manim.cfg in the local directory, where you want those changes to be overridden."""

    CWD_CONFIG_MSG = f"""A configuration file at [yellow]{config_paths[2]}[/yellow] has been created.
To save your config please save that file and place it in your current working directory, from where you run the manim command."""

    parser = make_config_parser()
    if not openfile:
        action = "save this as"
        for category in parser:
            console.print(f"{category}", style="bold green underline")
            default = parser[category]
            if category == "logger":
                console.print(RICH_COLOUR_INSTRUCTIONS)
                default = replace_keys(default)

            for key in default:
                # All the cfg entries for logger need to be validated as styles,
                # as long as they aren't setting the log width or height etc
                if category == "logger" and key not in RICH_NON_STYLE_ENTRIES:
                    desc = "style"
                    style = default[key]
                else:
                    desc = "value"
                    style = None

                console.print(f"Enter the {desc} for {key} ", style=style, end="")
                if category != "logger" or key in RICH_NON_STYLE_ENTRIES:
                    defaultval = (
                        repr(default[key])
                        if isinstance(value_from_string(default[key]), str)
                        else default[key]
                    )
                    console.print(f"(defaults to {defaultval}) :", end="")
                try:
                    temp = input()
                except EOFError:
                    raise Exception(
                        """Not enough values in input.
You may have added a new entry to default.cfg, in which case you will have to
modify write_cfg_subcmd_input to account for it.""",
                    )
                if temp:
                    while temp and not _is_expected_datatype(
                        temp,
                        default[key],
                        bool(style),
                    ):
                        console.print(
                            f"[red bold]Invalid {desc}. Try again.[/red bold]",
                        )
                        console.print(
                            f"Enter the {desc} for {key}:",
                            style=style,
                            end="",
                        )
                        temp = input()

                    default[key] = temp.replace("%", "%%")

            default = replace_keys(default) if category == "logger" else default

            parser[category] = {
                i: v.replace("%", "%%") for i, v in dict(default).items()
            }

    else:
        action = "open"

    if level is None:
        console.print(
            f"Do you want to {action} the default config for this User?(y/n)[[n]]",
            style="dim purple",
            end="",
        )
        action_to_userpath = input()
    else:
        action_to_userpath = ""

    if action_to_userpath.lower() == "y" or level == "user":
        cfg_file_path = config_paths[1]
        guarantee_existence(config_paths[1].parents[0])
        console.print(USER_CONFIG_MSG)
    else:
        cfg_file_path = config_paths[2]
        guarantee_existence(config_paths[2].parents[0])
        console.print(CWD_CONFIG_MSG)
    with open(cfg_file_path, "w") as fp:
        parser.write(fp)
    if openfile:
        open_file(cfg_file_path)


@cfg.command(context_settings=cli_ctx_settings)
def show():
    parser = make_config_parser()
    rich_non_style_entries = [a.replace(".", "_") for a in RICH_NON_STYLE_ENTRIES]
    for category in parser:
        console.print(f"{category}", style="bold green underline")
        for entry in parser[category]:
            if category == "logger" and entry not in rich_non_style_entries:
                console.print(f"{entry} :", end="")
                console.print(
                    f" {parser[category][entry]}",
                    style=parser[category][entry],
                )
            else:
                console.print(f"{entry} : {parser[category][entry]}")
        console.print("\n")


@cfg.command(context_settings=cli_ctx_settings)
@click.option("-d", "--directory", default=os.getcwd())
@click.pass_context
def export(ctx, directory):
    if os.path.abspath(directory) == os.path.abspath(os.getcwd()):
        console.print(
            """You are reading the config from the same directory you are exporting to.
This means that the exported config will overwrite the config for this directory.
Are you sure you want to continue? (y/n)""",
            style="red bold",
            end="",
        )
        proceed = input().lower() == "y"
    else:
        proceed = True
    if proceed:
        if not os.path.isdir(directory):
            console.print(f"Creating folder: {directory}.", style="red bold")
            os.mkdir(directory)
        with open(os.path.join(directory, "manim.cfg"), "w") as outpath:
            ctx.invoke(write)
            from_path = os.path.join(os.getcwd(), "manim.cfg")
            to_path = os.path.join(directory, "manim.cfg")
        console.print(f"Exported final Config at {from_path} to {to_path}.")
    else:
        console.print("Aborted...", style="red bold")<|MERGE_RESOLUTION|>--- conflicted
+++ resolved
@@ -15,11 +15,7 @@
 from rich.errors import StyleSyntaxError
 from rich.style import Style
 
-<<<<<<< HEAD
-from ... import cli_ctx_settings, config, console
-=======
-from ... import console
->>>>>>> 54bee272
+from ... import cli_ctx_settings, console
 from ..._config.utils import config_file_paths, make_config_parser
 from ...constants import EPILOG
 from ...utils.file_ops import guarantee_existence, open_file
