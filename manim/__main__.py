--- conflicted
+++ resolved
@@ -77,20 +77,9 @@
 
     else:
         config.digest_args(args)
-<<<<<<< HEAD
-
-        if args.livestream:
-            livestream(use_ipython=args.use_ipython)
-            return
-
-        module = get_module(config.get_dir("input_file"))
-        all_scene_classes = get_scene_classes_from_module(module)
-        scene_classes_to_render = get_scenes_to_render(all_scene_classes)
-        for SceneClass in scene_classes_to_render:
-=======
+        
         input_file = config.get_dir("input_file")
         if config["use_js_renderer"]:
->>>>>>> c560ab39
             try:
                 if frame_server_impl is None:
                     raise ImportError("Dependencies for JS renderer is not installed.")
