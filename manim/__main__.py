--- conflicted
+++ resolved
@@ -1,11 +1,11 @@
 import click
 from click_default_group import DefaultGroup
-from manim import __version__
-from manim.constants import EPILOG
-from manim.constants import CONTEXT_SETTINGS
-from manim.cli.cfg.commands import cfg
-from manim.cli.plugins.commands import plugins
-from manim.cli.render.commands import render
+from . import __version__
+from .constants import EPILOG
+from .constants import CONTEXT_SETTINGS
+from .cli.cfg.commands import cfg
+from .cli.plugins.commands import plugins
+from .cli.render.commands import render
 
 
 @click.group(
@@ -16,84 +16,14 @@
     help="Animation engine for explanatory math videos",
     epilog=EPILOG,
 )
-<<<<<<< HEAD
 @click.version_option(
-    version=__version__, prog_name="Manim", message="%(prog)s v%(version)s"
+    version=__version__, prog_name="Manim Community", message="%(prog)s v%(version)s"
 )
 @click.pass_context
 def manim(ctx):
     """The entry point for manim."""
     pass
 
-=======
-
-from manim._config.main_utils import parse_args
-
-
-def main():
-    console.print(f"Manim Community [green]v{__version__}[/green]")
-    args = parse_args(sys.argv)
-
-    if hasattr(args, "cmd"):
-        if args.cmd == "cfg":
-            if args.subcmd:
-                from manim._config import cfg_subcmds
-
-                if args.subcmd == "write":
-                    cfg_subcmds.write(args.level, args.open)
-                elif args.subcmd == "show":
-                    cfg_subcmds.show()
-                elif args.subcmd == "export":
-                    cfg_subcmds.export(args.dir)
-            else:
-                logger.error("No subcommand provided; Exiting...")
-
-        elif args.cmd == "plugins":
-            from manim.plugins import plugins_flags
-
-            if args.list:
-                plugins_flags.list_plugins()
-            elif not args.list:
-                logger.error("No flag provided; Exiting...")
-
-        # elif args.cmd == "some_other_cmd":
-        #     something_else_here()
-
-    else:
-        config.digest_args(args)
-        input_file = config.get_dir("input_file")
-
-        if config["use_opengl_renderer"]:
-            from manim.renderer.opengl_renderer import OpenGLRenderer
-
-            for SceneClass in scene_classes_from_file(input_file):
-                try:
-                    renderer = OpenGLRenderer()
-                    scene = SceneClass(renderer)
-                    scene.render()
-                except Exception:
-                    console.print_exception()
-        elif config["use_webgl_renderer"]:
-            try:
-                from manim.grpc.impl import frame_server_impl
-
-                server = frame_server_impl.get(input_file)
-                server.start()
-                server.wait_for_termination()
-            except ModuleNotFoundError as e:
-                console.print(
-                    "Dependencies for the WebGL render are missing. Run "
-                    "pip install manim[webgl_renderer] to install them."
-                )
-                console.print_exception()
-        else:
-            for SceneClass in scene_classes_from_file(input_file):
-                try:
-                    scene = SceneClass()
-                    scene.render()
-                except Exception:
-                    console.print_exception()
->>>>>>> 196045b4
 
 manim.add_command(cfg)
 manim.add_command(plugins)
