import code
import functools
import os
import readline
import rlcompleter
import subprocess

from colorama import Fore, Style

from . import config, logger
from ._config.logger_utils import disable_logging
from .scene.streaming_scene import get_streamer, play_scene


__all__ = ["livestream", "stream", "open_client"]


streaming_client = config.streaming_config["streaming_client"]
streaming_protocol = config.streaming_config["streaming_protocol"]
streaming_ip = config.streaming_config["streaming_ip"]
streaming_port = config.streaming_config["streaming_port"]
streaming_url = config.streaming_config["streaming_url"]
sdp_path = config.streaming_config["sdp_path"]


info = """
Manim is now running in streaming mode. Stream animations by passing
them to manim.play(), e.g.

>>> c = Circle()
>>> manim.play(ShowCreation(c))

The current streaming class under the name `manim` inherits from the
original Scene class. To create a streaming class which inherits from 
another scene class, e.g. MovingCameraScene, create it with the syntax:

>>> manim2 = get_streamer(MovingCameraScene)

Want to render the animation of an entire pre-baked scene? Here's an example:

>>> from example_scenes import basic
>>> play_scene(basic.WarpSquare)
>>> play_scene(basic.OpeningManimExample, start=0, end=5)

To view an image of the current state of the scene or mobject, use: 

>>> manim.show_frame()        # view image of current scene
>>> c = Circle()
>>> c.show()                  # view image of Mobject
"""


def open_client(client=None):
    """Opens the window for the streaming protocol player.

    Default player is ``ffplay``. Optional to be used on any other player
    that works similar to ``ffplay``.

    Note: Also useful to call when the player hangs to run it again.
    """
    command = [
        client or streaming_client,
        "-x",
        "1280",
        "-y",
        "360",  # For a resizeable window
        "-window_title",  # Name of the window
        "Livestream",
        "-loglevel",
        "quiet",
        "-protocol_whitelist",
        "file,rtp,udp",
        "-i",
        sdp_path,
        "-reorder_queue_size",
        "0",
    ]
    subprocess.Popen(command)


<<<<<<< HEAD
@disable_logging
=======
def _disable_logging(func):
    """Decorator for disabling logging output of a function."""

    functools.wraps(func)

    def action(*args, **kwargs):
        logger.disabled = True
        func(*args, **kwargs)
        logger.disabled = False

    return action


@_disable_logging
>>>>>>> 449954be
def _guarantee_sdp_file(*args):
    """Ensures, if required, that the sdp file exists,
    while supressing the loud info message given out by this process
    """
    if not os.path.exists(sdp_path):
        kicker = get_streamer()
        kicker.wait()
        del kicker


@disable_logging
def _popup_window():
    """Triggers the opening of the window. May lack utility for a streaming
    client like VLC.
    """
    get_streamer().wait(0.5)


def livestream(use_ipython=False):
    """Main function, enables livestream mode.
<<<<<<< HEAD

    This is called when running ``manim --livestream`` from the command line.

    Can also be called in a REPL, though the less activated version of this
    might be more suitable for quick sanity and testing checks.

    .. seealso::
=======
    
    This is called when running ``manim --livestream`` from the command line.
    
    Can also be called in a REPL, though the less activated version of this
    might be more suitable for quick sanity and testing checks.
    
    .. seealso::

>>>>>>> 449954be
        :func:`~.stream`
    """
    if use_ipython:
        from . import stream_ipython

        os.system(f'ipython -i "{stream_ipython.__file__}"')
        return
    variables = {
        "manim": get_streamer(),
        "get_streamer": get_streamer,
        "play_scene": play_scene,
        "open_client": open_client,
    }
    readline.set_completer(rlcompleter.Completer(variables).complete)
    readline.parse_and_bind("tab: complete")
    shell = code.InteractiveConsole(variables)
    shell.push("from manim import *")

    logger.debug("Ensuring sdp file exists: Running Wait() animation")
    _guarantee_sdp_file()

    open_client()

    logger.debug("Triggering streaming client window: Running Wait() animation")
    _popup_window()

    shell.interact(banner=f"{Fore.GREEN}{info}{Style.RESET_ALL}")


def stream():
    """Convenience function for setting up streaming from a running REPL.
<<<<<<< HEAD

    Example
    -------

=======
    
    Example
    -------
>>>>>>> 449954be

    >>> from manim import stream, Circle, ShowCreation
    >>> manim = stream()
    >>> circ = Circle()
    >>> manim.play(ShowCreation(circ))
    """
    _guarantee_sdp_file()
    streamer = get_streamer()
    open_client()
    return streamer<|MERGE_RESOLUTION|>--- conflicted
+++ resolved
@@ -78,24 +78,7 @@
     subprocess.Popen(command)
 
 
-<<<<<<< HEAD
 @disable_logging
-=======
-def _disable_logging(func):
-    """Decorator for disabling logging output of a function."""
-
-    functools.wraps(func)
-
-    def action(*args, **kwargs):
-        logger.disabled = True
-        func(*args, **kwargs)
-        logger.disabled = False
-
-    return action
-
-
-@_disable_logging
->>>>>>> 449954be
 def _guarantee_sdp_file(*args):
     """Ensures, if required, that the sdp file exists,
     while supressing the loud info message given out by this process
@@ -116,7 +99,6 @@
 
 def livestream(use_ipython=False):
     """Main function, enables livestream mode.
-<<<<<<< HEAD
 
     This is called when running ``manim --livestream`` from the command line.
 
@@ -124,16 +106,6 @@
     might be more suitable for quick sanity and testing checks.
 
     .. seealso::
-=======
-    
-    This is called when running ``manim --livestream`` from the command line.
-    
-    Can also be called in a REPL, though the less activated version of this
-    might be more suitable for quick sanity and testing checks.
-    
-    .. seealso::
-
->>>>>>> 449954be
         :func:`~.stream`
     """
     if use_ipython:
@@ -165,16 +137,9 @@
 
 def stream():
     """Convenience function for setting up streaming from a running REPL.
-<<<<<<< HEAD
 
     Example
     -------
-
-=======
-    
-    Example
-    -------
->>>>>>> 449954be
 
     >>> from manim import stream, Circle, ShowCreation
     >>> manim = stream()
