--- conflicted
+++ resolved
@@ -1,10 +1,9 @@
-<<<<<<< HEAD
+"A Camera converts the mobjects contained in a Scene into an array of pixels"
+
+
 __all__ = ["Camera", "BackgroundColoredVMobjectDisplayer"]
 
 
-=======
-"A Camera converts the mobjects contained in a Scene into an array of pixels"
->>>>>>> cf193bab
 from functools import reduce
 import itertools as it
 import operator as op
