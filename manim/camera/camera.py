--- conflicted
+++ resolved
@@ -45,6 +45,7 @@
 
     pixel_height : :class:`int`, optional
         The height of the scene in pixels.
+
     """
 
     def __init__(
@@ -65,7 +66,7 @@
         frame_rate=None,
         **kwargs,
     ):
-        """Initialise the Camera.
+        """Initialises the Camera.
 
         Parameters
         ----------
@@ -190,7 +191,8 @@
         raise TypeError(f"Displaying an object of class {_type} is not supported")
 
     def reset_pixel_shape(self, new_height, new_width):
-        """Reset the height and width of a single pixel to the passed new_height and new_width.
+        """This method resets the height and width
+        of a single pixel to the passed new_height and new_width.
 
         Parameters
         ----------
@@ -206,7 +208,11 @@
         self.reset()
 
     def resize_frame_shape(self, fixed_dimension=0):
-        """Change frame_shape to match the aspect ratio of the pixels, where fixed_dimension determines whether frame_height or frame_width remains fixed while the other changes accordingly.
+        """
+        Changes frame_shape to match the aspect ratio
+        of the pixels, where fixed_dimension determines
+        whether frame_height or frame_width
+        remains fixed while the other changes accordingly.
 
         Parameters
         ----------
@@ -228,10 +234,9 @@
 
     def init_background(self):
         """Initialize the background.
-
-        If self.background_image is the path of an image the image is
-        set as background; else, the default background color fills the
-        background.
+        If self.background_image is the path of an image
+        the image is set as background; else, the default
+        background color fills the background.
         """
         height = self.pixel_height
         width = self.pixel_width
@@ -254,7 +259,9 @@
             self.background[:, :] = background_rgba
 
     def get_image(self, pixel_array=None):
-        """Return an image from the passed pixel array, or from the current frame if the passed pixel array is none.
+        """Returns an image from the passed
+        pixel array, or from the current frame
+        if the passed pixel array is none.
 
         Parameters
         ----------
@@ -271,7 +278,8 @@
         return Image.fromarray(pixel_array, mode=self.image_mode)
 
     def convert_pixel_array(self, pixel_array, convert_from_floats=False):
-        """Convert a pixel array from values that have floats in then to proper RGB values.
+        """Converts a pixel array from values that have floats in then
+        to proper RGB values.
 
         Parameters
         ----------
@@ -295,7 +303,7 @@
         return retval
 
     def set_pixel_array(self, pixel_array, convert_from_floats=False):
-        """Set the pixel array of the camera to the passed pixel array.
+        """Sets the pixel array of the camera to the passed pixel array.
 
         Parameters
         ----------
@@ -315,7 +323,8 @@
             self.pixel_array[:, :, :] = converted_array[:, :, :]
 
     def set_background(self, pixel_array, convert_from_floats=False):
-        """Set the background to the passed pixel_array after converting to valid RGB values.
+        """Sets the background to the passed pixel_array after converting
+        to valid RGB values.
 
         Parameters
         ----------
@@ -328,11 +337,10 @@
 
     # TODO, this should live in utils, not as a method of Camera
     def make_background_from_func(self, coords_to_colors_func):
-        """Make a pixel array for the background by using coords_to_colors_func to determine each pixel's color.
-
-        Each input pixel's color. Each input to coords_to_colors_func is an (x, y) pair in
-        space (in ordinary space coordinates; not pixel coordinates), and each output is
-        expected to be an RGBA array of 4 floats.
+        """
+        Makes a pixel array for the background by using coords_to_colors_func to determine each pixel's color. Each input
+        pixel's color. Each input to coords_to_colors_func is an (x, y) pair in space (in ordinary space coordinates; not
+        pixel coordinates), and each output is expected to be an RGBA array of 4 floats.
 
         Parameters
         ----------
@@ -360,7 +368,10 @@
         return self.convert_pixel_array(new_background, convert_from_floats=True)
 
     def set_background_from_func(self, coords_to_colors_func):
-        """Set the background to a pixel array using coords_to_colors_func to determine each pixel's color. Each input pixel's color. Each input to coords_to_colors_func is an (x, y) pair in space (in ordinary space coordinates; not pixel coordinates), and each output is expected to be an RGBA array of 4 floats.
+        """
+        Sets the background to a pixel array using coords_to_colors_func to determine each pixel's color. Each input
+        pixel's color. Each input to coords_to_colors_func is an (x, y) pair in space (in ordinary space coordinates; not
+        pixel coordinates), and each output is expected to be an RGBA array of 4 floats.
 
         Parameters
         ----------
@@ -371,7 +382,8 @@
         self.set_background(self.make_background_from_func(coords_to_colors_func))
 
     def reset(self):
-        """Reset the camera's pixel array to that of the background.
+        """Resets the camera's pixel array
+        to that of the background
 
         Returns
         -------
@@ -392,7 +404,8 @@
         include_submobjects=True,
         excluded_mobjects=None,
     ):
-        """Use to get the list of mobjects to display with the camera.
+        """Used to get the list of mobjects to display
+        with the camera.
 
         Parameters
         ----------
@@ -423,7 +436,8 @@
         return mobjects
 
     def is_in_frame(self, mobject):
-        """Check whether the passed mobject is in frame or not.
+        """Checks whether the passed mobject is in
+        frame or not.
 
         Parameters
         ----------
@@ -460,6 +474,7 @@
 
         kwargs
             Keyword arguments to be passed to :meth:`get_mobjects_to_display`.
+
         """
         return self.capture_mobjects([mobject], **kwargs)
 
@@ -480,6 +495,7 @@
         Notes
         -----
         For a list of classes that can currently be rendered, see :meth:`display_funcs`.
+
         """
         # The mobjects will be processed in batches (or runs) of mobjects of
         # the same type.  That is, if the list mobjects contains objects of
@@ -498,7 +514,8 @@
     # detailed as possible.
 
     def get_cached_cairo_context(self, pixel_array):
-        """Return the cached cairo context of the passed pixel array if it exists, and None if it doesn't.
+        """Returns the cached cairo context of the passed
+        pixel array if it exists, and None if it doesn't.
 
         Parameters
         ----------
@@ -513,7 +530,7 @@
         return self.pixel_array_to_cairo_context.get(id(pixel_array), None)
 
     def cache_cairo_context(self, pixel_array, ctx):
-        """Cache the passed Pixel array into a Cairo Context.
+        """Caches the passed Pixel array into a Cairo Context
 
         Parameters
         ----------
@@ -525,7 +542,10 @@
         self.pixel_array_to_cairo_context[id(pixel_array)] = ctx
 
     def get_cairo_context(self, pixel_array):
-        """Return the cairo context for a pixel array after caching it to self.pixel_array_to_cairo_context If that array has already been cached, return the cached version instead.
+        """Returns the cairo context for a pixel array after
+        caching it to self.pixel_array_to_cairo_context
+        If that array has already been cached, it returns the
+        cached version instead.
 
         Parameters
         ----------
@@ -567,7 +587,7 @@
         return ctx
 
     def display_multiple_vectorized_mobjects(self, vmobjects, pixel_array):
-        """Display multiple VMobjects in the pixel_array.
+        """Displays multiple VMobjects in the pixel_array
 
         Parameters
         ----------
@@ -589,7 +609,8 @@
                 )
 
     def display_multiple_non_background_colored_vmobjects(self, vmobjects, pixel_array):
-        """Display multiple VMobjects in the cairo context, as long as they don't have background colors.
+        """Displays multiple VMobjects in the cairo context, as long as they don't have
+        background colors.
 
         Parameters
         ----------
@@ -603,7 +624,7 @@
             self.display_vectorized(vmobject, ctx)
 
     def display_vectorized(self, vmobject, ctx):
-        """Display a VMobject in the cairo context.
+        """Displays a VMobject in the cairo context
 
         Parameters
         ----------
@@ -624,7 +645,7 @@
         return self
 
     def set_cairo_context_path(self, ctx, vmobject):
-        """Set a path for the cairo context with the vmobject passed.
+        """Sets a path for the cairo context with the vmobject passed
 
         Parameters
         ----------
@@ -651,14 +672,14 @@
             ctx.new_sub_path()
             start = subpath[0]
             ctx.move_to(*start[:2])
-            for _, p1, p2, p3 in quads:
+            for _p0, p1, p2, p3 in quads:
                 ctx.curve_to(*p1[:2], *p2[:2], *p3[:2])
             if vmobject.consider_points_equals_2d(subpath[0], subpath[-1]):
                 ctx.close_path()
         return self
 
     def set_cairo_context_color(self, ctx, rgbas, vmobject):
-        """Set the color of the cairo context.
+        """Sets the color of the cairo context
 
         Parameters
         ----------
@@ -690,7 +711,7 @@
         return self
 
     def apply_fill(self, ctx, vmobject):
-        """Fill the cairo context.
+        """Fills the cairo context
 
         Parameters
         ----------
@@ -709,7 +730,7 @@
         return self
 
     def apply_stroke(self, ctx, vmobject, background=False):
-        """Apply a stroke to the VMobject in the cairo context.
+        """Applies a stroke to the VMobject in the cairo context.
 
         Parameters
         ----------
@@ -744,7 +765,8 @@
         return self
 
     def get_stroke_rgbas(self, vmobject, background=False):
-        """Get the RGBA array for the stroke of the passed VMobject.
+        """Gets the RGBA array for the stroke of the passed
+        VMobject.
 
         Parameters
         ----------
@@ -762,7 +784,7 @@
         return vmobject.get_stroke_rgbas(background)
 
     def get_fill_rgbas(self, vmobject):
-        """Return the RGBA array of the fill of the passed VMobject.
+        """Returns the RGBA array of the fill of the passed VMobject
 
         Parameters
         ----------
@@ -777,7 +799,8 @@
         return vmobject.get_fill_rgbas()
 
     def get_background_colored_vmobject_displayer(self):
-        """Return the background_colored_vmobject_displayer if it exists or makes one and returns it if not.
+        """Returns the background_colored_vmobject_displayer
+        if it exists or makes one and returns it if not.
 
         Returns
         -------
@@ -792,7 +815,7 @@
         return getattr(self, bcvd)
 
     def display_multiple_background_colored_vmobjects(self, cvmobjects, pixel_array):
-        """Display multiple vmobjects that have the same color as the background.
+        """Displays multiple vmobjects that have the same color as the background.
 
         Parameters
         ----------
@@ -817,7 +840,7 @@
     # As a result, the other methods do not have as detailed docstrings as would be preferred.
 
     def display_multiple_point_cloud_mobjects(self, pmobjects, pixel_array):
-        """Display multiple PMobjects by modifying the passed pixel array.
+        """Displays multiple PMobjects by modifying the passed pixel array.
 
         Parameters
         ----------
@@ -836,7 +859,7 @@
             )
 
     def display_point_cloud(self, pmobject, points, rgbas, thickness, pixel_array):
-        """Display a PMobject by modifying the Pixel array suitably.
+        """Displays a PMobject by modifying the Pixel array suitably..
 
         TODO: Write a description for the rgbas argument.
 
@@ -852,6 +875,7 @@
             The thickness of each point of the PMobject
         pixel_array : np.array
             The pixel array to modify.
+
         """
         if len(points) == 0:
             return
@@ -881,7 +905,7 @@
         pixel_array[:, :] = new_pa.reshape((ph, pw, rgba_len))
 
     def display_multiple_image_mobjects(self, image_mobjects, pixel_array):
-        """Display multiple image mobjects by modifying the passed pixel_array.
+        """Displays multiple image mobjects by modifying the passed pixel_array.
 
         Parameters
         ----------
@@ -894,7 +918,7 @@
             self.display_image_mobject(image_mobject, pixel_array)
 
     def display_image_mobject(self, image_mobject: AbstractImageMobject, pixel_array):
-        """Display an ImageMobject by changing the pixel_array suitably.
+        """Displays an ImageMobject by changing the pixel_array suitably.
 
         Parameters
         ----------
@@ -978,7 +1002,8 @@
         )
 
     def adjust_out_of_range_points(self, points):
-        """If any of the points in the passed array are out of the viable range, they are adjusted suitably.
+        """If any of the points in the passed array are out of
+        the viable range, they are adjusted suitably.
 
         Parameters
         ----------
@@ -1045,7 +1070,8 @@
         return result.astype("int")
 
     def on_screen_pixels(self, pixel_coords):
-        """Return array of pixels that are on the screen from a given array of pixel_coordinates.
+        """Returns array of pixels that are on the screen from a given
+        array of pixel_coordinates
 
         Parameters
         ----------
@@ -1068,7 +1094,7 @@
         )
 
     def adjusted_thickness(self, thickness):
-        """Adjust Thickness.
+        """
 
         Parameters
         ----------
@@ -1077,6 +1103,7 @@
         Returns
         -------
         float
+
         """
         # TODO: This seems...unsystematic
         big_sum = op.add(config["pixel_height"], config["pixel_width"])
@@ -1085,7 +1112,7 @@
         return 1 + (thickness - 1) * factor
 
     def get_thickening_nudges(self, thickness):
-        """Get thickening nudges.
+        """
 
         Parameters
         ----------
@@ -1094,13 +1121,15 @@
         Returns
         -------
         np.array
+
         """
         thickness = int(thickness)
         _range = list(range(-thickness // 2 + 1, thickness // 2 + 1))
         return np.array(list(it.product(_range, _range)))
 
     def thickened_coordinates(self, pixel_coords, thickness):
-        """Return thickened coordinates for a passed array of pixel coords and a thickness to thicken by.
+        """Returns thickened coordinates for a passed array of pixel coords and
+        a thickness to thicken by.
 
         Parameters
         ----------
@@ -1121,7 +1150,7 @@
 
     # TODO, reimplement using cairo matrix
     def get_coords_of_all_pixels(self):
-        """Return the cartesian coordinates of each pixel.
+        """Returns the cartesian coordinates of each pixel.
 
         Returns
         -------
@@ -1156,8 +1185,7 @@
 # Their DocStrings are not as detailed as preferred.
 class BackgroundColoredVMobjectDisplayer:
     def __init__(self, camera):
-        """A Special Camera.
-
+        """
         Parameters
         ----------
         camera : Camera
@@ -1220,13 +1248,8 @@
         mode = "RGBA" if pixel_array.shape[2] == 4 else "RGB"
         return self.resize_background_array(background_array, width, height, mode)
 
-<<<<<<< HEAD
-    def get_background_array(self, image: Union[Image.Image, pathlib.Path, str]):
-        """Get the background array that has the passed file_name.
-=======
     def get_background_array(self, image: Image.Image | pathlib.Path | str):
         """Gets the background array that has the passed file_name.
->>>>>>> 962c2468
 
         Parameters
         ----------
@@ -1255,7 +1278,7 @@
         return back_array
 
     def display(self, *cvmobjects):
-        """Display the colored VMobjects.
+        """Displays the colored VMobjects.
 
         Parameters
         ----------
