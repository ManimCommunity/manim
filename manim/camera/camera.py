--- conflicted
+++ resolved
@@ -18,11 +18,7 @@
 from scipy.spatial.distance import pdist
 from typing_extensions import Self
 
-<<<<<<< HEAD
-from manim.typing import PixelArray
-=======
 from manim.typing import MatrixMN, PixelArray, Point3D, Point3D_Array
->>>>>>> d18dc8f8
 
 from .. import config, logger
 from ..constants import *
@@ -297,11 +293,7 @@
 
     def get_image(
         self, pixel_array: PixelArray | list | tuple | None = None
-<<<<<<< HEAD
-    ) -> PixelArray:
-=======
     ) -> Image.Image:
->>>>>>> d18dc8f8
         """Returns an image from the passed
         pixel array, or from the current frame
         if the passed pixel array is none.
@@ -567,11 +559,7 @@
     # NOTE: None of the methods below have been mentioned outside of their definitions. Their DocStrings are not as
     # detailed as possible.
 
-<<<<<<< HEAD
-    def get_cached_cairo_context(self, pixel_array: PixelArray) -> cairo.Context:
-=======
     def get_cached_cairo_context(self, pixel_array: PixelArray) -> cairo.Context | None:
->>>>>>> d18dc8f8
         """Returns the cached cairo context of the passed
         pixel array if it exists, and None if it doesn't.
 
@@ -725,11 +713,6 @@
         # TODO, shouldn't this be handled in transform_points_pre_display?
         # points = points - self.get_frame_center()
         if len(points) == 0:
-<<<<<<< HEAD
-            # TODO:
-            # Here the return value is modified. Is that ok?
-=======
->>>>>>> d18dc8f8
             return self
 
         ctx.new_path()
@@ -746,11 +729,7 @@
         return self
 
     def set_cairo_context_color(
-<<<<<<< HEAD
-        self, ctx: cairo.Context, rgbas: PixelArray, vmobject: VMobject
-=======
         self, ctx: cairo.Context, rgbas: MatrixMN, vmobject: VMobject
->>>>>>> d18dc8f8
     ) -> Self:
         """Sets the color of the cairo context
 
@@ -891,19 +870,11 @@
             Object that displays VMobjects that have the same color
             as the background.
         """
-<<<<<<< HEAD
-        # Quite wordy to type out a bunch
-        bcvd = "background_colored_vmobject_displayer"
-        if not hasattr(self, bcvd):
-            setattr(self, bcvd, BackgroundColoredVMobjectDisplayer(self))
-        return getattr(self, bcvd)  # type: ignore[no-any-return]
-=======
         if self.background_colored_vmobject_displayer is None:
             self.background_colored_vmobject_displayer = (
                 BackgroundColoredVMobjectDisplayer(self)
             )
         return self.background_colored_vmobject_displayer
->>>>>>> d18dc8f8
 
     def display_multiple_background_colored_vmobjects(
         self, cvmobjects: Iterable[VMobject], pixel_array: PixelArray
@@ -1141,14 +1112,8 @@
     def transform_points_pre_display(
         self,
         mobject: Mobject,
-<<<<<<< HEAD
-        points: np.ndarray,
-    ) -> np.ndarray:
-        # TODO: Write more detailed docstrings for this method.
-=======
         points: Point3D_Array,
     ) -> Point3D_Array:  # TODO: Write more detailed docstrings for this method.
->>>>>>> d18dc8f8
         # NOTE: There seems to be an unused argument `mobject`.
 
         # Subclasses (like ThreeDCamera) may want to
