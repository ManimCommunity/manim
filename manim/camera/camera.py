<<<<<<< HEAD
=======
"""A camera converts the mobjects contained in a Scene into an array of pixels."""

>>>>>>> f1ce5122
from __future__ import annotations

import math

<<<<<<< HEAD
=======
import copy
import itertools as it
import operator as op
import pathlib
from collections.abc import Iterable
from functools import reduce
from typing import Any, Callable

import cairo
>>>>>>> f1ce5122
import numpy as np
from scipy.spatial.transform import Rotation

from manim._config import config
from manim.mobject.opengl.opengl_mobject import OpenGLMobject

<<<<<<< HEAD
from ..constants import *
from ..utils.space_ops import normalize
=======
CAP_STYLE_MAP = {
    CapStyleType.AUTO: None,  # TODO: this could be improved
    CapStyleType.ROUND: cairo.LineCap.ROUND,
    CapStyleType.BUTT: cairo.LineCap.BUTT,
    CapStyleType.SQUARE: cairo.LineCap.SQUARE,
}


class Camera:
    """Base camera class.

    This is the object which takes care of what exactly is displayed
    on screen at any given moment.
>>>>>>> f1ce5122


class Camera(OpenGLMobject):
    def __init__(
        self,
        frame_shape: tuple[float, float] = (config.frame_width, config.frame_height),
        center_point: np.ndarray = ORIGIN,
        focal_dist_to_height: float = 2.0,
        **kwargs,
    ):
        self.frame_shape = frame_shape
        self.center_point = center_point
        self.focal_dist_to_height = focal_dist_to_height
        self.orientation = Rotation.identity().as_quat()
        super().__init__(**kwargs)

    def init_points(self) -> None:
        self.set_points([ORIGIN, LEFT, RIGHT, DOWN, UP])
        self.set_width(self.frame_shape[0], stretch=True)
        self.set_height(self.frame_shape[1], stretch=True)
        self.move_to(self.center_point)

    def set_orientation(self, rotation: Rotation):
        self.orientation = rotation.as_quat()
        return self

    def get_orientation(self):
        return Rotation.from_quat(self.orientation)

    def to_default_state(self):
        self.center()
        self.set_height(config.frame_width)
        self.set_width(config.frame_height)
        self.set_orientation(Rotation.identity())
        return self

    def get_euler_angles(self):
        return self.get_orientation().as_euler("zxz")[::-1]

    def get_theta(self):
        return self.get_euler_angles()[0]

    def get_phi(self):
        return self.get_euler_angles()[1]

    def get_gamma(self):
        return self.get_euler_angles()[2]

    def get_inverse_camera_rotation_matrix(self):
        return self.get_orientation().as_matrix().T

    def rotate(self, angle: float, axis: np.ndarray = OUT, **kwargs):  # type: ignore
        rot = Rotation.from_rotvec(axis * normalize(axis))  # type: ignore
        self.set_orientation(rot * self.get_orientation())

    def set_euler_angles(
        self,
        theta: float | None = None,
        phi: float | None = None,
        gamma: float | None = None,
        units: float = RADIANS,
    ):
        eulers = self.get_euler_angles()  # theta, phi, gamma
        for i, var in enumerate([theta, phi, gamma]):
            if var is not None:
                eulers[i] = var * units
        self.set_orientation(Rotation.from_euler("zxz", eulers[::-1]))
        return self

    def reorient(
        self,
        theta_degrees: float | None = None,
        phi_degrees: float | None = None,
        gamma_degrees: float | None = None,
    ):
        """
        Shortcut for set_euler_angles, defaulting to taking
        in angles in degrees
        """
        self.set_euler_angles(theta_degrees, phi_degrees, gamma_degrees, units=DEGREES)
        return self

    def set_theta(self, theta: float):
        return self.set_euler_angles(theta=theta)

    def set_phi(self, phi: float):
        return self.set_euler_angles(phi=phi)

    def set_gamma(self, gamma: float):
        return self.set_euler_angles(gamma=gamma)

    def increment_theta(self, dtheta: float):
        self.rotate(dtheta, OUT)
        return self

    def increment_phi(self, dphi: float):
        self.rotate(dphi, self.get_inverse_camera_rotation_matrix()[0])
        return self

    def increment_gamma(self, dgamma: float):
        self.rotate(dgamma, self.get_inverse_camera_rotation_matrix()[2])
        return self

<<<<<<< HEAD
    def set_focal_distance(self, focal_distance: float):
        self.focal_dist_to_height = focal_distance / self.get_height()
=======
    def apply_stroke(
        self, ctx: cairo.Context, vmobject: VMobject, background: bool = False
    ):
        """Applies a stroke to the VMobject in the cairo context.

        Parameters
        ----------
        ctx
            The cairo context
        vmobject
            The VMobject
        background
            Whether or not to consider the background when applying this
            stroke width, by default False

        Returns
        -------
        Camera
            The camera object with the stroke applied.
        """
        width = vmobject.get_stroke_width(background)
        if width == 0:
            return self
        self.set_cairo_context_color(
            ctx,
            self.get_stroke_rgbas(vmobject, background=background),
            vmobject,
        )
        ctx.set_line_width(
            width
            * self.cairo_line_width_multiple
            * (self.frame_width / self.frame_width),
            # This ensures lines have constant width as you zoom in on them.
        )
        if vmobject.joint_type != LineJointType.AUTO:
            ctx.set_line_join(LINE_JOIN_MAP[vmobject.joint_type])
        if vmobject.cap_style != CapStyleType.AUTO:
            ctx.set_line_cap(CAP_STYLE_MAP[vmobject.cap_style])
        ctx.stroke_preserve()
>>>>>>> f1ce5122
        return self

    def set_field_of_view(self, field_of_view: float):
        self.focal_dist_to_height = 2 * math.tan(field_of_view / 2)
        return self

<<<<<<< HEAD
    def get_shape(self):
        return (self.get_width(), self.get_height())
=======
    # Methods for other rendering

    # NOTE: Out of the following methods, only `transform_points_pre_display` and `points_to_pixel_coords` have been mentioned outside of their definitions.
    # As a result, the other methods do not have as detailed docstrings as would be preferred.

    def display_multiple_point_cloud_mobjects(
        self, pmobjects: list, pixel_array: np.ndarray
    ):
        """Displays multiple PMobjects by modifying the passed pixel array.

        Parameters
        ----------
        pmobjects
            List of PMobjects
        pixel_array
            The pixel array to modify.
        """
        for pmobject in pmobjects:
            self.display_point_cloud(
                pmobject,
                pmobject.points,
                pmobject.rgbas,
                self.adjusted_thickness(pmobject.stroke_width),
                pixel_array,
            )

    def display_point_cloud(
        self,
        pmobject: PMobject,
        points: list,
        rgbas: np.ndarray,
        thickness: float,
        pixel_array: np.ndarray,
    ):
        """Displays a PMobject by modifying the pixel array suitably.

        TODO: Write a description for the rgbas argument.

        Parameters
        ----------
        pmobject
            Point Cloud Mobject
        points
            The points to display in the point cloud mobject
        rgbas

        thickness
            The thickness of each point of the PMobject
        pixel_array
            The pixel array to modify.

        """
        if len(points) == 0:
            return
        pixel_coords = self.points_to_pixel_coords(pmobject, points)
        pixel_coords = self.thickened_coordinates(pixel_coords, thickness)
        rgba_len = pixel_array.shape[2]

        rgbas = (self.rgb_max_val * rgbas).astype(self.pixel_array_dtype)
        target_len = len(pixel_coords)
        factor = target_len // len(rgbas)
        rgbas = np.array([rgbas] * factor).reshape((target_len, rgba_len))

        on_screen_indices = self.on_screen_pixels(pixel_coords)
        pixel_coords = pixel_coords[on_screen_indices]
        rgbas = rgbas[on_screen_indices]

        ph = self.pixel_height
        pw = self.pixel_width

        flattener = np.array([1, pw], dtype="int")
        flattener = flattener.reshape((2, 1))
        indices = np.dot(pixel_coords, flattener)[:, 0]
        indices = indices.astype("int")

        new_pa = pixel_array.reshape((ph * pw, rgba_len))
        new_pa[indices] = rgbas
        pixel_array[:, :] = new_pa.reshape((ph, pw, rgba_len))

    def display_multiple_image_mobjects(
        self, image_mobjects: list, pixel_array: np.ndarray
    ):
        """Displays multiple image mobjects by modifying the passed pixel_array.

        Parameters
        ----------
        image_mobjects
            list of ImageMobjects
        pixel_array
            The pixel array to modify.
        """
        for image_mobject in image_mobjects:
            self.display_image_mobject(image_mobject, pixel_array)

    def display_image_mobject(
        self, image_mobject: AbstractImageMobject, pixel_array: np.ndarray
    ):
        """Displays an ImageMobject by changing the pixel_array suitably.

        Parameters
        ----------
        image_mobject
            The imageMobject to display
        pixel_array
            The Pixel array to put the imagemobject in.
        """
        corner_coords = self.points_to_pixel_coords(image_mobject, image_mobject.points)
        ul_coords, ur_coords, dl_coords, _ = corner_coords
        right_vect = ur_coords - ul_coords
        down_vect = dl_coords - ul_coords
        center_coords = ul_coords + (right_vect + down_vect) / 2

        sub_image = Image.fromarray(image_mobject.get_pixel_array(), mode="RGBA")

        # Reshape
        pixel_width = max(int(pdist([ul_coords, ur_coords]).item()), 1)
        pixel_height = max(int(pdist([ul_coords, dl_coords]).item()), 1)
        sub_image = sub_image.resize(
            (pixel_width, pixel_height),
            resample=image_mobject.resampling_algorithm,
        )

        # Rotate
        angle = angle_of_vector(right_vect)
        adjusted_angle = -int(360 * angle / TAU)
        if adjusted_angle != 0:
            sub_image = sub_image.rotate(
                adjusted_angle,
                resample=image_mobject.resampling_algorithm,
                expand=1,
            )

        # TODO, there is no accounting for a shear...

        # Paste into an image as large as the camera's pixel array
        full_image = Image.fromarray(
            np.zeros((self.pixel_height, self.pixel_width)),
            mode="RGBA",
        )
        new_ul_coords = center_coords - np.array(sub_image.size) / 2
        new_ul_coords = new_ul_coords.astype(int)
        full_image.paste(
            sub_image,
            box=(
                new_ul_coords[0],
                new_ul_coords[1],
                new_ul_coords[0] + sub_image.size[0],
                new_ul_coords[1] + sub_image.size[1],
            ),
        )
        # Paint on top of existing pixel array
        self.overlay_PIL_image(pixel_array, full_image)

    def overlay_rgba_array(self, pixel_array: np.ndarray, new_array: np.ndarray):
        """Overlays an RGBA array on top of the given Pixel array.

        Parameters
        ----------
        pixel_array
            The original pixel array to modify.
        new_array
            The new pixel array to overlay.
        """
        self.overlay_PIL_image(pixel_array, self.get_image(new_array))

    def overlay_PIL_image(self, pixel_array: np.ndarray, image: Image):
        """Overlays a PIL image on the passed pixel array.

        Parameters
        ----------
        pixel_array
            The Pixel array
        image
            The Image to overlay.
        """
        pixel_array[:, :] = np.array(
            Image.alpha_composite(self.get_image(pixel_array), image),
            dtype="uint8",
        )

    def adjust_out_of_range_points(self, points: np.ndarray):
        """If any of the points in the passed array are out of
        the viable range, they are adjusted suitably.

        Parameters
        ----------
        points
            The points to adjust

        Returns
        -------
        np.array
            The adjusted points.
        """
        if not np.any(points > self.max_allowable_norm):
            return points
        norms = np.apply_along_axis(np.linalg.norm, 1, points)
        violator_indices = norms > self.max_allowable_norm
        violators = points[violator_indices, :]
        violator_norms = norms[violator_indices]
        reshaped_norms = np.repeat(
            violator_norms.reshape((len(violator_norms), 1)),
            points.shape[1],
            1,
        )
        rescaled = self.max_allowable_norm * violators / reshaped_norms
        points[violator_indices] = rescaled
        return points

    def transform_points_pre_display(
        self,
        mobject,
        points,
    ):  # TODO: Write more detailed docstrings for this method.
        # NOTE: There seems to be an unused argument `mobject`.

        # Subclasses (like ThreeDCamera) may want to
        # adjust points further before they're shown
        if not np.all(np.isfinite(points)):
            # TODO, print some kind of warning about
            # mobject having invalid points?
            points = np.zeros((1, 3))
        return points
>>>>>>> f1ce5122

    def get_center(self) -> np.ndarray:
        # Assumes first point is at the center
        return self.points[0]

    def get_width(self) -> float:
        points = self.points
        return points[2, 0] - points[1, 0]

    def get_height(self) -> float:
        points = self.points
        return points[4, 1] - points[3, 1]

    def get_focal_distance(self) -> float:
        return self.focal_dist_to_height * self.get_height()  # type: ignore

    def get_field_of_view(self) -> float:
        return 2 * math.atan(self.focal_dist_to_height / 2)

    def get_implied_camera_location(self) -> np.ndarray:
        to_camera = self.get_inverse_camera_rotation_matrix()[2]
        dist = self.get_focal_distance()
        return self.get_center() + dist * to_camera<|MERGE_RESOLUTION|>--- conflicted
+++ resolved
@@ -1,48 +1,17 @@
-<<<<<<< HEAD
-=======
-"""A camera converts the mobjects contained in a Scene into an array of pixels."""
+"""A camera that controls the FOV, orientation, and position of the scene."""
 
->>>>>>> f1ce5122
 from __future__ import annotations
 
 import math
 
-<<<<<<< HEAD
-=======
-import copy
-import itertools as it
-import operator as op
-import pathlib
-from collections.abc import Iterable
-from functools import reduce
-from typing import Any, Callable
-
-import cairo
->>>>>>> f1ce5122
 import numpy as np
 from scipy.spatial.transform import Rotation
 
 from manim._config import config
 from manim.mobject.opengl.opengl_mobject import OpenGLMobject
 
-<<<<<<< HEAD
 from ..constants import *
 from ..utils.space_ops import normalize
-=======
-CAP_STYLE_MAP = {
-    CapStyleType.AUTO: None,  # TODO: this could be improved
-    CapStyleType.ROUND: cairo.LineCap.ROUND,
-    CapStyleType.BUTT: cairo.LineCap.BUTT,
-    CapStyleType.SQUARE: cairo.LineCap.SQUARE,
-}
-
-
-class Camera:
-    """Base camera class.
-
-    This is the object which takes care of what exactly is displayed
-    on screen at any given moment.
->>>>>>> f1ce5122
 
 
 class Camera(OpenGLMobject):
@@ -146,284 +115,16 @@
         self.rotate(dgamma, self.get_inverse_camera_rotation_matrix()[2])
         return self
 
-<<<<<<< HEAD
     def set_focal_distance(self, focal_distance: float):
         self.focal_dist_to_height = focal_distance / self.get_height()
-=======
-    def apply_stroke(
-        self, ctx: cairo.Context, vmobject: VMobject, background: bool = False
-    ):
-        """Applies a stroke to the VMobject in the cairo context.
-
-        Parameters
-        ----------
-        ctx
-            The cairo context
-        vmobject
-            The VMobject
-        background
-            Whether or not to consider the background when applying this
-            stroke width, by default False
-
-        Returns
-        -------
-        Camera
-            The camera object with the stroke applied.
-        """
-        width = vmobject.get_stroke_width(background)
-        if width == 0:
-            return self
-        self.set_cairo_context_color(
-            ctx,
-            self.get_stroke_rgbas(vmobject, background=background),
-            vmobject,
-        )
-        ctx.set_line_width(
-            width
-            * self.cairo_line_width_multiple
-            * (self.frame_width / self.frame_width),
-            # This ensures lines have constant width as you zoom in on them.
-        )
-        if vmobject.joint_type != LineJointType.AUTO:
-            ctx.set_line_join(LINE_JOIN_MAP[vmobject.joint_type])
-        if vmobject.cap_style != CapStyleType.AUTO:
-            ctx.set_line_cap(CAP_STYLE_MAP[vmobject.cap_style])
-        ctx.stroke_preserve()
->>>>>>> f1ce5122
         return self
 
     def set_field_of_view(self, field_of_view: float):
         self.focal_dist_to_height = 2 * math.tan(field_of_view / 2)
         return self
 
-<<<<<<< HEAD
     def get_shape(self):
         return (self.get_width(), self.get_height())
-=======
-    # Methods for other rendering
-
-    # NOTE: Out of the following methods, only `transform_points_pre_display` and `points_to_pixel_coords` have been mentioned outside of their definitions.
-    # As a result, the other methods do not have as detailed docstrings as would be preferred.
-
-    def display_multiple_point_cloud_mobjects(
-        self, pmobjects: list, pixel_array: np.ndarray
-    ):
-        """Displays multiple PMobjects by modifying the passed pixel array.
-
-        Parameters
-        ----------
-        pmobjects
-            List of PMobjects
-        pixel_array
-            The pixel array to modify.
-        """
-        for pmobject in pmobjects:
-            self.display_point_cloud(
-                pmobject,
-                pmobject.points,
-                pmobject.rgbas,
-                self.adjusted_thickness(pmobject.stroke_width),
-                pixel_array,
-            )
-
-    def display_point_cloud(
-        self,
-        pmobject: PMobject,
-        points: list,
-        rgbas: np.ndarray,
-        thickness: float,
-        pixel_array: np.ndarray,
-    ):
-        """Displays a PMobject by modifying the pixel array suitably.
-
-        TODO: Write a description for the rgbas argument.
-
-        Parameters
-        ----------
-        pmobject
-            Point Cloud Mobject
-        points
-            The points to display in the point cloud mobject
-        rgbas
-
-        thickness
-            The thickness of each point of the PMobject
-        pixel_array
-            The pixel array to modify.
-
-        """
-        if len(points) == 0:
-            return
-        pixel_coords = self.points_to_pixel_coords(pmobject, points)
-        pixel_coords = self.thickened_coordinates(pixel_coords, thickness)
-        rgba_len = pixel_array.shape[2]
-
-        rgbas = (self.rgb_max_val * rgbas).astype(self.pixel_array_dtype)
-        target_len = len(pixel_coords)
-        factor = target_len // len(rgbas)
-        rgbas = np.array([rgbas] * factor).reshape((target_len, rgba_len))
-
-        on_screen_indices = self.on_screen_pixels(pixel_coords)
-        pixel_coords = pixel_coords[on_screen_indices]
-        rgbas = rgbas[on_screen_indices]
-
-        ph = self.pixel_height
-        pw = self.pixel_width
-
-        flattener = np.array([1, pw], dtype="int")
-        flattener = flattener.reshape((2, 1))
-        indices = np.dot(pixel_coords, flattener)[:, 0]
-        indices = indices.astype("int")
-
-        new_pa = pixel_array.reshape((ph * pw, rgba_len))
-        new_pa[indices] = rgbas
-        pixel_array[:, :] = new_pa.reshape((ph, pw, rgba_len))
-
-    def display_multiple_image_mobjects(
-        self, image_mobjects: list, pixel_array: np.ndarray
-    ):
-        """Displays multiple image mobjects by modifying the passed pixel_array.
-
-        Parameters
-        ----------
-        image_mobjects
-            list of ImageMobjects
-        pixel_array
-            The pixel array to modify.
-        """
-        for image_mobject in image_mobjects:
-            self.display_image_mobject(image_mobject, pixel_array)
-
-    def display_image_mobject(
-        self, image_mobject: AbstractImageMobject, pixel_array: np.ndarray
-    ):
-        """Displays an ImageMobject by changing the pixel_array suitably.
-
-        Parameters
-        ----------
-        image_mobject
-            The imageMobject to display
-        pixel_array
-            The Pixel array to put the imagemobject in.
-        """
-        corner_coords = self.points_to_pixel_coords(image_mobject, image_mobject.points)
-        ul_coords, ur_coords, dl_coords, _ = corner_coords
-        right_vect = ur_coords - ul_coords
-        down_vect = dl_coords - ul_coords
-        center_coords = ul_coords + (right_vect + down_vect) / 2
-
-        sub_image = Image.fromarray(image_mobject.get_pixel_array(), mode="RGBA")
-
-        # Reshape
-        pixel_width = max(int(pdist([ul_coords, ur_coords]).item()), 1)
-        pixel_height = max(int(pdist([ul_coords, dl_coords]).item()), 1)
-        sub_image = sub_image.resize(
-            (pixel_width, pixel_height),
-            resample=image_mobject.resampling_algorithm,
-        )
-
-        # Rotate
-        angle = angle_of_vector(right_vect)
-        adjusted_angle = -int(360 * angle / TAU)
-        if adjusted_angle != 0:
-            sub_image = sub_image.rotate(
-                adjusted_angle,
-                resample=image_mobject.resampling_algorithm,
-                expand=1,
-            )
-
-        # TODO, there is no accounting for a shear...
-
-        # Paste into an image as large as the camera's pixel array
-        full_image = Image.fromarray(
-            np.zeros((self.pixel_height, self.pixel_width)),
-            mode="RGBA",
-        )
-        new_ul_coords = center_coords - np.array(sub_image.size) / 2
-        new_ul_coords = new_ul_coords.astype(int)
-        full_image.paste(
-            sub_image,
-            box=(
-                new_ul_coords[0],
-                new_ul_coords[1],
-                new_ul_coords[0] + sub_image.size[0],
-                new_ul_coords[1] + sub_image.size[1],
-            ),
-        )
-        # Paint on top of existing pixel array
-        self.overlay_PIL_image(pixel_array, full_image)
-
-    def overlay_rgba_array(self, pixel_array: np.ndarray, new_array: np.ndarray):
-        """Overlays an RGBA array on top of the given Pixel array.
-
-        Parameters
-        ----------
-        pixel_array
-            The original pixel array to modify.
-        new_array
-            The new pixel array to overlay.
-        """
-        self.overlay_PIL_image(pixel_array, self.get_image(new_array))
-
-    def overlay_PIL_image(self, pixel_array: np.ndarray, image: Image):
-        """Overlays a PIL image on the passed pixel array.
-
-        Parameters
-        ----------
-        pixel_array
-            The Pixel array
-        image
-            The Image to overlay.
-        """
-        pixel_array[:, :] = np.array(
-            Image.alpha_composite(self.get_image(pixel_array), image),
-            dtype="uint8",
-        )
-
-    def adjust_out_of_range_points(self, points: np.ndarray):
-        """If any of the points in the passed array are out of
-        the viable range, they are adjusted suitably.
-
-        Parameters
-        ----------
-        points
-            The points to adjust
-
-        Returns
-        -------
-        np.array
-            The adjusted points.
-        """
-        if not np.any(points > self.max_allowable_norm):
-            return points
-        norms = np.apply_along_axis(np.linalg.norm, 1, points)
-        violator_indices = norms > self.max_allowable_norm
-        violators = points[violator_indices, :]
-        violator_norms = norms[violator_indices]
-        reshaped_norms = np.repeat(
-            violator_norms.reshape((len(violator_norms), 1)),
-            points.shape[1],
-            1,
-        )
-        rescaled = self.max_allowable_norm * violators / reshaped_norms
-        points[violator_indices] = rescaled
-        return points
-
-    def transform_points_pre_display(
-        self,
-        mobject,
-        points,
-    ):  # TODO: Write more detailed docstrings for this method.
-        # NOTE: There seems to be an unused argument `mobject`.
-
-        # Subclasses (like ThreeDCamera) may want to
-        # adjust points further before they're shown
-        if not np.all(np.isfinite(points)):
-            # TODO, print some kind of warning about
-            # mobject having invalid points?
-            points = np.zeros((1, 3))
-        return points
->>>>>>> f1ce5122
 
     def get_center(self) -> np.ndarray:
         # Assumes first point is at the center
