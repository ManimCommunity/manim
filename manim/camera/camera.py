<<<<<<< HEAD
=======
"""A camera converts the mobjects contained in a Scene into an array of pixels."""

>>>>>>> 89d5ed43
from __future__ import annotations

import itertools as it
<<<<<<< HEAD
import math
import sys
from typing import Any, Iterable
=======
import operator as op
import pathlib
from collections.abc import Iterable
from functools import reduce
from typing import Any, Callable
>>>>>>> 89d5ed43

import moderngl
import numpy as np
from PIL import Image
from scipy.spatial.transform import Rotation

from manim import config, logger
from manim.mobject.opengl.opengl_mobject import OpenGLMobject, OpenGLPoint
from manim.renderer.shader_wrapper import ShaderWrapper
from manim.utils.color import BLACK, color_to_rgba

from ..constants import *
<<<<<<< HEAD
from ..constants import RADIANS
from ..utils.simple_functions import fdiv
from ..utils.space_ops import normalize


class Camera(OpenGLMobject):
    fps: int = 30
=======
from ..mobject.mobject import Mobject
from ..mobject.types.image_mobject import AbstractImageMobject
from ..mobject.types.point_cloud_mobject import PMobject
from ..mobject.types.vectorized_mobject import VMobject
from ..utils.color import ManimColor, ParsableManimColor, color_to_int_rgba
from ..utils.family import extract_mobject_family_members
from ..utils.images import get_full_raster_image_path
from ..utils.iterables import list_difference_update
from ..utils.space_ops import angle_of_vector

LINE_JOIN_MAP = {
    LineJointType.AUTO: None,  # TODO: this could be improved
    LineJointType.ROUND: cairo.LineJoin.ROUND,
    LineJointType.BEVEL: cairo.LineJoin.BEVEL,
    LineJointType.MITER: cairo.LineJoin.MITER,
}


CAP_STYLE_MAP = {
    CapStyleType.AUTO: None,  # TODO: this could be improved
    CapStyleType.ROUND: cairo.LineCap.ROUND,
    CapStyleType.BUTT: cairo.LineCap.BUTT,
    CapStyleType.SQUARE: cairo.LineCap.SQUARE,
}


class Camera:
    """Base camera class.

    This is the object which takes care of what exactly is displayed
    on screen at any given moment.

    Parameters
    ----------
    background_image
        The path to an image that should be the background image.
        If not set, the background is filled with :attr:`self.background_color`
    background
        What :attr:`background` is set to. By default, ``None``.
    pixel_height
        The height of the scene in pixels.
    pixel_width
        The width of the scene in pixels.
    kwargs
        Additional arguments (``background_color``, ``background_opacity``)
        to be set.
    """
>>>>>>> 89d5ed43

    def __init__(
        self,
        frame_shape: tuple[float, float] = (config.frame_width, config.frame_height),
        center_point: np.ndarray = ORIGIN,
        focal_dist_to_height: float = 2.0,
        **kwargs,
    ):
        self.frame_shape = frame_shape
        self.center_point = center_point
        self.focal_dist_to_height = focal_dist_to_height
        self.orientation = Rotation.identity().as_quat()
        super().__init__(**kwargs)

    def init_points(self) -> None:
        self.set_points([ORIGIN, LEFT, RIGHT, DOWN, UP])
        self.set_width(self.frame_shape[0], stretch=True)
        self.set_height(self.frame_shape[1], stretch=True)
        self.move_to(self.center_point)

    def set_orientation(self, rotation: Rotation):
        self.orientation = rotation.as_quat()
        return self

    def get_orientation(self):
        return Rotation.from_quat(self.orientation)

    def to_default_state(self):
        self.center()
        self.set_height(config.frame_width)
        self.set_width(config.frame_height)
        self.set_orientation(Rotation.identity())
        return self

    def get_euler_angles(self):
        return self.get_orientation().as_euler("zxz")[::-1]

    def get_theta(self):
        return self.get_euler_angles()[0]

    def get_phi(self):
        return self.get_euler_angles()[1]

    def get_gamma(self):
        return self.get_euler_angles()[2]

    def get_inverse_camera_rotation_matrix(self):
        return self.get_orientation().as_matrix().T

    def rotate(self, angle: float, axis: np.ndarray = OUT, **kwargs):  # type: ignore
        rot = Rotation.from_rotvec(axis * normalize(axis))  # type: ignore
        self.set_orientation(rot * self.get_orientation())

    def set_euler_angles(
        self,
        theta: float | None = None,
        phi: float | None = None,
        gamma: float | None = None,
        units: float = RADIANS,
    ):
        eulers = self.get_euler_angles()  # theta, phi, gamma
        for i, var in enumerate([theta, phi, gamma]):
            if var is not None:
                eulers[i] = var * units
        self.set_orientation(Rotation.from_euler("zxz", eulers[::-1]))
        return self

    def reorient(
        self,
        theta_degrees: float | None = None,
        phi_degrees: float | None = None,
        gamma_degrees: float | None = None,
    ):
        """
        Shortcut for set_euler_angles, defaulting to taking
        in angles in degrees
        """
        self.set_euler_angles(theta_degrees, phi_degrees, gamma_degrees, units=DEGREES)
        return self

    def set_theta(self, theta: float):
        return self.set_euler_angles(theta=theta)

    def set_phi(self, phi: float):
        return self.set_euler_angles(phi=phi)

    def set_gamma(self, gamma: float):
        return self.set_euler_angles(gamma=gamma)

    def increment_theta(self, dtheta: float):
        self.rotate(dtheta, OUT)
        return self

    def increment_phi(self, dphi: float):
        self.rotate(dphi, self.get_inverse_camera_rotation_matrix()[0])
        return self

    def increment_gamma(self, dgamma: float):
        self.rotate(dgamma, self.get_inverse_camera_rotation_matrix()[2])
        return self

    def set_focal_distance(self, focal_distance: float):
        self.focal_dist_to_height = focal_distance / self.get_height()
        return self

<<<<<<< HEAD
    def set_field_of_view(self, field_of_view: float):
        self.focal_dist_to_height = 2 * math.tan(field_of_view / 2)
=======
    def apply_stroke(
        self, ctx: cairo.Context, vmobject: VMobject, background: bool = False
    ):
        """Applies a stroke to the VMobject in the cairo context.

        Parameters
        ----------
        ctx
            The cairo context
        vmobject
            The VMobject
        background
            Whether or not to consider the background when applying this
            stroke width, by default False

        Returns
        -------
        Camera
            The camera object with the stroke applied.
        """
        width = vmobject.get_stroke_width(background)
        if width == 0:
            return self
        self.set_cairo_context_color(
            ctx,
            self.get_stroke_rgbas(vmobject, background=background),
            vmobject,
        )
        ctx.set_line_width(
            width
            * self.cairo_line_width_multiple
            * (self.frame_width / self.frame_width),
            # This ensures lines have constant width as you zoom in on them.
        )
        if vmobject.joint_type != LineJointType.AUTO:
            ctx.set_line_join(LINE_JOIN_MAP[vmobject.joint_type])
        if vmobject.cap_style != CapStyleType.AUTO:
            ctx.set_line_cap(CAP_STYLE_MAP[vmobject.cap_style])
        ctx.stroke_preserve()
>>>>>>> 89d5ed43
        return self

    def get_shape(self):
        return (self.get_width(), self.get_height())

    def get_center(self) -> np.ndarray:
        # Assumes first point is at the center
        return self.points[0]

    def get_width(self) -> float:
        points = self.points
        return points[2, 0] - points[1, 0]

    def get_height(self) -> float:
        points = self.points
        return points[4, 1] - points[3, 1]

    def get_focal_distance(self) -> float:
        return self.focal_dist_to_height * self.get_height()  # type: ignore

    def get_field_of_view(self) -> float:
        return 2 * math.atan(self.focal_dist_to_height / 2)

    def get_implied_camera_location(self) -> np.ndarray:
        to_camera = self.get_inverse_camera_rotation_matrix()[2]
        dist = self.get_focal_distance()
        return self.get_center() + dist * to_camera


# TODO: This is already ported to the renderer and now is useless, leavefor now for compoatibilty reasons
class OpenGLCamera:
    def __init__(
        self,
        ctx: moderngl.Context | None = None,
        background_image: str | None = None,
        frame_config: dict = {},
        pixel_width: int = config.pixel_width,
        pixel_height: int = config.pixel_height,
        fps: int = config.frame_rate,
        # Note: frame height and width will be resized to match the pixel aspect rati
        background_color=BLACK,
        background_opacity: float = 1.0,
        # Points in vectorized mobjects with norm greater
        # than this value will be rescaled
        max_allowable_norm: float = 1.0,
        image_mode: str = "RGBA",
        n_channels: int = 4,
        pixel_array_dtype: type = np.uint8,
        light_source_position: np.ndarray = np.array([-10, 10, 10]),
        # Although vector graphics handle antialiasing fine
        # without multisampling, for 3d scenes one might want
        # to set samples to be greater than 0.
        samples: int = 0,
    ) -> None:
        self.background_image = background_image
        self.pixel_width = pixel_width
        self.pixel_height = pixel_height
        self.fps = fps
        self.max_allowable_norm = max_allowable_norm
        self.image_mode = image_mode
        self.n_channels = n_channels
        self.pixel_array_dtype = pixel_array_dtype
        self.light_source_position = light_source_position
        self.samples = samples

        self.rgb_max_val: float = np.iinfo(self.pixel_array_dtype).max
        self.background_color: list[float] = list(
            color_to_rgba(background_color, background_opacity)
        )
        self.init_frame(**frame_config)
        self.init_context(ctx)
        self.init_shaders()
        self.init_textures()
        self.init_light_source()
        self.refresh_perspective_uniforms()
        # A cached map from mobjects to their associated list of render groups
        # so that these render groups are not regenerated unnecessarily for static
        # mobjects
        self.mob_to_render_groups: dict = {}

    def init_frame(self, **config) -> None:
        self.frame = OpenGLCameraFrame(**config)

    def init_context(self, ctx: moderngl.Context | None = None) -> None:
        if ctx is None:
            ctx = moderngl.create_standalone_context()
            fbo = self.get_fbo(ctx, 0)
        else:
            fbo = ctx.detect_framebuffer()

        self.ctx = ctx
        self.fbo = fbo
        self.set_ctx_blending()

        # For multisample antisampling
        fbo_msaa = self.get_fbo(ctx, self.samples)
        fbo_msaa.use()
        self.fbo_msaa = fbo_msaa

    def set_ctx_blending(self, enable: bool = True) -> None:
        if enable:
            self.ctx.enable(moderngl.BLEND)
        else:
            self.ctx.disable(moderngl.BLEND)

    def set_ctx_depth_test(self, enable: bool = True) -> None:
        if enable:
            self.ctx.enable(moderngl.DEPTH_TEST)
        else:
            self.ctx.disable(moderngl.DEPTH_TEST)

    def init_light_source(self) -> None:
        self.light_source = OpenGLPoint(self.light_source_position)

    # Methods associated with the frame buffer
    def get_fbo(self, ctx: moderngl.Context, samples: int = 0) -> moderngl.Framebuffer:
        pw = self.pixel_width
        ph = self.pixel_height
        return ctx.framebuffer(
            color_attachments=ctx.texture(
                (pw, ph), components=self.n_channels, samples=samples
            ),
            depth_attachment=ctx.depth_renderbuffer((pw, ph), samples=samples),
        )

    def clear(self) -> None:
        self.fbo.clear(*self.background_color)
        self.fbo_msaa.clear(*self.background_color)

    def reset_pixel_shape(self, new_width: int, new_height: int) -> None:
        self.pixel_width = new_width
        self.pixel_height = new_height
        self.refresh_perspective_uniforms()

    def get_raw_fbo_data(self, dtype: str = "f1") -> bytes:
        # Copy blocks from the fbo_msaa to the drawn fbo using Blit
        # pw, ph = (self.pixel_width, self.pixel_height)
        # gl.glBindFramebuffer(gl.GL_READ_FRAMEBUFFER, self.fbo_msaa.glo)
        # gl.glBindFramebuffer(gl.GL_DRAW_FRAMEBUFFER, self.fbo.glo)
        # gl.glBlitFramebuffer(
        #     0, 0, pw, ph, 0, 0, pw, ph, gl.GL_COLOR_BUFFER_BIT, gl.GL_LINEAR
        # )

        self.ctx.copy_framebuffer(self.fbo, self.fbo_msaa)
        return self.fbo.read(
            viewport=self.fbo.viewport,
            components=self.n_channels,
            dtype=dtype,
        )

    def get_image(self) -> Image.Image:
        return Image.frombytes(
            "RGBA",
            self.get_pixel_shape(),
            self.get_raw_fbo_data(),
            "raw",
            "RGBA",
            0,
            -1,
        )

<<<<<<< HEAD
    def get_pixel_array(self) -> np.ndarray:
        raw = self.get_raw_fbo_data(dtype="f4")
        flat_arr = np.frombuffer(raw, dtype="f4")
        arr = flat_arr.reshape([*reversed(self.fbo.size), self.n_channels])
        arr = arr[::-1]
        # Convert from float
        return (self.rgb_max_val * arr).astype(self.pixel_array_dtype)

    def get_texture(self):
        texture = self.ctx.texture(
            size=self.fbo.size, components=4, data=self.get_raw_fbo_data(), dtype="f4"
=======
    def display_image_mobject(
        self, image_mobject: AbstractImageMobject, pixel_array: np.ndarray
    ):
        """Displays an ImageMobject by changing the pixel_array suitably.

        Parameters
        ----------
        image_mobject
            The imageMobject to display
        pixel_array
            The Pixel array to put the imagemobject in.
        """
        corner_coords = self.points_to_pixel_coords(image_mobject, image_mobject.points)
        ul_coords, ur_coords, dl_coords, _ = corner_coords
        right_vect = ur_coords - ul_coords
        down_vect = dl_coords - ul_coords
        center_coords = ul_coords + (right_vect + down_vect) / 2

        sub_image = Image.fromarray(image_mobject.get_pixel_array(), mode="RGBA")

        # Reshape
        pixel_width = max(int(pdist([ul_coords, ur_coords]).item()), 1)
        pixel_height = max(int(pdist([ul_coords, dl_coords]).item()), 1)
        sub_image = sub_image.resize(
            (pixel_width, pixel_height),
            resample=image_mobject.resampling_algorithm,
>>>>>>> 89d5ed43
        )
        return texture

    # Getting camera attributes
    def get_pixel_shape(self) -> tuple[int, int]:
        return self.fbo.viewport[2:4]
        # return (self.pixel_width, self.pixel_height)

    def get_pixel_width(self) -> int:
        return self.get_pixel_shape()[0]

    def get_pixel_height(self) -> int:
        return self.get_pixel_shape()[1]

    def get_frame_height(self) -> float:
        return self.frame.get_height()

    def get_frame_width(self) -> float:
        return self.frame.get_width()

    def get_frame_shape(self) -> tuple[float, float]:
        return (self.get_frame_width(), self.get_frame_height())

    def get_frame_center(self) -> np.ndarray:
        return self.frame.get_center()

    def get_location(self) -> tuple[float, float, float] | np.ndarray:
        return self.frame.get_implied_camera_location()

    def resize_frame_shape(self, fixed_dimension: bool = False) -> None:
        """
        Changes frame_shape to match the aspect ratio
        of the pixels, where fixed_dimension determines
        whether frame_height or frame_width
        remains fixed while the other changes accordingly.
        """
        pixel_height = self.get_pixel_height()
        pixel_width = self.get_pixel_width()
        frame_height = self.get_frame_height()
        frame_width = self.get_frame_width()
        aspect_ratio = fdiv(pixel_width, pixel_height)
        if not fixed_dimension:
            frame_height = frame_width / aspect_ratio
        else:
            frame_width = aspect_ratio * frame_height
        self.frame.set_height(frame_height)
        self.frame.set_width(frame_width)

    # Rendering
    def capture(self, *mobjects: OpenGLMobject) -> None:
        self.refresh_perspective_uniforms()
        for mobject in mobjects:
            for render_group in self.get_render_group_list(mobject):
                self.render(render_group)

    def render(self, render_group: dict[str, Any]) -> None:
        shader_wrapper: ShaderWrapper = render_group["shader_wrapper"]
        shader_program = render_group["prog"]
        self.set_shader_uniforms(shader_program, shader_wrapper)
        self.set_ctx_depth_test(shader_wrapper.depth_test)
        render_group["vao"].render(int(shader_wrapper.render_primitive))
        if render_group["single_use"]:
            self.release_render_group(render_group)

    def get_render_group_list(self, mobject: OpenGLMobject) -> Iterable[dict[str, Any]]:
        if mobject.is_changing():
            return self.generate_render_group_list(mobject)

        # Otherwise, cache result for later use
        key = id(mobject)
        if key not in self.mob_to_render_groups:
            self.mob_to_render_groups[key] = list(
                self.generate_render_group_list(mobject)
            )
        return self.mob_to_render_groups[key]

    def generate_render_group_list(
        self, mobject: OpenGLMobject
    ) -> Iterable[dict[str, Any]]:
        return (
            self.get_render_group(sw, single_use=mobject.is_changing())
            for sw in mobject.get_shader_wrapper_list()
        )

    def get_render_group(
        self, shader_wrapper: ShaderWrapper, single_use: bool = True
    ) -> dict[str, Any]:
        # Data buffers
        vbo = self.ctx.buffer(shader_wrapper.vert_data.tobytes())
        if shader_wrapper.vert_indices is None:
            ibo = None
        else:
            vert_index_data = shader_wrapper.vert_indices.astype("i4").tobytes()
            if vert_index_data:
                ibo = self.ctx.buffer(vert_index_data)
            else:
                ibo = None

        # Program an vertex array
        shader_program, vert_format = self.get_shader_program(shader_wrapper)  # type: ignore
        vao = self.ctx.vertex_array(
            program=shader_program,
            content=[(vbo, vert_format, *shader_wrapper.vert_attributes)],
            index_buffer=ibo,
        )
        return {
            "vbo": vbo,
            "ibo": ibo,
            "vao": vao,
            "prog": shader_program,
            "shader_wrapper": shader_wrapper,
            "single_use": single_use,
        }

    def release_render_group(self, render_group: dict[str, Any]) -> None:
        for key in ["vbo", "ibo", "vao"]:
            if render_group[key] is not None:
                render_group[key].release()

    def refresh_static_mobjects(self) -> None:
        for render_group in it.chain(*self.mob_to_render_groups.values()):
            self.release_render_group(render_group)
        self.mob_to_render_groups = {}

    # Shaders
    def init_shaders(self) -> None:
        # Initialize with the null id going to None
        self.id_to_shader_program: dict[int, tuple[moderngl.Program, str] | None] = {
            hash(""): None
        }

    def get_shader_program(
        self, shader_wrapper: ShaderWrapper
    ) -> tuple[moderngl.Program, str] | None:
        sid = shader_wrapper.get_program_id()
        if sid not in self.id_to_shader_program:
            # Create shader program for the first time, then cache
            # in the id_to_shader_program dictionary
            program = self.ctx.program(**shader_wrapper.get_program_code())
            vert_format = moderngl.detect_format(
                program, shader_wrapper.vert_attributes
            )
            self.id_to_shader_program[sid] = (program, vert_format)

        return self.id_to_shader_program[sid]

    def set_shader_uniforms(
        self,
        shader: moderngl.Program,
        shader_wrapper: ShaderWrapper,
    ) -> None:
        for name, path in shader_wrapper.texture_paths.items():
            tid = self.get_texture_id(path)
            shader[name].value = tid
        for name, value in it.chain(
            self.perspective_uniforms.items(), shader_wrapper.uniforms.items()
        ):
            if name in shader:
                if isinstance(value, np.ndarray) and value.ndim > 0:
                    value = tuple(value)
                shader[name].value = value
            else:
                logger.debug(f"Uniform {name} not found in shader {shader}")

    def refresh_perspective_uniforms(self) -> None:
        frame = self.frame
        # Orient light
        rotation = frame.get_inverse_camera_rotation_matrix()
        offset = frame.get_center()
        light_pos = np.dot(rotation, self.light_source.get_location() + offset)
        cam_pos = self.frame.get_implied_camera_location()  # TODO

        self.perspective_uniforms = {
            "frame_shape": frame.get_shape(),
            "pixel_shape": self.get_pixel_shape(),
            "camera_offset": tuple(offset),
            "camera_rotation": tuple(np.array(rotation).T.flatten()),
            "camera_position": tuple(cam_pos),
            "light_source_position": tuple(light_pos),
            "focal_distance": frame.get_focal_distance(),
        }

    def init_textures(self) -> None:
        self.n_textures: int = 0
        self.path_to_texture: dict[str, tuple[int, moderngl.Texture]] = {}

    def get_texture_id(self, path: str) -> int:
        if path not in self.path_to_texture:
            if self.n_textures == 15:  # I have no clue why this is needed
                self.n_textures += 1
            tid = self.n_textures
            self.n_textures += 1
            im = Image.open(path).convert("RGBA")
            texture = self.ctx.texture(
                size=im.size,
                components=len(im.getbands()),
                data=im.tobytes(),
            )
            texture.use(location=tid)
            self.path_to_texture[path] = (tid, texture)
        return self.path_to_texture[path][0]

    def release_texture(self, path: str):
        tid_and_texture = self.path_to_texture.pop(path, None)
        if tid_and_texture:
            tid_and_texture[1].release()
        return self<|MERGE_RESOLUTION|>--- conflicted
+++ resolved
@@ -1,22 +1,9 @@
-<<<<<<< HEAD
-=======
-"""A camera converts the mobjects contained in a Scene into an array of pixels."""
-
->>>>>>> 89d5ed43
 from __future__ import annotations
 
 import itertools as it
-<<<<<<< HEAD
 import math
-import sys
-from typing import Any, Iterable
-=======
-import operator as op
-import pathlib
 from collections.abc import Iterable
-from functools import reduce
-from typing import Any, Callable
->>>>>>> 89d5ed43
+from typing import Any
 
 import moderngl
 import numpy as np
@@ -29,63 +16,12 @@
 from manim.utils.color import BLACK, color_to_rgba
 
 from ..constants import *
-<<<<<<< HEAD
-from ..constants import RADIANS
 from ..utils.simple_functions import fdiv
 from ..utils.space_ops import normalize
 
 
 class Camera(OpenGLMobject):
     fps: int = 30
-=======
-from ..mobject.mobject import Mobject
-from ..mobject.types.image_mobject import AbstractImageMobject
-from ..mobject.types.point_cloud_mobject import PMobject
-from ..mobject.types.vectorized_mobject import VMobject
-from ..utils.color import ManimColor, ParsableManimColor, color_to_int_rgba
-from ..utils.family import extract_mobject_family_members
-from ..utils.images import get_full_raster_image_path
-from ..utils.iterables import list_difference_update
-from ..utils.space_ops import angle_of_vector
-
-LINE_JOIN_MAP = {
-    LineJointType.AUTO: None,  # TODO: this could be improved
-    LineJointType.ROUND: cairo.LineJoin.ROUND,
-    LineJointType.BEVEL: cairo.LineJoin.BEVEL,
-    LineJointType.MITER: cairo.LineJoin.MITER,
-}
-
-
-CAP_STYLE_MAP = {
-    CapStyleType.AUTO: None,  # TODO: this could be improved
-    CapStyleType.ROUND: cairo.LineCap.ROUND,
-    CapStyleType.BUTT: cairo.LineCap.BUTT,
-    CapStyleType.SQUARE: cairo.LineCap.SQUARE,
-}
-
-
-class Camera:
-    """Base camera class.
-
-    This is the object which takes care of what exactly is displayed
-    on screen at any given moment.
-
-    Parameters
-    ----------
-    background_image
-        The path to an image that should be the background image.
-        If not set, the background is filled with :attr:`self.background_color`
-    background
-        What :attr:`background` is set to. By default, ``None``.
-    pixel_height
-        The height of the scene in pixels.
-    pixel_width
-        The width of the scene in pixels.
-    kwargs
-        Additional arguments (``background_color``, ``background_opacity``)
-        to be set.
-    """
->>>>>>> 89d5ed43
 
     def __init__(
         self,
@@ -191,50 +127,8 @@
         self.focal_dist_to_height = focal_distance / self.get_height()
         return self
 
-<<<<<<< HEAD
     def set_field_of_view(self, field_of_view: float):
         self.focal_dist_to_height = 2 * math.tan(field_of_view / 2)
-=======
-    def apply_stroke(
-        self, ctx: cairo.Context, vmobject: VMobject, background: bool = False
-    ):
-        """Applies a stroke to the VMobject in the cairo context.
-
-        Parameters
-        ----------
-        ctx
-            The cairo context
-        vmobject
-            The VMobject
-        background
-            Whether or not to consider the background when applying this
-            stroke width, by default False
-
-        Returns
-        -------
-        Camera
-            The camera object with the stroke applied.
-        """
-        width = vmobject.get_stroke_width(background)
-        if width == 0:
-            return self
-        self.set_cairo_context_color(
-            ctx,
-            self.get_stroke_rgbas(vmobject, background=background),
-            vmobject,
-        )
-        ctx.set_line_width(
-            width
-            * self.cairo_line_width_multiple
-            * (self.frame_width / self.frame_width),
-            # This ensures lines have constant width as you zoom in on them.
-        )
-        if vmobject.joint_type != LineJointType.AUTO:
-            ctx.set_line_join(LINE_JOIN_MAP[vmobject.joint_type])
-        if vmobject.cap_style != CapStyleType.AUTO:
-            ctx.set_line_cap(CAP_STYLE_MAP[vmobject.cap_style])
-        ctx.stroke_preserve()
->>>>>>> 89d5ed43
         return self
 
     def get_shape(self):
@@ -396,7 +290,6 @@
             -1,
         )
 
-<<<<<<< HEAD
     def get_pixel_array(self) -> np.ndarray:
         raw = self.get_raw_fbo_data(dtype="f4")
         flat_arr = np.frombuffer(raw, dtype="f4")
@@ -408,34 +301,6 @@
     def get_texture(self):
         texture = self.ctx.texture(
             size=self.fbo.size, components=4, data=self.get_raw_fbo_data(), dtype="f4"
-=======
-    def display_image_mobject(
-        self, image_mobject: AbstractImageMobject, pixel_array: np.ndarray
-    ):
-        """Displays an ImageMobject by changing the pixel_array suitably.
-
-        Parameters
-        ----------
-        image_mobject
-            The imageMobject to display
-        pixel_array
-            The Pixel array to put the imagemobject in.
-        """
-        corner_coords = self.points_to_pixel_coords(image_mobject, image_mobject.points)
-        ul_coords, ur_coords, dl_coords, _ = corner_coords
-        right_vect = ur_coords - ul_coords
-        down_vect = dl_coords - ul_coords
-        center_coords = ul_coords + (right_vect + down_vect) / 2
-
-        sub_image = Image.fromarray(image_mobject.get_pixel_array(), mode="RGBA")
-
-        # Reshape
-        pixel_width = max(int(pdist([ul_coords, ur_coords]).item()), 1)
-        pixel_height = max(int(pdist([ul_coords, dl_coords]).item()), 1)
-        sub_image = sub_image.resize(
-            (pixel_width, pixel_height),
-            resample=image_mobject.resampling_algorithm,
->>>>>>> 89d5ed43
         )
         return texture
 
