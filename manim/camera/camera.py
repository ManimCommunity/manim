"""A camera that controls the FOV, orientation, and position of the scene."""

from __future__ import annotations

import math

import numpy as np
from scipy.spatial.transform import Rotation

from manim._config import config
from manim.mobject.opengl.opengl_mobject import OpenGLMobject

from ..constants import *
from ..utils.space_ops import normalize


class Camera(OpenGLMobject):
    def __init__(
        self,
        frame_shape: tuple[float, float] = (config.frame_width, config.frame_height),
        center_point: np.ndarray = ORIGIN,
        focal_dist_to_height: float = 2.0,
        **kwargs,
    ):
        self.frame_shape = frame_shape
        self.center_point = center_point
        self.focal_dist_to_height = focal_dist_to_height
        self.orientation = Rotation.identity().as_quat()
        super().__init__(**kwargs)

    def init_points(self) -> None:
        self.set_points([ORIGIN, LEFT, RIGHT, DOWN, UP])
        self.set_width(self.frame_shape[0], stretch=True)
        self.set_height(self.frame_shape[1], stretch=True)
        self.move_to(self.center_point)

    def set_orientation(self, rotation: Rotation):
        self.orientation = rotation.as_quat()
        return self

    def get_orientation(self):
        return Rotation.from_quat(self.orientation)

    def to_default_state(self):
        self.center()
        self.set_height(config.frame_width)
        self.set_width(config.frame_height)
        self.set_orientation(Rotation.identity())
        return self

    def get_euler_angles(self):
        return self.get_orientation().as_euler("zxz")[::-1]

    def get_theta(self):
        return self.get_euler_angles()[0]

    def get_phi(self):
        return self.get_euler_angles()[1]

<<<<<<< HEAD
    def get_gamma(self):
        return self.get_euler_angles()[2]

    def get_inverse_camera_rotation_matrix(self):
        return self.get_orientation().as_matrix().T
=======
        Returns
        -------
        np.array
            The pixel array which can then be passed to set_background.
        """
        logger.info("Starting set_background")
        coords = self.get_coords_of_all_pixels()
        new_background = np.apply_along_axis(coords_to_colors_func, 2, coords)
        logger.info("Ending set_background")
>>>>>>> 74f79a42

    def rotate(self, angle: float, axis: np.ndarray = OUT, **kwargs):  # type: ignore
        rot = Rotation.from_rotvec(axis * normalize(axis))  # type: ignore
        self.set_orientation(rot * self.get_orientation())

    def set_euler_angles(
        self,
        theta: float | None = None,
        phi: float | None = None,
        gamma: float | None = None,
        units: float = RADIANS,
    ):
        eulers = self.get_euler_angles()  # theta, phi, gamma
        for i, var in enumerate([theta, phi, gamma]):
            if var is not None:
                eulers[i] = var * units
        self.set_orientation(Rotation.from_euler("zxz", eulers[::-1]))
        return self

    def reorient(
        self,
        theta_degrees: float | None = None,
        phi_degrees: float | None = None,
        gamma_degrees: float | None = None,
    ):
        """
        Shortcut for set_euler_angles, defaulting to taking
        in angles in degrees
        """
        self.set_euler_angles(theta_degrees, phi_degrees, gamma_degrees, units=DEGREES)
        return self

    def set_theta(self, theta: float):
        return self.set_euler_angles(theta=theta)

    def set_phi(self, phi: float):
        return self.set_euler_angles(phi=phi)

    def set_gamma(self, gamma: float):
        return self.set_euler_angles(gamma=gamma)

    def increment_theta(self, dtheta: float):
        self.rotate(dtheta, OUT)
        return self

    def increment_phi(self, dphi: float):
        self.rotate(dphi, self.get_inverse_camera_rotation_matrix()[0])
        return self

    def increment_gamma(self, dgamma: float):
        self.rotate(dgamma, self.get_inverse_camera_rotation_matrix()[2])
        return self

    def set_focal_distance(self, focal_distance: float):
        self.focal_dist_to_height = focal_distance / self.get_height()
        return self

    def set_field_of_view(self, field_of_view: float):
        self.focal_dist_to_height = 2 * math.tan(field_of_view / 2)
        return self

    def get_shape(self):
        return (self.get_width(), self.get_height())

    def get_center(self) -> np.ndarray:
        # Assumes first point is at the center
        return self.points[0]

    def get_width(self) -> float:
        points = self.points
        return points[2, 0] - points[1, 0]

    def get_height(self) -> float:
        points = self.points
        return points[4, 1] - points[3, 1]

    def get_focal_distance(self) -> float:
        return self.focal_dist_to_height * self.get_height()  # type: ignore

    def get_field_of_view(self) -> float:
        return 2 * math.atan(self.focal_dist_to_height / 2)

    def get_implied_camera_location(self) -> np.ndarray:
        to_camera = self.get_inverse_camera_rotation_matrix()[2]
        dist = self.get_focal_distance()
        return self.get_center() + dist * to_camera<|MERGE_RESOLUTION|>--- conflicted
+++ resolved
@@ -41,13 +41,6 @@
     def get_orientation(self):
         return Rotation.from_quat(self.orientation)
 
-    def to_default_state(self):
-        self.center()
-        self.set_height(config.frame_width)
-        self.set_width(config.frame_height)
-        self.set_orientation(Rotation.identity())
-        return self
-
     def get_euler_angles(self):
         return self.get_orientation().as_euler("zxz")[::-1]
 
@@ -57,26 +50,14 @@
     def get_phi(self):
         return self.get_euler_angles()[1]
 
-<<<<<<< HEAD
     def get_gamma(self):
         return self.get_euler_angles()[2]
 
     def get_inverse_camera_rotation_matrix(self):
         return self.get_orientation().as_matrix().T
-=======
-        Returns
-        -------
-        np.array
-            The pixel array which can then be passed to set_background.
-        """
-        logger.info("Starting set_background")
-        coords = self.get_coords_of_all_pixels()
-        new_background = np.apply_along_axis(coords_to_colors_func, 2, coords)
-        logger.info("Ending set_background")
->>>>>>> 74f79a42
 
-    def rotate(self, angle: float, axis: np.ndarray = OUT, **kwargs):  # type: ignore
-        rot = Rotation.from_rotvec(axis * normalize(axis))  # type: ignore
+    def rotate(self, angle: float, axis: np.ndarray = OUT, **kwargs):
+        rot = Rotation.from_rotvec(axis * normalize(axis))
         self.set_orientation(rot * self.get_orientation())
 
     def set_euler_angles(
