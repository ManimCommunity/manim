--- conflicted
+++ resolved
@@ -90,16 +90,11 @@
         self.add(plane)
         return plane
 
-<<<<<<< HEAD
     def add_axes(
         self,
         animate: bool = False,
         color: ParsableManimColor | Iterable[ParsableManimColor] = WHITE,
-        **kwargs: Any,
     ) -> Axes:
-=======
-    def add_axes(self, animate: bool = False, color: bool = WHITE):
->>>>>>> c4b7a802
         """
         Adds a pair of Axes to the Scene.
 
