--- conflicted
+++ resolved
@@ -146,17 +146,9 @@
         self.camera_target = ORIGIN
         self.widgets: list[Any] = []
         self.dearpygui_imported = dearpygui_imported
-<<<<<<< HEAD
         self.updaters: list[Callable[[float], None]] = []
-        self.point_lights: list[Any] = []
-        self.ambient_light = None
         self.key_to_function_map: dict[str, Callable[[], None]] = {}
         self.mouse_press_callbacks: list[Callable[[], None]] = []
-=======
-        self.updaters = []
-        self.key_to_function_map = {}
-        self.mouse_press_callbacks = []
->>>>>>> c4b7a802
         self.interactive_mode = False
 
         if config.renderer == RendererType.OPENGL:
@@ -204,51 +196,6 @@
                 setattr(result, k, v)
             setattr(result, k, copy.deepcopy(v, clone_from_id))
 
-<<<<<<< HEAD
-        # Update updaters
-        for mobj in self.mobjects:
-            cloned_updaters = []
-            for updater in mobj.updaters:
-                # Make the cloned updater use the cloned Mobjects as free variables
-                # rather than the original ones. Analyzing function bytecode with the
-                # dis module will help in understanding this.
-                # https://docs.python.org/3/library/dis.html
-                # TODO: Do the same for function calls recursively.
-                free_variable_map = inspect.getclosurevars(updater).nonlocals
-                cloned_co_freevars = []
-                cloned_closure = []
-                for free_variable_name in updater.__code__.co_freevars:
-                    free_variable_value = free_variable_map[free_variable_name]
-
-                    # If the referenced variable has not been cloned, raise.
-                    if id(free_variable_value) not in clone_from_id:
-                        raise Exception(
-                            f"{free_variable_name} is referenced from an updater "
-                            "but is not an attribute of the Scene, which isn't "
-                            "allowed.",
-                        )
-
-                    # Add the cloned object's name to the free variable list.
-                    cloned_co_freevars.append(free_variable_name)
-
-                    # Add a cell containing the cloned object's reference to the
-                    # closure list.
-                    cloned_closure.append(
-                        types.CellType(clone_from_id[id(free_variable_value)]),
-                    )
-
-                cloned_updater = types.FunctionType(
-                    updater.__code__.replace(co_freevars=tuple(cloned_co_freevars)),
-                    updater.__globals__,
-                    updater.__name__,
-                    updater.__defaults__,
-                    tuple(cloned_closure),
-                )
-                cloned_updaters.append(cloned_updater)
-            mobject_clone = clone_from_id[id(mobj)]
-            mobject_clone.updaters = cloned_updaters
-=======
->>>>>>> c4b7a802
         return result
 
     def render(self, preview: bool = False) -> bool:
