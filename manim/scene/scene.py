--- conflicted
+++ resolved
@@ -80,15 +80,10 @@
             random.seed(self.random_seed)
             np.random.seed(self.random_seed)
 
-<<<<<<< HEAD
-=======
-        self.setup()
-
     @property
     def camera(self):
         return self.renderer.camera
 
->>>>>>> bfe7f4fc
     def render(self):
         """
         Render this Scene.
