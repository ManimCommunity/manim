--- conflicted
+++ resolved
@@ -536,15 +536,11 @@
         assert old_mobject is not None
         assert new_mobject is not None
 
-<<<<<<< HEAD
-        def replace_in_list(mobj_list: [Mobject], old_m: Mobject, new_m: Mobject) -> bool:
-            # We use breadth-first search because some Mobjects get very deep and
-            # we expect top-level elements to be the most common targets for replace.
-=======
         def replace_in_list(
             mobj_list: list[Mobject], old_m: Mobject, new_m: Mobject
         ) -> bool:
->>>>>>> c8593a81
+            # We use breadth-first search because some Mobjects get very deep and
+            # we expect top-level elements to be the most common targets for replace.
             for i in range(0, len(mobj_list)):
                 # Is this the old mobject?
                 if mobj_list[i] == old_m:
