from __future__ import annotations

<<<<<<< HEAD
=======
from manim.utils.parameter_parsing import flatten_iterable_parameters

__all__ = ["Scene"]

import copy
import datetime
>>>>>>> 89d5ed43
import inspect
import os
import platform
import random
import time
<<<<<<< HEAD
from collections import OrderedDict
from typing import TYPE_CHECKING, Sequence

import numpy as np
from IPython.terminal import pt_inputhooks
from IPython.terminal.embed import InteractiveShellEmbed
from pyglet.window import key
from tqdm import tqdm as ProgressDisplay

from manim import config, logger
from manim.animation.animation import prepare_animation
from manim.camera.camera import Camera
from manim.constants import DEFAULT_WAIT_TIME
from manim.event_handler import EVENT_DISPATCHER
from manim.event_handler.event_type import EventType
from manim.mobject.frame import FullScreenRectangle
from manim.mobject.mobject import Group, Point, _AnimationBuilder
from manim.mobject.opengl.opengl_mobject import OpenGLMobject as Mobject
from manim.mobject.types.vectorized_mobject import VGroup, VMobject
from manim.utils.color import RED
from manim.utils.deprecation import deprecated
from manim.utils.exceptions import EndSceneEarlyException
from manim.utils.family_ops import extract_mobject_family_members
from manim.utils.iterables import list_difference_update
from manim.utils.module_ops import get_module

if TYPE_CHECKING:
    from typing import Any, Callable, Iterable

    from manim.animation.protocol import AnimationProtocol as Animation
    from manim.animation.scene_buffer import SceneBuffer
    from manim.renderer.render_manager import Manager

# TODO: these keybindings should be made configurable

PAN_3D_KEY = "d"
FRAME_SHIFT_KEY = "f"
ZOOM_KEY = "z"
RESET_FRAME_KEY = "r"
QUIT_KEY = "q"
=======
import types
from queue import Queue

import srt

from manim.scene.section import DefaultSectionType

try:
    import dearpygui.dearpygui as dpg

    dearpygui_imported = True
except ImportError:
    dearpygui_imported = False
from typing import TYPE_CHECKING

import numpy as np
from tqdm import tqdm
from watchdog.events import FileSystemEventHandler
from watchdog.observers import Observer

from manim.mobject.mobject import Mobject
from manim.mobject.opengl.opengl_mobject import OpenGLPoint

from .. import config, logger
from ..animation.animation import Animation, Wait, prepare_animation
from ..camera.camera import Camera
from ..constants import *
from ..gui.gui import configure_pygui
from ..renderer.cairo_renderer import CairoRenderer
from ..renderer.opengl_renderer import OpenGLRenderer
from ..renderer.shader import Object3D
from ..utils import opengl, space_ops
from ..utils.exceptions import EndSceneEarlyException, RerunSceneException
from ..utils.family import extract_mobject_family_members
from ..utils.family_ops import restructure_list_to_exclude_certain_family_members
from ..utils.file_ops import open_media_file
from ..utils.iterables import list_difference_update, list_update

if TYPE_CHECKING:
    from collections.abc import Iterable
    from typing import Callable


class RerunSceneHandler(FileSystemEventHandler):
    """A class to handle rerunning a Scene after the input file is modified."""

    def __init__(self, queue):
        super().__init__()
        self.queue = queue

    def on_modified(self, event):
        self.queue.put(("rerun_file", [], {}))
>>>>>>> 89d5ed43


class Scene:
    random_seed: int = 0
    pan_sensitivity: float = 3.0
    max_num_saved_states: int = 50
    default_camera_config: dict = {}
    default_window_config: dict = {}
    default_file_writer_config: dict = {}

    def __init__(
        self,
        manager: Manager | None = None,
        window_config: dict = {},
        camera_config: dict = {},
        skip_animations: bool = False,
        always_update_mobjects: bool = False,
        start_at_animation_number: int | None = None,
        end_at_animation_number: int | None = None,
        leave_progress_bars: bool = False,
        preview: bool = True,
        presenter_mode: bool = False,
        show_animation_progress: bool = False,
        embed_exception_mode: str = "",
        embed_error_sound: bool = False,
    ):
        self.skip_animations = skip_animations
        self.always_update_mobjects = always_update_mobjects
        self.start_at_animation_number = start_at_animation_number
        self.end_at_animation_number = end_at_animation_number
        self.leave_progress_bars = leave_progress_bars
        self.preview = preview
        self.presenter_mode = presenter_mode
        self.show_animation_progress = show_animation_progress
        self.embed_exception_mode = embed_exception_mode
        self.embed_error_sound = embed_error_sound

        # Core state of the scene
        self.camera: Camera = Camera()
        self.camera.save_state()
        self.manager = manager
        self.mobjects: list[Mobject] = []
        self.id_to_mobject_map: dict[int, Mobject] = {}
        self.num_plays: int = 0
        self.time: float = 0
        self.skip_time: float = 0
        self.original_skipping_status: bool = self.skip_animations
        self.undo_stack = []
        self.redo_stack = []

        if self.start_at_animation_number is not None:
            self.skip_animations = True

        # Items associated with interaction
        self.mouse_point = Point()
        self.mouse_drag_point = Point()
        self.hold_on_wait = self.presenter_mode
        self.quit_interaction = False

        # Much nicer to work with deterministic scenes
        if self.random_seed is not None:
            random.seed(self.random_seed)
            np.random.seed(self.random_seed)

    def __str__(self) -> str:
        return self.__class__.__name__

<<<<<<< HEAD
    def get_default_scene_name(self) -> str:
        name = str(self)
        saan = self.start_at_animation_number
        eaan = self.end_at_animation_number
        if saan is not None:
            name += f"_{saan}"
        if eaan is not None:
            name += f"_{eaan}"
        return name
=======
        Parameters
        ---------
        preview
            If true, opens scene in a file viewer.
        """
        self.setup()
        try:
            self.construct()
        except EndSceneEarlyException:
            pass
        except RerunSceneException:
            self.remove(*self.mobjects)
            self.renderer.clear_screen()
            self.renderer.num_plays = 0
            return True
        self.tear_down()
        # We have to reset these settings in case of multiple renders.
        self.renderer.scene_finished(self)

        # Show info only if animations are rendered or to get image
        if (
            self.renderer.num_plays
            or config["format"] == "png"
            or config["save_last_frame"]
        ):
            logger.info(
                f"Rendered {str(self)}\nPlayed {self.renderer.num_plays} animations",
            )
>>>>>>> 89d5ed43

    def process_buffer(self, buffer: SceneBuffer) -> None:
        self.remove(*buffer.to_remove)
        for to_replace_pairs in buffer.to_replace:
            self.replace(*to_replace_pairs)
        self.add(*buffer.to_add)
        buffer.clear()

    @deprecated(message="Use Manager(Scene).render()")
    @classmethod
    def run(cls) -> None:
        from ..renderer.render_manager import Manager

        return Manager(cls).render()

    render = run

    def setup(self) -> None:
        """
        This method is used to set up scenes to do any setup
        involved before the construct method is called.
        """

    def construct(self) -> None:
        """
        The entrypoint to animations in Manim.
        Should be overridden in the subclass to produce animations
        """
<<<<<<< HEAD
=======
        pass

    def construct(self):
        """Add content to the Scene.

        From within :meth:`Scene.construct`, display mobjects on screen by calling
        :meth:`Scene.add` and remove them from screen by calling :meth:`Scene.remove`.
        All mobjects currently on screen are kept in :attr:`Scene.mobjects`.  Play
        animations by calling :meth:`Scene.play`.

        Notes
        -----
        Initialization code should go in :meth:`Scene.setup`.  Termination code should
        go in :meth:`Scene.tear_down`.

        Examples
        --------
        A typical manim script includes a class derived from :class:`Scene` with an
        overridden :meth:`Scene.construct` method:

        .. code-block:: python

            class MyScene(Scene):
                def construct(self):
                    self.play(Write(Text("Hello World!")))

        See Also
        --------
        :meth:`Scene.setup`
        :meth:`Scene.render`
        :meth:`Scene.tear_down`
>>>>>>> 89d5ed43

    def tear_down(self) -> None:
        """
        This method is used to clean up scenes
        """

    def embed(
        self,
        close_scene_on_exit: bool = True,
        show_animation_progress: bool = True,
    ) -> None:
        if not self.preview:
            return  # Embed is only relevant with a preview
        self.stop_skipping()
        self.update_frame()
        self.save_state()
        self.show_animation_progress = show_animation_progress

        # Create embedded IPython terminal to be configured
        shell = InteractiveShellEmbed.instance()

        # Use the locals namespace of the caller
        caller_frame = inspect.currentframe().f_back
        local_ns = dict(caller_frame.f_locals)

        # Add a few custom shortcuts
        local_ns.update(
            play=self.play,
            wait=self.wait,
            add=self.add,
            remove=self.remove,
            clear=self.clear,
            save_state=self.save_state,
            undo=self.undo,
            redo=self.redo,
            i2g=self.i2g,
            i2m=self.i2m,
        )

        # Enables gui interactions during the embed
        def inputhook(context):
            while not context.input_is_ready():
                if not self.is_window_closing():
                    self.update_frame(dt=0)
            if self.is_window_closing():
                shell.ask_exit()

        pt_inputhooks.register("manim", inputhook)
        shell.enable_gui("manim")

        # This is hacky, but there's an issue with ipython which is that
        # when you define lambda's or list comprehensions during a shell session,
        # they are not aware of local variables in the surrounding scope. Because
        # That comes up a fair bit during scene construction, to get around this,
        # we (admittedly sketchily) update the global namespace to match the local
        # namespace, since this is just a shell session anyway.
        shell.events.register(
            "pre_run_cell", lambda: shell.user_global_ns.update(shell.user_ns)
        )

        # Operation to run after each ipython command
        def post_cell_func():
            self.refresh_static_mobjects()
            if not self.is_window_closing():
                self.update_frame(dt=0, ignore_skipping=True)
            self.save_state()

        shell.events.register("post_run_cell", post_cell_func)

        # Flash border, and potentially play sound, on exceptions
        def custom_exc(shell, etype, evalue, tb, tb_offset=None):
            # still show the error don't just swallow it
            shell.showtraceback((etype, evalue, tb), tb_offset=tb_offset)
            if self.embed_error_sound:
                os.system("printf '\a'")
            rect = FullScreenRectangle().set_stroke(RED, 30).set_fill(opacity=0)
            rect.fix_in_frame()

            from manim.animation.fading import FadeIn
            from manim.utils.rate_functions import there_and_back

            self.play(
                FadeIn(rect, run_time=0.5, rate_func=there_and_back, remover=True)
            )

        shell.set_custom_exc((Exception,), custom_exc)

        # Set desired exception mode
        shell.magic(f"xmode {self.embed_exception_mode}")

        # Launch shell
        shell(
            local_ns=local_ns,
            # Pretend like we're embedding in the caller function, not here
            stack_depth=2,
            # Specify that the present module is the caller's, not here
            module=get_module(caller_frame.f_globals["__file__"]),
        )

        # End scene when exiting an embed
        if close_scene_on_exit:
            raise EndSceneEarlyException()

    # Only these methods should touch the camera
    # Related to updating

    def _update_mobjects(self, dt: float) -> None:
        for mobject in self.mobjects:
            mobject.update(dt)

    def should_update_mobjects(self) -> bool:
        """
        This is called to check if a wait frame should be frozen

        Returns
        -------
            bool: does it have to be rerendered or is it static
        """
        # always rerender by returning True
        # TODO: Apply caching here
        return True
        # wait_animation = self.animations[0]
        # if wait_animation.is_static_wait is None:
        #     should_update = (
        #         self.always_update_mobjects
        #         or self.updaters
        #         or wait_animation.stop_condition is not None
        #         or any(
        #             mob.has_time_based_updater()
        #             for mob in self.get_mobject_family_members()
        #         )
        #     )
        #     wait_animation.is_static_wait = not should_update
        # return not wait_animation.is_static_wait

    def has_time_based_updaters(self) -> bool:
        return any(
            [
                sm.has_time_based_updater()
                for mob in self.mobjects
                for sm in mob.get_family()
            ]
        )

    # Related to time

    def get_time(self) -> float:
        return self.time

    def increment_time(self, dt: float) -> None:
        self.time += dt

    # Related to internal mobject organization

    def get_top_level_mobjects(self) -> list[Mobject]:
        # Return only those which are not in the family
        # of another mobject from the scene
        mobjects = self.get_mobjects()
        families = [m.get_family() for m in mobjects]

        def is_top_level(mobject):
            num_families = sum([(mobject in family) for family in families])
            return num_families == 1

        return list(filter(is_top_level, mobjects))

    def get_mobject_family_members(self) -> list[Mobject]:
        return extract_mobject_family_members(self.mobjects)

    def add(self, *new_mobjects: Mobject):
        """
        Mobjects will be displayed, from background to
        foreground in the order with which they are added.
        """
        self.remove(*new_mobjects)
        self.mobjects += new_mobjects
        self.id_to_mobject_map.update(
            {id(sm): sm for m in new_mobjects for sm in m.get_family()}
        )
        return self

    def add_mobjects_among(self, values: Iterable):
        """
        This is meant mostly for quick prototyping,
        e.g. to add all mobjects defined up to a point,
        call self.add_mobjects_among(locals().values())
        """
        self.add(*filter(lambda m: isinstance(m, Mobject), values))
        return self

    def remove(self, *mobjects_to_remove: Mobject):
        """
        Removes anything in mobjects from scenes mobject list, but in the event that one
        of the items to be removed is a member of the family of an item in mobject_list,
        the other family members are added back into the list.

        For example, if the scene includes Group(m1, m2, m3), and we call scene.remove(m1),
        the desired behavior is for the scene to then include m2 and m3 (ungrouped).
        """
        for mob in mobjects_to_remove:
            # First restructure self.mobjects so that parents/grandparents/etc. are replaced
            # with their children, likewise for all ancestors in the extended family.
            for ancestor in mob.get_ancestors(extended=True):
                self.replace(ancestor, *ancestor.submobjects)
            self.mobjects = list_difference_update(self.mobjects, mob.get_family())
        return self

    def replace(self, mobject: Mobject, *replacements: Mobject):
        """Replace one mobject in the scene with another, preserving draw order.

        If ``old_mobject`` is a submobject of some other Mobject (e.g. a
        :class:`.Group`), the new_mobject will replace it inside the group,
        without otherwise changing the parent mobject.

        Parameters
        ----------
        old_mobject
            The mobject to be replaced. Must be present in the scene.
        new_mobject
            A mobject which must not already be in the scene.

        """
        if mobject in self.mobjects:
            index = self.mobjects.index(mobject)
            self.mobjects = [
                *self.mobjects[:index],
                *replacements,
                *self.mobjects[index + 1 :],
            ]
        return self

    def add_updater(self, func: Callable[[float], None]) -> None:
        """Add an update function to the scene.

        The scene updater functions are run every frame,
        and they are the last type of updaters to run.

        .. WARNING::

            When using the Cairo renderer, scene updaters that
            modify mobjects are not detected in the same way
            that mobject updaters are. To be more concrete,
            a mobject only modified via a scene updater will
            not necessarily be added to the list of *moving
            mobjects* and thus might not be updated every frame.

            TL;DR: Use mobject updaters to update mobjects.

        Parameters
        ----------
        func
            The updater function. It takes a float, which is the
            time difference since the last update (usually equal
            to the frame rate).

        See also
        --------
        :meth:`.Scene.remove_updater`
        :meth:`.Scene.update_self`
        """
        self.updaters.append(func)

    def remove_updater(self, func: Callable[[float], None]) -> None:
        """Remove an update function from the scene.

        Parameters
        ----------
        func
            The updater function to be removed.

        See also
        --------
        :meth:`.Scene.add_updater`
        :meth:`.Scene.update_self`
        """
        self.updaters = [f for f in self.updaters if f is not func]

    def restructure_mobjects(
        self,
        to_remove: Mobject,
        mobject_list_name: str = "mobjects",
        extract_families: bool = True,
    ):
        """
        tl:wr
            If your scene has a Group(), and you removed a mobject from the Group,
            this dissolves the group and puts the rest of the mobjects directly
            in self.mobjects or self.foreground_mobjects.

        In cases where the scene contains a group, e.g. Group(m1, m2, m3), but one
        of its submobjects is removed, e.g. scene.remove(m1), the list of mobjects
        will be edited to contain other submobjects, but not m1, e.g. it will now
        insert m2 and m3 to where the group once was.

        Parameters
        ----------
        to_remove
            The Mobject to remove.

        mobject_list_name
            The list of mobjects ("mobjects", "foreground_mobjects" etc) to remove from.

        extract_families
            Whether the mobject's families should be recursively extracted.

        Returns
        -------
        Scene
            The Scene mobject with restructured Mobjects.
        """
        if extract_families:
            to_remove = extract_mobject_family_members(
                to_remove,
                use_z_index=self.renderer.camera.use_z_index,
            )
        _list = getattr(self, mobject_list_name)
        new_list = self.get_restructured_mobject_list(_list, to_remove)
        setattr(self, mobject_list_name, new_list)

    def bring_to_front(self, *mobjects: Mobject):
        self.add(*mobjects)
        return self

    def bring_to_back(self, *mobjects: Mobject):
        self.remove(*mobjects)
        self.mobjects = list(mobjects) + self.mobjects
        return self

    def clear(self):
        self.mobjects = []
        return self

    def get_mobjects(self) -> list[Mobject]:
        return list(self.mobjects)

    def get_mobject_copies(self) -> list[Mobject]:
        return [m.copy() for m in self.mobjects]

<<<<<<< HEAD
    def point_to_mobject(
        self,
        point: np.ndarray,
        search_set: Iterable[Mobject] | None = None,
        buff: float = 0,
    ) -> Mobject | None:
        """
        E.g. if clicking on the scene, this returns the top layer mobject
        under a given point
        """
        if search_set is None:
            search_set = self.mobjects
        for mobject in reversed(search_set):
            if mobject.is_point_touching(point, buff=buff):
                return mobject
        return None

    def get_group(self, *mobjects):
        if all(isinstance(m, VMobject) for m in mobjects):
            return VGroup(*mobjects)
        else:
            return Group(*mobjects)
=======
    def compile_animations(
        self,
        *args: Animation | Iterable[Animation] | types.GeneratorType[Animation],
        **kwargs,
    ):
        """
        Creates _MethodAnimations from any _AnimationBuilders and updates animation
        kwargs with kwargs passed to play().
>>>>>>> 89d5ed43

    def id_to_mobject(self, id_value):
        return self.id_to_mobject_map[id_value]

<<<<<<< HEAD
    def ids_to_group(self, *id_values):
        return self.get_group(
            *filter(lambda x: x is not None, map(self.id_to_mobject, id_values))
        )
=======
        Returns
        -------
        Tuple[:class:`Animation`]
            Animations to be played.
        """
        animations = []
        arg_anims = flatten_iterable_parameters(args)
        # Allow passing a generator to self.play instead of comma separated arguments
        for arg in arg_anims:
            try:
                animations.append(prepare_animation(arg))
            except TypeError:
                if inspect.ismethod(arg):
                    raise TypeError(
                        "Passing Mobject methods to Scene.play is no longer"
                        " supported. Use Mobject.animate instead.",
                    )
                else:
                    raise TypeError(
                        f"Unexpected argument {arg} passed to Scene.play().",
                    )
>>>>>>> 89d5ed43

    def i2g(self, *id_values):
        return self.ids_to_group(*id_values)

    def i2m(self, id_value):
        return self.id_to_mobject(id_value)

    # Related to skipping

    def update_skipping_status(self) -> None:
        if (self.start_at_animation_number is not None) and (
            self.num_plays == self.start_at_animation_number
        ):
            self.skip_time = self.time
            if not self.original_skipping_status:
                self.stop_skipping()
        if (self.end_at_animation_number is not None) and (
            self.num_plays >= self.end_at_animation_number
        ):
            raise EndSceneEarlyException()

    def stop_skipping(self) -> None:
        self.virtual_animation_start_time = self.time
        self.skip_animations = False

    # Methods associated with running animations

    def get_wait_time_progression(
        self, duration: float, stop_condition: Callable[[], bool] | None = None
    ) -> list[float] | np.ndarray | ProgressDisplay:
        kw: dict[str, Any] = {"desc": f"{self.num_plays} Waiting"}
        if stop_condition is not None:
            kw["n_iterations"] = -1  # So it doesn't show % progress
            kw["override_skip_animations"] = True
        return self.get_time_progression(duration, **kw)

    def pre_play(self):  # Doesn't exist in Main
        if self.presenter_mode and self.num_plays == 0:
            self.hold_loop()

        self.update_skipping_status()

        # if not self.skip_animations:
        #     self.file_writer.begin_animation()

        self.refresh_static_mobjects()

    def post_play(self):
        # if not self.skip_animations:
        #     self.manager.file_writer.end_animation()

        self.num_plays += 1

    def refresh_static_mobjects(self) -> None:
        # self.camera.refresh_static_mobjects()
        ...

    def begin_animations(self, animations: Iterable[Animation]) -> None:
        for animation in animations:
            animation.begin()
            self.process_buffer(animation.buffer)

<<<<<<< HEAD
    def _update_animations(self, animations: Iterable[Animation], t: float, dt: float):
        for animation in animations:
            animation.update_mobjects(dt)
            alpha = t / animation.get_run_time()
            animation.interpolate(alpha)
            if animation.apply_buffer:
                self.process_buffer(animation.buffer)
                animation.apply_buffer = False

    def finish_animations(self, animations: Iterable[Animation]) -> None:
        for animation in animations:
            animation.finish()
            self.process_buffer(animation.buffer)

        if self.skip_animations:
            self._update_mobjects(self.manager._calc_runtime(animations))
        else:
            self._update_mobjects(0)

    def play(
        self,
        *proto_animations: Animation | _AnimationBuilder,
        run_time: float | None = None,
        rate_func: Callable[[float], float] | None = None,
        lag_ratio: float | None = None,
    ) -> None:
        if len(proto_animations) == 0:
            logger.warning("Called Scene.play with no animations")
=======
        Returns
        -------
        float
            The total ``run_time`` of all of the animations in the list.
        """
        max_run_time = 0
        frame_rate = (
            1 / config.frame_rate
        )  # config.frame_rate holds the number of frames per second
        for animation in animations:
            if animation.run_time <= 0:
                raise ValueError(
                    f"{animation} has a run_time of <= 0 seconds which Manim cannot render. "
                    "Please set the run_time to be positive."
                )
            elif animation.run_time < frame_rate:
                logger.warning(
                    f"Original run time of {animation} is shorter than current frame "
                    f"rate (1 frame every {frame_rate:.2f} sec.) which cannot be rendered. "
                    "Rendering with the shortest possible duration instead."
                )
                animation.run_time = frame_rate

            if animation.run_time > max_run_time:
                max_run_time = animation.run_time

        return max_run_time

    def play(
        self,
        *args: Animation | Iterable[Animation] | types.GeneratorType[Animation],
        subcaption=None,
        subcaption_duration=None,
        subcaption_offset=0,
        **kwargs,
    ):
        r"""Plays an animation in this scene.

        Parameters
        ----------

        args
            Animations to be played.
        subcaption
            The content of the external subcaption that should
            be added during the animation.
        subcaption_duration
            The duration for which the specified subcaption is
            added. If ``None`` (the default), the run time of the
            animation is taken.
        subcaption_offset
            An offset (in seconds) for the start time of the
            added subcaption.
        kwargs
            All other keywords are passed to the renderer.

        """
        # If we are in interactive embedded mode, make sure this is running on the main thread (required for OpenGL)
        if (
            self.interactive_mode
            and config.renderer == RendererType.OPENGL
            and threading.current_thread().name != "MainThread"
        ):
            kwargs.update(
                {
                    "subcaption": subcaption,
                    "subcaption_duration": subcaption_duration,
                    "subcaption_offset": subcaption_offset,
                }
            )
            self.queue.put(
                (
                    "play",
                    args,
                    kwargs,
                )
            )
>>>>>>> 89d5ed43
            return
        animations = [prepare_animation(x) for x in proto_animations]
        for anim in animations:
            anim.update_rate_info(run_time, rate_func, lag_ratio)

        # NOTE: Should be changed at some point with the 2 pass rendering system 21.06.2024
        self.manager._play(*animations)

    def wait(
        self,
        duration: float = DEFAULT_WAIT_TIME,
        stop_condition: Callable[[], bool] | None = None,
        note: str | None = None,
        ignore_presenter_mode: bool = False,
    ):
        self.manager._wait(duration, stop_condition=stop_condition)
        # self.pre_play()
        # self.update_mobjects(dt=0)  # Any problems with this?
        # if (
        #     self.presenter_mode
        #     and not self.skip_animations
        #     and not ignore_presenter_mode
        # ):
        #     if note:
        #         logger.info(note)
        #     self.hold_loop()
        # else:
        #     time_progression = self.get_wait_time_progression(duration, stop_condition)
        #     last_t = 0
        #     for t in time_progression:
        #         dt = t - last_t
        #         last_t = t
        #         self.update_frame(dt)
        #         self.emit_frame()
        #         if stop_condition is not None and stop_condition():
        #             break
        # self.refresh_static_mobjects()
        # self.post_play()

    def wait_until(self, stop_condition: Callable[[], bool], max_time: float = 60):
        self.wait(max_time, stop_condition=stop_condition)

<<<<<<< HEAD
    def force_skipping(self):
        self.original_skipping_status = self.skip_animations
        self.skip_animations = True
=======
    def compile_animation_data(
        self,
        *animations: Animation | Iterable[Animation] | types.GeneratorType[Animation],
        **play_kwargs,
    ):
        """Given a list of animations, compile the corresponding
        static and moving mobjects, and gather the animation durations.

        This also begins the animations.

        Parameters
        ----------
        animations
            Animation or mobject with mobject method and params
        play_kwargs
            Named parameters affecting what was passed in ``animations``,
            e.g. ``run_time``, ``lag_ratio`` and so on.

        Returns
        -------
        self, None
            None if there is nothing to play, or self otherwise.
        """
        # NOTE TODO : returns statement of this method are wrong. It should return nothing, as it makes a little sense to get any information from this method.
        # The return are kept to keep webgl renderer from breaking.
        if len(animations) == 0:
            raise ValueError("Called Scene.play with no animations")

        self.animations = self.compile_animations(*animations, **play_kwargs)
        self.add_mobjects_from_animations(self.animations)

        self.last_t = 0
        self.stop_condition = None
        self.moving_mobjects = []
        self.static_mobjects = []

        self.duration = self.get_run_time(self.animations)
        if len(self.animations) == 1 and isinstance(self.animations[0], Wait):
            if self.should_update_mobjects():
                self.update_mobjects(dt=0)  # Any problems with this?
                self.stop_condition = self.animations[0].stop_condition
            else:
                # Static image logic when the wait is static is done by the renderer, not here.
                self.animations[0].is_static_wait = True
                return None

>>>>>>> 89d5ed43
        return self

    def revert_to_original_skipping_status(self):
        if hasattr(self, "original_skipping_status"):
            self.skip_animations = self.original_skipping_status
        return self

    def emit_frame(self) -> None:
        pass

    def add_sound(
        self,
        sound_file: str,
        time_offset: float = 0,
        gain: float | None = None,
        gain_to_background: float | None = None,
    ):
        if self.skip_animations:
            return
        time = self.get_time() + time_offset
        self.file_writer.add_sound(sound_file, time, gain, gain_to_background)

    # Helpers for interactive development

    def get_state(self) -> SceneState:
        return SceneState(self)

    def restore_state(self, scene_state: SceneState):
        scene_state.restore_scene(self)

    def save_state(self) -> None:
        if not self.preview:
            return
        state = self.get_state()
        if self.undo_stack and state.mobjects_match(self.undo_stack[-1]):
            return
        self.redo_stack = []
        self.undo_stack.append(state)
        if len(self.undo_stack) > self.max_num_saved_states:
            self.undo_stack.pop(0)

    def undo(self):
        if self.undo_stack:
            self.redo_stack.append(self.get_state())
            self.restore_state(self.undo_stack.pop())
        self.refresh_static_mobjects()

    def redo(self):
        if self.redo_stack:
            self.undo_stack.append(self.get_state())
            self.restore_state(self.redo_stack.pop())
        self.refresh_static_mobjects()

    # TODO: reimplement checkpoint feature with CE's section API

    def save_mobject_to_file(
        self, mobject: Mobject, file_path: str | None = None
    ) -> None:
        return
        if file_path is None:
            file_path = self.file_writer.get_saved_mobject_path(mobject)
            if file_path is None:
                return
        mobject.save_to_file(file_path)

    def load_mobject(self, file_name):
        if os.path.exists(file_name):
            path = file_name
        else:
            directory = self.file_writer.get_saved_mobject_directory()
            path = os.path.join(directory, file_name)
        return Mobject.load(path)

    # Event handling

    def on_mouse_motion(self, point: np.ndarray, d_point: np.ndarray) -> None:
        self.mouse_point.move_to(point)

        event_data = {"point": point, "d_point": d_point}
        propagate_event = EVENT_DISPATCHER.dispatch(
            EventType.MouseMotionEvent, **event_data
        )
        if propagate_event is not None and propagate_event is False:
            return

        # TODO
        return
        frame = self.camera.frame
        # Handle perspective changes
        if self.window.is_key_pressed(ord(PAN_3D_KEY)):
            frame.increment_theta(-self.pan_sensitivity * d_point[0])
            frame.increment_phi(self.pan_sensitivity * d_point[1])
        # Handle frame movements
        elif self.window.is_key_pressed(ord(FRAME_SHIFT_KEY)):
            shift = -d_point
            shift[0] *= frame.get_width() / 2
            shift[1] *= frame.get_height() / 2
            transform = frame.get_inverse_camera_rotation_matrix()
            shift = np.dot(np.transpose(transform), shift)
            frame.shift(shift)

    def on_mouse_drag(
        self, point: np.ndarray, d_point: np.ndarray, buttons: int, modifiers: int
    ) -> None:
<<<<<<< HEAD
        self.mouse_drag_point.move_to(point)
=======
        r"""Adds an entry in the corresponding subcaption file
        at the current time stamp.

        The current time stamp is obtained from ``Scene.renderer.time``.

        Parameters
        ----------

        content
            The subcaption content.
        duration
            The duration (in seconds) for which the subcaption is shown.
        offset
            This offset (in seconds) is added to the starting time stamp
            of the subcaption.

        Examples
        --------

        This example illustrates both possibilities for adding
        subcaptions to Manimations::

            class SubcaptionExample(Scene):
                def construct(self):
                    square = Square()
                    circle = Circle()

                    # first option: via the add_subcaption method
                    self.add_subcaption("Hello square!", duration=1)
                    self.play(Create(square))

                    # second option: within the call to Scene.play
                    self.play(
                        Transform(square, circle), subcaption="The square transforms."
                    )
>>>>>>> 89d5ed43

        event_data = {
            "point": point,
            "d_point": d_point,
            "buttons": buttons,
            "modifiers": modifiers,
        }
        propagate_event = EVENT_DISPATCHER.dispatch(
            EventType.MouseDragEvent, **event_data
        )
        if propagate_event is not None and propagate_event is False:
            return

    def on_mouse_press(self, point: np.ndarray, button: int, mods: int) -> None:
        self.mouse_drag_point.move_to(point)
        event_data = {"point": point, "button": button, "mods": mods}
        propagate_event = EVENT_DISPATCHER.dispatch(
            EventType.MousePressEvent, **event_data
        )
        if propagate_event is not None and propagate_event is False:
            return

    def on_mouse_release(self, point: np.ndarray, button: int, mods: int) -> None:
        event_data = {"point": point, "button": button, "mods": mods}
        propagate_event = EVENT_DISPATCHER.dispatch(
            EventType.MouseReleaseEvent, **event_data
        )
        if propagate_event is not None and propagate_event is False:
            return

    def on_mouse_scroll(self, point: np.ndarray, offset: np.ndarray) -> None:
        event_data = {"point": point, "offset": offset}
        propagate_event = EVENT_DISPATCHER.dispatch(
            EventType.MouseScrollEvent, **event_data
        )
        if propagate_event is not None and propagate_event is False:
            return

        frame = self.camera.frame
        if self.window.is_key_pressed(ord(ZOOM_KEY)):
            factor = 1 + np.arctan(10 * offset[1])
            frame.scale(1 / factor, about_point=point)
        else:
            transform = frame.get_inverse_camera_rotation_matrix()
            shift = np.dot(np.transpose(transform), offset)
            frame.shift(-20.0 * shift)

    def on_key_release(self, symbol: int, modifiers: int) -> None:
        event_data = {"symbol": symbol, "modifiers": modifiers}
        propagate_event = EVENT_DISPATCHER.dispatch(
            EventType.KeyReleaseEvent, **event_data
        )
        if propagate_event is not None and propagate_event is False:
            return

    def on_key_press(self, symbol: int, modifiers: int) -> None:
        try:
            char = chr(symbol)
        except OverflowError:
            logger.warning("The value of the pressed key is too large.")
            return

        event_data = {"symbol": symbol, "modifiers": modifiers}
        propagate_event = EVENT_DISPATCHER.dispatch(
            EventType.KeyPressEvent, **event_data
        )
        if propagate_event is not None and propagate_event is False:
            return

        if char == RESET_FRAME_KEY:
            self.play(self.camera.frame.animate.to_default_state())
        elif char == "z" and modifiers == key.MOD_COMMAND:
            self.undo()
        elif char == "z" and modifiers == key.MOD_COMMAND | key.MOD_SHIFT:
            self.redo()
        # command + q or esc
        elif (char == QUIT_KEY and modifiers == key.MOD_COMMAND) or char == key.ESCAPE:
            self.quit_interaction = True
        # Space or right arrow
        elif char == " " or symbol == key.RIGHT:
            self.hold_on_wait = False

    def on_resize(self, width: int, height: int) -> None:
        # self.camera.reset_pixel_shape(width, height)
        pass

    def on_show(self) -> None:
        pass

    def on_hide(self) -> None:
        pass

    def on_close(self) -> None:
        pass


class SceneState:
    def __init__(self, scene: Scene, ignore: list[Mobject] | None = None) -> None:
        self.time = scene.time
        self.num_plays = scene.num_plays
        self.camera = scene.camera.copy()
        self.mobjects_to_copies = OrderedDict.fromkeys(scene.mobjects)
        if ignore:
            for mob in ignore:
                self.mobjects_to_copies.pop(mob, None)

        last_m2c = scene.undo_stack[-1].mobjects_to_copies if scene.undo_stack else {}
        for mob in self.mobjects_to_copies:
            # If it hasn't changed since the last state, just point to the
            # same copy as before
            if mob in last_m2c and last_m2c[mob].looks_identical(mob):
                self.mobjects_to_copies[mob] = last_m2c[mob]
            else:
                self.mobjects_to_copies[mob] = mob.copy()

    @property
    def mobjects(self) -> Sequence[Mobject]:
        return tuple(self.mobjects_to_copies.keys())

    def __eq__(self, state: Any) -> bool:
        return isinstance(state, SceneState) and all(
            (
                self.time == state.time,
                self.num_plays == state.num_plays,
                self.mobjects_to_copies == state.mobjects_to_copies,
            )
        )

    def __repr__(self) -> str:
        return f"{type(self).__name__} of {len(self.mobjects_to_copies)} Mobjects"

    def mobjects_match(self, state: SceneState):
        return self.mobjects_to_copies == state.mobjects_to_copies

    def n_changes(self, state: SceneState):
        m2c = state.mobjects_to_copies
        return sum(
            1 - int(mob in m2c and mob.looks_identical(m2c[mob]))
            for mob in self.mobjects_to_copies
        )

    def restore_scene(self, scene: Scene):
        scene.time = self.time
        scene.num_plays = self.num_plays
        scene.mobjects = [
            mob.become(mob_copy) for mob, mob_copy in self.mobjects_to_copies.items()
        ]<|MERGE_RESOLUTION|>--- conflicted
+++ resolved
@@ -1,22 +1,11 @@
 from __future__ import annotations
 
-<<<<<<< HEAD
-=======
-from manim.utils.parameter_parsing import flatten_iterable_parameters
-
-__all__ = ["Scene"]
-
-import copy
-import datetime
->>>>>>> 89d5ed43
 import inspect
 import os
-import platform
 import random
-import time
-<<<<<<< HEAD
 from collections import OrderedDict
-from typing import TYPE_CHECKING, Sequence
+from collections.abc import Sequence
+from typing import TYPE_CHECKING
 
 import numpy as np
 from IPython.terminal import pt_inputhooks
@@ -24,7 +13,7 @@
 from pyglet.window import key
 from tqdm import tqdm as ProgressDisplay
 
-from manim import config, logger
+from manim import logger
 from manim.animation.animation import prepare_animation
 from manim.camera.camera import Camera
 from manim.constants import DEFAULT_WAIT_TIME
@@ -42,7 +31,8 @@
 from manim.utils.module_ops import get_module
 
 if TYPE_CHECKING:
-    from typing import Any, Callable, Iterable
+    from collections.abc import Iterable
+    from typing import Any, Callable
 
     from manim.animation.protocol import AnimationProtocol as Animation
     from manim.animation.scene_buffer import SceneBuffer
@@ -55,60 +45,6 @@
 ZOOM_KEY = "z"
 RESET_FRAME_KEY = "r"
 QUIT_KEY = "q"
-=======
-import types
-from queue import Queue
-
-import srt
-
-from manim.scene.section import DefaultSectionType
-
-try:
-    import dearpygui.dearpygui as dpg
-
-    dearpygui_imported = True
-except ImportError:
-    dearpygui_imported = False
-from typing import TYPE_CHECKING
-
-import numpy as np
-from tqdm import tqdm
-from watchdog.events import FileSystemEventHandler
-from watchdog.observers import Observer
-
-from manim.mobject.mobject import Mobject
-from manim.mobject.opengl.opengl_mobject import OpenGLPoint
-
-from .. import config, logger
-from ..animation.animation import Animation, Wait, prepare_animation
-from ..camera.camera import Camera
-from ..constants import *
-from ..gui.gui import configure_pygui
-from ..renderer.cairo_renderer import CairoRenderer
-from ..renderer.opengl_renderer import OpenGLRenderer
-from ..renderer.shader import Object3D
-from ..utils import opengl, space_ops
-from ..utils.exceptions import EndSceneEarlyException, RerunSceneException
-from ..utils.family import extract_mobject_family_members
-from ..utils.family_ops import restructure_list_to_exclude_certain_family_members
-from ..utils.file_ops import open_media_file
-from ..utils.iterables import list_difference_update, list_update
-
-if TYPE_CHECKING:
-    from collections.abc import Iterable
-    from typing import Callable
-
-
-class RerunSceneHandler(FileSystemEventHandler):
-    """A class to handle rerunning a Scene after the input file is modified."""
-
-    def __init__(self, queue):
-        super().__init__()
-        self.queue = queue
-
-    def on_modified(self, event):
-        self.queue.put(("rerun_file", [], {}))
->>>>>>> 89d5ed43
 
 
 class Scene:
@@ -176,7 +112,6 @@
     def __str__(self) -> str:
         return self.__class__.__name__
 
-<<<<<<< HEAD
     def get_default_scene_name(self) -> str:
         name = str(self)
         saan = self.start_at_animation_number
@@ -186,36 +121,6 @@
         if eaan is not None:
             name += f"_{eaan}"
         return name
-=======
-        Parameters
-        ---------
-        preview
-            If true, opens scene in a file viewer.
-        """
-        self.setup()
-        try:
-            self.construct()
-        except EndSceneEarlyException:
-            pass
-        except RerunSceneException:
-            self.remove(*self.mobjects)
-            self.renderer.clear_screen()
-            self.renderer.num_plays = 0
-            return True
-        self.tear_down()
-        # We have to reset these settings in case of multiple renders.
-        self.renderer.scene_finished(self)
-
-        # Show info only if animations are rendered or to get image
-        if (
-            self.renderer.num_plays
-            or config["format"] == "png"
-            or config["save_last_frame"]
-        ):
-            logger.info(
-                f"Rendered {str(self)}\nPlayed {self.renderer.num_plays} animations",
-            )
->>>>>>> 89d5ed43
 
     def process_buffer(self, buffer: SceneBuffer) -> None:
         self.remove(*buffer.to_remove)
@@ -244,40 +149,6 @@
         The entrypoint to animations in Manim.
         Should be overridden in the subclass to produce animations
         """
-<<<<<<< HEAD
-=======
-        pass
-
-    def construct(self):
-        """Add content to the Scene.
-
-        From within :meth:`Scene.construct`, display mobjects on screen by calling
-        :meth:`Scene.add` and remove them from screen by calling :meth:`Scene.remove`.
-        All mobjects currently on screen are kept in :attr:`Scene.mobjects`.  Play
-        animations by calling :meth:`Scene.play`.
-
-        Notes
-        -----
-        Initialization code should go in :meth:`Scene.setup`.  Termination code should
-        go in :meth:`Scene.tear_down`.
-
-        Examples
-        --------
-        A typical manim script includes a class derived from :class:`Scene` with an
-        overridden :meth:`Scene.construct` method:
-
-        .. code-block:: python
-
-            class MyScene(Scene):
-                def construct(self):
-                    self.play(Write(Text("Hello World!")))
-
-        See Also
-        --------
-        :meth:`Scene.setup`
-        :meth:`Scene.render`
-        :meth:`Scene.tear_down`
->>>>>>> 89d5ed43
 
     def tear_down(self) -> None:
         """
@@ -616,7 +487,6 @@
     def get_mobject_copies(self) -> list[Mobject]:
         return [m.copy() for m in self.mobjects]
 
-<<<<<<< HEAD
     def point_to_mobject(
         self,
         point: np.ndarray,
@@ -639,48 +509,14 @@
             return VGroup(*mobjects)
         else:
             return Group(*mobjects)
-=======
-    def compile_animations(
-        self,
-        *args: Animation | Iterable[Animation] | types.GeneratorType[Animation],
-        **kwargs,
-    ):
-        """
-        Creates _MethodAnimations from any _AnimationBuilders and updates animation
-        kwargs with kwargs passed to play().
->>>>>>> 89d5ed43
 
     def id_to_mobject(self, id_value):
         return self.id_to_mobject_map[id_value]
 
-<<<<<<< HEAD
     def ids_to_group(self, *id_values):
         return self.get_group(
             *filter(lambda x: x is not None, map(self.id_to_mobject, id_values))
         )
-=======
-        Returns
-        -------
-        Tuple[:class:`Animation`]
-            Animations to be played.
-        """
-        animations = []
-        arg_anims = flatten_iterable_parameters(args)
-        # Allow passing a generator to self.play instead of comma separated arguments
-        for arg in arg_anims:
-            try:
-                animations.append(prepare_animation(arg))
-            except TypeError:
-                if inspect.ismethod(arg):
-                    raise TypeError(
-                        "Passing Mobject methods to Scene.play is no longer"
-                        " supported. Use Mobject.animate instead.",
-                    )
-                else:
-                    raise TypeError(
-                        f"Unexpected argument {arg} passed to Scene.play().",
-                    )
->>>>>>> 89d5ed43
 
     def i2g(self, *id_values):
         return self.ids_to_group(*id_values)
@@ -743,7 +579,6 @@
             animation.begin()
             self.process_buffer(animation.buffer)
 
-<<<<<<< HEAD
     def _update_animations(self, animations: Iterable[Animation], t: float, dt: float):
         for animation in animations:
             animation.update_mobjects(dt)
@@ -772,85 +607,6 @@
     ) -> None:
         if len(proto_animations) == 0:
             logger.warning("Called Scene.play with no animations")
-=======
-        Returns
-        -------
-        float
-            The total ``run_time`` of all of the animations in the list.
-        """
-        max_run_time = 0
-        frame_rate = (
-            1 / config.frame_rate
-        )  # config.frame_rate holds the number of frames per second
-        for animation in animations:
-            if animation.run_time <= 0:
-                raise ValueError(
-                    f"{animation} has a run_time of <= 0 seconds which Manim cannot render. "
-                    "Please set the run_time to be positive."
-                )
-            elif animation.run_time < frame_rate:
-                logger.warning(
-                    f"Original run time of {animation} is shorter than current frame "
-                    f"rate (1 frame every {frame_rate:.2f} sec.) which cannot be rendered. "
-                    "Rendering with the shortest possible duration instead."
-                )
-                animation.run_time = frame_rate
-
-            if animation.run_time > max_run_time:
-                max_run_time = animation.run_time
-
-        return max_run_time
-
-    def play(
-        self,
-        *args: Animation | Iterable[Animation] | types.GeneratorType[Animation],
-        subcaption=None,
-        subcaption_duration=None,
-        subcaption_offset=0,
-        **kwargs,
-    ):
-        r"""Plays an animation in this scene.
-
-        Parameters
-        ----------
-
-        args
-            Animations to be played.
-        subcaption
-            The content of the external subcaption that should
-            be added during the animation.
-        subcaption_duration
-            The duration for which the specified subcaption is
-            added. If ``None`` (the default), the run time of the
-            animation is taken.
-        subcaption_offset
-            An offset (in seconds) for the start time of the
-            added subcaption.
-        kwargs
-            All other keywords are passed to the renderer.
-
-        """
-        # If we are in interactive embedded mode, make sure this is running on the main thread (required for OpenGL)
-        if (
-            self.interactive_mode
-            and config.renderer == RendererType.OPENGL
-            and threading.current_thread().name != "MainThread"
-        ):
-            kwargs.update(
-                {
-                    "subcaption": subcaption,
-                    "subcaption_duration": subcaption_duration,
-                    "subcaption_offset": subcaption_offset,
-                }
-            )
-            self.queue.put(
-                (
-                    "play",
-                    args,
-                    kwargs,
-                )
-            )
->>>>>>> 89d5ed43
             return
         animations = [prepare_animation(x) for x in proto_animations]
         for anim in animations:
@@ -893,58 +649,9 @@
     def wait_until(self, stop_condition: Callable[[], bool], max_time: float = 60):
         self.wait(max_time, stop_condition=stop_condition)
 
-<<<<<<< HEAD
     def force_skipping(self):
         self.original_skipping_status = self.skip_animations
         self.skip_animations = True
-=======
-    def compile_animation_data(
-        self,
-        *animations: Animation | Iterable[Animation] | types.GeneratorType[Animation],
-        **play_kwargs,
-    ):
-        """Given a list of animations, compile the corresponding
-        static and moving mobjects, and gather the animation durations.
-
-        This also begins the animations.
-
-        Parameters
-        ----------
-        animations
-            Animation or mobject with mobject method and params
-        play_kwargs
-            Named parameters affecting what was passed in ``animations``,
-            e.g. ``run_time``, ``lag_ratio`` and so on.
-
-        Returns
-        -------
-        self, None
-            None if there is nothing to play, or self otherwise.
-        """
-        # NOTE TODO : returns statement of this method are wrong. It should return nothing, as it makes a little sense to get any information from this method.
-        # The return are kept to keep webgl renderer from breaking.
-        if len(animations) == 0:
-            raise ValueError("Called Scene.play with no animations")
-
-        self.animations = self.compile_animations(*animations, **play_kwargs)
-        self.add_mobjects_from_animations(self.animations)
-
-        self.last_t = 0
-        self.stop_condition = None
-        self.moving_mobjects = []
-        self.static_mobjects = []
-
-        self.duration = self.get_run_time(self.animations)
-        if len(self.animations) == 1 and isinstance(self.animations[0], Wait):
-            if self.should_update_mobjects():
-                self.update_mobjects(dt=0)  # Any problems with this?
-                self.stop_condition = self.animations[0].stop_condition
-            else:
-                # Static image logic when the wait is static is done by the renderer, not here.
-                self.animations[0].is_static_wait = True
-                return None
-
->>>>>>> 89d5ed43
         return self
 
     def revert_to_original_skipping_status(self):
@@ -1049,45 +756,7 @@
     def on_mouse_drag(
         self, point: np.ndarray, d_point: np.ndarray, buttons: int, modifiers: int
     ) -> None:
-<<<<<<< HEAD
         self.mouse_drag_point.move_to(point)
-=======
-        r"""Adds an entry in the corresponding subcaption file
-        at the current time stamp.
-
-        The current time stamp is obtained from ``Scene.renderer.time``.
-
-        Parameters
-        ----------
-
-        content
-            The subcaption content.
-        duration
-            The duration (in seconds) for which the subcaption is shown.
-        offset
-            This offset (in seconds) is added to the starting time stamp
-            of the subcaption.
-
-        Examples
-        --------
-
-        This example illustrates both possibilities for adding
-        subcaptions to Manimations::
-
-            class SubcaptionExample(Scene):
-                def construct(self):
-                    square = Square()
-                    circle = Circle()
-
-                    # first option: via the add_subcaption method
-                    self.add_subcaption("Hello square!", duration=1)
-                    self.play(Create(square))
-
-                    # second option: within the call to Scene.play
-                    self.play(
-                        Transform(square, circle), subcaption="The square transforms."
-                    )
->>>>>>> 89d5ed43
 
         event_data = {
             "point": point,
