--- conflicted
+++ resolved
@@ -703,20 +703,20 @@
             if stop_condition is not None:
                 time_progression = self.get_time_progression(
                     duration,
-                    "Waiting for {}".format(stop_condition.__name__),
+                    f"Waiting for {stop_condition.__name__}",
                     n_iterations=-1,  # So it doesn't show % progress
                     override_skip_animations=True,
                 )
             else:
                 time_progression = self.get_time_progression(
-                    duration, "Waiting {}".format(self.renderer.num_plays)
+                    duration, f"Waiting {self.renderer.num_plays}"
                 )
         else:
             time_progression = self.get_time_progression(
                 duration,
                 "".join(
                     [
-                        "Animation {}: ".format(self.renderer.num_plays),
+                        f"Animation {self.renderer.num_plays}: ",
                         str(animations[0]),
                         (", etc." if len(animations) > 1 else ""),
                     ]
@@ -767,73 +767,6 @@
         )
         return time_progression
 
-<<<<<<< HEAD
-    def _get_animation_time_progression(self, animations):
-        """
-        You will hardly use this when making your own animations.
-        This method is for Manim's internal use.
-
-        Uses :func:`~.get_time_progression` to obtain a
-        CommandLine ProgressBar whose ``fill_time`` is
-        dependent on the qualities of the passed Animation,
-
-        Parameters
-        ----------
-        animations : List[:class:`~.Animation`, ...]
-            The list of animations to get
-            the time progression for.
-
-        Returns
-        -------
-        ProgressDisplay
-            The CommandLine Progress Bar.
-        """
-        run_time = self.get_run_time(animations)
-        time_progression = self.get_time_progression(run_time)
-        time_progression.set_description(
-            "".join(
-                [
-                    f"Animation {self.renderer.num_plays}: ",
-                    str(animations[0]),
-                    (", etc." if len(animations) > 1 else ""),
-                ]
-            )
-        )
-        return time_progression
-
-    def _get_wait_time_progression(self, duration, stop_condition):
-        """
-        This method is used internally to obtain the CommandLine
-        Progressbar for when self.wait() is called in a scene.
-
-        Parameters
-        ----------
-        duration : int or float
-            duration of wait time
-
-        stop_condition : function
-            The function which determines whether to continue waiting.
-
-        Returns
-        -------
-        ProgressBar
-            The CommandLine ProgressBar of the wait time
-
-        """
-        if stop_condition is not None:
-            time_progression = self.get_time_progression(
-                duration,
-                n_iterations=-1,  # So it doesn't show % progress
-                override_skip_animations=True,
-            )
-            time_progression.set_description(f"Waiting for {stop_condition.__name__}")
-        else:
-            time_progression = self.get_time_progression(duration)
-            time_progression.set_description(f"Waiting {self.renderer.num_plays}")
-        return time_progression
-
-=======
->>>>>>> a6e0efc7
     def get_run_time(self, animations):
         """
         Gets the total run time for a list of animations.
