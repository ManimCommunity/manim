--- conflicted
+++ resolved
@@ -65,14 +65,10 @@
     def __init__(self, **kwargs):
         Container.__init__(self, **kwargs)
         self.camera = self.camera_class(**camera_config)
-<<<<<<< HEAD
-        self.file_writer = SceneFileWriter(self, **file_writer_config)
-=======
         self.file_writer = SceneFileWriter(
             self,
             **file_writer_config,
         )
->>>>>>> ba004b85
         self.play_hashes_list = []
         self.mobjects = []
         # TODO, remove need for foreground mobjects
@@ -202,14 +198,10 @@
         if file_writer_config["skip_animations"] and not ignore_skipping:
             return
         if mobjects is None:
-<<<<<<< HEAD
-            mobjects = list_update(self.mobjects, self.foreground_mobjects)
-=======
             mobjects = list_update(
                 self.mobjects,
                 self.foreground_mobjects,
             )
->>>>>>> ba004b85
         if background is not None:
             self.camera.set_pixel_array(background)
         else:
