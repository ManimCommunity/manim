"""Basic canvas for animations."""


__all__ = ["Scene"]


import inspect
import random
import warnings
import platform
import copy
import string
import types

from tqdm import tqdm
import numpy as np

from .. import config, logger
from ..animation.animation import Animation, Wait
from ..animation.transform import MoveToTarget, _MethodAnimation
from ..camera.camera import Camera
from ..constants import *
from ..container import Container
from ..mobject.mobject import Mobject, _AnimationBuilder
from ..utils.iterables import list_update, list_difference_update
from ..utils.family import extract_mobject_family_members
from ..renderer.cairo_renderer import CairoRenderer
from ..utils.exceptions import EndSceneEarlyException


class Scene(Container):
    """A Scene is the canvas of your animation.

    The primary role of :class:`Scene` is to provide the user with tools to manage
    mobjects and animations.  Generally speaking, a manim script consists of a class
    that derives from :class:`Scene` whose :meth:`Scene.construct` method is overriden
    by the user's code.

    Mobjects are displayed on screen by calling :meth:`Scene.add` and removed from
    screen by calling :meth:`Scene.remove`.  All mobjects currently on screen are kept
    in :attr:`Scene.mobjects`.  Animations are played by calling :meth:`Scene.play`.

    A :class:`Scene` is rendered internally by calling :meth:`Scene.render`.  This in
    turn calls :meth:`Scene.setup`, :meth:`Scene.construct`, and
    :meth:`Scene.tear_down`, in that order.

    It is not recommended to override the ``__init__`` method in user Scenes.  For code
    that should be ran before a Scene is rendered, use :meth:`Scene.setup` instead.


    Examples
    --------
    Override the :meth:`Scene.construct` method with your code.

    .. code-block:: python

        class MyScene(Scene):
            def construct(self):
                self.play(Write(Text("Hello World!")))

    """

    def __init__(
        self,
        renderer=None,
        camera_class=Camera,
        always_update_mobjects=False,
        random_seed=0,
        **kwargs,
    ):
        self.camera_class = camera_class
        self.always_update_mobjects = always_update_mobjects
        self.random_seed = random_seed

        self.animations = None
        self.stop_condition = None
        self.moving_mobjects = None
        self.static_mobjects = None
        self.time_progression = None
        self.duration = None
        self.last_t = None

        if renderer is None:
            self.renderer = CairoRenderer(
                camera_class=self.camera_class,
                skip_animations=kwargs.get("skip_animations", False),
            )
        else:
            self.renderer = renderer
        self.renderer.init_scene(self)

        self.mobjects = []
        # TODO, remove need for foreground mobjects
        self.foreground_mobjects = []
        if self.random_seed is not None:
            random.seed(self.random_seed)
            np.random.seed(self.random_seed)

        Container.__init__(self, **kwargs)

    @property
    def camera(self):
        return self.renderer.camera

    def __deepcopy__(self, clone_from_id):
        cls = self.__class__
        result = cls.__new__(cls)
        clone_from_id[id(self)] = result
        for k, v in self.__dict__.items():
            if k in ["renderer", "time_progression"]:
                continue
            if k == "camera_class":
                setattr(result, k, v)
            setattr(result, k, copy.deepcopy(v, clone_from_id))

        # Update updaters
        for mobject in self.mobjects:
            cloned_updaters = []
            for updater in mobject.updaters:
                # Make the cloned updater use the cloned Mobjects as free variables
                # rather than the original ones. Analyzing function bytecode with the
                # dis module will help in understanding this.
                # https://docs.python.org/3/library/dis.html
                # TODO: Do the same for function calls recursively.
                free_variable_map = inspect.getclosurevars(updater).nonlocals
                cloned_co_freevars = []
                cloned_closure = []
                for i, free_variable_name in enumerate(updater.__code__.co_freevars):
                    free_variable_value = free_variable_map[free_variable_name]

                    # If the referenced variable has not been cloned, raise.
                    if id(free_variable_value) not in clone_from_id:
                        raise Exception(
                            f"{free_variable_name} is referenced from an updater "
                            "but is not an attribute of the Scene, which isn't "
                            "allowed."
                        )

                    # Add the cloned object's name to the free variable list.
                    cloned_co_freevars.append(free_variable_name)

                    # Add a cell containing the cloned object's reference to the
                    # closure list.
                    cloned_closure.append(
                        types.CellType(clone_from_id[id(free_variable_value)])
                    )

                cloned_updater = types.FunctionType(
                    updater.__code__.replace(co_freevars=tuple(cloned_co_freevars)),
                    updater.__globals__,
                    updater.__name__,
                    updater.__defaults__,
                    tuple(cloned_closure),
                )
                cloned_updaters.append(cloned_updater)
            clone_from_id[id(mobject)].updaters = cloned_updaters
        return result

    def render(self):
        """
        Render this Scene.
        """
        self.setup()
        try:
            self.construct()
        except EndSceneEarlyException:
            pass
        self.tear_down()
        # We have to reset these settings in case of multiple renders.
        self.renderer.scene_finished(self)
        logger.info(
            f"Rendered {str(self)}\nPlayed {self.renderer.num_plays} animations"
        )

    def setup(self):
        """
        This is meant to be implemented by any scenes which
        are comonly subclassed, and have some common setup
        involved before the construct method is called.
        """
        pass

    def tear_down(self):
        """
        This is meant to be implemented by any scenes which
        are comonly subclassed, and have some common method
        to be invoked before the scene ends.
        """
        pass

    def construct(self):
        """Add content to the Scene.

        From within :meth:`Scene.construct`, display mobjects on screen by calling
        :meth:`Scene.add` and remove them from screen by calling :meth:`Scene.remove`.
        All mobjects currently on screen are kept in :attr:`Scene.mobjects`.  Play
        animations by calling :meth:`Scene.play`.

        Notes
        -----
        Initialization code should go in :meth:`Scene.setup`.  Termination code should
        go in :meth:`Scene.tear_down`.

        Examples
        --------
        A typical manim script includes a class derived from :class:`Scene` with an
        overriden :meth:`Scene.contruct` method:

        .. code-block:: python

            class MyScene(Scene):
                def construct(self):
                    self.play(Write(Text("Hello World!")))

        See Also
        --------
        :meth:`Scene.setup`
        :meth:`Scene.render`
        :meth:`Scene.tear_down`

        """
        pass  # To be implemented in subclasses

    def __str__(self):
        return self.__class__.__name__

    def get_attrs(self, *keys):
        """
        Gets attributes of a scene given the attribute's identifier/name.

        Parameters
        ----------
        *keys : str
            Name(s) of the argument(s) to return the attribute of.

        Returns
        -------
        list
            List of attributes of the passed identifiers.
        """
        return [getattr(self, key) for key in keys]

    def update_mobjects(self, dt):
        """
        Begins updating all mobjects in the Scene.

        Parameters
        ----------
        dt: int or float
            Change in time between updates. Defaults (mostly) to 1/frames_per_second
        """
        for mobject in self.mobjects:
            mobject.update(dt)

    def should_update_mobjects(self):
        """
        Returns True if any mobject in Scene is being updated
        or if the scene has always_update_mobjects set to true.

        Returns
        -------
            bool
        """
        return self.always_update_mobjects or any(
            [mob.has_time_based_updater() for mob in self.get_mobject_family_members()]
        )

    def get_top_level_mobjects(self):
        """
        Returns all mobjects which are not submobjects.

        Returns
        -------
        list
            List of top level mobjects.
        """
        # Return only those which are not in the family
        # of another mobject from the scene
        families = [m.get_family() for m in self.mobjects]

        def is_top_level(mobject):
            num_families = sum([(mobject in family) for family in families])
            return num_families == 1

        return list(filter(is_top_level, self.mobjects))

    def get_mobject_family_members(self):
        """
        Returns list of family-members of all mobjects in scene.
        If a Circle() and a VGroup(Rectangle(),Triangle()) were added,
        it returns not only the Circle(), Rectangle() and Triangle(), but
        also the VGroup() object.

        Returns
        -------
        list
            List of mobject family members.
        """
        return extract_mobject_family_members(
            self.mobjects, use_z_index=self.renderer.camera.use_z_index
        )

    def add(self, *mobjects):
        """
        Mobjects will be displayed, from background to
        foreground in the order with which they are added.

        Parameters
        ---------
        *mobjects : Mobject
            Mobjects to add.

        Returns
        -------
        Scene
            The same scene after adding the Mobjects in.

        """
        mobjects = [*mobjects, *self.foreground_mobjects]
        self.restructure_mobjects(to_remove=mobjects)
        self.mobjects += mobjects
        if self.moving_mobjects:
            self.restructure_mobjects(
                to_remove=mobjects, mobject_list_name="moving_mobjects"
            )
            self.moving_mobjects += mobjects
        return self

    def add_mobjects_from_animations(self, animations):

        curr_mobjects = self.get_mobject_family_members()
        for animation in animations:
            # Anything animated that's not already in the
            # scene gets added to the scene
            mob = animation.mobject
            if mob is not None and mob not in curr_mobjects:
                self.add(mob)
                curr_mobjects += mob.get_family()

    def remove(self, *mobjects):
        """
        Removes mobjects in the passed list of mobjects
        from the scene and the foreground, by removing them
        from "mobjects" and "foreground_mobjects"

        Parameters
        ----------
        *mobjects : Mobject
            The mobjects to remove.
        """
        for list_name in "mobjects", "foreground_mobjects":
            self.restructure_mobjects(mobjects, list_name, False)
        return self

    def restructure_mobjects(
        self, to_remove, mobject_list_name="mobjects", extract_families=True
    ):
        """
        tl:wr
            If your scene has a Group(), and you removed a mobject from the Group,
            this dissolves the group and puts the rest of the mobjects directly
            in self.mobjects or self.foreground_mobjects.

        In cases where the scene contains a group, e.g. Group(m1, m2, m3), but one
        of its submobjects is removed, e.g. scene.remove(m1), the list of mobjects
        will be edited to contain other submobjects, but not m1, e.g. it will now
        insert m2 and m3 to where the group once was.

        Parameters
        ----------
        to_remove : Mobject
            The Mobject to remove.

        mobject_list_name : str, optional
            The list of mobjects ("mobjects", "foreground_mobjects" etc) to remove from.

        extract_families : bool, optional
            Whether the mobject's families should be recursively extracted.

        Returns
        -------
        Scene
            The Scene mobject with restructured Mobjects.
        """
        if extract_families:
            to_remove = extract_mobject_family_members(
                to_remove, use_z_index=self.renderer.camera.use_z_index
            )
        _list = getattr(self, mobject_list_name)
        new_list = self.get_restructured_mobject_list(_list, to_remove)
        setattr(self, mobject_list_name, new_list)
        return self

    def get_restructured_mobject_list(self, mobjects, to_remove):
        """
        Given a list of mobjects and a list of mobjects to be removed, this
        filters out the removable mobjects from the list of mobjects.

        Parameters
        ----------

        mobjects : list
            The Mobjects to check.

        to_remove : list
            The list of mobjects to remove.

        Returns
        -------
        list
            The list of mobjects with the mobjects to remove removed.
        """

        new_mobjects = []

        def add_safe_mobjects_from_list(list_to_examine, set_to_remove):
            for mob in list_to_examine:
                if mob in set_to_remove:
                    continue
                intersect = set_to_remove.intersection(mob.get_family())
                if intersect:
                    add_safe_mobjects_from_list(mob.submobjects, intersect)
                else:
                    new_mobjects.append(mob)

        add_safe_mobjects_from_list(mobjects, set(to_remove))
        return new_mobjects

    # TODO, remove this, and calls to this
    def add_foreground_mobjects(self, *mobjects):
        """
        Adds mobjects to the foreground, and internally to the list
        foreground_mobjects, and mobjects.

        Parameters
        ----------
        *mobjects : Mobject
            The Mobjects to add to the foreground.

        Returns
        ------
        Scene
            The Scene, with the foreground mobjects added.
        """
        self.foreground_mobjects = list_update(self.foreground_mobjects, mobjects)
        self.add(*mobjects)
        return self

    def add_foreground_mobject(self, mobject):
        """
        Adds a single mobject to the foreground, and internally to the list
        foreground_mobjects, and mobjects.

        Parameters
        ----------
        mobject : Mobject
            The Mobject to add to the foreground.

        Returns
        ------
        Scene
            The Scene, with the foreground mobject added.
        """
        return self.add_foreground_mobjects(mobject)

    def remove_foreground_mobjects(self, *to_remove):
        """
        Removes mobjects from the foreground, and internally from the list
        foreground_mobjects.

        Parameters
        ----------
        *to_remove : Mobject
            The mobject(s) to remove from the foreground.

        Returns
        ------
        Scene
            The Scene, with the foreground mobjects removed.
        """
        self.restructure_mobjects(to_remove, "foreground_mobjects")
        return self

    def remove_foreground_mobject(self, mobject):
        """
        Removes a single mobject from the foreground, and internally from the list
        foreground_mobjects.

        Parameters
        ----------
        mobject : Mobject
            The mobject to remove from the foreground.

        Returns
        ------
        Scene
            The Scene, with the foreground mobject removed.
        """
        return self.remove_foreground_mobjects(mobject)

    def bring_to_front(self, *mobjects):
        """
        Adds the passed mobjects to the scene again,
        pushing them to he front of the scene.

        Parameters
        ----------
        *mobjects : Mobject
            The mobject(s) to bring to the front of the scene.

        Returns
        ------
        Scene
            The Scene, with the mobjects brought to the front
            of the scene.
        """
        self.add(*mobjects)
        return self

    def bring_to_back(self, *mobjects):
        """
        Removes the mobject from the scene and
        adds them to the back of the scene.

        Parameters
        ----------
        *mobjects : Mobject
            The mobject(s) to push to the back of the scene.

        Returns
        ------
        Scene
            The Scene, with the mobjects pushed to the back
            of the scene.
        """
        self.remove(*mobjects)
        self.mobjects = list(mobjects) + self.mobjects
        return self

    def clear(self):
        """
        Removes all mobjects present in self.mobjects
        and self.foreground_mobjects from the scene.

        Returns
        ------
        Scene
            The Scene, with all of its mobjects in
            self.mobjects and self.foreground_mobjects
            removed.
        """
        self.mobjects = []
        self.foreground_mobjects = []
        return self

    def get_moving_mobjects(self, *animations):
        """
        Gets all moving mobjects in the passed animation(s).

        Parameters
        ----------
        *animations : Animation
            The animations to check for moving mobjects.

        Returns
        ------
        list
            The list of mobjects that could be moving in
            the Animation(s)
        """
        # Go through mobjects from start to end, and
        # as soon as there's one that needs updating of
        # some kind per frame, return the list from that
        # point forward.
        animation_mobjects = [anim.mobject for anim in animations]
        mobjects = self.get_mobject_family_members()
        for i, mob in enumerate(mobjects):
            update_possibilities = [
                mob in animation_mobjects,
                len(mob.get_family_updaters()) > 0,
                mob in self.foreground_mobjects,
            ]
            if any(update_possibilities):
                return mobjects[i:]
        return []

    def get_moving_and_static_mobjects(self, animations):
        all_mobjects = list_update(self.mobjects, self.foreground_mobjects)
        all_mobject_families = extract_mobject_family_members(
            all_mobjects,
            use_z_index=self.renderer.camera.use_z_index,
            only_those_with_points=True,
        )
        moving_mobjects = self.get_moving_mobjects(*animations)
        all_moving_mobject_families = extract_mobject_family_members(
            moving_mobjects,
            use_z_index=self.renderer.camera.use_z_index,
        )
        static_mobjects = list_difference_update(
            all_mobject_families, all_moving_mobject_families
        )
        return all_moving_mobject_families, static_mobjects

    def compile_animations(self, *args, **kwargs):
        """
        Creates _MethodAnimations from any _AnimationBuilders and updates animation
        kwargs with kwargs passed to play().
        Parameters
        ----------
        *args : Tuple[:class:`Animation`]
            Animations to be played.
        **kwargs
            Configuration for the call to play().
        Returns
        -------
        Tuple[:class:`Animation`]
            Animations to be played.
        """
        animations = []
        for arg in args:
<<<<<<< HEAD
            if type(arg) == _AnimationBuilder:
                animations.append(_MethodAnimation(arg.mobject, arg.methods))
=======
            if isinstance(arg, _AnimationBuilder):
                animations.append(arg.build())
>>>>>>> a6d83688
            elif isinstance(arg, Animation):
                animations.append(arg)
            elif inspect.ismethod(arg):
                raise TypeError(
                    "Passing Mobject methods to Scene.play is no longer supported. Use "
                    "Mobject.animate instead."
                )
            else:
                raise TypeError(f"Unexpected argument {arg} passed to Scene.play().")

        for animation in animations:
            for k, v in kwargs.items():
                setattr(animation, k, v)

        return animations

    def _get_animation_time_progression(self, animations, duration):
        """
        You will hardly use this when making your own animations.
        This method is for Manim's internal use.

        Uses :func:`~.get_time_progression` to obtain a
        CommandLine ProgressBar whose ``fill_time`` is
        dependent on the qualities of the passed Animation,

        Parameters
        ----------
        animations : List[:class:`~.Animation`, ...]
            The list of animations to get
            the time progression for.

        duration : int or float
            duration of wait time

        Returns
        -------
        time_progression
            The CommandLine Progress Bar.
        """
        if len(animations) == 1 and isinstance(animations[0], Wait):
            stop_condition = animations[0].stop_condition
            if stop_condition is not None:
                time_progression = self.get_time_progression(
                    duration,
                    f"Waiting for {stop_condition.__name__}",
                    n_iterations=-1,  # So it doesn't show % progress
                    override_skip_animations=True,
                )
            else:
                time_progression = self.get_time_progression(
                    duration, f"Waiting {self.renderer.num_plays}"
                )
        else:
            time_progression = self.get_time_progression(
                duration,
                "".join(
                    [
                        f"Animation {self.renderer.num_plays}: ",
                        str(animations[0]),
                        (", etc." if len(animations) > 1 else ""),
                    ]
                ),
            )
        return time_progression

    def get_time_progression(
        self, run_time, description, n_iterations=None, override_skip_animations=False
    ):
        """
        You will hardly use this when making your own animations.
        This method is for Manim's internal use.

        Returns a CommandLine ProgressBar whose ``fill_time``
        is dependent on the ``run_time`` of an animation,
        the iterations to perform in that animation
        and a bool saying whether or not to consider
        the skipped animations.

        Parameters
        ----------
        run_time : float
            The ``run_time`` of the animation.

        n_iterations : int, optional
            The number of iterations in the animation.

        override_skip_animations : bool, optional
            Whether or not to show skipped animations in the progress bar.

        Returns
        -------
        time_progression
            The CommandLine Progress Bar.
        """
        if self.renderer.skip_animations and not override_skip_animations:
            times = [run_time]
        else:
            step = 1 / self.renderer.camera.frame_rate
            times = np.arange(0, run_time, step)
        time_progression = tqdm(
            times,
            total=n_iterations,
            leave=config["leave_progress_bars"],
            ascii=True if platform.system() == "Windows" else None,
            disable=not config["progress_bar"],
        )
        return time_progression

    def get_run_time(self, animations):
        """
        Gets the total run time for a list of animations.

        Parameters
        ----------
        animations : List[:class:`Animation`, ...]
            A list of the animations whose total
            ``run_time`` is to be calculated.

        Returns
        -------
        float
            The total ``run_time`` of all of the animations in the list.
        """

        if len(animations) == 1 and isinstance(animations[0], Wait):
            if animations[0].stop_condition is not None:
                return 0
            else:
                return animations[0].duration

        else:
            return np.max([animation.run_time for animation in animations])

    def play(self, *args, **kwargs):
        self.renderer.play(self, *args, **kwargs)

    def wait(self, duration=DEFAULT_WAIT_TIME, stop_condition=None):
        self.play(Wait(duration=duration, stop_condition=stop_condition))

    def wait_until(self, stop_condition, max_time=60):
        """
        Like a wrapper for wait().
        You pass a function that determines whether to continue waiting,
        and a max wait time if that is never fulfilled.

        Parameters
        ----------
        stop_condition : function
            The function whose boolean return value determines whether to continue waiting

        max_time : int or float, optional
            The maximum wait time in seconds, if the stop_condition is never fulfilled.
        """
        self.wait(max_time, stop_condition=stop_condition)

    def compile_animation_data(self, *animations, skip_rendering=False, **play_kwargs):
        if len(animations) == 0:
            warnings.warn("Called Scene.play with no animations")
            return None

        self.animations = self.compile_animations(*animations, **play_kwargs)
        self.add_mobjects_from_animations(self.animations)

        self.last_t = 0
        self.stop_condition = None
        self.moving_mobjects = None
        self.static_mobjects = None
        if len(self.animations) == 1 and isinstance(self.animations[0], Wait):
            self.update_mobjects(dt=0)  # Any problems with this?
            if self.should_update_mobjects():
                # TODO, be smart about setting a static image
                # the same way Scene.play does
                self.renderer.static_image = None
                self.stop_condition = self.animations[0].stop_condition
            else:
                self.duration = self.animations[0].duration
                if not skip_rendering:
                    self.add_static_frames(self.animations[0].duration)
                return None
        else:
            # Paint all non-moving objects onto the screen, so they don't
            # have to be rendered every frame
            (
                self.moving_mobjects,
                self.static_mobjects,
            ) = self.get_moving_and_static_mobjects(self.animations)
            self.renderer.save_static_frame_data(self, self.static_mobjects)

        self.duration = self.get_run_time(self.animations)
        self.time_progression = self._get_animation_time_progression(
            self.animations, self.duration
        )

        for animation in self.animations:
            animation.begin()

        return self

    def play_internal(self, skip_rendering=False):
        """
        This method is used to prep the animations for rendering,
        apply the arguments and parameters required to them,
        render them, and write them to the video file.

        Parameters
        ----------
        args
            Animation or mobject with mobject method and params
        kwargs
            named parameters affecting what was passed in ``args``,
            e.g. ``run_time``, ``lag_ratio`` and so on.
        """
        for t in self.time_progression:
            self.update_to_time(t)
            if not skip_rendering:
                self.renderer.render(self, self.moving_mobjects)
            if self.stop_condition is not None and self.stop_condition():
                self.time_progression.close()
                break

        for animation in self.animations:
            animation.finish()
            animation.clean_up_from_scene(self)
        self.renderer.static_image = None

    def update_to_time(self, t):
        dt = t - self.last_t
        self.last_t = t
        for animation in self.animations:
            animation.update_mobjects(dt)
            alpha = t / animation.run_time
            animation.interpolate(alpha)
        self.update_mobjects(dt)

    def add_static_frames(self, duration):
        self.renderer.update_frame(self)
        dt = 1 / self.renderer.camera.frame_rate
        self.renderer.add_frame(
            self.renderer.get_frame(),
            num_frames=int(duration / dt),
        )

    def add_sound(self, sound_file, time_offset=0, gain=None, **kwargs):
        """
        This method is used to add a sound to the animation.

        Parameters
        ----------
        sound_file : str
            The path to the sound file.

        time_offset : int,float, optional
            The offset in the sound file after which
            the sound can be played.

        gain :

        """
        if self.renderer.skip_animations:
            return
        time = self.time + time_offset
        self.renderer.file_writer.add_sound(sound_file, time, gain, **kwargs)<|MERGE_RESOLUTION|>--- conflicted
+++ resolved
@@ -618,13 +618,8 @@
         """
         animations = []
         for arg in args:
-<<<<<<< HEAD
-            if type(arg) == _AnimationBuilder:
-                animations.append(_MethodAnimation(arg.mobject, arg.methods))
-=======
             if isinstance(arg, _AnimationBuilder):
                 animations.append(arg.build())
->>>>>>> a6d83688
             elif isinstance(arg, Animation):
                 animations.append(arg)
             elif inspect.ismethod(arg):
