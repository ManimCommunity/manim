--- conflicted
+++ resolved
@@ -287,11 +287,8 @@
         if config["preview"] or config["show_in_file_browser"]:
             open_media_file(self.renderer.file_writer)
 
-<<<<<<< HEAD
-=======
         return False
 
->>>>>>> 82aa93af
     def setup(self) -> None:
         """
         This is meant to be implemented by any scenes which
