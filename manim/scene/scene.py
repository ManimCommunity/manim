--- conflicted
+++ resolved
@@ -49,16 +49,8 @@
         "skip_animations": False,
         "always_update_mobjects": False,
         "random_seed": 0,
-<<<<<<< HEAD
-        "start_at_animation_number": None,
-        "end_at_animation_number": None,
-        "leave_progress_bars": False,
-        "enable_caching": True,
-    } 
-=======
     }
 
->>>>>>> 585577b0
     def __init__(self, **kwargs):
         Container.__init__(self, **kwargs)
         self.camera = self.camera_class(**camera_config)
