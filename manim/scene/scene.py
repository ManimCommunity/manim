"""Basic canvas for animations."""

from __future__ import annotations

__all__ = ["Scene"]

import copy
import datetime
import inspect
import platform
import random
import threading
import time
import types
from queue import Queue
from typing import Callable

import srt

from manim.scene.section import DefaultSectionType

try:
    import dearpygui.dearpygui as dpg

    dearpygui_imported = True
except ImportError:
    dearpygui_imported = False
import numpy as np
from tqdm import tqdm
from watchdog.events import FileSystemEventHandler
from watchdog.observers import Observer

from manim.mobject.mobject import Mobject
from manim.mobject.opengl.opengl_mobject import OpenGLPoint

from .. import config, logger
from ..animation.animation import Animation, Wait, prepare_animation
from ..camera.camera import Camera
from ..constants import *
from ..gui.gui import configure_pygui
from ..renderer.cairo_renderer import CairoRenderer
from ..renderer.opengl_renderer import OpenGLRenderer
from ..renderer.shader import Object3D
from ..utils import opengl, space_ops
from ..utils.exceptions import EndSceneEarlyException, RerunSceneException
from ..utils.family import extract_mobject_family_members
from ..utils.family_ops import restructure_list_to_exclude_certain_family_members
from ..utils.file_ops import open_media_file
from ..utils.iterables import list_difference_update, list_update


class RerunSceneHandler(FileSystemEventHandler):
    """A class to handle rerunning a Scene after the input file is modified."""

    def __init__(self, queue):
        super().__init__()
        self.queue = queue

    def on_modified(self, event):
        self.queue.put(("rerun_file", [], {}))


class Scene:
    """A Scene is the canvas of your animation.

    The primary role of :class:`Scene` is to provide the user with tools to manage
    mobjects and animations.  Generally speaking, a manim script consists of a class
    that derives from :class:`Scene` whose :meth:`Scene.construct` method is overridden
    by the user's code.

    Mobjects are displayed on screen by calling :meth:`Scene.add` and removed from
    screen by calling :meth:`Scene.remove`.  All mobjects currently on screen are kept
    in :attr:`Scene.mobjects`.  Animations are played by calling :meth:`Scene.play`.

    A :class:`Scene` is rendered internally by calling :meth:`Scene.render`.  This in
    turn calls :meth:`Scene.setup`, :meth:`Scene.construct`, and
    :meth:`Scene.tear_down`, in that order.

    It is not recommended to override the ``__init__`` method in user Scenes.  For code
    that should be ran before a Scene is rendered, use :meth:`Scene.setup` instead.

    Examples
    --------
    Override the :meth:`Scene.construct` method with your code.

    .. code-block:: python

        class MyScene(Scene):
            def construct(self):
                self.play(Write(Text("Hello World!")))

    """

    def __init__(
        self,
        renderer=None,
        camera_class=Camera,
        always_update_mobjects=False,
        random_seed=None,
        skip_animations=False,
    ):
        self.camera_class = camera_class
        self.always_update_mobjects = always_update_mobjects
        self.random_seed = random_seed
        self.skip_animations = skip_animations

        self.animations = None
        self.stop_condition = None
        self.moving_mobjects = []
        self.static_mobjects = []
        self.time_progression = None
        self.duration = None
        self.last_t = None
        self.queue = Queue()
        self.skip_animation_preview = False
        self.meshes = []
        self.camera_target = ORIGIN
        self.widgets = []
        self.dearpygui_imported = dearpygui_imported
        self.updaters = []
        self.point_lights = []
        self.ambient_light = None
        self.key_to_function_map = {}
        self.mouse_press_callbacks = []
        self.interactive_mode = False

        if config.renderer == RendererType.OPENGL:
            # Items associated with interaction
            self.mouse_point = OpenGLPoint()
            self.mouse_drag_point = OpenGLPoint()
            if renderer is None:
                renderer = OpenGLRenderer()

        if renderer is None:
            self.renderer = CairoRenderer(
                camera_class=self.camera_class,
                skip_animations=self.skip_animations,
            )
        else:
            self.renderer = renderer
        self.renderer.init_scene(self)

        self.mobjects = []
        # TODO, remove need for foreground mobjects
        self.foreground_mobjects = []
        if self.random_seed is not None:
            random.seed(self.random_seed)
            np.random.seed(self.random_seed)

    @property
    def camera(self):
        return self.renderer.camera

    def __deepcopy__(self, clone_from_id):
        cls = self.__class__
        result = cls.__new__(cls)
        clone_from_id[id(self)] = result
        for k, v in self.__dict__.items():
            if k in ["renderer", "time_progression"]:
                continue
            if k == "camera_class":
                setattr(result, k, v)
            setattr(result, k, copy.deepcopy(v, clone_from_id))
        result.mobject_updater_lists = []

        # Update updaters
        for mobject in self.mobjects:
            cloned_updaters = []
            for updater in mobject.updaters:
                # Make the cloned updater use the cloned Mobjects as free variables
                # rather than the original ones. Analyzing function bytecode with the
                # dis module will help in understanding this.
                # https://docs.python.org/3/library/dis.html
                # TODO: Do the same for function calls recursively.
                free_variable_map = inspect.getclosurevars(updater).nonlocals
                cloned_co_freevars = []
                cloned_closure = []
                for free_variable_name in updater.__code__.co_freevars:
                    free_variable_value = free_variable_map[free_variable_name]

                    # If the referenced variable has not been cloned, raise.
                    if id(free_variable_value) not in clone_from_id:
                        raise Exception(
                            f"{free_variable_name} is referenced from an updater "
                            "but is not an attribute of the Scene, which isn't "
                            "allowed.",
                        )

                    # Add the cloned object's name to the free variable list.
                    cloned_co_freevars.append(free_variable_name)

                    # Add a cell containing the cloned object's reference to the
                    # closure list.
                    cloned_closure.append(
                        types.CellType(clone_from_id[id(free_variable_value)]),
                    )

                cloned_updater = types.FunctionType(
                    updater.__code__.replace(co_freevars=tuple(cloned_co_freevars)),
                    updater.__globals__,
                    updater.__name__,
                    updater.__defaults__,
                    tuple(cloned_closure),
                )
                cloned_updaters.append(cloned_updater)
            mobject_clone = clone_from_id[id(mobject)]
            mobject_clone.updaters = cloned_updaters
            if len(cloned_updaters) > 0:
                result.mobject_updater_lists.append((mobject_clone, cloned_updaters))
        return result

<<<<<<< HEAD
    def delete_old_latex(self) -> int: 
        return self.renderer.file_writer.delete_tex_files(self.__class__.__name__)
=======
    def delete_old_latex(self) -> int:
        return self.renderer.file_writer.delete_tex_files()
>>>>>>> c4e529e6

    def render(self, preview: bool = False):
        """
        Renders this Scene.

        Parameters
        ---------
        preview
            If true, opens scene in a file viewer.
        """
        self.setup()
        try:
            self.construct()
        except EndSceneEarlyException:
            pass
        except RerunSceneException as e:
            self.remove(*self.mobjects)
            self.renderer.clear_screen()
            self.renderer.num_plays = 0
            return True
        self.tear_down()
        # We have to reset these settings in case of multiple renders.
        self.renderer.scene_finished(self)

        deleted_latex = self.delete_old_latex() if not config["no_latex_cleanup"] else 0
        # Show info only if animations are rendered or to get image
        if (
            self.renderer.num_plays
            or config["format"] == "png"
            or config["save_last_frame"]
        ):
            logger.info(
                f"{deleted_latex} non-essential LaTeX files deleted.{' To keep these LaTeX files, try passing in `--no_latex_cleanup`' if deleted_latex else ''}"
            )
            logger.info(
                f"Rendered {str(self)}\nPlayed {self.renderer.num_plays} animations",
            )

        # If preview open up the render after rendering.
        if preview:
            config["preview"] = True

        if config["preview"] or config["show_in_file_browser"]:
            open_media_file(self.renderer.file_writer)

    def setup(self):
        """
        This is meant to be implemented by any scenes which
        are commonly subclassed, and have some common setup
        involved before the construct method is called.
        """
        pass

    def tear_down(self):
        """
        This is meant to be implemented by any scenes which
        are commonly subclassed, and have some common method
        to be invoked before the scene ends.
        """
        pass

    def construct(self):
        """Add content to the Scene.

        From within :meth:`Scene.construct`, display mobjects on screen by calling
        :meth:`Scene.add` and remove them from screen by calling :meth:`Scene.remove`.
        All mobjects currently on screen are kept in :attr:`Scene.mobjects`.  Play
        animations by calling :meth:`Scene.play`.

        Notes
        -----
        Initialization code should go in :meth:`Scene.setup`.  Termination code should
        go in :meth:`Scene.tear_down`.

        Examples
        --------
        A typical manim script includes a class derived from :class:`Scene` with an
        overridden :meth:`Scene.contruct` method:

        .. code-block:: python

            class MyScene(Scene):
                def construct(self):
                    self.play(Write(Text("Hello World!")))

        See Also
        --------
        :meth:`Scene.setup`
        :meth:`Scene.render`
        :meth:`Scene.tear_down`

        """
        pass  # To be implemented in subclasses

    def next_section(
        self,
        name: str = "unnamed",
        type: str = DefaultSectionType.NORMAL,
        skip_animations: bool = False,
    ) -> None:
        """Create separation here; the last section gets finished and a new one gets created.
        ``skip_animations`` skips the rendering of all animations in this section.
        Refer to :doc:`the documentation</tutorials/output_and_config>` on how to use sections.
        """
        self.renderer.file_writer.next_section(name, type, skip_animations)

    def __str__(self):
        return self.__class__.__name__

    def get_attrs(self, *keys: str):
        """
        Gets attributes of a scene given the attribute's identifier/name.

        Parameters
        ----------
        *keys
            Name(s) of the argument(s) to return the attribute of.

        Returns
        -------
        list
            List of attributes of the passed identifiers.
        """
        return [getattr(self, key) for key in keys]

    def update_mobjects(self, dt: float):
        """
        Begins updating all mobjects in the Scene.

        Parameters
        ----------
        dt
            Change in time between updates. Defaults (mostly) to 1/frames_per_second
        """
        for mobject in self.mobjects:
            mobject.update(dt)

    def update_meshes(self, dt):
        for obj in self.meshes:
            for mesh in obj.get_family():
                mesh.update(dt)

    def update_self(self, dt: float):
        """Run all scene updater functions.

        Among all types of update functions (mobject updaters, mesh updaters,
        scene updaters), scene update functions are called last.

        Parameters
        ----------
        dt
            Scene time since last update.

        See Also
        --------
        :meth:`.Scene.add_updater`
        :meth:`.Scene.remove_updater`
        """
        for func in self.updaters:
            func(dt)

    def should_update_mobjects(self) -> bool:
        """
        Returns True if the mobjects of this scene should be updated.

        In particular, this checks whether

        - the :attr:`always_update_mobjects` attribute of :class:`.Scene`
          is set to ``True``,
        - the :class:`.Scene` itself has time-based updaters attached,
        - any mobject in this :class:`.Scene` has time-based updaters attached.

        This is only called when a single Wait animation is played.
        """
        wait_animation = self.animations[0]
        if wait_animation.is_static_wait is None:
            should_update = (
                self.always_update_mobjects
                or self.updaters
                or wait_animation.stop_condition is not None
                or any(
                    mob.has_time_based_updater()
                    for mob in self.get_mobject_family_members()
                )
            )
            wait_animation.is_static_wait = not should_update
        return not wait_animation.is_static_wait

    def get_top_level_mobjects(self):
        """
        Returns all mobjects which are not submobjects.

        Returns
        -------
        list
            List of top level mobjects.
        """
        # Return only those which are not in the family
        # of another mobject from the scene
        families = [m.get_family() for m in self.mobjects]

        def is_top_level(mobject):
            num_families = sum((mobject in family) for family in families)
            return num_families == 1

        return list(filter(is_top_level, self.mobjects))

    def get_mobject_family_members(self):
        """
        Returns list of family-members of all mobjects in scene.
        If a Circle() and a VGroup(Rectangle(),Triangle()) were added,
        it returns not only the Circle(), Rectangle() and Triangle(), but
        also the VGroup() object.

        Returns
        -------
        list
            List of mobject family members.
        """
        if config.renderer == RendererType.OPENGL:
            family_members = []
            for mob in self.mobjects:
                family_members.extend(mob.get_family())
            return family_members
        elif config.renderer == RendererType.CAIRO:
            return extract_mobject_family_members(
                self.mobjects,
                use_z_index=self.renderer.camera.use_z_index,
            )

    def add(self, *mobjects: Mobject):
        """
        Mobjects will be displayed, from background to
        foreground in the order with which they are added.

        Parameters
        ---------
        *mobjects
            Mobjects to add.

        Returns
        -------
        Scene
            The same scene after adding the Mobjects in.

        """
        if config.renderer == RendererType.OPENGL:
            new_mobjects = []
            new_meshes = []
            for mobject_or_mesh in mobjects:
                if isinstance(mobject_or_mesh, Object3D):
                    new_meshes.append(mobject_or_mesh)
                else:
                    new_mobjects.append(mobject_or_mesh)
            self.remove(*new_mobjects)
            self.mobjects += new_mobjects
            self.remove(*new_meshes)
            self.meshes += new_meshes
        elif config.renderer == RendererType.CAIRO:
            mobjects = [*mobjects, *self.foreground_mobjects]
            self.restructure_mobjects(to_remove=mobjects)
            self.mobjects += mobjects
            if self.moving_mobjects:
                self.restructure_mobjects(
                    to_remove=mobjects,
                    mobject_list_name="moving_mobjects",
                )
                self.moving_mobjects += mobjects
        return self

    def add_mobjects_from_animations(self, animations):
        curr_mobjects = self.get_mobject_family_members()
        for animation in animations:
            if animation.is_introducer():
                continue
            # Anything animated that's not already in the
            # scene gets added to the scene
            mob = animation.mobject
            if mob is not None and mob not in curr_mobjects:
                self.add(mob)
                curr_mobjects += mob.get_family()

    def remove(self, *mobjects: Mobject):
        """
        Removes mobjects in the passed list of mobjects
        from the scene and the foreground, by removing them
        from "mobjects" and "foreground_mobjects"

        Parameters
        ----------
        *mobjects
            The mobjects to remove.
        """
        if config.renderer == RendererType.OPENGL:
            mobjects_to_remove = []
            meshes_to_remove = set()
            for mobject_or_mesh in mobjects:
                if isinstance(mobject_or_mesh, Object3D):
                    meshes_to_remove.add(mobject_or_mesh)
                else:
                    mobjects_to_remove.append(mobject_or_mesh)
            self.mobjects = restructure_list_to_exclude_certain_family_members(
                self.mobjects,
                mobjects_to_remove,
            )
            self.meshes = list(
                filter(lambda mesh: mesh not in set(meshes_to_remove), self.meshes),
            )
            return self
        elif config.renderer == RendererType.CAIRO:
            for list_name in "mobjects", "foreground_mobjects":
                self.restructure_mobjects(mobjects, list_name, False)
            return self

    def replace(self, old_mobject: Mobject, new_mobject: Mobject) -> None:
        """Replace one mobject in the scene with another, preserving draw order.

        If ``old_mobject`` is a submobject of some other Mobject (e.g. a
        :class:`.Group`), the new_mobject will replace it inside the group,
        without otherwise changing the parent mobject.

        Parameters
        ----------
        old_mobject
            The mobject to be replaced. Must be present in the scene.
        new_mobject
            A mobject which must not already be in the scene.

        """
        if old_mobject is None or new_mobject is None:
            raise ValueError("Specified mobjects cannot be None")

        def replace_in_list(
            mobj_list: list[Mobject], old_m: Mobject, new_m: Mobject
        ) -> bool:
            # We use breadth-first search because some Mobjects get very deep and
            # we expect top-level elements to be the most common targets for replace.
            for i in range(0, len(mobj_list)):
                # Is this the old mobject?
                if mobj_list[i] == old_m:
                    # If so, write the new object to the same spot and stop looking.
                    mobj_list[i] = new_m
                    return True
            # Now check all the children of all these mobs.
            for mob in mobj_list:  # noqa: SIM110
                if replace_in_list(mob.submobjects, old_m, new_m):
                    # If we found it in a submobject, stop looking.
                    return True
            # If we did not find the mobject in the mobject list or any submobjects,
            # (or the list was empty), indicate we did not make the replacement.
            return False

        # Make use of short-circuiting conditionals to check mobjects and then
        # foreground_mobjects
        replaced = replace_in_list(
            self.mobjects, old_mobject, new_mobject
        ) or replace_in_list(self.foreground_mobjects, old_mobject, new_mobject)

        if not replaced:
            raise ValueError(f"Could not find {old_mobject} in scene")

    def add_updater(self, func: Callable[[float], None]) -> None:
        """Add an update function to the scene.

        The scene updater functions are run every frame,
        and they are the last type of updaters to run.

        .. WARNING::

            When using the Cairo renderer, scene updaters that
            modify mobjects are not detected in the same way
            that mobject updaters are. To be more concrete,
            a mobject only modified via a scene updater will
            not necessarily be added to the list of *moving
            mobjects* and thus might not be updated every frame.

            TL;DR: Use mobject updaters to update mobjects.

        Parameters
        ----------
        func
            The updater function. It takes a float, which is the
            time difference since the last update (usually equal
            to the frame rate).

        See also
        --------
        :meth:`.Scene.remove_updater`
        :meth:`.Scene.update_self`
        """
        self.updaters.append(func)

    def remove_updater(self, func: Callable[[float], None]) -> None:
        """Remove an update function from the scene.

        Parameters
        ----------
        func
            The updater function to be removed.

        See also
        --------
        :meth:`.Scene.add_updater`
        :meth:`.Scene.update_self`
        """
        self.updaters = [f for f in self.updaters if f is not func]

    def restructure_mobjects(
        self,
        to_remove: Mobject,
        mobject_list_name: str = "mobjects",
        extract_families: bool = True,
    ):
        """
        tl:wr
            If your scene has a Group(), and you removed a mobject from the Group,
            this dissolves the group and puts the rest of the mobjects directly
            in self.mobjects or self.foreground_mobjects.

        In cases where the scene contains a group, e.g. Group(m1, m2, m3), but one
        of its submobjects is removed, e.g. scene.remove(m1), the list of mobjects
        will be edited to contain other submobjects, but not m1, e.g. it will now
        insert m2 and m3 to where the group once was.

        Parameters
        ----------
        to_remove
            The Mobject to remove.

        mobject_list_name
            The list of mobjects ("mobjects", "foreground_mobjects" etc) to remove from.

        extract_families
            Whether the mobject's families should be recursively extracted.

        Returns
        -------
        Scene
            The Scene mobject with restructured Mobjects.
        """
        if extract_families:
            to_remove = extract_mobject_family_members(
                to_remove,
                use_z_index=self.renderer.camera.use_z_index,
            )
        _list = getattr(self, mobject_list_name)
        new_list = self.get_restructured_mobject_list(_list, to_remove)
        setattr(self, mobject_list_name, new_list)
        return self

    def get_restructured_mobject_list(self, mobjects: list, to_remove: list):
        """
        Given a list of mobjects and a list of mobjects to be removed, this
        filters out the removable mobjects from the list of mobjects.

        Parameters
        ----------

        mobjects
            The Mobjects to check.

        to_remove
            The list of mobjects to remove.

        Returns
        -------
        list
            The list of mobjects with the mobjects to remove removed.
        """

        new_mobjects = []

        def add_safe_mobjects_from_list(list_to_examine, set_to_remove):
            for mob in list_to_examine:
                if mob in set_to_remove:
                    continue
                intersect = set_to_remove.intersection(mob.get_family())
                if intersect:
                    add_safe_mobjects_from_list(mob.submobjects, intersect)
                else:
                    new_mobjects.append(mob)

        add_safe_mobjects_from_list(mobjects, set(to_remove))
        return new_mobjects

    # TODO, remove this, and calls to this
    def add_foreground_mobjects(self, *mobjects: Mobject):
        """
        Adds mobjects to the foreground, and internally to the list
        foreground_mobjects, and mobjects.

        Parameters
        ----------
        *mobjects
            The Mobjects to add to the foreground.

        Returns
        ------
        Scene
            The Scene, with the foreground mobjects added.
        """
        self.foreground_mobjects = list_update(self.foreground_mobjects, mobjects)
        self.add(*mobjects)
        return self

    def add_foreground_mobject(self, mobject: Mobject):
        """
        Adds a single mobject to the foreground, and internally to the list
        foreground_mobjects, and mobjects.

        Parameters
        ----------
        mobject
            The Mobject to add to the foreground.

        Returns
        ------
        Scene
            The Scene, with the foreground mobject added.
        """
        return self.add_foreground_mobjects(mobject)

    def remove_foreground_mobjects(self, *to_remove: Mobject):
        """
        Removes mobjects from the foreground, and internally from the list
        foreground_mobjects.

        Parameters
        ----------
        *to_remove
            The mobject(s) to remove from the foreground.

        Returns
        ------
        Scene
            The Scene, with the foreground mobjects removed.
        """
        self.restructure_mobjects(to_remove, "foreground_mobjects")
        return self

    def remove_foreground_mobject(self, mobject: Mobject):
        """
        Removes a single mobject from the foreground, and internally from the list
        foreground_mobjects.

        Parameters
        ----------
        mobject
            The mobject to remove from the foreground.

        Returns
        ------
        Scene
            The Scene, with the foreground mobject removed.
        """
        return self.remove_foreground_mobjects(mobject)

    def bring_to_front(self, *mobjects: Mobject):
        """
        Adds the passed mobjects to the scene again,
        pushing them to he front of the scene.

        Parameters
        ----------
        *mobjects
            The mobject(s) to bring to the front of the scene.

        Returns
        ------
        Scene
            The Scene, with the mobjects brought to the front
            of the scene.
        """
        self.add(*mobjects)
        return self

    def bring_to_back(self, *mobjects: Mobject):
        """
        Removes the mobject from the scene and
        adds them to the back of the scene.

        Parameters
        ----------
        *mobjects
            The mobject(s) to push to the back of the scene.

        Returns
        ------
        Scene
            The Scene, with the mobjects pushed to the back
            of the scene.
        """
        self.remove(*mobjects)
        self.mobjects = list(mobjects) + self.mobjects
        return self

    def clear(self):
        """
        Removes all mobjects present in self.mobjects
        and self.foreground_mobjects from the scene.

        Returns
        ------
        Scene
            The Scene, with all of its mobjects in
            self.mobjects and self.foreground_mobjects
            removed.
        """
        self.mobjects = []
        self.foreground_mobjects = []
        return self

    def get_moving_mobjects(self, *animations: Animation):
        """
        Gets all moving mobjects in the passed animation(s).

        Parameters
        ----------
        *animations
            The animations to check for moving mobjects.

        Returns
        ------
        list
            The list of mobjects that could be moving in
            the Animation(s)
        """
        # Go through mobjects from start to end, and
        # as soon as there's one that needs updating of
        # some kind per frame, return the list from that
        # point forward.
        animation_mobjects = [anim.mobject for anim in animations]
        mobjects = self.get_mobject_family_members()
        for i, mob in enumerate(mobjects):
            update_possibilities = [
                mob in animation_mobjects,
                len(mob.get_family_updaters()) > 0,
                mob in self.foreground_mobjects,
            ]
            if any(update_possibilities):
                return mobjects[i:]
        return []

    def get_moving_and_static_mobjects(self, animations):
        all_mobjects = list_update(self.mobjects, self.foreground_mobjects)
        all_mobject_families = extract_mobject_family_members(
            all_mobjects,
            use_z_index=self.renderer.camera.use_z_index,
            only_those_with_points=True,
        )
        moving_mobjects = self.get_moving_mobjects(*animations)
        all_moving_mobject_families = extract_mobject_family_members(
            moving_mobjects,
            use_z_index=self.renderer.camera.use_z_index,
        )
        static_mobjects = list_difference_update(
            all_mobject_families,
            all_moving_mobject_families,
        )
        return all_moving_mobject_families, static_mobjects

    def compile_animations(self, *args: Animation, **kwargs):
        """
        Creates _MethodAnimations from any _AnimationBuilders and updates animation
        kwargs with kwargs passed to play().

        Parameters
        ----------
        *args
            Animations to be played.
        **kwargs
            Configuration for the call to play().

        Returns
        -------
        Tuple[:class:`Animation`]
            Animations to be played.
        """
        animations = []
        for arg in args:
            try:
                animations.append(prepare_animation(arg))
            except TypeError:
                if inspect.ismethod(arg):
                    raise TypeError(
                        "Passing Mobject methods to Scene.play is no longer"
                        " supported. Use Mobject.animate instead.",
                    )
                else:
                    raise TypeError(
                        f"Unexpected argument {arg} passed to Scene.play().",
                    )

        for animation in animations:
            for k, v in kwargs.items():
                setattr(animation, k, v)

        return animations

    def _get_animation_time_progression(
        self, animations: list[Animation], duration: float
    ):
        """
        You will hardly use this when making your own animations.
        This method is for Manim's internal use.

        Uses :func:`~.get_time_progression` to obtain a
        CommandLine ProgressBar whose ``fill_time`` is
        dependent on the qualities of the passed Animation,

        Parameters
        ----------
        animations
            The list of animations to get
            the time progression for.

        duration
            duration of wait time

        Returns
        -------
        time_progression
            The CommandLine Progress Bar.
        """
        if len(animations) == 1 and isinstance(animations[0], Wait):
            stop_condition = animations[0].stop_condition
            if stop_condition is not None:
                time_progression = self.get_time_progression(
                    duration,
                    f"Waiting for {stop_condition.__name__}",
                    n_iterations=-1,  # So it doesn't show % progress
                    override_skip_animations=True,
                )
            else:
                time_progression = self.get_time_progression(
                    duration,
                    f"Waiting {self.renderer.num_plays}",
                )
        else:
            time_progression = self.get_time_progression(
                duration,
                "".join(
                    [
                        f"Animation {self.renderer.num_plays}: ",
                        str(animations[0]),
                        (", etc." if len(animations) > 1 else ""),
                    ],
                ),
            )
        return time_progression

    def get_time_progression(
        self,
        run_time: float,
        description,
        n_iterations: int | None = None,
        override_skip_animations: bool = False,
    ):
        """
        You will hardly use this when making your own animations.
        This method is for Manim's internal use.

        Returns a CommandLine ProgressBar whose ``fill_time``
        is dependent on the ``run_time`` of an animation,
        the iterations to perform in that animation
        and a bool saying whether or not to consider
        the skipped animations.

        Parameters
        ----------
        run_time
            The ``run_time`` of the animation.

        n_iterations
            The number of iterations in the animation.

        override_skip_animations
            Whether or not to show skipped animations in the progress bar.

        Returns
        -------
        time_progression
            The CommandLine Progress Bar.
        """
        if self.renderer.skip_animations and not override_skip_animations:
            times = [run_time]
        else:
            step = 1 / config["frame_rate"]
            times = np.arange(0, run_time, step)
        time_progression = tqdm(
            times,
            desc=description,
            total=n_iterations,
            leave=config["progress_bar"] == "leave",
            ascii=True if platform.system() == "Windows" else None,
            disable=config["progress_bar"] == "none",
        )
        return time_progression

    def get_run_time(self, animations: list[Animation]):
        """
        Gets the total run time for a list of animations.

        Parameters
        ----------
        animations
            A list of the animations whose total
            ``run_time`` is to be calculated.

        Returns
        -------
        float
            The total ``run_time`` of all of the animations in the list.
        """

        if len(animations) == 1 and isinstance(animations[0], Wait):
            return animations[0].duration

        else:
            return np.max([animation.run_time for animation in animations])

    def play(
        self,
        *args,
        subcaption=None,
        subcaption_duration=None,
        subcaption_offset=0,
        **kwargs,
    ):
        r"""Plays an animation in this scene.

        Parameters
        ----------

        args
            Animations to be played.
        subcaption
            The content of the external subcaption that should
            be added during the animation.
        subcaption_duration
            The duration for which the specified subcaption is
            added. If ``None`` (the default), the run time of the
            animation is taken.
        subcaption_offset
            An offset (in seconds) for the start time of the
            added subcaption.
        kwargs
            All other keywords are passed to the renderer.

        """
        # If we are in interactive embedded mode, make sure this is running on the main thread (required for OpenGL)
        if (
            self.interactive_mode
            and config.renderer == RendererType.OPENGL
            and threading.current_thread().name != "MainThread"
        ):
            kwargs.update(
                {
                    "subcaption": subcaption,
                    "subcaption_duration": subcaption_duration,
                    "subcaption_offset": subcaption_offset,
                }
            )
            self.queue.put(
                (
                    "play",
                    args,
                    kwargs,
                )
            )
            return

        start_time = self.renderer.time
        self.renderer.play(self, *args, **kwargs)
        run_time = self.renderer.time - start_time
        if subcaption:
            if subcaption_duration is None:
                subcaption_duration = run_time
            # The start of the subcaption needs to be offset by the
            # run_time of the animation because it is added after
            # the animation has already been played (and Scene.renderer.time
            # has already been updated).
            self.add_subcaption(
                content=subcaption,
                duration=subcaption_duration,
                offset=-run_time + subcaption_offset,
            )

    def wait(
        self,
        duration: float = DEFAULT_WAIT_TIME,
        stop_condition: Callable[[], bool] | None = None,
        frozen_frame: bool | None = None,
    ):
        """Plays a "no operation" animation.

        Parameters
        ----------
        duration
            The run time of the animation.
        stop_condition
            A function without positional arguments that is evaluated every time
            a frame is rendered. The animation only stops when the return value
            of the function is truthy, or when the time specified in ``duration``
            passes.
        frozen_frame
            If True, updater functions are not evaluated, and the animation outputs
            a frozen frame. If False, updater functions are called and frames
            are rendered as usual. If None (the default), the scene tries to
            determine whether or not the frame is frozen on its own.

        See also
        --------
        :class:`.Wait`, :meth:`.should_mobjects_update`
        """
        self.play(
            Wait(
                run_time=duration,
                stop_condition=stop_condition,
                frozen_frame=frozen_frame,
            )
        )

    def pause(self, duration: float = DEFAULT_WAIT_TIME):
        """Pauses the scene (i.e., displays a frozen frame).

        This is an alias for :meth:`.wait` with ``frozen_frame``
        set to ``True``.

        Parameters
        ----------
        duration
            The duration of the pause.

        See also
        --------
        :meth:`.wait`, :class:`.Wait`
        """
        self.wait(duration=duration, frozen_frame=True)

    def wait_until(self, stop_condition: Callable[[], bool], max_time: float = 60):
        """Wait until a condition is satisfied, up to a given maximum duration.

        Parameters
        ----------
        stop_condition
            A function with no arguments that determines whether or not the
            scene should keep waiting.
        max_time
            The maximum wait time in seconds.
        """
        self.wait(max_time, stop_condition=stop_condition)

    def compile_animation_data(self, *animations: Animation, **play_kwargs):
        """Given a list of animations, compile the corresponding
        static and moving mobjects, and gather the animation durations.

        This also begins the animations.

        Parameters
        ----------
        animations
            Animation or mobject with mobject method and params
        play_kwargs
            Named parameters affecting what was passed in ``animations``,
            e.g. ``run_time``, ``lag_ratio`` and so on.

        Returns
        -------
        self, None
            None if there is nothing to play, or self otherwise.
        """
        # NOTE TODO : returns statement of this method are wrong. It should return nothing, as it makes a little sense to get any information from this method.
        # The return are kept to keep webgl renderer from breaking.
        if len(animations) == 0:
            raise ValueError("Called Scene.play with no animations")

        self.animations = self.compile_animations(*animations, **play_kwargs)
        self.add_mobjects_from_animations(self.animations)

        self.last_t = 0
        self.stop_condition = None
        self.moving_mobjects = []
        self.static_mobjects = []

        if len(self.animations) == 1 and isinstance(self.animations[0], Wait):
            if self.should_update_mobjects():
                self.update_mobjects(dt=0)  # Any problems with this?
                self.stop_condition = self.animations[0].stop_condition
            else:
                self.duration = self.animations[0].duration
                # Static image logic when the wait is static is done by the renderer, not here.
                self.animations[0].is_static_wait = True
                return None
        self.duration = self.get_run_time(self.animations)
        return self

    def begin_animations(self) -> None:
        """Start the animations of the scene."""
        for animation in self.animations:
            animation._setup_scene(self)
            animation.begin()

        if config.renderer == RendererType.CAIRO:
            # Paint all non-moving objects onto the screen, so they don't
            # have to be rendered every frame
            (
                self.moving_mobjects,
                self.static_mobjects,
            ) = self.get_moving_and_static_mobjects(self.animations)

    def is_current_animation_frozen_frame(self) -> bool:
        """Returns whether the current animation produces a static frame (generally a Wait)."""
        return (
            isinstance(self.animations[0], Wait)
            and len(self.animations) == 1
            and self.animations[0].is_static_wait
        )

    def play_internal(self, skip_rendering: bool = False):
        """
        This method is used to prep the animations for rendering,
        apply the arguments and parameters required to them,
        render them, and write them to the video file.

        Parameters
        ----------
        skip_rendering
            Whether the rendering should be skipped, by default False
        """
        self.duration = self.get_run_time(self.animations)
        self.time_progression = self._get_animation_time_progression(
            self.animations,
            self.duration,
        )
        for t in self.time_progression:
            self.update_to_time(t)
            if not skip_rendering and not self.skip_animation_preview:
                self.renderer.render(self, t, self.moving_mobjects)
            if self.stop_condition is not None and self.stop_condition():
                self.time_progression.close()
                break

        for animation in self.animations:
            animation.finish()
            animation.clean_up_from_scene(self)
        if not self.renderer.skip_animations:
            self.update_mobjects(0)
        self.renderer.static_image = None
        # Closing the progress bar at the end of the play.
        self.time_progression.close()

    def check_interactive_embed_is_valid(self):
        if config["force_window"]:
            return True
        if self.skip_animation_preview:
            logger.warning(
                "Disabling interactive embed as 'skip_animation_preview' is enabled",
            )
            return False
        elif config["write_to_movie"]:
            logger.warning("Disabling interactive embed as 'write_to_movie' is enabled")
            return False
        elif config["format"]:
            logger.warning(
                "Disabling interactive embed as '--format' is set as "
                + config["format"],
            )
            return False
        elif not self.renderer.window:
            logger.warning("Disabling interactive embed as no window was created")
            return False
        elif config.dry_run:
            logger.warning("Disabling interactive embed as dry_run is enabled")
            return False
        return True

    def interactive_embed(self):
        """
        Like embed(), but allows for screen interaction.
        """
        if not self.check_interactive_embed_is_valid():
            return
        self.interactive_mode = True

        def ipython(shell, namespace):
            import manim.opengl

            def load_module_into_namespace(module, namespace):
                for name in dir(module):
                    namespace[name] = getattr(module, name)

            load_module_into_namespace(manim, namespace)
            load_module_into_namespace(manim.opengl, namespace)

            def embedded_rerun(*args, **kwargs):
                self.queue.put(("rerun_keyboard", args, kwargs))
                shell.exiter()

            namespace["rerun"] = embedded_rerun

            shell(local_ns=namespace)
            self.queue.put(("exit_keyboard", [], {}))

        def get_embedded_method(method_name):
            return lambda *args, **kwargs: self.queue.put((method_name, args, kwargs))

        local_namespace = inspect.currentframe().f_back.f_locals
        for method in ("play", "wait", "add", "remove"):
            embedded_method = get_embedded_method(method)
            # Allow for calling scene methods without prepending 'self.'.
            local_namespace[method] = embedded_method

        from sqlite3 import connect

        from IPython.core.getipython import get_ipython
        from IPython.terminal.embed import InteractiveShellEmbed
        from traitlets.config import Config

        cfg = Config()
        cfg.TerminalInteractiveShell.confirm_exit = False
        if get_ipython() is None:
            shell = InteractiveShellEmbed.instance(config=cfg)
        else:
            shell = InteractiveShellEmbed(config=cfg)
        hist = get_ipython().history_manager
        hist.db = connect(hist.hist_file, check_same_thread=False)

        keyboard_thread = threading.Thread(
            target=ipython,
            args=(shell, local_namespace),
        )
        # run as daemon to kill thread when main thread exits
        if not shell.pt_app:
            keyboard_thread.daemon = True
        keyboard_thread.start()

        if self.dearpygui_imported and config["enable_gui"]:
            if not dpg.is_dearpygui_running():
                gui_thread = threading.Thread(
                    target=configure_pygui,
                    args=(self.renderer, self.widgets),
                    kwargs={"update": False},
                )
                gui_thread.start()
            else:
                configure_pygui(self.renderer, self.widgets, update=True)

        self.camera.model_matrix = self.camera.default_model_matrix

        self.interact(shell, keyboard_thread)

    def interact(self, shell, keyboard_thread):
        event_handler = RerunSceneHandler(self.queue)
        file_observer = Observer()
        file_observer.schedule(event_handler, config["input_file"], recursive=True)
        file_observer.start()

        self.quit_interaction = False
        keyboard_thread_needs_join = shell.pt_app is not None
        assert self.queue.qsize() == 0

        last_time = time.time()
        while not (self.renderer.window.is_closing or self.quit_interaction):
            if not self.queue.empty():
                tup = self.queue.get_nowait()
                if tup[0].startswith("rerun"):
                    # Intentionally skip calling join() on the file thread to save time.
                    if not tup[0].endswith("keyboard"):
                        if shell.pt_app:
                            shell.pt_app.app.exit(exception=EOFError)
                        file_observer.unschedule_all()
                        raise RerunSceneException
                    keyboard_thread.join()

                    kwargs = tup[2]
                    if "from_animation_number" in kwargs:
                        config["from_animation_number"] = kwargs[
                            "from_animation_number"
                        ]
                    # # TODO: This option only makes sense if interactive_embed() is run at the
                    # # end of a scene by default.
                    # if "upto_animation_number" in kwargs:
                    #     config["upto_animation_number"] = kwargs[
                    #         "upto_animation_number"
                    #     ]

                    keyboard_thread.join()
                    file_observer.unschedule_all()
                    raise RerunSceneException
                elif tup[0].startswith("exit"):
                    # Intentionally skip calling join() on the file thread to save time.
                    if not tup[0].endswith("keyboard") and shell.pt_app:
                        shell.pt_app.app.exit(exception=EOFError)
                    keyboard_thread.join()
                    # Remove exit_keyboard from the queue if necessary.
                    while self.queue.qsize() > 0:
                        self.queue.get()
                    keyboard_thread_needs_join = False
                    break
                else:
                    method, args, kwargs = tup
                    getattr(self, method)(*args, **kwargs)
            else:
                self.renderer.animation_start_time = 0
                dt = time.time() - last_time
                last_time = time.time()
                self.renderer.render(self, dt, self.moving_mobjects)
                self.update_mobjects(dt)
                self.update_meshes(dt)
                self.update_self(dt)

        # Join the keyboard thread if necessary.
        if shell is not None and keyboard_thread_needs_join:
            shell.pt_app.app.exit(exception=EOFError)
            keyboard_thread.join()
            # Remove exit_keyboard from the queue if necessary.
            while self.queue.qsize() > 0:
                self.queue.get()

        file_observer.stop()
        file_observer.join()

        if self.dearpygui_imported and config["enable_gui"]:
            dpg.stop_dearpygui()

        if self.renderer.window.is_closing:
            self.renderer.window.destroy()

    def embed(self):
        if not config["preview"]:
            logger.warning("Called embed() while no preview window is available.")
            return
        if config["write_to_movie"]:
            logger.warning("embed() is skipped while writing to a file.")
            return

        self.renderer.animation_start_time = 0
        self.renderer.render(self, -1, self.moving_mobjects)

        # Configure IPython shell.
        from IPython.terminal.embed import InteractiveShellEmbed

        shell = InteractiveShellEmbed()

        # Have the frame update after each command
        shell.events.register(
            "post_run_cell",
            lambda *a, **kw: self.renderer.render(self, -1, self.moving_mobjects),
        )

        # Use the locals of the caller as the local namespace
        # once embedded, and add a few custom shortcuts.
        local_ns = inspect.currentframe().f_back.f_locals
        # local_ns["touch"] = self.interact
        for method in (
            "play",
            "wait",
            "add",
            "remove",
            "interact",
            # "clear",
            # "save_state",
            # "restore",
        ):
            local_ns[method] = getattr(self, method)
        shell(local_ns=local_ns, stack_depth=2)

        # End scene when exiting an embed.
        raise Exception("Exiting scene.")

    def update_to_time(self, t):
        dt = t - self.last_t
        self.last_t = t
        for animation in self.animations:
            animation.update_mobjects(dt)
            alpha = t / animation.run_time
            animation.interpolate(alpha)
        self.update_mobjects(dt)
        self.update_meshes(dt)
        self.update_self(dt)

    def add_subcaption(
        self, content: str, duration: float = 1, offset: float = 0
    ) -> None:
        r"""Adds an entry in the corresponding subcaption file
        at the current time stamp.

        The current time stamp is obtained from ``Scene.renderer.time``.

        Parameters
        ----------

        content
            The subcaption content.
        duration
            The duration (in seconds) for which the subcaption is shown.
        offset
            This offset (in seconds) is added to the starting time stamp
            of the subcaption.

        Examples
        --------

        This example illustrates both possibilities for adding
        subcaptions to Manimations::

            class SubcaptionExample(Scene):
                def construct(self):
                    square = Square()
                    circle = Circle()

                    # first option: via the add_subcaption method
                    self.add_subcaption("Hello square!", duration=1)
                    self.play(Create(square))

                    # second option: within the call to Scene.play
                    self.play(
                        Transform(square, circle),
                        subcaption="The square transforms."
                    )

        """
        subtitle = srt.Subtitle(
            index=len(self.renderer.file_writer.subcaptions),
            content=content,
            start=datetime.timedelta(seconds=float(self.renderer.time + offset)),
            end=datetime.timedelta(
                seconds=float(self.renderer.time + offset + duration)
            ),
        )
        self.renderer.file_writer.subcaptions.append(subtitle)

    def add_sound(
        self,
        sound_file: str,
        time_offset: float = 0,
        gain: float | None = None,
        **kwargs,
    ):
        """
        This method is used to add a sound to the animation.

        Parameters
        ----------

        sound_file
            The path to the sound file.
        time_offset
            The offset in the sound file after which
            the sound can be played.
        gain
            Amplification of the sound.

        Examples
        --------
        .. manim:: SoundExample
            :no_autoplay:

            class SoundExample(Scene):
                # Source of sound under Creative Commons 0 License. https://freesound.org/people/Druminfected/sounds/250551/
                def construct(self):
                    dot = Dot().set_color(GREEN)
                    self.add_sound("click.wav")
                    self.add(dot)
                    self.wait()
                    self.add_sound("click.wav")
                    dot.set_color(BLUE)
                    self.wait()
                    self.add_sound("click.wav")
                    dot.set_color(RED)
                    self.wait()

        Download the resource for the previous example `here <https://github.com/ManimCommunity/manim/blob/main/docs/source/_static/click.wav>`_ .
        """
        if self.renderer.skip_animations:
            return
        time = self.renderer.time + time_offset
        self.renderer.file_writer.add_sound(sound_file, time, gain, **kwargs)

    def on_mouse_motion(self, point, d_point):
        self.mouse_point.move_to(point)
        if SHIFT_VALUE in self.renderer.pressed_keys:
            shift = -d_point
            shift[0] *= self.camera.get_width() / 2
            shift[1] *= self.camera.get_height() / 2
            transform = self.camera.inverse_rotation_matrix
            shift = np.dot(np.transpose(transform), shift)
            self.camera.shift(shift)

    def on_mouse_scroll(self, point, offset):
        if not config.use_projection_stroke_shaders:
            factor = 1 + np.arctan(-2.1 * offset[1])
            self.camera.scale(factor, about_point=self.camera_target)
        self.mouse_scroll_orbit_controls(point, offset)

    def on_key_press(self, symbol, modifiers):
        try:
            char = chr(symbol)
        except OverflowError:
            logger.warning("The value of the pressed key is too large.")
            return

        if char == "r":
            self.camera.to_default_state()
            self.camera_target = np.array([0, 0, 0], dtype=np.float32)
        elif char == "q":
            self.quit_interaction = True
        else:
            if char in self.key_to_function_map:
                self.key_to_function_map[char]()

    def on_key_release(self, symbol, modifiers):
        pass

    def on_mouse_drag(self, point, d_point, buttons, modifiers):
        self.mouse_drag_point.move_to(point)
        if buttons == 1:
            self.camera.increment_theta(-d_point[0])
            self.camera.increment_phi(d_point[1])
        elif buttons == 4:
            camera_x_axis = self.camera.model_matrix[:3, 0]
            horizontal_shift_vector = -d_point[0] * camera_x_axis
            vertical_shift_vector = -d_point[1] * np.cross(OUT, camera_x_axis)
            total_shift_vector = horizontal_shift_vector + vertical_shift_vector
            self.camera.shift(1.1 * total_shift_vector)

        self.mouse_drag_orbit_controls(point, d_point, buttons, modifiers)

    def mouse_scroll_orbit_controls(self, point, offset):
        camera_to_target = self.camera_target - self.camera.get_position()
        camera_to_target *= np.sign(offset[1])
        shift_vector = 0.01 * camera_to_target
        self.camera.model_matrix = (
            opengl.translation_matrix(*shift_vector) @ self.camera.model_matrix
        )

    def mouse_drag_orbit_controls(self, point, d_point, buttons, modifiers):
        # Left click drag.
        if buttons == 1:
            # Translate to target the origin and rotate around the z axis.
            self.camera.model_matrix = (
                opengl.rotation_matrix(z=-d_point[0])
                @ opengl.translation_matrix(*-self.camera_target)
                @ self.camera.model_matrix
            )

            # Rotation off of the z axis.
            camera_position = self.camera.get_position()
            camera_y_axis = self.camera.model_matrix[:3, 1]
            axis_of_rotation = space_ops.normalize(
                np.cross(camera_y_axis, camera_position),
            )
            rotation_matrix = space_ops.rotation_matrix(
                d_point[1],
                axis_of_rotation,
                homogeneous=True,
            )

            maximum_polar_angle = self.camera.maximum_polar_angle
            minimum_polar_angle = self.camera.minimum_polar_angle

            potential_camera_model_matrix = rotation_matrix @ self.camera.model_matrix
            potential_camera_location = potential_camera_model_matrix[:3, 3]
            potential_camera_y_axis = potential_camera_model_matrix[:3, 1]
            sign = (
                np.sign(potential_camera_y_axis[2])
                if potential_camera_y_axis[2] != 0
                else 1
            )
            potential_polar_angle = sign * np.arccos(
                potential_camera_location[2]
                / np.linalg.norm(potential_camera_location),
            )
            if minimum_polar_angle <= potential_polar_angle <= maximum_polar_angle:
                self.camera.model_matrix = potential_camera_model_matrix
            else:
                sign = np.sign(camera_y_axis[2]) if camera_y_axis[2] != 0 else 1
                current_polar_angle = sign * np.arccos(
                    camera_position[2] / np.linalg.norm(camera_position),
                )
                if potential_polar_angle > maximum_polar_angle:
                    polar_angle_delta = maximum_polar_angle - current_polar_angle
                else:
                    polar_angle_delta = minimum_polar_angle - current_polar_angle
                rotation_matrix = space_ops.rotation_matrix(
                    polar_angle_delta,
                    axis_of_rotation,
                    homogeneous=True,
                )
                self.camera.model_matrix = rotation_matrix @ self.camera.model_matrix

            # Translate to target the original target.
            self.camera.model_matrix = (
                opengl.translation_matrix(*self.camera_target)
                @ self.camera.model_matrix
            )
        # Right click drag.
        elif buttons == 4:
            camera_x_axis = self.camera.model_matrix[:3, 0]
            horizontal_shift_vector = -d_point[0] * camera_x_axis
            vertical_shift_vector = -d_point[1] * np.cross(OUT, camera_x_axis)
            total_shift_vector = horizontal_shift_vector + vertical_shift_vector

            self.camera.model_matrix = (
                opengl.translation_matrix(*total_shift_vector)
                @ self.camera.model_matrix
            )
            self.camera_target += total_shift_vector

    def set_key_function(self, char, func):
        self.key_to_function_map[char] = func

    def on_mouse_press(self, point, button, modifiers):
        for func in self.mouse_press_callbacks:
            func()<|MERGE_RESOLUTION|>--- conflicted
+++ resolved
@@ -209,13 +209,8 @@
                 result.mobject_updater_lists.append((mobject_clone, cloned_updaters))
         return result
 
-<<<<<<< HEAD
     def delete_old_latex(self) -> int: 
         return self.renderer.file_writer.delete_tex_files(self.__class__.__name__)
-=======
-    def delete_old_latex(self) -> int:
-        return self.renderer.file_writer.delete_tex_files()
->>>>>>> c4e529e6
 
     def render(self, preview: bool = False):
         """
