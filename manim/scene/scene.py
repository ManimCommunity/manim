<<<<<<< HEAD
"""A Scene is the canvas of the animation."""
=======
__all__ = ["Scene", "EndSceneEarlyException"]


>>>>>>> ce457e89
import inspect
import random
import warnings
import platform
import copy

from tqdm import tqdm as ProgressDisplay
import numpy as np

from ..animation.animation import Animation
from ..animation.transform import MoveToTarget, ApplyMethod
from ..camera.camera import Camera
from ..constants import *
from ..config import camera_config, file_writer_config
from ..container import Container
from ..logger import logger
from ..mobject.mobject import Mobject
from ..scene.scene_file_writer import SceneFileWriter
from ..utils.iterables import list_update
from ..utils.hashing import get_hash_from_play_call, get_hash_from_wait_call


class Scene(Container):
    """A Scene is the canvas of your animation.

    All of your own named Scenes will be subclasses of Scene, or other named
    scenes.

    Examples
    --------
    Override the construct() method to tell Manim what should go on in the
    Scene.

    .. code-block:: python

        class MyScene(Scene):
            def construct(self):
                self.play(
                    Write(Text("Hello World!"))
                )

    Some important variables to note are:
        camera: The camera object to be used for the scene.
        file_writer : The object that writes the animations in the scene to a video file.
        mobjects : The list of mobjects present in the scene.
        foreground_mobjects : List of mobjects explicitly in the foreground.
        num_plays : Number of play() functions in the scene.
        time: time elapsed since initialisation of scene.
        random_seed: The seed with which all random operations are done.

    """

    CONFIG = {
        "camera_class": Camera,
        "skip_animations": False,
        "always_update_mobjects": False,
        "random_seed": 0,
    }

    def __init__(self, **kwargs):
        Container.__init__(self, **kwargs)
        self.camera = self.camera_class(**camera_config)
        self.file_writer = SceneFileWriter(self, **file_writer_config,)
        self.play_hashes_list = []
        self.mobjects = []
        # TODO, remove need for foreground mobjects
        self.foreground_mobjects = []
        self.num_plays = 0
        self.time = 0
        self.original_skipping_status = file_writer_config["skip_animations"]
        if self.random_seed is not None:
            random.seed(self.random_seed)
            np.random.seed(self.random_seed)

        self.setup()
        try:
            self.construct()
        except EndSceneEarlyException:
            pass
        self.tear_down()
        # We have to reset these settings in case of multiple renders.
        file_writer_config["skip_animations"] = False
        self.original_skipping_status = file_writer_config["skip_animations"]
        self.file_writer.finish()
        self.print_end_message()

    def setup(self):
        """
        This is meant to be implemented by any scenes which
        are comonly subclassed, and have some common setup
        involved before the construct method is called.
        """
        pass

    def tear_down(self):
        """
        This is meant to be implemented by any scenes which
        are comonly subclassed, and have some common method
        to be invoked before the scene ends.
        """
        pass

    def construct(self):
        """
        The primary method for constructing (i.e adding content to)
        the Scene.
        """
        pass  # To be implemented in subclasses

    def __str__(self):
        return self.__class__.__name__

    def print_end_message(self):
        """
        Used internally to print the number of
        animations played after the scene ends,
        as well as the name of the scene rendered
        (useful when using the `-a` option).
        """
        logger.info(f"Rendered {str(self)}\nPlayed {self.num_plays} animations")

    def set_variables_as_attrs(self, *objects, **newly_named_objects):
        """
        This method is slightly hacky, making it a little easier
        for certain methods (typically subroutines of construct)
        to share local variables.
        """
        caller_locals = inspect.currentframe().f_back.f_locals
        for key, value in list(caller_locals.items()):
            for o in objects:
                if value is o:
                    setattr(self, key, value)
        for key, value in list(newly_named_objects.items()):
            setattr(self, key, value)
        return self

    def get_attrs(self, *keys):
        """
        Gets attributes of a scene given the attribute's identifier/name.

        Parameters
        ----------
        *keys : str
            Name(s) of the argument(s) to return the attribute of.

        Returns
        -------
        list
            List of attributes of the passed identifiers.
        """
        return [getattr(self, key) for key in keys]

    def get_frame(self):
        """
        Gets the current frame as NumPy array.

        Returns
        -------
        np.array
            NumPy array of pixel values of each pixel in screen.
            The shape of the array is height x width x 3
        """
        return np.array(self.camera.pixel_array)

    def update_frame(  # TODO Description in Docstring
        self,
        mobjects=None,
        background=None,
        include_submobjects=True,
        ignore_skipping=True,
        **kwargs,
    ):
        """Update the frame.

        Parameters
        ----------
        mobjects: list, optional
            list of mobjects

        background: np.ndarray, optional
            Pixel Array for Background.

        include_submobjects: bool, optional

        ignore_skipping : bool, optional

        **kwargs

        """
        if file_writer_config["skip_animations"] and not ignore_skipping:
            return
        if mobjects is None:
            mobjects = list_update(self.mobjects, self.foreground_mobjects,)
        if background is not None:
            self.camera.set_pixel_array(background)
        else:
            self.camera.reset()

        kwargs["include_submobjects"] = include_submobjects
        self.camera.capture_mobjects(mobjects, **kwargs)

    def freeze_background(self):
        self.update_frame()
        self.camera = Camera(self.get_frame())
        self.clear()

    ###

    def update_mobjects(self, dt):
        """
        Begins updating all mobjects in the Scene.

        Parameters
        ----------
        dt: int or float
            Change in time between updates. Defaults (mostly) to 1/frames_per_second
        """
        for mobject in self.mobjects:
            mobject.update(dt)

    def should_update_mobjects(self):
        """
        Returns True if any mobject in Scene is being updated
        or if the scene has always_update_mobjects set to true.

        Returns
        -------
            bool
        """
        return self.always_update_mobjects or any(
            [mob.has_time_based_updater() for mob in self.get_mobject_family_members()]
        )

    ###

    def increment_time(self, d_time):
        """
        Increments the time elapsed after intialisation of scene by
        passed "d_time".

        Parameters
        ----------
        d_time : int or float
            Time in seconds to increment by.
        """
        self.time += d_time

    ###

    def get_top_level_mobjects(self):
        """
        Returns all mobjects which are not submobjects.

        Returns
        -------
        list
            List of top level mobjects.
        """
        # Return only those which are not in the family
        # of another mobject from the scene
        mobjects = self.get_mobjects()
        families = [m.get_family() for m in mobjects]

        def is_top_level(mobject):
            num_families = sum([(mobject in family) for family in families])
            return num_families == 1

        return list(filter(is_top_level, mobjects))

    def get_mobject_family_members(self):
        """
        Returns list of family-members of all mobjects in scene.
        If a Circle() and a VGroup(Rectangle(),Triangle()) were added,
        it returns not only the Circle(), Rectangle() and Triangle(), but
        also the VGroup() object.

        Returns
        -------
        list
            List of mobject family members.
        """
        return self.camera.extract_mobject_family_members(self.mobjects)

    def add(self, *mobjects):
        """
        Mobjects will be displayed, from background to
        foreground in the order with which they are added.

        Parameters
        ---------
        *mobjects : Mobject
            Mobjects to add.

        Returns
        -------
        Scene
            The same scene after adding the Mobjects in.

        """
        mobjects = [*mobjects, *self.foreground_mobjects]
        self.restructure_mobjects(to_remove=mobjects)
        self.mobjects += mobjects
        return self

    def add_mobjects_among(self, values):
        """
        This is meant mostly for quick prototyping,
        e.g. to add all mobjects defined up to a point,
        call self.add_mobjects_among(locals().values())
        """
        self.add(*filter(lambda m: isinstance(m, Mobject), values))
        return self

    def add_mobjects_from_animations(self, animations):

        curr_mobjects = self.get_mobject_family_members()
        for animation in animations:
            # Anything animated that's not already in the
            # scene gets added to the scene
            mob = animation.mobject
            if mob not in curr_mobjects:
                self.add(mob)
                curr_mobjects += mob.get_family()

    def remove(self, *mobjects):
        """
        Removes mobjects in the passed list of mobjects
        from the scene and the foreground, by removing them
        from "mobjects" and "foreground_mobjects"

        Parameters
        ----------
        *mobjects : Mobject
            The mobjects to remove.
        """
        for list_name in "mobjects", "foreground_mobjects":
            self.restructure_mobjects(mobjects, list_name, False)
        return self

    def restructure_mobjects(
        self, to_remove, mobject_list_name="mobjects", extract_families=True
    ):
        """
        tl:wr
            If your scene has a Group(), and you removed a mobject from the Group,
            this dissolves the group and puts the rest of the mobjects directly
            in self.mobjects or self.foreground_mobjects.

        In cases where the scene contains a group, e.g. Group(m1, m2, m3), but one
        of its submobjects is removed, e.g. scene.remove(m1), the list of mobjects
        will be edited to contain other submobjects, but not m1, e.g. it will now
        insert m2 and m3 to where the group once was.

        Parameters
        ----------
        to_remove : Mobject
            The Mobject to remove.

        mobject_list_name : str, optional
            The list of mobjects ("mobjects", "foreground_mobjects" etc) to remove from.

        extract_families : bool, optional
            Whether the mobject's families should be recursively extracted.

        Returns
        -------
        Scene
            The Scene mobject with restructured Mobjects.
        """
        if extract_families:
            to_remove = self.camera.extract_mobject_family_members(to_remove)
        _list = getattr(self, mobject_list_name)
        new_list = self.get_restructured_mobject_list(_list, to_remove)
        setattr(self, mobject_list_name, new_list)
        return self

    def get_restructured_mobject_list(self, mobjects, to_remove):
        """
        Given a list of mobjects and a list of mobjects to be removed, this
        filters out the removable mobjects from the list of mobjects.

        Parameters
        ----------

        mobjects : list
            The Mobjects to check.

        to_remove : list
            The list of mobjects to remove.

        Returns
        -------
        list
            The list of mobjects with the mobjects to remove removed.
        """

        new_mobjects = []

        def add_safe_mobjects_from_list(list_to_examine, set_to_remove):
            for mob in list_to_examine:
                if mob in set_to_remove:
                    continue
                intersect = set_to_remove.intersection(mob.get_family())
                if intersect:
                    add_safe_mobjects_from_list(mob.submobjects, intersect)
                else:
                    new_mobjects.append(mob)

        add_safe_mobjects_from_list(mobjects, set(to_remove))
        return new_mobjects

    # TODO, remove this, and calls to this
    def add_foreground_mobjects(self, *mobjects):
        """
        Adds mobjects to the foreground, and internally to the list
        foreground_mobjects, and mobjects.

        Parameters
        ----------
        *mobjects : Mobject
            The Mobjects to add to the foreground.

        Returns
        ------
        Scene
            The Scene, with the foreground mobjects added.
        """
        self.foreground_mobjects = list_update(self.foreground_mobjects, mobjects)
        self.add(*mobjects)
        return self

    def add_foreground_mobject(self, mobject):
        """
        Adds a single mobject to the foreground, and internally to the list
        foreground_mobjects, and mobjects.

        Parameters
        ----------
        mobject : Mobject
            The Mobject to add to the foreground.

        Returns
        ------
        Scene
            The Scene, with the foreground mobject added.
        """
        return self.add_foreground_mobjects(mobject)

    def remove_foreground_mobjects(self, *to_remove):
        """
        Removes mobjects from the foreground, and internally from the list
        foreground_mobjects.

        Parameters
        ----------
        *to_remove : Mobject
            The mobject(s) to remove from the foreground.

        Returns
        ------
        Scene
            The Scene, with the foreground mobjects removed.
        """
        self.restructure_mobjects(to_remove, "foreground_mobjects")
        return self

    def remove_foreground_mobject(self, mobject):
        """
        Removes a single mobject from the foreground, and internally from the list
        foreground_mobjects.

        Parameters
        ----------
        mobject : Mobject
            The mobject to remove from the foreground.

        Returns
        ------
        Scene
            The Scene, with the foreground mobject removed.
        """
        return self.remove_foreground_mobjects(mobject)

    def bring_to_front(self, *mobjects):
        """
        Adds the passed mobjects to the scene again,
        pushing them to he front of the scene.

        Parameters
        ----------
        *mobjects : Mobject
            The mobject(s) to bring to the front of the scene.

        Returns
        ------
        Scene
            The Scene, with the mobjects brought to the front
            of the scene.
        """
        self.add(*mobjects)
        return self

    def bring_to_back(self, *mobjects):
        """
        Removes the mobject from the scene and
        adds them to the back of the scene.

        Parameters
        ----------
        *mobjects : Mobject
            The mobject(s) to push to the back of the scene.

        Returns
        ------
        Scene
            The Scene, with the mobjects pushed to the back
            of the scene.
        """
        self.remove(*mobjects)
        self.mobjects = list(mobjects) + self.mobjects
        return self

    def clear(self):
        """
        Removes all mobjects present in self.mobjects
        and self.foreground_mobjects from the scene.

        Returns
        ------
        Scene
            The Scene, with all of its mobjects in
            self.mobjects and self.foreground_mobjects
            removed.
        """
        self.mobjects = []
        self.foreground_mobjects = []
        return self

    def get_mobjects(self):
        """
        Returns all the mobjects in self.mobjects

        Returns
        ------
        list
            The list of self.mobjects .
        """
        return list(self.mobjects)

    def get_mobject_copies(self):
        """
        Returns a copy of all mobjects present in
        self.mobjects .

        Returns
        ------
        list
            A list of the copies of all the mobjects
            in self.mobjects
        """
        return [m.copy() for m in self.mobjects]

    def get_moving_mobjects(self, *animations):
        """
        Gets all moving mobjects in the passed animation(s).

        Parameters
        ----------
        *animations : Animation
            The animations to check for moving mobjects.

        Returns
        ------
        list
            The list of mobjects that could be moving in
            the Animation(s)
        """
        # Go through mobjects from start to end, and
        # as soon as there's one that needs updating of
        # some kind per frame, return the list from that
        # point forward.
        animation_mobjects = [anim.mobject for anim in animations]
        mobjects = self.get_mobject_family_members()
        for i, mob in enumerate(mobjects):
            update_possibilities = [
                mob in animation_mobjects,
                len(mob.get_family_updaters()) > 0,
                mob in self.foreground_mobjects,
            ]
            if any(update_possibilities):
                return mobjects[i:]
        return []

    def get_time_progression(
        self, run_time, n_iterations=None, override_skip_animations=False
    ):
        """
        You will hardly use this when making your own animations.
        This method is for Manim's internal use.

        Returns a CommandLine ProgressBar whose fill_time
        is dependent on the run_time of an animation,
        the iterations to perform in that animation
        and a bool saying whether or not to consider
        the skipped animations.

        Parameters
        ----------
        run_time: float
            The run_time of the animation.

        n_iterations: int, optional
            The number of iterations in the animation.

        override_skip_animations: bool, optional
            Whether or not to show skipped animations in the progress bar.

        Returns
        ------
        ProgressDisplay
            The CommandLine Progress Bar.
        """
        if file_writer_config["skip_animations"] and not override_skip_animations:
            times = [run_time]
        else:
            step = 1 / self.camera.frame_rate
            times = np.arange(0, run_time, step)
        time_progression = ProgressDisplay(
            times,
            total=n_iterations,
            leave=file_writer_config["leave_progress_bars"],
            ascii=True if platform.system() == "Windows" else None,
            disable=not file_writer_config["progress_bar"],
        )
        return time_progression

    def get_run_time(self, animations):
        """
        Gets the total run time for a list of animations.

        Parameters
        ----------
        animations: list of Animation
            A list of the animations whose total
            run_time is to be calculated.

        Returns
        ------
        float
            The total run_time of all of the animations in the list.
        """

        return np.max([animation.run_time for animation in animations])

    def get_animation_time_progression(self, animations):
        """
        You will hardly use this when making your own animations.
        This method is for Manim's internal use.

        Uses get_time_progression to obtaina
        CommandLine ProgressBar whose fill_time is
        dependent on the qualities of the passed Animation,

        Parameters
        ----------
        animations : list of Animation
            The list of animations to get
            the time progression for.

        Returns
        ------
        ProgressDisplay
            The CommandLine Progress Bar.
        """
        run_time = self.get_run_time(animations)
        time_progression = self.get_time_progression(run_time)
        time_progression.set_description(
            "".join(
                [
                    "Animation {}: ".format(self.num_plays),
                    str(animations[0]),
                    (", etc." if len(animations) > 1 else ""),
                ]
            )
        )
        return time_progression

    def compile_play_args_to_animation_list(self, *args, **kwargs):
        """
        Each arg can either be an animation, or a mobject method
        followed by that methods arguments (and potentially follow
        by a dict of kwargs for that method).
        This animation list is built by going through the args list,
        and each animation is simply added, but when a mobject method
        s hit, a MoveToTarget animation is built using the args that
        follow up until either another animation is hit, another method
        is hit, or the args list runs out.

        Parameters
        ----------
        *args : Animation or method of a mobject, which is followed by that method's arguments

        **kwargs : any named arguments like run_time or lag_ratio.

        Returns
        -------
        list : list of animations with the parameters applied to them.
        """
        animations = []
        state = {
            "curr_method": None,
            "last_method": None,
            "method_args": [],
        }

        def compile_method(state):
            if state["curr_method"] is None:
                return
            mobject = state["curr_method"].__self__
            if state["last_method"] and state["last_method"].__self__ is mobject:
                animations.pop()
                # method should already have target then.
            else:
                mobject.generate_target()
            #
            if len(state["method_args"]) > 0 and isinstance(
                state["method_args"][-1], dict
            ):
                method_kwargs = state["method_args"].pop()
            else:
                method_kwargs = {}
            state["curr_method"].__func__(
                mobject.target, *state["method_args"], **method_kwargs
            )
            animations.append(MoveToTarget(mobject))
            state["last_method"] = state["curr_method"]
            state["curr_method"] = None
            state["method_args"] = []

        for arg in args:
            if isinstance(arg, Animation):
                compile_method(state)
                animations.append(arg)
            elif inspect.ismethod(arg):
                compile_method(state)
                state["curr_method"] = arg
            elif state["curr_method"] is not None:
                state["method_args"].append(arg)
            elif isinstance(arg, Mobject):
                raise Exception(
                    """
                    I think you may have invoked a method
                    you meant to pass in as a Scene.play argument
                """
                )
            else:
                raise Exception("Invalid play arguments")
        compile_method(state)

        for animation in animations:
            # This is where kwargs to play like run_time and rate_func
            # get applied to all animations
            animation.update_config(**kwargs)

        return animations

    def update_skipping_status(self):
        """
        This method is used internally to check if the current
        animation needs to be skipped or not. It also checks if
        the number of animations that were played correspond to
        the number of animations that need to be played, and
        raises an EndSceneEarlyException if they don't correspond.
        """

        if file_writer_config["from_animation_number"]:
            if self.num_plays == file_writer_config["from_animation_number"]:
                file_writer_config["skip_animations"] = False
        if file_writer_config["upto_animation_number"]:
            if self.num_plays >= file_writer_config["upto_animation_number"]:
                file_writer_config["skip_animations"] = True
                raise EndSceneEarlyException()

    def handle_caching_play(func):
        """
        Decorator that returns a wrapped version of func that will compute the hash of the play invocation.

        The returned function will act according to the computed hash: either skip the animation because it's already cached, or let the invoked function play normally.

        Parameters
        ----------
        func : Callable[[...], None]
            The play like function that has to be written to the video file stream. Take the same parameters as `scene.play`.
        """

        def wrapper(self, *args, **kwargs):
            self.revert_to_original_skipping_status()
            animations = self.compile_play_args_to_animation_list(*args, **kwargs)
            self.add_mobjects_from_animations(animations)
            if not file_writer_config["disable_caching"]:
                mobjects_on_scene = self.get_mobjects()
                hash_play = get_hash_from_play_call(
                    self.camera, animations, mobjects_on_scene
                )
                self.play_hashes_list.append(hash_play)
                if self.file_writer.is_already_cached(hash_play):
                    logger.info(
                        f"Animation {self.num_plays} : Using cached data (hash : {hash_play})"
                    )
                    file_writer_config["skip_animations"] = True
            else:
                hash_play = "uncached_{:05}".format(self.num_plays)
                self.play_hashes_list.append(hash_play)
            func(self, *args, **kwargs)

        return wrapper

    def handle_caching_wait(func):
        """
        Decorator that returns a wrapped version of func that will compute the hash of the wait invocation.

        The returned function will act according to the computed hash: either skip the animation because it's already cached, or let the invoked function play normally.

        Parameters
        ----------
        func : Callable[[...], None]
            The wait like function that has to be written to the video file stream. Take the same parameters as `scene.wait`.
        """

        def wrapper(self, duration=DEFAULT_WAIT_TIME, stop_condition=None):
            self.revert_to_original_skipping_status()
            if not file_writer_config["disable_caching"]:
                hash_wait = get_hash_from_wait_call(
                    self.camera, duration, stop_condition, self.get_mobjects()
                )
                self.play_hashes_list.append(hash_wait)
                if self.file_writer.is_already_cached(hash_wait):
                    logger.info(
                        f"Wait {self.num_plays} : Using cached data (hash : {hash_wait})"
                    )
                    file_writer_config["skip_animations"] = True
            else:
                hash_wait = "uncached_{:05}".format(self.num_plays)
                self.play_hashes_list.append(hash_wait)
            func(self, duration, stop_condition)

        return wrapper

    def handle_play_like_call(func):
        """
        This method is used internally to wrap the
        passed function, into a function that
        actually writes to the video stream.
        Simultaneously, it also adds to the number
        of animations played.

        Parameters
        ----------
        func : function
            The play() like function that has to be
            written to the video file stream.

        Returns
        -------
        function
            The play() like function that can now write
            to the video file stream.
        """

        def wrapper(self, *args, **kwargs):
            self.update_skipping_status()
            allow_write = not file_writer_config["skip_animations"]
            self.file_writer.begin_animation(allow_write)
            func(self, *args, **kwargs)
            self.file_writer.end_animation(allow_write)
            self.num_plays += 1

        return wrapper

    def begin_animations(self, animations):
        """
        This method begins the list of animations that is passed,
        and adds any mobjects involved (if not already present)
        to the scene again.

        Parameters
        ----------
        animations : list
            List of involved animations.

        """
        for animation in animations:
            # Begin animation
            animation.begin()

    def progress_through_animations(self, animations):
        """
        This method progresses through each animation
        in the list passed and and updates the frames as required.

        Parameters
        ----------
        animations : list
            List of involved animations.
        """
        # Paint all non-moving objects onto the screen, so they don't
        # have to be rendered every frame
        moving_mobjects = self.get_moving_mobjects(*animations)
        self.update_frame(excluded_mobjects=moving_mobjects)
        static_image = self.get_frame()
        last_t = 0
        for t in self.get_animation_time_progression(animations):
            dt = t - last_t
            last_t = t
            for animation in animations:
                animation.update_mobjects(dt)
                alpha = t / animation.run_time
                animation.interpolate(alpha)
            self.update_mobjects(dt)
            self.update_frame(moving_mobjects, static_image)
            self.add_frames(self.get_frame())

    def finish_animations(self, animations):
        """
        This function cleans up after the end
        of each animation in the passed list.

        Parameters
        ----------
        animations : list
            list of animations to finish.
        """
        for animation in animations:
            animation.finish()
            animation.clean_up_from_scene(self)
        self.mobjects_from_last_animation = [anim.mobject for anim in animations]
        if file_writer_config["skip_animations"]:
            # TODO, run this call in for each animation?
            self.update_mobjects(self.get_run_time(animations))
        else:
            self.update_mobjects(0)

    @handle_caching_play
    @handle_play_like_call
    def play(self, *args, **kwargs):
        """
        This method is used to prep the animations for rendering,
        apply the arguments and parameters required to them,
        render them, and write them to the video file.

        Parameters
        ----------
        *args : Animation or mobject with mobject method and params
        **kwargs : named parameters affecting what was passed in *args e.g run_time, lag_ratio etc.
        """
        if len(args) == 0:
            warnings.warn("Called Scene.play with no animations")
            return
        animations = self.compile_play_args_to_animation_list(*args, **kwargs)
        self.begin_animations(animations)
        self.progress_through_animations(animations)
        self.finish_animations(animations)

    def clean_up_animations(self, *animations):
        """
        This method cleans up and removes from the
        scene all the animations that were passed

        Parameters
        ----------
        *animations : Animation
            Animation to clean up.

        Returns
        -------
        Scene
            The scene with the animations
            cleaned up.

        """
        for animation in animations:
            animation.clean_up_from_scene(self)
        return self

    def get_mobjects_from_last_animation(self):
        """
        This method returns the mobjects from the previous
        played animation, if any exist, and returns an empty
        list if not.

        Returns
        --------
        list
            The list of mobjects from the previous animation.

        """
        if hasattr(self, "mobjects_from_last_animation"):
            return self.mobjects_from_last_animation
        return []

    def get_wait_time_progression(self, duration, stop_condition):
        """
        This method is used internally to obtain the CommandLine
        Progressbar for when self.wait() is called in a scene.

        Parameters
        ----------
        duration: int or float
            duration of wait time

        stop_condition : function
            The function which determines whether to continue waiting.

        Returns
        -------
        ProgressBar
            The CommandLine ProgressBar of the wait time

        """
        if stop_condition is not None:
            time_progression = self.get_time_progression(
                duration,
                n_iterations=-1,  # So it doesn't show % progress
                override_skip_animations=True,
            )
            time_progression.set_description(
                "Waiting for {}".format(stop_condition.__name__)
            )
        else:
            time_progression = self.get_time_progression(duration)
            time_progression.set_description("Waiting {}".format(self.num_plays))
        return time_progression

    @handle_caching_wait
    @handle_play_like_call
    def wait(self, duration=DEFAULT_WAIT_TIME, stop_condition=None):
        """
        This method is used to wait, and do nothing to the scene, for some
        duration.
        Updaters stop updating, nothing happens.

        Parameters
        ----------
        duration : float or int, optional
            The duration of wait time.
        stop_condition :
            A function that determines whether to stop waiting or not.

        Returns
        -------
        Scene
            The scene, after waiting.
        """
        self.update_mobjects(dt=0)  # Any problems with this?
        if self.should_update_mobjects():
            time_progression = self.get_wait_time_progression(duration, stop_condition)
            # TODO, be smart about setting a static image
            # the same way Scene.play does
            last_t = 0
            for t in time_progression:
                dt = t - last_t
                last_t = t
                self.update_mobjects(dt)
                self.update_frame()
                self.add_frames(self.get_frame())
                if stop_condition is not None and stop_condition():
                    time_progression.close()
                    break
        elif file_writer_config["skip_animations"]:
            # Do nothing
            return self
        else:
            self.update_frame()
            dt = 1 / self.camera.frame_rate
            n_frames = int(duration / dt)
            frame = self.get_frame()
            self.add_frames(*[frame] * n_frames)
        return self

    def wait_until(self, stop_condition, max_time=60):
        """
        Like a wrapper for wait().
        You pass a function that determines whether to continue waiting,
        and a max wait time if that is never fulfilled.

        Parameters
        ----------
        stop_condition : function
            The function whose boolean return value determines whether to continue waiting

        max_time : int or float, optional
            The maximum wait time in seconds, if the stop_condition is never fulfilled.
        """
        self.wait(max_time, stop_condition=stop_condition)

    def force_skipping(self):
        """
        This forces the skipping of animations,
        by setting original_skipping_status to
        whatever skip_animations was, and setting
        skip_animations to True.

        Returns
        -------
        Scene
            The Scene, with skipping turned on.
        """
        self.original_skipping_status = file_writer_config["skip_animations"]
        file_writer_config["skip_animations"] = True
        return self

    def revert_to_original_skipping_status(self):
        """
        Forces the scene to go back to its original skipping status,
        by setting skip_animations to whatever it reads
        from original_skipping_status.

        Returns
        -------
        Scene
            The Scene, with the original skipping status.
        """
        if hasattr(self, "original_skipping_status"):
            file_writer_config["skip_animations"] = self.original_skipping_status
        return self

    def add_frames(self, *frames):
        """
        Adds a frame to the video_file_stream

        Parameters
        ----------
        *frames : numpy.ndarray
            The frames to add, as pixel arrays.
        """
        dt = 1 / self.camera.frame_rate
        self.increment_time(len(frames) * dt)
        if file_writer_config["skip_animations"]:
            return
        for frame in frames:
            self.file_writer.write_frame(frame)

    def add_sound(self, sound_file, time_offset=0, gain=None, **kwargs):
        """
        This method is used to add a sound to the animation.

        Parameters
        ----------
        sound_file : str
            The path to the sound file.

        time_offset : int,float, optional
            The offset in the sound file after which
            the sound can be played.

        gain :

        """
        if file_writer_config["skip_animations"]:
            return
        time = self.time + time_offset
        self.file_writer.add_sound(sound_file, time, gain, **kwargs)

    def show_frame(self):
        """
        Opens the current frame in the Default Image Viewer
        of your system.
        """
        self.update_frame(ignore_skipping=True)
        self.camera.get_image().show()


class EndSceneEarlyException(Exception):
    pass<|MERGE_RESOLUTION|>--- conflicted
+++ resolved
@@ -1,10 +1,9 @@
-<<<<<<< HEAD
 """A Scene is the canvas of the animation."""
-=======
+
+
 __all__ = ["Scene", "EndSceneEarlyException"]
 
 
->>>>>>> ce457e89
 import inspect
 import random
 import warnings
