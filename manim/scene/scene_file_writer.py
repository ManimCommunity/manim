import numpy as np
from pydub import AudioSegment
import shutil
import subprocess
import os
import _thread as thread
from time import sleep
import datetime
from PIL import Image

from ..constants import FFMPEG_BIN, GIF_FILE_EXTENSION
from ..config import file_writer_config
from ..logger import logger
from ..utils.config_ops import digest_config
from ..utils.file_ops import guarantee_existence
from ..utils.file_ops import add_extension_if_not_present
from ..utils.file_ops import modify_atime
from ..utils.sounds import get_full_sound_file_path


class SceneFileWriter(object):
    """
    SceneFileWriter is the object that actually writes the animations
    played, into video files, using FFMPEG, and Sox, if sound is needed.
    This is mostly for Manim's internal use. You will rarely, if ever,
    have to use the methods for this class, unless tinkering with the very
    fabric of Manim's reality.

    Some useful attributes are:
        "write_to_movie" (bool=False)
            Whether or not to write the animations into a video file.
        "png_mode" (str="RGBA")
            The PIL image mode to use when outputting PNGs
        "movie_file_extension" (str=".mp4")
            The file-type extension of the outputted video.
    """

    def __init__(self, scene, **kwargs):
        digest_config(self, kwargs)
        self.scene = scene
        self.stream_lock = False
        self.init_output_directories()
        self.init_audio()
        self.frame_count = 0

    # Output directories and files
    def init_output_directories(self):
        """
        This method initialises the directories to which video
        files will be written to and read from (within MEDIA_DIR).
        If they don't already exist, they will be created.
        """
        module_directory = self.get_default_module_directory()
        scene_name = self.get_default_scene_name()
        if file_writer_config["save_last_frame"] or file_writer_config["save_pngs"]:
            if file_writer_config["media_dir"] != "":
                image_dir = guarantee_existence(
                    os.path.join(
                        file_writer_config["media_dir"], "images", module_directory,
                    )
                )
            self.image_file_path = os.path.join(
                image_dir, add_extension_if_not_present(scene_name, ".png")
            )

        if file_writer_config["write_to_movie"]:
            if file_writer_config["video_dir"]:
                movie_dir = guarantee_existence(
                    os.path.join(
                        file_writer_config["video_dir"],
                        module_directory,
                        self.get_resolution_directory(),
                    )
                )
            self.movie_file_path = os.path.join(
                movie_dir,
                add_extension_if_not_present(
                    scene_name, file_writer_config["movie_file_extension"]
                ),
            )
            self.gif_file_path = os.path.join(
                movie_dir, add_extension_if_not_present(scene_name, GIF_FILE_EXTENSION)
            )
            self.partial_movie_directory = guarantee_existence(
                os.path.join(movie_dir, "partial_movie_files", scene_name,)
            )

    def get_default_module_directory(self):
        """
        This method gets the name of the directory containing
        the file that has the Scene that is being rendered.

        Returns
        -------
        str
            The name of the directory.
        """
        filename = os.path.basename(file_writer_config["input_file"])
        root, _ = os.path.splitext(filename)
        return root

    def get_default_scene_name(self):
        """
        This method returns the default scene name
        which is the value of "output_file", if it exists and
        the actual name of the class that inherited from
        Scene in your animation script, if "output_file" is None.

        Returns
        -------
        str
            The default scene name.
        """
        fn = file_writer_config["output_file"]
        return fn if fn else self.scene.__class__.__name__

    def get_resolution_directory(self):
        """
        This method gets the name of the directory that immediately contains the
        video file. This name is <height_in_pixels_of_video>p<frame_rate>
        E.G:
            If you are rendering an 854x480 px animation at 15fps, the name of the directory
            that immediately contains the video file will be
            480p15.
            The file structure should look something like:

            MEDIA_DIR
                |--Tex
                |--texts
                |--videos
                |--<name_of_file_containing_scene>
                    |--<height_in_pixels_of_video>p<frame_rate>
                        |--<scene_name>.mp4
        Returns
        -------
        str
            The name of the directory.
        """
        pixel_height = self.scene.camera.pixel_height
        frame_rate = self.scene.camera.frame_rate
        return "{}p{}".format(pixel_height, frame_rate)

    # Directory getters
    def get_image_file_path(self):
        """
        This returns the directory path to which any images will be
        written to.
        It is usually named "images", but can be changed by changing
        "image_file_path".

        Returns
        -------
        str
            The path of the directory.
        """
        return self.image_file_path

    def get_next_partial_movie_path(self):
        """
        Manim renders each play-like call in a short partial
        video file. All such files are then concatenated with
        the help of FFMPEG.

        This method returns the path of the next partial movie.

        Returns
        -------
        str
            The path of the next partial movie.
        """
        result = os.path.join(
            self.partial_movie_directory,
<<<<<<< HEAD
            "{}{}".format(
                self.scene.play_hashes_list[self.scene.num_plays],
                file_writer_config['movie_file_extension'],
            )
=======
            "{:05}{}".format(
                self.scene.num_plays, file_writer_config["movie_file_extension"],
            ),
>>>>>>> c6a24391
        )
        return result

    def get_movie_file_path(self):
        """
        Returns the final path of the written video file.

        Returns
        -------
        str
            The path of the movie file.
        """
        return self.movie_file_path

    # Sound
    def init_audio(self):
        """
        Preps the writer for adding audio to the movie.
        """
        self.includes_sound = False

    def create_audio_segment(self):
        """
        Creates an empty, silent, Audio Segment.
        """
        self.audio_segment = AudioSegment.silent()

    def add_audio_segment(self, new_segment, time=None, gain_to_background=None):
        """
        This method adds an audio segment from an
        AudioSegment type object and suitable parameters.

        Parameters
        ----------
        new_segment : AudioSegment
            The audio segment to add

        time : int, float, optional
            the timestamp at which the
            sound should be added.

        gain_to_background : optional
            The gain of the segment from the background.
        """
        if not self.includes_sound:
            self.includes_sound = True
            self.create_audio_segment()
        segment = self.audio_segment
        curr_end = segment.duration_seconds
        if time is None:
            time = curr_end
        if time < 0:
            raise Exception("Adding sound at timestamp < 0")

        new_end = time + new_segment.duration_seconds
        diff = new_end - curr_end
        if diff > 0:
            segment = segment.append(
                AudioSegment.silent(int(np.ceil(diff * 1000))), crossfade=0,
            )
        self.audio_segment = segment.overlay(
            new_segment,
            position=int(1000 * time),
            gain_during_overlay=gain_to_background,
        )

    def add_sound(self, sound_file, time=None, gain=None, **kwargs):
        """
        This method adds an audio segment from a sound file.

        Parameters
        ----------
        sound_file : str
            The path to the sound file.

        time : float or int, optional
            The timestamp at which the audio should be added.

        gain : optional
            The gain of the given audio segment.

        **kwargs
            This method uses add_audio_segment, so any keyword arguments
            used there can be referenced here.

        """
        file_path = get_full_sound_file_path(sound_file)
        new_segment = AudioSegment.from_file(file_path)
        if gain:
            new_segment = new_segment.apply_gain(gain)
        self.add_audio_segment(new_segment, time, **kwargs)

    # Writers
    def begin_animation(self, allow_write=False):
        """
        Used internally by manim to stream the animation to FFMPEG for
        displaying or writing to a file.

        Parameters
        ----------
        allow_write : bool, optional
            Whether or not to write to a video file.
        """
        if file_writer_config["write_to_movie"] and allow_write:
            self.open_movie_pipe()

    def end_animation(self, allow_write=False):
        """
        Internally used by Manim to stop streaming to
        FFMPEG gracefully.

        Parameters
        ----------
        allow_write : bool, optional
            Whether or not to write to a video file.
        """
        if file_writer_config["write_to_movie"] and allow_write:
            self.close_movie_pipe()

    def write_frame(self, frame):
        """
        Used internally by Manim to write a frame to
        the FFMPEG input buffer.

        Parameters
        ----------
        frame : np.array
            Pixel array of the frame.
        """
        if file_writer_config["write_to_movie"]:
            self.writing_process.stdin.write(frame.tostring())
        if file_writer_config["save_pngs"]:
            path, extension = os.path.splitext(self.image_file_path)
            Image.fromarray(frame).save(f"{path}{self.frame_count}{extension}")
            self.frame_count += 1

    def save_final_image(self, image):
        """
        The name is a misnomer. This method saves the image
        passed to it as an in the default image directory.

        Parameters
        ----------
        image : np.array
            The pixel array of the image to save.
        """
        file_path = self.get_image_file_path()
        image.save(file_path)
        self.print_file_ready_message(file_path)

    def idle_stream(self):
        """
        Doesn't write anything to the FFMPEG frame buffer.
        """
        while self.stream_lock:
            a = datetime.datetime.now()
            self.update_frame()
            n_frames = 1
            frame = self.get_frame()
            self.add_frames(*[frame] * n_frames)
            b = datetime.datetime.now()
            time_diff = (b - a).total_seconds()
            frame_duration = 1 / self.scene.camera.frame_rate
            if time_diff < frame_duration:
                sleep(frame_duration - time_diff)

    def finish(self):
        """
        Finishes writing to the FFMPEG buffer.
        Combines the partial movie files into the
        whole scene.
        If save_last_frame is True, saves the last
        frame in the default image directory.
        """
        if file_writer_config["write_to_movie"]:
            if hasattr(self, "writing_process"):
                self.writing_process.terminate()
            self.combine_movie_files()
<<<<<<< HEAD
            if file_writer_config['flush_cache']:
                self.flush_cache_directory()
            else:
                self.clean_cache()
        if file_writer_config['save_last_frame']:
=======
        if file_writer_config["save_last_frame"]:
>>>>>>> c6a24391
            self.scene.update_frame(ignore_skipping=True)
            self.save_final_image(self.scene.get_image())

    def open_movie_pipe(self):
        """
        Used internally by Manim to initalise
        FFMPEG and begin writing to FFMPEG's input
        buffer.
        """
        file_path = self.get_next_partial_movie_path()
        temp_file_path = (
            os.path.splitext(file_path)[0]
            + "_temp"
            + file_writer_config["movie_file_extension"]
        )
        self.partial_movie_file_path = file_path
        self.temp_partial_movie_file_path = temp_file_path

        fps = self.scene.camera.frame_rate
        height = self.scene.camera.get_pixel_height()
        width = self.scene.camera.get_pixel_width()

        command = [
            FFMPEG_BIN,
            "-y",  # overwrite output file if it exists
            "-f",
            "rawvideo",
            "-s",
            "%dx%d" % (width, height),  # size of one frame
            "-pix_fmt",
            "rgba",
            "-r",
            str(fps),  # frames per second
            "-i",
            "-",  # The imput comes from a pipe
            "-an",  # Tells FFMPEG not to expect any audio
            "-loglevel",
            "error",
        ]
        # TODO, the test for a transparent background should not be based on
        # the file extension.
        if file_writer_config["movie_file_extension"] == ".mov":
            # This is if the background of the exported
            # video should be transparent.
            command += [
                "-vcodec",
                "qtrle",
            ]
        else:
            command += [
                "-vcodec",
                "libx264",
                "-pix_fmt",
                "yuv420p",
            ]
        command += [temp_file_path]
        self.writing_process = subprocess.Popen(command, stdin=subprocess.PIPE)

    def close_movie_pipe(self):
        """
        Used internally by Manim to gracefully stop writing to FFMPEG's
        input buffer, and move the temporary files into their permananant
        locations
        """
        self.writing_process.stdin.close()
        self.writing_process.wait()
        shutil.move(
            self.temp_partial_movie_file_path, self.partial_movie_file_path,
        )
        logger.debug(
            f"Animation {self.scene.num_plays} : Partial movie file written in {self.partial_movie_file_path}")

    def is_already_cached(self, hash_invokation):
        """Will check if a file named with `hash_invokation` exists.

        Parameters
        ----------
        hash_invokation : :class:`str`
            The hash corresponding to an invocation to either `scene.play` or `scene.wait`.

        Returns
        -------
        :class:`bool`
            Whether the file exists.
        """
        path = os.path.join(self.partial_movie_directory, "{}{}".format(
            hash_invokation, self.movie_file_extension))
        return os.path.exists(path)

    def combine_movie_files(self):
        """
        Used internally by Manim to combine the separate
        partial movie files that make up a Scene into a single
        video file for that Scene.
        """
        # Manim renders the scene as many smaller movie files
        # which are then concatenated to a larger one.  The reason
        # for this is that sometimes video-editing is made easier when
        # one works with the broken up scene, which effectively has
        # cuts at all the places you might want.  But for viewing
        # the scene as a whole, one of course wants to see it as a
        # single piece.
<<<<<<< HEAD


        partial_movie_files = [os.path.join(self.partial_movie_directory, "{}{}".format(
            hash_play, file_writer_config['movie_file_extension'])) for hash_play in self.scene.play_hashes_list] 
=======
        kwargs = {
            "remove_non_integer_files": True,
            "extension": file_writer_config["movie_file_extension"],
        }
        if file_writer_config["from_animation_number"] is not None:
            kwargs["min_index"] = file_writer_config["from_animation_number"]
        if file_writer_config["upto_animation_number"] not in [None, np.inf]:
            kwargs["max_index"] = file_writer_config["upto_animation_number"]
        else:
            kwargs["remove_indices_greater_than"] = self.scene.num_plays - 1
        partial_movie_files = get_sorted_integer_files(
            self.partial_movie_directory, **kwargs
        )
>>>>>>> c6a24391
        if len(partial_movie_files) == 0:
            logger.error("No animations in this scene")
            return
        # Write a file partial_file_list.txt containing all
        # partial movie files. This is used by FFMPEG.
        file_list = os.path.join(
            self.partial_movie_directory, "partial_movie_file_list.txt"
        )
<<<<<<< HEAD
        with open(file_list, 'w') as fp:
            fp.write("# This file is used internally by FFMPEG.\n")
            for pf_path in partial_movie_files:
                if os.name == 'nt':
                    pf_path = pf_path.replace('\\', '/')
                fp.write("file \'file:{}'\n".format(pf_path))
=======
        with open(file_list, "w") as fp:
            for pf_path in partial_movie_files:
                if os.name == "nt":
                    pf_path = pf_path.replace("\\", "/")
                fp.write("file 'file:{}'\n".format(pf_path))
>>>>>>> c6a24391

        movie_file_path = self.get_movie_file_path()
        commands = [
            FFMPEG_BIN,
            "-y",  # overwrite output file if it exists
            "-f",
            "concat",
            "-safe",
            "0",
            "-i",
            file_list,
            "-loglevel",
            "error",
        ]

        if self.write_to_movie:
<<<<<<< HEAD
            commands += [
                '-c', 'copy',
                movie_file_path
            ]
=======
            commands += ["-c", "copy", movie_file_path]
>>>>>>> c6a24391

        if self.save_as_gif:
            commands += [self.gif_file_path]
        if not self.includes_sound:
            commands.insert(-1, "-an")

        combine_process = subprocess.Popen(commands)
        combine_process.wait()

        if self.includes_sound:
            sound_file_path = movie_file_path.replace(
                file_writer_config["movie_file_extension"], ".wav"
            )
            # Makes sure sound file length will match video file
            self.add_audio_segment(AudioSegment.silent(0))
            self.audio_segment.export(
                sound_file_path, bitrate="312k",
            )
            temp_file_path = movie_file_path.replace(".", "_temp.")
            commands = [
                FFMPEG_BIN,
                "-i",
                movie_file_path,
                "-i",
                sound_file_path,
                "-y",  # overwrite output file if it exists
                "-c:v",
                "copy",
                "-c:a",
                "aac",
                "-b:a",
                "320k",
                # select video stream from first file
                "-map",
                "0:v:0",
                # select audio stream from second file
                "-map",
                "1:a:0",
                "-loglevel",
                "error",
                # "-shortest",
                temp_file_path,
            ]
            subprocess.call(commands)
            shutil.move(temp_file_path, movie_file_path)
            os.remove(sound_file_path)

        self.print_file_ready_message(movie_file_path)
        if file_writer_config["write_to_movie"] : 
            for file_path in partial_movie_files:
                # We have to modify the accessed time so if we have to clean the cache we remove the one used the longest.
                modify_atime(file_path)

    def clean_cache(self):
        """Will clean the cache by removing the partial_movie_files used by manim the longest ago."""
        cached_partial_movies = [os.path.join(self.partial_movie_directory, file_name) for file_name in os.listdir(
            self.partial_movie_directory) if file_name != "partial_movie_file_list.txt"]
        if len(cached_partial_movies) > file_writer_config['max_files_cached']:
            number_files_to_delete = len(cached_partial_movies) - file_writer_config['max_files_cached']
            oldest_files_to_delete = sorted([partial_movie_file for partial_movie_file in cached_partial_movies], key=os.path.getatime)[:number_files_to_delete]
            # oldest_file_path = min(cached_partial_movies, key=os.path.getatime)
            for file_to_delete in oldest_files_to_delete:
                os.remove(file_to_delete)
            logger.info(
                f"The partial movie directory is full (> {file_writer_config['max_files_cached']} files). Therefore, manim has removed {number_files_to_delete} file(s) used by it the longest ago."
                + "You can change this behaviour by changing max_files_cached in config.")

    def flush_cache_directory(self): 
        """Delete all the cached partial movie files"""
        cached_partial_movies = [os.path.join(self.partial_movie_directory, file_name) for file_name in os.listdir(
            self.partial_movie_directory) if file_name != "partial_movie_file_list.txt"]
        for f in cached_partial_movies: 
            os.remove(f)
        logger.info(f"Cache flushed. {len(cached_partial_movies)} file(s) deleted in {self.partial_movie_directory}.")

    def print_file_ready_message(self, file_path):
        """
        Prints the "File Ready" message to STDOUT.
        """
        logger.info("\nFile ready at {}\n".format(file_path))<|MERGE_RESOLUTION|>--- conflicted
+++ resolved
@@ -170,16 +170,10 @@
         """
         result = os.path.join(
             self.partial_movie_directory,
-<<<<<<< HEAD
             "{}{}".format(
                 self.scene.play_hashes_list[self.scene.num_plays],
                 file_writer_config['movie_file_extension'],
             )
-=======
-            "{:05}{}".format(
-                self.scene.num_plays, file_writer_config["movie_file_extension"],
-            ),
->>>>>>> c6a24391
         )
         return result
 
@@ -358,15 +352,11 @@
             if hasattr(self, "writing_process"):
                 self.writing_process.terminate()
             self.combine_movie_files()
-<<<<<<< HEAD
             if file_writer_config['flush_cache']:
                 self.flush_cache_directory()
             else:
                 self.clean_cache()
         if file_writer_config['save_last_frame']:
-=======
-        if file_writer_config["save_last_frame"]:
->>>>>>> c6a24391
             self.scene.update_frame(ignore_skipping=True)
             self.save_final_image(self.scene.get_image())
 
@@ -469,26 +459,10 @@
         # cuts at all the places you might want.  But for viewing
         # the scene as a whole, one of course wants to see it as a
         # single piece.
-<<<<<<< HEAD
 
 
         partial_movie_files = [os.path.join(self.partial_movie_directory, "{}{}".format(
             hash_play, file_writer_config['movie_file_extension'])) for hash_play in self.scene.play_hashes_list] 
-=======
-        kwargs = {
-            "remove_non_integer_files": True,
-            "extension": file_writer_config["movie_file_extension"],
-        }
-        if file_writer_config["from_animation_number"] is not None:
-            kwargs["min_index"] = file_writer_config["from_animation_number"]
-        if file_writer_config["upto_animation_number"] not in [None, np.inf]:
-            kwargs["max_index"] = file_writer_config["upto_animation_number"]
-        else:
-            kwargs["remove_indices_greater_than"] = self.scene.num_plays - 1
-        partial_movie_files = get_sorted_integer_files(
-            self.partial_movie_directory, **kwargs
-        )
->>>>>>> c6a24391
         if len(partial_movie_files) == 0:
             logger.error("No animations in this scene")
             return
@@ -497,20 +471,12 @@
         file_list = os.path.join(
             self.partial_movie_directory, "partial_movie_file_list.txt"
         )
-<<<<<<< HEAD
         with open(file_list, 'w') as fp:
             fp.write("# This file is used internally by FFMPEG.\n")
             for pf_path in partial_movie_files:
                 if os.name == 'nt':
                     pf_path = pf_path.replace('\\', '/')
                 fp.write("file \'file:{}'\n".format(pf_path))
-=======
-        with open(file_list, "w") as fp:
-            for pf_path in partial_movie_files:
-                if os.name == "nt":
-                    pf_path = pf_path.replace("\\", "/")
-                fp.write("file 'file:{}'\n".format(pf_path))
->>>>>>> c6a24391
 
         movie_file_path = self.get_movie_file_path()
         commands = [
@@ -527,14 +493,10 @@
         ]
 
         if self.write_to_movie:
-<<<<<<< HEAD
             commands += [
                 '-c', 'copy',
                 movie_file_path
             ]
-=======
-            commands += ["-c", "copy", movie_file_path]
->>>>>>> c6a24391
 
         if self.save_as_gif:
             commands += [self.gif_file_path]
