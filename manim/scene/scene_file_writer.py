"""The interface between scenes and ffmpeg."""

__all__ = ["SceneFileWriter"]


import numpy as np
from pydub import AudioSegment
import shutil
import subprocess
import os
from time import sleep
import datetime
from PIL import Image
from pathlib import Path

from manim import __version__
from .. import config, logger
from ..constants import FFMPEG_BIN, GIF_FILE_EXTENSION
from ..utils.file_ops import guarantee_existence
from ..utils.file_ops import add_extension_if_not_present, add_version_before_extension
from ..utils.file_ops import modify_atime
from ..utils.sounds import get_full_sound_file_path


class SceneFileWriter(object):
    """
    SceneFileWriter is the object that actually writes the animations
    played, into video files, using FFMPEG.
    This is mostly for Manim's internal use. You will rarely, if ever,
    have to use the methods for this class, unless tinkering with the very
    fabric of Manim's reality.

    Some useful attributes are:
        "write_to_movie" (bool=False)
            Whether or not to write the animations into a video file.
        "png_mode" (str="RGBA")
            The PIL image mode to use when outputting PNGs
        "movie_file_extension" (str=".mp4")
            The file-type extension of the outputted video.
        "partial_movie_files"
            List of all the partial-movie files.

    """

    def __init__(self, renderer, scene_name, **kwargs):
        self.renderer = renderer
        self.stream_lock = False
        self.init_output_directories(scene_name)
        self.init_audio()
        self.frame_count = 0
        self.partial_movie_files = []

    def init_output_directories(self, scene_name):
        """Initialise output directories.

        Notes
        -----
        The directories are read from ``config``, for example
        ``config['media_dir']``.  If the target directories don't already
        exist, they will be created.

        """
        if config["dry_run"]:  # in dry-run mode there is no output
            return

        if config["input_file"]:
            module_name = config.get_dir("input_file").stem
        else:
            module_name = ""

        if config["output_file"]:
            default_name = config.get_dir("output_file")
        else:
            default_name = Path(scene_name)

        if config["save_last_frame"] or config["save_pngs"]:
            if config["media_dir"]:
                image_dir = guarantee_existence(
                    config.get_dir("images_dir", module_name=module_name)
                )
            self.image_file_path = os.path.join(
                image_dir, add_extension_if_not_present(default_name, ".png")
            )

        if config["write_to_movie"]:
            movie_dir = guarantee_existence(
                config.get_dir("video_dir", module_name=module_name)
            )

            self.movie_file_path = os.path.join(
                movie_dir,
                add_extension_if_not_present(
                    default_name, config["movie_file_extension"]
                ),
            )
            if config["save_as_gif"]:
                self.gif_file_path = os.path.join(
                    movie_dir,
                    add_extension_if_not_present(default_name, GIF_FILE_EXTENSION),
                )

            self.partial_movie_directory = guarantee_existence(
                config.get_dir(
                    "partial_movie_dir",
                    scene_name=default_name,
                    module_name=module_name,
                )
            )

    def add_partial_movie_file(self, hash_animation):
        """Adds a new partial movie file path to scene.partial_movie_files from an hash. This method will compute the path from the hash.

        Parameters
        ----------
        hash_animation : str
            Hash of the animation.
        """
        if not hasattr(self, "partial_movie_directory"):
            return

        # None has to be added to partial_movie_files to keep the right index with scene.num_plays.
        # i.e if an animation is skipped, scene.num_plays is still incremented and we add an element to partial_movie_file be even with num_plays.
        if hash_animation is None:
            self.partial_movie_files.append(None)
            return
        new_partial_movie_file = os.path.join(
            self.partial_movie_directory,
            f"{hash_animation}{config['movie_file_extension']}",
        )
        self.partial_movie_files.append(new_partial_movie_file)

    def get_resolution_directory(self):
        """Get the name of the resolution directory directly containing
        the video file.

        This method gets the name of the directory that immediately contains the
        video file. This name is ``<height_in_pixels_of_video>p<frame_rate>``.
        For example, if you are rendering an 854x480 px animation at 15fps,
        the name of the directory that immediately contains the video,  file
        will be ``480p15``.

        The file structure should look something like::

            MEDIA_DIR
                |--Tex
                |--texts
                |--videos
                |--<name_of_file_containing_scene>
                    |--<height_in_pixels_of_video>p<frame_rate>
                        |--<scene_name>.mp4

        Returns
        -------
        :class:`str`
            The name of the directory.
        """
        pixel_height = config["pixel_height"]
        frame_rate = config["frame_rate"]
        return f"{pixel_height}p{frame_rate}"

    # Sound
    def init_audio(self):
        """
        Preps the writer for adding audio to the movie.
        """
        self.includes_sound = False

    def create_audio_segment(self):
        """
        Creates an empty, silent, Audio Segment.
        """
        self.audio_segment = AudioSegment.silent()

    def add_audio_segment(self, new_segment, time=None, gain_to_background=None):
        """
        This method adds an audio segment from an
        AudioSegment type object and suitable parameters.

        Parameters
        ----------
        new_segment : AudioSegment
            The audio segment to add

        time : int, float, optional
            the timestamp at which the
            sound should be added.

        gain_to_background : optional
            The gain of the segment from the background.
        """
        if not self.includes_sound:
            self.includes_sound = True
            self.create_audio_segment()
        segment = self.audio_segment
        curr_end = segment.duration_seconds
        if time is None:
            time = curr_end
        if time < 0:
            raise ValueError("Adding sound at timestamp < 0")

        new_end = time + new_segment.duration_seconds
        diff = new_end - curr_end
        if diff > 0:
            segment = segment.append(
                AudioSegment.silent(int(np.ceil(diff * 1000))),
                crossfade=0,
            )
        self.audio_segment = segment.overlay(
            new_segment,
            position=int(1000 * time),
            gain_during_overlay=gain_to_background,
        )

    def add_sound(self, sound_file, time=None, gain=None, **kwargs):
        """
        This method adds an audio segment from a sound file.

        Parameters
        ----------
        sound_file : str
            The path to the sound file.

        time : float or int, optional
            The timestamp at which the audio should be added.

        gain : optional
            The gain of the given audio segment.

        **kwargs
            This method uses add_audio_segment, so any keyword arguments
            used there can be referenced here.

        """
        file_path = get_full_sound_file_path(sound_file)
        new_segment = AudioSegment.from_file(file_path)
        if gain:
            new_segment = new_segment.apply_gain(gain)
        self.add_audio_segment(new_segment, time, **kwargs)

    # Writers
    def begin_animation(self, allow_write=False):
        """
        Used internally by manim to stream the animation to FFMPEG for
        displaying or writing to a file.

        Parameters
        ----------
        allow_write : bool, optional
            Whether or not to write to a video file.
        """
        if config["write_to_movie"] and allow_write:
            self.open_movie_pipe()

    def end_animation(self, allow_write=False):
        """
        Internally used by Manim to stop streaming to
        FFMPEG gracefully.

        Parameters
        ----------
        allow_write : bool, optional
            Whether or not to write to a video file.
        """
        if config["write_to_movie"] and allow_write:
            self.close_movie_pipe()

    def write_frame(self, frame):
        """
        Used internally by Manim to write a frame to
        the FFMPEG input buffer.

        Parameters
        ----------
        frame : np.array
            Pixel array of the frame.
        """
        if config["write_to_movie"]:
            self.writing_process.stdin.write(frame.tostring())
        if config["save_pngs"]:
            path, extension = os.path.splitext(self.image_file_path)
            Image.fromarray(frame).save(f"{path}{self.frame_count}{extension}")
            self.frame_count += 1

    def save_final_image(self, image):
        """
        The name is a misnomer. This method saves the image
        passed to it as an in the default image directory.

        Parameters
        ----------
        image : np.array
            The pixel array of the image to save.
        """
        file_path = self.image_file_path
        if not config["output_file"]:
            file_path = add_version_before_extension(file_path)

        image.save(file_path)
        self.print_file_ready_message(file_path)

    def idle_stream(self):
        """
        Doesn't write anything to the FFMPEG frame buffer.
        """
        while self.stream_lock:
            a = datetime.datetime.now()
            # self.update_frame()
            self.renderer.update_frame()
            n_frames = 1
            # frame = self.get_frame()
            frame = self.renderer.get_frame()
            # self.add_frame(*[frame] * n_frames)
            self.renderer.add_frame(*[frame] * n_frames)
            b = datetime.datetime.now()
            time_diff = (b - a).total_seconds()
            frame_duration = 1 / config["frame_rate"]
            if time_diff < frame_duration:
                sleep(frame_duration - time_diff)

    def finish(self):
        """
        Finishes writing to the FFMPEG buffer.
        Combines the partial movie files into the
        whole scene.
        If save_last_frame is True, saves the last
        frame in the default image directory.
        """
        if config["write_to_movie"]:
            if hasattr(self, "writing_process"):
                self.writing_process.terminate()
            self.combine_movie_files()
            if config["flush_cache"]:
                self.flush_cache_directory()
            else:
                self.clean_cache()

    def open_movie_pipe(self):
        """
        Used internally by Manim to initialise
        FFMPEG and begin writing to FFMPEG's input
        buffer.
        """
        file_path = self.partial_movie_files[self.renderer.num_plays]
        self.partial_movie_file_path = file_path

        fps = config["frame_rate"]
        height = config["pixel_height"]
        width = config["pixel_width"]

        command = [
            FFMPEG_BIN,
            "-y",  # overwrite output file if it exists
            "-f",
            "rawvideo",
            "-s",
            "%dx%d" % (width, height),  # size of one frame
            "-pix_fmt",
            "rgba",
            "-r",
            str(fps),  # frames per second
            "-i",
            "-",  # The input comes from a pipe
            "-an",  # Tells FFMPEG not to expect any audio
            "-loglevel",
            config["ffmpeg_loglevel"].lower(),
            "-metadata",
            f"comment=Rendered with Manim Community v{__version__}",
        ]
        if config["transparent"]:
            command += ["-vcodec", "qtrle"]
        else:
            command += ["-vcodec", "libx264", "-pix_fmt", "yuv420p"]
        command += [file_path]
        self.writing_process = subprocess.Popen(command, stdin=subprocess.PIPE)

    def close_movie_pipe(self):
        """
        Used internally by Manim to gracefully stop writing to FFMPEG's input buffer
        """
        self.writing_process.stdin.close()
        self.writing_process.wait()

        logger.info(
            f"Animation {self.renderer.num_plays} : Partial movie file written in %(path)s",
            {"path": {self.partial_movie_file_path}},
        )

    def is_already_cached(self, hash_invocation):
        """Will check if a file named with `hash_invocation` exists.

        Parameters
        ----------
        hash_invocation : :class:`str`
            The hash corresponding to an invocation to either `scene.play` or `scene.wait`.

        Returns
        -------
        :class:`bool`
            Whether the file exists.
        """
        if not hasattr(self, "partial_movie_directory"):
            return False
        path = os.path.join(
            self.partial_movie_directory,
            f"{hash_invocation}{config['movie_file_extension']}",
        )
        return os.path.exists(path)

    def combine_movie_files(self):
        """
        Used internally by Manim to combine the separate
        partial movie files that make up a Scene into a single
        video file for that Scene.
        """
        # Manim renders the scene as many smaller movie files which are then
        # concatenated to a larger one.  The reason for this is that sometimes
        # video-editing is made easier when one works with the broken up scene,
        # which effectively has cuts at all the places you might want.  But for
        # viewing the scene as a whole, one of course wants to see it as a
        # single piece.
        partial_movie_files = [el for el in self.partial_movie_files if el is not None]
        # NOTE : Here we should do a check and raise an exception if partial
        # movie file is empty.  We can't, as a lot of stuff (in particular, in
        # tests) use scene initialization, and this error would be raised as
        # it's just an empty scene initialized.

        # Write a file partial_file_list.txt containing all partial movie
        # files. This is used by FFMPEG.
        file_list = os.path.join(
            self.partial_movie_directory, "partial_movie_file_list.txt"
        )
        logger.debug(
            f"Partial movie files to combine ({len(partial_movie_files)} files): %(p)s",
            {"p": partial_movie_files[:5]},
        )
        with open(file_list, "w") as fp:
            fp.write("# This file is used internally by FFMPEG.\n")
            for pf_path in partial_movie_files:
                if os.name == "nt":
                    pf_path = pf_path.replace("\\", "/")
                fp.write(f"file 'file:{pf_path}'\n")
        movie_file_path = self.movie_file_path
        commands = [
            FFMPEG_BIN,
            "-y",  # overwrite output file if it exists
            "-f",
            "concat",
            "-safe",
            "0",
            "-i",
            file_list,
            "-loglevel",
            config["ffmpeg_loglevel"].lower(),
<<<<<<< HEAD
            "-metadata",
            f"comment=Rendered with Manim Community v{__version__}",
=======
            "-nostdin",
>>>>>>> f563c8f8
        ]

        if config["write_to_movie"] and not config["save_as_gif"]:
            commands += ["-c", "copy", movie_file_path]

        if config["save_as_gif"]:
            if not config["output_file"]:
                self.gif_file_path = str(
                    add_version_before_extension(self.gif_file_path)
                )
            commands += [self.gif_file_path]

        if not self.includes_sound:
            commands.insert(-1, "-an")

        combine_process = subprocess.Popen(commands)
        combine_process.wait()

        if self.includes_sound:
            sound_file_path = movie_file_path.replace(
                config["movie_file_extension"], ".wav"
            )
            # Makes sure sound file length will match video file
            self.add_audio_segment(AudioSegment.silent(0))
            self.audio_segment.export(
                sound_file_path,
                bitrate="312k",
            )
            temp_file_path = movie_file_path.replace(".", "_temp.")
            commands = [
                FFMPEG_BIN,
                "-i",
                movie_file_path,
                "-i",
                sound_file_path,
                "-y",  # overwrite output file if it exists
                "-c:v",
                "copy",
                "-c:a",
                "aac",
                "-b:a",
                "320k",
                # select video stream from first file
                "-map",
                "0:v:0",
                # select audio stream from second file
                "-map",
                "1:a:0",
                "-loglevel",
                config["ffmpeg_loglevel"].lower(),
                "-metadata",
                f"comment=Rendered with Manim Community v{__version__}",
                # "-shortest",
                temp_file_path,
            ]
            subprocess.call(commands)
            shutil.move(temp_file_path, movie_file_path)
            os.remove(sound_file_path)

        self.print_file_ready_message(
            self.gif_file_path if config["save_as_gif"] else movie_file_path
        )
        if config["write_to_movie"]:
            for file_path in partial_movie_files:
                # We have to modify the accessed time so if we have to clean the cache we remove the one used the longest.
                modify_atime(file_path)

    def clean_cache(self):
        """Will clean the cache by removing the partial_movie_files used by manim the longest ago."""
        cached_partial_movies = [
            os.path.join(self.partial_movie_directory, file_name)
            for file_name in os.listdir(self.partial_movie_directory)
            if file_name != "partial_movie_file_list.txt"
        ]
        if len(cached_partial_movies) > config["max_files_cached"]:
            number_files_to_delete = (
                len(cached_partial_movies) - config["max_files_cached"]
            )
            oldest_files_to_delete = sorted(
                [partial_movie_file for partial_movie_file in cached_partial_movies],
                key=os.path.getatime,
            )[:number_files_to_delete]
            # oldest_file_path = min(cached_partial_movies, key=os.path.getatime)
            for file_to_delete in oldest_files_to_delete:
                os.remove(file_to_delete)
            logger.info(
                f"The partial movie directory is full (> {config['max_files_cached']} files). Therefore, manim has removed {number_files_to_delete} file(s) used by it the longest ago."
                + "You can change this behaviour by changing max_files_cached in config."
            )

    def flush_cache_directory(self):
        """Delete all the cached partial movie files"""
        cached_partial_movies = [
            os.path.join(self.partial_movie_directory, file_name)
            for file_name in os.listdir(self.partial_movie_directory)
            if file_name != "partial_movie_file_list.txt"
        ]
        for f in cached_partial_movies:
            os.remove(f)
        logger.info(
            f"Cache flushed. {len(cached_partial_movies)} file(s) deleted in %(par_dir)s.",
            {"par_dir": self.partial_movie_directory},
        )

    def print_file_ready_message(self, file_path):
        """Prints the "File Ready" message to STDOUT."""
        config["output_file"] = file_path
        logger.info("\nFile ready at %(file_path)s\n", {"file_path": file_path})<|MERGE_RESOLUTION|>--- conflicted
+++ resolved
@@ -451,12 +451,9 @@
             file_list,
             "-loglevel",
             config["ffmpeg_loglevel"].lower(),
-<<<<<<< HEAD
             "-metadata",
             f"comment=Rendered with Manim Community v{__version__}",
-=======
             "-nostdin",
->>>>>>> f563c8f8
         ]
 
         if config["write_to_movie"] and not config["save_as_gif"]:
