"""A scene suitable for rendering three-dimensional objects and animations."""

from __future__ import annotations

__all__ = ["ThreeDScene", "SpecialThreeDScene"]


import warnings
<<<<<<< HEAD
from typing import Any, Dict, Iterable, Optional, Sequence, Union
=======
from typing import Iterable, Sequence
>>>>>>> 962c2468

import numpy as np

from .. import config
from ..animation.animation import Animation
from ..animation.transform import Transform
from ..camera.three_d_camera import ThreeDCamera
from ..constants import DEGREES
from ..mobject.coordinate_systems import ThreeDAxes
from ..mobject.geometry import Line
from ..mobject.mobject import Mobject
from ..mobject.opengl_mobject import OpenGLMobject
from ..mobject.three_dimensions import Sphere
from ..mobject.types.vectorized_mobject import VectorizedPoint, VGroup
from ..mobject.value_tracker import ValueTracker
from ..renderer.opengl_renderer import OpenGLCamera
from ..scene.scene import Scene
from ..utils.config_ops import merge_dicts_recursively


class ThreeDScene(Scene):
    """This is a Scene, with special configurations and properties that make it suitable for Three Dimensional Scenes."""

    def __init__(
        self,
        camera_class=ThreeDCamera,
        ambient_camera_rotation=None,
        default_angled_camera_orientation_kwargs=None,
        **kwargs,
    ):
        self.ambient_camera_rotation = ambient_camera_rotation
        if default_angled_camera_orientation_kwargs is None:
            default_angled_camera_orientation_kwargs = {
                "phi": 70 * DEGREES,
                "theta": -135 * DEGREES,
            }
        self.default_angled_camera_orientation_kwargs = (
            default_angled_camera_orientation_kwargs
        )
        super().__init__(camera_class=camera_class, **kwargs)

    def set_camera_orientation(
        self,
        phi: float | None = None,
        theta: float | None = None,
        gamma: float | None = None,
        zoom: float | None = None,
        focal_distance: float | None = None,
        frame_center: Mobject | Sequence[float] | None = None,
        **kwargs,
    ):
        """Sets the orientation of the camera in the scene.

        Parameters
        ----------
        phi : int or float, optional
            The polar angle i.e the angle between Z_AXIS and Camera through ORIGIN in radians.

        theta : int or float, optional
            The azimuthal angle i.e the angle that spins the camera around the Z_AXIS.

        focal_distance : int or float, optional
            The focal_distance of the Camera.

        gamma : int or float, optional
            The rotation of the camera about the vector from the ORIGIN to the Camera.

        zoom : float, optional
            The zoom factor of the scene.

        frame_center : list, tuple or np.array, optional
            The new center of the camera frame in cartesian coordinates.
        """

        if phi is not None:
            self.renderer.camera.set_phi(phi)
        if theta is not None:
            self.renderer.camera.set_theta(theta)
        if focal_distance is not None:
            self.renderer.camera.set_focal_distance(focal_distance)
        if gamma is not None:
            self.renderer.camera.set_gamma(gamma)
        if zoom is not None:
            self.renderer.camera.set_zoom(zoom)
        if frame_center is not None:
            self.renderer.camera._frame_center.move_to(frame_center)

    def begin_ambient_camera_rotation(self, rate=0.02, about="theta"):
        """Begins an ambient rotation of the camera about the Z_AXIS, in the anticlockwise direction.

        Parameters
        ----------
        rate : int or float, optional
            The rate at which the camera should rotate about the Z_AXIS.
            Negative rate means clockwise rotation.
        about: (str)
            one of 3 options: ["theta", "phi", "gamma"]. defaults to theta.
        """
        # TODO, use a ValueTracker for rate, so that it
        # can begin and end smoothly
        about: str = about.lower()
        try:
            if config.renderer != "opengl":
                trackers = {
                    "theta": self.camera.theta_tracker,
                    "phi": self.camera.phi_tracker,
                    "gamma": self.camera.gamma_tracker,
                }
                x: ValueTracker = trackers[about]
                x.add_updater(lambda m, dt: x.increment_value(rate * dt))
                self.add(x)
            else:
                cam: OpenGLCamera = self.camera
                methods = {
                    "theta": cam.increment_theta,
                    "phi": cam.increment_phi,
                    "gamma": cam.increment_gamma,
                }
                cam.add_updater(lambda m, dt: methods[about](rate * dt))
                self.add(self.camera)
        except Exception:
            raise ValueError("Invalid ambient rotation angle.")

    def stop_ambient_camera_rotation(self, about="theta"):
        """Stops all ambient camera rotation."""
        about: str = about.lower()
        try:
            if config.renderer != "opengl":
                trackers = {
                    "theta": self.camera.theta_tracker,
                    "phi": self.camera.phi_tracker,
                    "gamma": self.camera.gamma_tracker,
                }
                x: ValueTracker = trackers[about]
                x.clear_updaters()
                self.remove(x)
            else:
                self.camera.clear_updaters()
        except Exception:
            raise ValueError("Invalid ambient rotation angle.")

    def begin_3dillusion_camera_rotation(
        self,
        rate: float = 1,
        origin_phi: float | None = None,
        origin_theta: float | None = None,
    ):
        """Creates a 3D camera rotation illusion around the current camera orientation.

        Parameters
        ----------
        rate
            The rate at which the camera rotation illusion should operate.
        origin_phi
            The polar angle the camera should move around. Defaults
            to the current phi angle.
        origin_theta
            The azimutal angle the camera should move around. Defaults
            to the current theta angle.
        """
        if origin_theta is None:
            origin_theta = self.renderer.camera.theta_tracker.get_value()
        if origin_phi is None:
            origin_phi = self.renderer.camera.phi_tracker.get_value()

        val_tracker_theta = ValueTracker(0)

        def update_theta(m, dt):
            val_tracker_theta.increment_value(dt * rate)
            val_for_left_right = 0.2 * np.sin(val_tracker_theta.get_value())
            return m.set_value(origin_theta + val_for_left_right)

        self.renderer.camera.theta_tracker.add_updater(update_theta)
        self.add(self.renderer.camera.theta_tracker)

        val_tracker_phi = ValueTracker(0)

        def update_phi(m, dt):
            val_tracker_phi.increment_value(dt * rate)
            val_for_up_down = 0.1 * np.cos(val_tracker_phi.get_value()) - 0.1
            return m.set_value(origin_phi + val_for_up_down)

        self.renderer.camera.phi_tracker.add_updater(update_phi)
        self.add(self.renderer.camera.phi_tracker)

    def stop_3dillusion_camera_rotation(self):
        """Stops all illusion camera rotations."""
        self.renderer.camera.theta_tracker.clear_updaters()
        self.remove(self.renderer.camera.theta_tracker)
        self.renderer.camera.phi_tracker.clear_updaters()
        self.remove(self.renderer.camera.phi_tracker)

    def move_camera(
        self,
<<<<<<< HEAD
        phi: Optional[float] = None,
        theta: Optional[float] = None,
        gamma: Optional[float] = None,
        zoom: Optional[float] = None,
        focal_distance: Optional[float] = None,
        frame_center: Optional[Union["Mobject", Sequence[float]]] = None,
        added_anims: Optional[Iterable["Animation"]] = None,
=======
        phi: float | None = None,
        theta: float | None = None,
        gamma: float | None = None,
        zoom: float | None = None,
        focal_distance: float | None = None,
        frame_center: Mobject | Sequence[float] | None = None,
        added_anims: Iterable[Animation] = [],
>>>>>>> 962c2468
        **kwargs,
    ):
        """Animates the movement of the camera to the given spherical coordinates.

        Parameters
        ----------
        phi : int or float, optional
            The polar angle i.e the angle between Z_AXIS and Camera through ORIGIN in radians.

        theta : int or float, optional
            The azimuthal angle i.e the angle that spins the camera around the Z_AXIS.

        focal_distance : int or float, optional
            The radial focal_distance between ORIGIN and Camera.

        gamma : int or float, optional
            The rotation of the camera about the vector from the ORIGIN to the Camera.

        zoom : int or float, optional
            The zoom factor of the camera.

        frame_center : list, tuple or np.array, optional
            The new center of the camera frame in cartesian coordinates.

        added_anims : list, optional
            Any other animations to be played at the same time.
        """
        if added_anims is None:
            added_anims = []

        anims = []

        if config.renderer != "opengl":
            self.camera: ThreeDCamera
            value_tracker_pairs = [
                (phi, self.camera.phi_tracker),
                (theta, self.camera.theta_tracker),
                (focal_distance, self.camera.focal_distance_tracker),
                (gamma, self.camera.gamma_tracker),
                (zoom, self.camera.zoom_tracker),
            ]
            for value, tracker in value_tracker_pairs:
                if value is not None:
                    anims.append(tracker.animate.set_value(value))
            if frame_center is not None:
                anims.append(self.camera._frame_center.animate.move_to(frame_center))
        else:
            cam: OpenGLCamera = self.camera
            cam2 = cam.copy()
            methods = {
                "theta": cam2.set_theta,
                "phi": cam2.set_phi,
                "gamma": cam2.set_gamma,
                "zoom": cam2.scale,
                "frame_center": cam2.move_to,
            }
            if frame_center is not None:
                if isinstance(frame_center, OpenGLMobject):
                    frame_center = frame_center.get_center()
                frame_center = list(frame_center)

            for value, method in [
                [theta, "theta"],
                [phi, "phi"],
                [gamma, "gamma"],
                [
                    config.frame_height / (zoom * cam.height)
                    if zoom is not None
                    else None,
                    "zoom",
                ],
                [frame_center, "frame_center"],
            ]:
                if value is not None:
                    methods[method](value)

            if focal_distance is not None:
                warnings.warn(
                    "focal distance of OpenGLCamera can not be adjusted.",
                    stacklevel=2,
                )

            anims += [Transform(cam, cam2)]

        self.play(*anims + added_anims, **kwargs)

        # These lines are added to improve performance. If manim thinks that frame_center is moving,
        # it is required to redraw every object. These lines remove frame_center from the Scene once
        # its animation is done, ensuring that manim does not think that it is moving. Since the
        # frame_center is never actually drawn, this shouldn't break anything.
        if frame_center is not None and config.renderer != "opengl":
            self.remove(self.camera._frame_center)

    def get_moving_mobjects(self, *animations):
        """Returns a list of all of the Mobjects in the Scene that are moving, that are also in the animations passed.

        Parameters
        ----------
        *animations : Animation
            The animations whose mobjects will be checked.
        """
        moving_mobjects = super().get_moving_mobjects(*animations)
        camera_mobjects = self.renderer.camera.get_value_trackers() + [
            self.renderer.camera._frame_center,
        ]
        if any(cm in moving_mobjects for cm in camera_mobjects):
            return self.mobjects
        return moving_mobjects

    def add_fixed_orientation_mobjects(self, *mobjects, **kwargs):
        """Prevent the rotation and tilting of mobjects as the camera moves around.

        The mobject can still move in the x,y,z directions, but will always be at the angle (relative to the camera) that it was at when it was passed through this method.

        Parameters
        ----------
        *mobjects : Mobject
            The Mobject(s) whose orientation must be fixed.

        **kwargs
            Some valid kwargs are
                use_static_center_func : bool
                center_func : function
        """
        self.add(*mobjects)
        self.renderer.camera.add_fixed_orientation_mobjects(*mobjects, **kwargs)

    def add_fixed_in_frame_mobjects(self, *mobjects):
        """Prevent the rotation and movement of mobjects as the camera moves around.

        The mobject is essentially overlaid, and is not impacted by the camera's movement in any way.

        Parameters
        ----------
        *mobjects : Mobjects
            The Mobjects whose orientation must be fixed.
        """
        self.add(*mobjects)
        self.renderer.camera.add_fixed_in_frame_mobjects(*mobjects)

    def remove_fixed_orientation_mobjects(self, *mobjects):
        """Unfix the orientation of the mobjects passed.

        This means they will no longer be at the same angle relative to the camera. This only makes sense if the mobject was passed through add_fixed_orientation_mobjects first.

        Parameters
        ----------
        *mobjects : Mobjects
            The Mobjects whose orientation must be unfixed.
        """
        self.renderer.camera.remove_fixed_orientation_mobjects(*mobjects)

    def remove_fixed_in_frame_mobjects(self, *mobjects):
        """Undo what add_fixed_in_frame_mobjects did. Allow the mobject to be affected by the movement of the camera.

        Parameters
        ----------
        *mobjects : Mobjects
            The Mobjects whose position and orientation must be unfixed.
        """
        self.renderer.camera.remove_fixed_in_frame_mobjects(*mobjects)

    ##
    def set_to_default_angled_camera_orientation(self, **kwargs):
        """Set the default_angled_camera_orientation to the keyword arguments passed, and set the camera to that orientation.

        Parameters
        ----------
        **kwargs
            Some recognised kwargs are phi, theta, focal_distance, gamma,
            which have the same meaning as the parameters in set_camera_orientation.
        """
        config = dict(
            self.default_camera_orientation_kwargs,
        )  # Where doe this come from?
        config.update(kwargs)
        self.set_camera_orientation(**config)


class SpecialThreeDScene(ThreeDScene):
    """An extension of :class:`ThreeDScene` with more settings.

    It has some extra configuration for axes, spheres,
    and an override for low quality rendering. Further key differences
    are:

    * The camera shades applicable 3DMobjects by default,
      except if rendering in low quality.
    * Some default params for Spheres and Axes have been added.
    """

    def __init__(
        self,
        cut_axes_at_radius=True,
        camera_config: Optional[Dict] = None,
        three_d_axes_config: Optional[Dict] = None,
        sphere_config: Optional[Dict] = None,
        default_angled_camera_position: Optional[Dict] = None,
        # When scene is extracted with -l flag, this
        # configuration will override the above configuration.
        low_quality_config: Optional[Dict] = None,
        **kwargs,
    ):
        """
        Parameters
        ----------
        cut_axes_at_radius : bool, optional
            by default True
        camera_config : Optional[Dict], optional
            by default {"should_apply_shading": True, "exponential_projection": True}
        three_d_axes_config : Optional[Dict], optional
            by default { "num_axis_pieces": 1, "axis_config": { "unit_size": 2, "tick_frequency": 1, "numbers_with_elongated_ticks": [0, 1, 2], "stroke_width": 2, }, }
        sphere_config : Optional[Dict], optional
            by default {"radius": 2, "resolution": (24, 48)}
        default_angled_camera_position : Optional[Dict], optional
            by default { "phi": 70 * DEGREES, "theta": -110 * DEGREES, }
        low_quality_config : Optional[Dict], optional
            by default { "camera_config": {"should_apply_shading": False}, "three_d_axes_config": {"num_axis_pieces": 1}, "sphere_config": {"resolution": (12, 24)}, }
        """

        if sphere_config is None:
            sphere_config = {"radius": 2, "resolution": (24, 48)}

        if camera_config is None:
            self.camera_config = {
                "should_apply_shading": True,
                "exponential_projection": True,
            }

        if three_d_axes_config is None:
            three_d_axes_config = {
                "num_axis_pieces": 1,
                "axis_config": {
                    "unit_size": 2,
                    "tick_frequency": 1,
                    "numbers_with_elongated_ticks": [0, 1, 2],
                    "stroke_width": 2,
                },
            }

        if default_angled_camera_position is None:
            default_angled_camera_position = {
                "phi": 70 * DEGREES,
                "theta": -110 * DEGREES,
            }

        if low_quality_config is None:
            low_quality_config = {
                "camera_config": {"should_apply_shading": False},
                "three_d_axes_config": {"num_axis_pieces": 1},
                "sphere_config": {"resolution": (12, 24)},
            }

        self.cut_axes_at_radius = cut_axes_at_radius
        self.camera_config = camera_config
        self.three_d_axes_config = three_d_axes_config
        self.sphere_config = sphere_config
        self.default_angled_camera_position = default_angled_camera_position
        self.low_quality_config = low_quality_config

        if self.renderer.camera_config["pixel_width"] == config["pixel_width"]:
            _config = {}
        else:
            _config = self.low_quality_config
        _config = merge_dicts_recursively(_config, kwargs)
        super().__init__(**_config)

    def get_axes(self):
        """Return a set of 3D axes.

        Returns
        -------
        :class:`.ThreeDAxes`
            A set of 3D axes.
        """
        axes = ThreeDAxes(**self.three_d_axes_config)
        for axis in axes:
            if self.cut_axes_at_radius:
                p0 = axis.get_start()
                p1 = axis.number_to_point(-1)
                p2 = axis.number_to_point(1)
                p3 = axis.get_end()
                new_pieces = VGroup(Line(p0, p1), Line(p1, p2), Line(p2, p3))
                for piece in new_pieces:
                    piece.shade_in_3d = True
                new_pieces.match_style(axis.pieces)
                axis.pieces.submobjects = new_pieces.submobjects
            for tick in axis.tick_marks:
                tick.add(VectorizedPoint(1.5 * tick.get_center()))
        return axes

    def get_sphere(self, **kwargs):
        """Return a sphere with the passed keyword arguments as properties.

        Parameters
        ----------
        **kwargs
            Any valid parameter of :class:`~.Sphere` or :class:`~.Surface`.

        Returns
        -------
        :class:`~.Sphere`
            The sphere object.
        """
        config = merge_dicts_recursively(self.sphere_config, kwargs)
        return Sphere(**config)

    def get_default_camera_position(self):
        """Return the default_angled_camera position.

        Returns
        -------
        dict
            Dictionary of phi, theta, focal_distance, and gamma.
        """
        return self.default_angled_camera_position

    def set_camera_to_default_position(self):
        """Set the camera to its default position."""
        self.set_camera_orientation(**self.default_angled_camera_position)<|MERGE_RESOLUTION|>--- conflicted
+++ resolved
@@ -6,11 +6,7 @@
 
 
 import warnings
-<<<<<<< HEAD
-from typing import Any, Dict, Iterable, Optional, Sequence, Union
-=======
 from typing import Iterable, Sequence
->>>>>>> 962c2468
 
 import numpy as np
 
@@ -32,7 +28,10 @@
 
 
 class ThreeDScene(Scene):
-    """This is a Scene, with special configurations and properties that make it suitable for Three Dimensional Scenes."""
+    """
+    This is a Scene, with special configurations and properties that
+    make it suitable for Three Dimensional Scenes.
+    """
 
     def __init__(
         self,
@@ -62,7 +61,8 @@
         frame_center: Mobject | Sequence[float] | None = None,
         **kwargs,
     ):
-        """Sets the orientation of the camera in the scene.
+        """
+        This method sets the orientation of the camera in the scene.
 
         Parameters
         ----------
@@ -83,6 +83,7 @@
 
         frame_center : list, tuple or np.array, optional
             The new center of the camera frame in cartesian coordinates.
+
         """
 
         if phi is not None:
@@ -99,7 +100,9 @@
             self.renderer.camera._frame_center.move_to(frame_center)
 
     def begin_ambient_camera_rotation(self, rate=0.02, about="theta"):
-        """Begins an ambient rotation of the camera about the Z_AXIS, in the anticlockwise direction.
+        """
+        This method begins an ambient rotation of the camera about the Z_AXIS,
+        in the anticlockwise direction
 
         Parameters
         ----------
@@ -135,7 +138,7 @@
             raise ValueError("Invalid ambient rotation angle.")
 
     def stop_ambient_camera_rotation(self, about="theta"):
-        """Stops all ambient camera rotation."""
+        """This method stops all ambient camera rotation."""
         about: str = about.lower()
         try:
             if config.renderer != "opengl":
@@ -158,7 +161,9 @@
         origin_phi: float | None = None,
         origin_theta: float | None = None,
     ):
-        """Creates a 3D camera rotation illusion around the current camera orientation.
+        """
+        This method creates a 3D camera rotation illusion around
+        the current camera orientation.
 
         Parameters
         ----------
@@ -197,7 +202,7 @@
         self.add(self.renderer.camera.phi_tracker)
 
     def stop_3dillusion_camera_rotation(self):
-        """Stops all illusion camera rotations."""
+        """This method stops all illusion camera rotations."""
         self.renderer.camera.theta_tracker.clear_updaters()
         self.remove(self.renderer.camera.theta_tracker)
         self.renderer.camera.phi_tracker.clear_updaters()
@@ -205,15 +210,6 @@
 
     def move_camera(
         self,
-<<<<<<< HEAD
-        phi: Optional[float] = None,
-        theta: Optional[float] = None,
-        gamma: Optional[float] = None,
-        zoom: Optional[float] = None,
-        focal_distance: Optional[float] = None,
-        frame_center: Optional[Union["Mobject", Sequence[float]]] = None,
-        added_anims: Optional[Iterable["Animation"]] = None,
-=======
         phi: float | None = None,
         theta: float | None = None,
         gamma: float | None = None,
@@ -221,10 +217,11 @@
         focal_distance: float | None = None,
         frame_center: Mobject | Sequence[float] | None = None,
         added_anims: Iterable[Animation] = [],
->>>>>>> 962c2468
         **kwargs,
     ):
-        """Animates the movement of the camera to the given spherical coordinates.
+        """
+        This method animates the movement of the camera
+        to the given spherical coordinates.
 
         Parameters
         ----------
@@ -248,10 +245,8 @@
 
         added_anims : list, optional
             Any other animations to be played at the same time.
-        """
-        if added_anims is None:
-            added_anims = []
-
+
+        """
         anims = []
 
         if config.renderer != "opengl":
@@ -316,7 +311,9 @@
             self.remove(self.camera._frame_center)
 
     def get_moving_mobjects(self, *animations):
-        """Returns a list of all of the Mobjects in the Scene that are moving, that are also in the animations passed.
+        """
+        This method returns a list of all of the Mobjects in the Scene that
+        are moving, that are also in the animations passed.
 
         Parameters
         ----------
@@ -332,9 +329,12 @@
         return moving_mobjects
 
     def add_fixed_orientation_mobjects(self, *mobjects, **kwargs):
-        """Prevent the rotation and tilting of mobjects as the camera moves around.
-
-        The mobject can still move in the x,y,z directions, but will always be at the angle (relative to the camera) that it was at when it was passed through this method.
+        """
+        This method is used to prevent the rotation and tilting
+        of mobjects as the camera moves around. The mobject can
+        still move in the x,y,z directions, but will always be
+        at the angle (relative to the camera) that it was at
+        when it was passed through this method.)
 
         Parameters
         ----------
@@ -350,9 +350,11 @@
         self.renderer.camera.add_fixed_orientation_mobjects(*mobjects, **kwargs)
 
     def add_fixed_in_frame_mobjects(self, *mobjects):
-        """Prevent the rotation and movement of mobjects as the camera moves around.
-
-        The mobject is essentially overlaid, and is not impacted by the camera's movement in any way.
+        """
+        This method is used to prevent the rotation and movement
+        of mobjects as the camera moves around. The mobject is
+        essentially overlaid, and is not impacted by the camera's
+        movement in any way.
 
         Parameters
         ----------
@@ -363,9 +365,11 @@
         self.renderer.camera.add_fixed_in_frame_mobjects(*mobjects)
 
     def remove_fixed_orientation_mobjects(self, *mobjects):
-        """Unfix the orientation of the mobjects passed.
-
-        This means they will no longer be at the same angle relative to the camera. This only makes sense if the mobject was passed through add_fixed_orientation_mobjects first.
+        """
+        This method "unfixes" the orientation of the mobjects
+        passed, meaning they will no longer be at the same angle
+        relative to the camera. This only makes sense if the
+        mobject was passed through add_fixed_orientation_mobjects first.
 
         Parameters
         ----------
@@ -375,7 +379,10 @@
         self.renderer.camera.remove_fixed_orientation_mobjects(*mobjects)
 
     def remove_fixed_in_frame_mobjects(self, *mobjects):
-        """Undo what add_fixed_in_frame_mobjects did. Allow the mobject to be affected by the movement of the camera.
+        """
+         This method undoes what add_fixed_in_frame_mobjects does.
+         It allows the mobject to be affected by the movement of
+         the camera.
 
         Parameters
         ----------
@@ -386,7 +393,9 @@
 
     ##
     def set_to_default_angled_camera_orientation(self, **kwargs):
-        """Set the default_angled_camera_orientation to the keyword arguments passed, and set the camera to that orientation.
+        """
+        This method sets the default_angled_camera_orientation to the
+        keyword arguments passed, and sets the camera to that orientation.
 
         Parameters
         ----------
@@ -411,77 +420,42 @@
     * The camera shades applicable 3DMobjects by default,
       except if rendering in low quality.
     * Some default params for Spheres and Axes have been added.
+
     """
 
     def __init__(
         self,
         cut_axes_at_radius=True,
-        camera_config: Optional[Dict] = None,
-        three_d_axes_config: Optional[Dict] = None,
-        sphere_config: Optional[Dict] = None,
-        default_angled_camera_position: Optional[Dict] = None,
+        camera_config={"should_apply_shading": True, "exponential_projection": True},
+        three_d_axes_config={
+            "num_axis_pieces": 1,
+            "axis_config": {
+                "unit_size": 2,
+                "tick_frequency": 1,
+                "numbers_with_elongated_ticks": [0, 1, 2],
+                "stroke_width": 2,
+            },
+        },
+        sphere_config={"radius": 2, "resolution": (24, 48)},
+        default_angled_camera_position={
+            "phi": 70 * DEGREES,
+            "theta": -110 * DEGREES,
+        },
         # When scene is extracted with -l flag, this
         # configuration will override the above configuration.
-        low_quality_config: Optional[Dict] = None,
+        low_quality_config={
+            "camera_config": {"should_apply_shading": False},
+            "three_d_axes_config": {"num_axis_pieces": 1},
+            "sphere_config": {"resolution": (12, 24)},
+        },
         **kwargs,
     ):
-        """
-        Parameters
-        ----------
-        cut_axes_at_radius : bool, optional
-            by default True
-        camera_config : Optional[Dict], optional
-            by default {"should_apply_shading": True, "exponential_projection": True}
-        three_d_axes_config : Optional[Dict], optional
-            by default { "num_axis_pieces": 1, "axis_config": { "unit_size": 2, "tick_frequency": 1, "numbers_with_elongated_ticks": [0, 1, 2], "stroke_width": 2, }, }
-        sphere_config : Optional[Dict], optional
-            by default {"radius": 2, "resolution": (24, 48)}
-        default_angled_camera_position : Optional[Dict], optional
-            by default { "phi": 70 * DEGREES, "theta": -110 * DEGREES, }
-        low_quality_config : Optional[Dict], optional
-            by default { "camera_config": {"should_apply_shading": False}, "three_d_axes_config": {"num_axis_pieces": 1}, "sphere_config": {"resolution": (12, 24)}, }
-        """
-
-        if sphere_config is None:
-            sphere_config = {"radius": 2, "resolution": (24, 48)}
-
-        if camera_config is None:
-            self.camera_config = {
-                "should_apply_shading": True,
-                "exponential_projection": True,
-            }
-
-        if three_d_axes_config is None:
-            three_d_axes_config = {
-                "num_axis_pieces": 1,
-                "axis_config": {
-                    "unit_size": 2,
-                    "tick_frequency": 1,
-                    "numbers_with_elongated_ticks": [0, 1, 2],
-                    "stroke_width": 2,
-                },
-            }
-
-        if default_angled_camera_position is None:
-            default_angled_camera_position = {
-                "phi": 70 * DEGREES,
-                "theta": -110 * DEGREES,
-            }
-
-        if low_quality_config is None:
-            low_quality_config = {
-                "camera_config": {"should_apply_shading": False},
-                "three_d_axes_config": {"num_axis_pieces": 1},
-                "sphere_config": {"resolution": (12, 24)},
-            }
-
         self.cut_axes_at_radius = cut_axes_at_radius
         self.camera_config = camera_config
         self.three_d_axes_config = three_d_axes_config
         self.sphere_config = sphere_config
         self.default_angled_camera_position = default_angled_camera_position
         self.low_quality_config = low_quality_config
-
         if self.renderer.camera_config["pixel_width"] == config["pixel_width"]:
             _config = {}
         else:
@@ -514,7 +488,8 @@
         return axes
 
     def get_sphere(self, **kwargs):
-        """Return a sphere with the passed keyword arguments as properties.
+        """
+        Returns a sphere with the passed keyword arguments as properties.
 
         Parameters
         ----------
@@ -530,7 +505,8 @@
         return Sphere(**config)
 
     def get_default_camera_position(self):
-        """Return the default_angled_camera position.
+        """
+        Returns the default_angled_camera position.
 
         Returns
         -------
@@ -540,5 +516,5 @@
         return self.default_angled_camera_position
 
     def set_camera_to_default_position(self):
-        """Set the camera to its default position."""
+        """Sets the camera to its default position."""
         self.set_camera_orientation(**self.default_angled_camera_position)