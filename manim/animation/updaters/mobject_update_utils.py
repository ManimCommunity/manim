--- conflicted
+++ resolved
@@ -349,20 +349,13 @@
     """
     mobject.add_updater(lambda m, dt: m.rotate(dt * rate, **kwargs))
     return mobject
-
-
-<<<<<<< HEAD
-def turn_animation_into_updater(animation: Animation, cycle: bool = False) -> Mobject:
+  
+
+def turn_animation_into_updater(
+    animation: Animation, cycle: bool = False, delay: float = 0
+) -> Mobject:
     """Add an updater to the animation's Mobject, which applies
     the interpolation and update functions of the animation.
-=======
-def turn_animation_into_updater(
-    animation: Animation, cycle: bool = False, delay: float = 0, **kwargs
-) -> Mobject:
-    """
-    Add an updater to the animation's mobject which applies
-    the interpolation and update functions of the animation
->>>>>>> fc68c104
 
     If ``cycle`` is ``True``, this repeats over and over. Otherwise,
     the updater will be popped upon completion.
@@ -374,14 +367,14 @@
     cycle
         Whether to repeat the animation over and over, or do it
         only once and remove the updater once finished.
+    delay
+        The delay in seconds before the animation starts.
 
     Returns
     -------
     :class:`Mobject`
         The Mobject being modified by the original ``animation`` which was
         converted into an updater for this Mobject.
-
-    The ``delay`` parameter is the delay (in seconds) before the animation starts..
 
     Examples
     --------
