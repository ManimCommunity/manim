"""Animate the display or removal of a mobject from a scene."""


__all__ = [
    "ShowPartial",
    "ShowCreation",
    "Uncreate",
    "DrawBorderThenFill",
    "Write",
    "ShowIncreasingSubsets",
    "AddTextLetterByLetter",
    "ShowSubmobjectsOneByOne",
    "AddTextWordByWord",
]


from ..animation.animation import Animation
from ..animation.composition import Succession
from ..mobject.types.vectorized_mobject import VMobject
from ..mobject.mobject import Group
from ..utils.bezier import integer_interpolate
from ..utils.config_ops import digest_config
from ..utils.rate_functions import linear
from ..utils.rate_functions import double_smooth
from ..utils.rate_functions import smooth

import numpy as np
import itertools as it


class ShowPartial(Animation):
    """
    Abstract class for ShowCreation and ShowPassingFlash
    """

    def interpolate_submobject(self, submob, start_submob, alpha):
        submob.pointwise_become_partial(start_submob, *self.get_bounds(alpha))

    def get_bounds(self, alpha):
        raise Exception("Not Implemented")


class ShowCreation(ShowPartial):
    CONFIG = {
        "lag_ratio": 1,
    }

    def get_bounds(self, alpha):
        return (0, alpha)


class Uncreate(ShowCreation):
    CONFIG = {"rate_func": lambda t: smooth(1 - t), "remover": True}


class DrawBorderThenFill(Animation):
    CONFIG = {
        "run_time": 2,
        "rate_func": double_smooth,
        "stroke_width": 2,
        "stroke_color": None,
        "draw_border_animation_config": {},
        "fill_animation_config": {},
    }

    def __init__(self, vmobject, **kwargs):
        self.check_validity_of_input(vmobject)
        super().__init__(vmobject, **kwargs)

    def check_validity_of_input(self, vmobject):
        if not isinstance(vmobject, VMobject):
            raise Exception("DrawBorderThenFill only works for VMobjects")

    def begin(self):
        self.outline = self.get_outline()
        super().begin()

    def get_outline(self):
        outline = self.mobject.copy()
        outline.set_fill(opacity=0)
        for sm in outline.family_members_with_points():
            sm.set_stroke(color=self.get_stroke_color(sm), width=self.stroke_width)
        return outline

    def get_stroke_color(self, vmobject):
        if self.stroke_color:
            return self.stroke_color
        elif vmobject.get_stroke_width() > 0:
            return vmobject.get_stroke_color()
        return vmobject.get_color()

    def get_all_mobjects(self):
        return [*super().get_all_mobjects(), self.outline]

    def interpolate_submobject(self, submob, start, outline, alpha):
        index, subalpha = integer_interpolate(0, 2, alpha)
        if index == 0:
            submob.pointwise_become_partial(outline, 0, subalpha)
            submob.match_style(outline)
        else:
            submob.interpolate(outline, start, subalpha)


class Write(DrawBorderThenFill):
    CONFIG = {
        # To be figured out in
        # set_default_config_from_lengths
        "run_time": None,
        "lag_ratio": None,
        "rate_func": linear,
    }

    def __init__(self, mobject, **kwargs):
        digest_config(self, kwargs)
        self.set_default_config_from_length(mobject)
        super().__init__(mobject, **kwargs)

    def set_default_config_from_length(self, mobject):
        length = len(mobject.family_members_with_points())
        if self.run_time is None:
            if length < 15:
                self.run_time = 1
            else:
                self.run_time = 2
        if self.lag_ratio is None:
            self.lag_ratio = min(4.0 / length, 0.2)


class ShowIncreasingSubsets(Animation):
    CONFIG = {
        "suspend_mobject_updating": False,
        "int_func": np.floor,
    }

    def __init__(self, group, **kwargs):
        self.all_submobs = list(group.submobjects)
        super().__init__(group, **kwargs)

    def interpolate_mobject(self, alpha):
        n_submobs = len(self.all_submobs)
        index = int(self.int_func(alpha * n_submobs))
        self.update_submobject_list(index)

    def update_submobject_list(self, index):
        self.mobject.submobjects = self.all_submobs[:index]


class AddTextLetterByLetter(ShowIncreasingSubsets):
    """
<<<<<<< HEAD
<<<<<<< HEAD
        Add a Text Object letter by letter on the scene. Use time_per_char to change frequency of appearance of the letters.
=======
    Add a Text Object letter by letter on the scene. Use time_per_char to change frequency of appearance of the letters.
>>>>>>> feat/add-all-module-variables
=======
    Add a Text Object letter by letter on the scene. Use time_per_char to change frequency of appearance of the letters.
>>>>>>> ed50ea4d
    """

    CONFIG = {
        "suspend_mobject_updating": False,
        "int_func": np.ceil,
        "rate_func": linear,
        "time_per_char": 0.1,
    }

    def __init__(self, text, **kwargs):
        digest_config(self, kwargs)

        self.run_time = np.max((0.06, self.time_per_char)) * len(
            text
        )  # Time_per_char must be above 0.06. Otherwise the animation doesn't finish.
        super().__init__(text, **kwargs)


class ShowSubmobjectsOneByOne(ShowIncreasingSubsets):
    CONFIG = {
        "int_func": np.ceil,
    }

    def __init__(self, group, **kwargs):
        new_group = Group(*group)
        super().__init__(new_group, **kwargs)

    def update_submobject_list(self, index):
        # N = len(self.all_submobs)
        if index == 0:
            self.mobject.submobjects = []
        else:
            self.mobject.submobjects = self.all_submobs[index - 1]


# TODO, this is broken...
class AddTextWordByWord(Succession):
    CONFIG = {
        # If given a value for run_time, it will
        # override the time_per_char
        "run_time": None,
        "time_per_char": 0.06,
    }

    def __init__(self, text_mobject, **kwargs):
        digest_config(self, kwargs)
        tpc = self.time_per_char
        anims = it.chain(
            *[
                [
                    ShowIncreasingSubsets(word, run_time=tpc * len(word)),
                    Animation(word, run_time=0.005 * len(word) ** 1.5),
                ]
                for word in text_mobject
            ]
        )
        super().__init__(*anims, **kwargs)<|MERGE_RESOLUTION|>--- conflicted
+++ resolved
@@ -147,15 +147,7 @@
 
 class AddTextLetterByLetter(ShowIncreasingSubsets):
     """
-<<<<<<< HEAD
-<<<<<<< HEAD
-        Add a Text Object letter by letter on the scene. Use time_per_char to change frequency of appearance of the letters.
-=======
     Add a Text Object letter by letter on the scene. Use time_per_char to change frequency of appearance of the letters.
->>>>>>> feat/add-all-module-variables
-=======
-    Add a Text Object letter by letter on the scene. Use time_per_char to change frequency of appearance of the letters.
->>>>>>> ed50ea4d
     """
 
     CONFIG = {
