--- conflicted
+++ resolved
@@ -124,7 +124,6 @@
 
 
 class Uncreate(ShowCreation):
-<<<<<<< HEAD
     """Like :class:`ShowCreation` but in reverse.
 
     See Also
@@ -132,35 +131,15 @@
     :class:`ShowCreation`
 
     """
-
-    CONFIG = {"rate_func": lambda t: smooth(1 - t), "remover": True}
+    def __init__(
+        self, mobject, rate_func=lambda t: smooth(1 - t), remover=True, **kwargs
+    ):
+        super().__init__(mobject, rate_func=rate_func, remover=remover, **kwargs)
 
 
 class DrawBorderThenFill(Animation):
     """Draw the border first and then show the fill."""
 
-    CONFIG = {
-        "run_time": 2,
-        "rate_func": double_smooth,
-        "stroke_width": 2,
-        "stroke_color": None,
-        "draw_border_animation_config": {},
-        "fill_animation_config": {},
-    }
-
-    def __init__(self, vmobject, **kwargs):
-        self.check_validity_of_input(vmobject)
-        super().__init__(vmobject, **kwargs)
-
-    def check_validity_of_input(self, vmobject):
-=======
-    def __init__(
-        self, mobject, rate_func=lambda t: smooth(1 - t), remover=True, **kwargs
-    ):
-        super().__init__(mobject, rate_func=rate_func, remover=remover, **kwargs)
-
-
-class DrawBorderThenFill(Animation):
     def __init__(
         self,
         vmobject,
@@ -181,7 +160,6 @@
         self.outline = None
 
     def _typecheck_input(self, vmobject):
->>>>>>> 68e66dcc
         if not isinstance(vmobject, VMobject):
             raise TypeError("DrawBorderThenFill only works for VMobjects")
 
@@ -216,22 +194,8 @@
 
 
 class Write(DrawBorderThenFill):
-<<<<<<< HEAD
     """Simulate hand-writing a :class:`~.Text` or hand-drawing a :class:`~.VMobject`."""
 
-    CONFIG = {
-        # To be figured out in
-        # set_default_config_from_lengths
-        "run_time": None,
-        "lag_ratio": None,
-        "rate_func": linear,
-    }
-
-    def __init__(self, mobject, **kwargs):
-        digest_config(self, kwargs)
-        self.set_default_config_from_length(mobject)
-        super().__init__(mobject, **kwargs)
-=======
     def __init__(
         self, vmobject, run_time=None, lag_ratio=None, rate_func=linear, **kwargs
     ):
@@ -245,7 +209,6 @@
             rate_func=rate_func,
             **kwargs,
         )
->>>>>>> 68e66dcc
 
     def _set_default_config_from_length(self, vmobject):
         length = len(vmobject.family_members_with_points())
@@ -259,20 +222,11 @@
 
 
 class ShowIncreasingSubsets(Animation):
-<<<<<<< HEAD
     """Show one submobject at a time, leaving all previous ones displayed on screen."""
 
-    CONFIG = {
-        "suspend_mobject_updating": False,
-        "int_func": np.floor,
-    }
-
-    def __init__(self, group, **kwargs):
-=======
     def __init__(
         self, group, suspend_mobject_updating=False, int_func=np.floor, **kwargs
     ):
->>>>>>> 68e66dcc
         self.all_submobs = list(group.submobjects)
         self.int_func = int_func
         super().__init__(
@@ -325,17 +279,9 @@
 
 
 class ShowSubmobjectsOneByOne(ShowIncreasingSubsets):
-<<<<<<< HEAD
     """Show one submobject at a time, removing all previously displayed ones from screen."""
 
-    CONFIG = {
-        "int_func": np.ceil,
-    }
-
-    def __init__(self, group, **kwargs):
-=======
     def __init__(self, group, int_func=np.ceil, **kwargs):
->>>>>>> 68e66dcc
         new_group = Group(*group)
         super().__init__(new_group, int_func=int_func, **kwargs)
 
@@ -348,22 +294,10 @@
 
 # TODO, this is broken...
 class AddTextWordByWord(Succession):
-<<<<<<< HEAD
     """Show a :class:`~.Text` word by word on the scene."""
 
-    CONFIG = {
-        # If given a value for run_time, it will
-        # override the time_per_char
-        "run_time": None,
-        "time_per_char": 0.06,
-    }
-
-    def __init__(self, text_mobject, **kwargs):
-        digest_config(self, kwargs)
-=======
     def __init__(self, text_mobject, run_time=None, time_per_char=0.06, **kwargs):
         self.time_per_char = time_per_char
->>>>>>> 68e66dcc
         tpc = self.time_per_char
         anims = it.chain(
             *[
