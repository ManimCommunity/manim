r"""Animate the display or removal of a mobject from a scene.

.. manim:: CreationModule
    :hide_source:

    from manim import ManimBanner
    class CreationModule(Scene):
        def construct(self):
            s1 = Square()
            s2 = Square()
            s3 = Square()
            s4 = Square()
            VGroup(s1, s2, s3, s4).set_x(0).arrange(buff=1.9).shift(UP)
            s5 = Square()
            s6 = Square()
            s7 = Square()
            VGroup(s5, s6, s7).set_x(0).arrange(buff=2.6).shift(2 * DOWN)
            t1 = Text("Write").scale(0.5).next_to(s1, UP)
            t2 = Text("AddTextLetterByLetter").scale(0.5).next_to(s2, UP)
            t3 = Text("Create").scale(0.5).next_to(s3, UP)
            t4 = Text("Uncreate").scale(0.5).next_to(s4, UP)
            t5 = Text("DrawBorderThenFill").scale(0.5).next_to(s5, UP)
            t6 = Text("ShowIncreasingSubsets").scale(0.45).next_to(s6, UP)
            t7 = Text("ShowSubmobjectsOneByOne").scale(0.45).next_to(s7, UP)

            self.add(s1, s2, s3, s4, s5, s6, s7, t1, t2, t3, t4, t5, t6, t7)

            texts = [Text("manim").scale(0.6), Text("manim").scale(0.6)]
            texts[0].move_to(s1.get_center())
            texts[1].move_to(s2.get_center())
            self.add(*texts)

            objs = [ManimBanner().scale(0.25) for _ in range(5)]
            objs[0].move_to(s3.get_center())
            objs[1].move_to(s4.get_center())
            objs[2].move_to(s5.get_center())
            objs[3].move_to(s6.get_center())
            objs[4].move_to(s7.get_center())
            self.add(*objs)

            self.play(
                # text creation
                Write(texts[0]),
                AddTextLetterByLetter(texts[1]),
                # mobject creation
                Create(objs[0]),
                Uncreate(objs[1]),
                DrawBorderThenFill(objs[2]),
                ShowIncreasingSubsets(objs[3]),
                ShowSubmobjectsOneByOne(objs[4]),
                run_time=3,
            )

            self.wait()

"""


__all__ = [
    "Create",
    "Uncreate",
    "DrawBorderThenFill",
    "Write",
    "Unwrite",
    "ShowPartial",
    "ShowIncreasingSubsets",
    "AddTextLetterByLetter",
    "ShowSubmobjectsOneByOne",
    "AddTextWordByWord",
]


import itertools as it
from typing import TYPE_CHECKING, Callable, Dict, Iterable, List, Optional, Tuple, Union

import numpy as np
from colour import Color

if TYPE_CHECKING:
    from manim.mobject.svg.text_mobject import Text

from ..animation.animation import Animation
from ..animation.composition import Succession
from ..mobject.mobject import Group, Mobject
from ..mobject.types.opengl_vectorized_mobject import OpenGLVMobject
from ..mobject.types.vectorized_mobject import VMobject
from ..utils.bezier import integer_interpolate
from ..utils.deprecation import deprecated
from ..utils.rate_functions import double_smooth, linear, smooth


class ShowPartial(Animation):
    """Abstract class for Animations that show the VMobject partially.

    Raises
    ------
    :class:`TypeError`
        If ``mobject`` is not an instance of :class:`~.VMobject`.

    See Also
    --------
    :class:`Create`, :class:`~.ShowPassingFlash`

    """

    def __init__(self, mobject: Union[Mobject, OpenGLVMobject, None], **kwargs):
        if not isinstance(mobject, (VMobject, OpenGLVMobject)):
            raise TypeError("This Animation only works on vectorized mobjects")
        super().__init__(mobject, **kwargs)

    def interpolate_submobject(
        self, submobject: Mobject, starting_submobject: Mobject, alpha: float
    ) -> None:
        submobject.pointwise_become_partial(
            starting_submobject, *self._get_bounds(alpha)
        )

    def _get_bounds(self, alpha: float) -> None:
        raise NotImplementedError("Please use Create or ShowPassingFlash")


class Create(ShowPartial):
    """Incrementally show a VMobject.

    Parameters
    ----------
    mobject : :class:`~.VMobject`
        The VMobject to animate.

    Raises
    ------
    :class:`TypeError`
        If ``mobject`` is not an instance of :class:`~.VMobject`.

    Examples
    --------
    .. manim:: CreateScene

        class CreateScene(Scene):
            def construct(self):
                self.play(Create(Square()))

    See Also
    --------
    :class:`~.ShowPassingFlash`

    """

    def __init__(
        self,
        mobject: Union[VMobject, OpenGLVMobject],
        lag_ratio: float = 1.0,
        **kwargs,
    ) -> None:
        super().__init__(mobject, lag_ratio=lag_ratio, **kwargs)

    def _get_bounds(self, alpha: float) -> Tuple[int, float]:
        return (0, alpha)


<<<<<<< HEAD
@deprecated(since="v0.5.0", until="v0.7.0", replacement="Create")
class ShowCreation(Create):
    def __init__(self, mobject: VMobject, lag_ratio: float = 1.0, **kwargs) -> None:
        super().__init__(mobject, lag_ratio=lag_ratio, **kwargs)

    def _get_bounds(self, alpha: float) -> Tuple[int, float]:
        return (0, alpha)


=======
>>>>>>> 2a279be3
class Uncreate(Create):
    """Like :class:`Create` but in reverse.

    Examples
    --------
    .. manim:: ShowUncreate

        class ShowUncreate(Scene):
            def construct(self):
                self.play(Uncreate(Square()))

    See Also
    --------
    :class:`Create`

    """

    def __init__(
        self,
        mobject: Union[VMobject, OpenGLVMobject],
        rate_func: Callable[[float], float] = lambda t: smooth(1 - t),
        remover: bool = True,
        **kwargs,
    ) -> None:
        super().__init__(mobject, rate_func=rate_func, remover=remover, **kwargs)


class DrawBorderThenFill(Animation):
    """Draw the border first and then show the fill.

    Examples
    --------
    .. manim:: ShowDrawBorderThenFill

        class ShowDrawBorderThenFill(Scene):
            def construct(self):
                self.play(DrawBorderThenFill(Square(fill_opacity=1, fill_color=ORANGE)))
    """

    def __init__(
        self,
        vmobject: Union[VMobject, OpenGLVMobject],
        run_time: float = 2,
        rate_func: Callable[[float], float] = double_smooth,
        stroke_width: float = 2,
        stroke_color: str = None,
        draw_border_animation_config: Dict = {},  # what does this dict accept?
        fill_animation_config: Dict = {},
        **kwargs,
    ) -> None:
        self._typecheck_input(vmobject)
        super().__init__(vmobject, run_time=run_time, rate_func=rate_func, **kwargs)
        self.stroke_width = stroke_width
        self.stroke_color = stroke_color
        self.draw_border_animation_config = draw_border_animation_config
        self.fill_animation_config = fill_animation_config
        self.outline = self.get_outline()

    def _typecheck_input(self, vmobject: Union[VMobject, OpenGLVMobject]) -> None:
        if not isinstance(vmobject, (VMobject, OpenGLVMobject)):
            raise TypeError("DrawBorderThenFill only works for vectorized Mobjects")

    def begin(self) -> None:
        self.outline = self.get_outline()
        super().begin()

    def get_outline(self) -> Mobject:
        outline = self.mobject.copy()
        outline.set_fill(opacity=0)
        for sm in outline.family_members_with_points():
            sm.set_stroke(color=self.get_stroke_color(sm), width=self.stroke_width)
        return outline

    def get_stroke_color(self, vmobject: Union[VMobject, OpenGLVMobject]) -> Color:
        if self.stroke_color:
            return self.stroke_color
        elif vmobject.get_stroke_width() > 0:
            return vmobject.get_stroke_color()
        return vmobject.get_color()

    def get_all_mobjects(self) -> List[Union[Mobject, None]]:
        return [*super().get_all_mobjects(), self.outline]

    def interpolate_submobject(
        self, submobject: Mobject, starting_submobject: Mobject, outline, alpha: float
    ) -> None:  # Fixme: not matching the parent class? What is outline doing here?
        index: int
        subalpha: int
        index, subalpha = integer_interpolate(0, 2, alpha)
        if index == 0:
            submobject.pointwise_become_partial(outline, 0, subalpha)
            submobject.match_style(outline)
        else:
            submobject.interpolate(outline, starting_submobject, subalpha)


class Write(DrawBorderThenFill):
    """Simulate hand-writing a :class:`~.Text` or hand-drawing a :class:`~.VMobject`.

    Examples
    --------
    .. manim:: ShowWrite

        class ShowWrite(Scene):
            def construct(self):
                self.play(Write(Text("Hello").scale(3)))
    """

    def __init__(
        self,
        vmobject: Union[VMobject, OpenGLVMobject],
        rate_func: Callable[[float], float] = linear,
        **kwargs,
    ) -> None:
        run_time: Optional[float] = kwargs.pop("run_time", None)
        lag_ratio: Optional[float] = kwargs.pop("lag_ratio", None)
        run_time, lag_ratio = self._set_default_config_from_length(
            vmobject, run_time, lag_ratio
        )
        super().__init__(
            vmobject,
            rate_func=rate_func,
            run_time=run_time,
            lag_ratio=lag_ratio,
            **kwargs,
        )

    def _set_default_config_from_length(
        self,
        vmobject: Union[VMobject, OpenGLVMobject],
        run_time: Optional[float],
        lag_ratio: Optional[float],
    ) -> Tuple[float, float]:
        length = len(vmobject.family_members_with_points())
        if run_time is None:
            if length < 15:
                run_time = 1
            else:
                run_time = 2
        if lag_ratio is None:
            lag_ratio = min(4.0 / length, 0.2)
        return run_time, lag_ratio


class Unwrite(Write):
    """Simulate erasing by hand a :class:`~.Text` or a :class:`~.VMobject`.

    Parameters
    ----------
    reverse : :class:`bool`
        Set True to have the animation start erasing from the last submobject first.

    Examples
    --------

    .. manim:: UnwriteReverseFalse

        class UnwriteReverseFalse(Scene):
            def construct(self):
                text = Tex("Alice and Bob").scale(3)
                self.add(text)
                self.play(Unwrite(text))

    .. manim :: UnwriteReverseTrue

        class UnwriteReverseTrue(Scene):
            def construct(self):
                text = Tex("Alice and Bob").scale(3)
                self.add(text)
                self.play(Unwrite(text,reverse=True))

    """

    def __init__(
        self,
        vmobject: VMobject,
        rate_func: Callable[[float], float] = linear,
        reverse: bool = False,
        **kwargs,
    ) -> None:

        self.vmobject = vmobject
        self.reverse = reverse
        run_time: Optional[float] = kwargs.pop("run_time", None)
        lag_ratio: Optional[float] = kwargs.pop("lag_ratio", None)
        run_time, lag_ratio = self._set_default_config_from_length(
            vmobject, run_time, lag_ratio
        )
        super().__init__(
            vmobject,
            run_time=run_time,
            lag_ratio=lag_ratio,
            rate_func=lambda t: -rate_func(t) + 1,
            **kwargs,
        )

    def begin(self) -> None:
        if not self.reverse:
            self.reverse_submobjects()
        super().begin()

    def finish(self) -> None:
        if not self.reverse:
            self.reverse_submobjects()
        super().finish()

    def reverse_submobjects(self) -> None:
        self.vmobject.invert(recursive=True)


class ShowIncreasingSubsets(Animation):
    """Show one submobject at a time, leaving all previous ones displayed on screen.

    Examples
    --------

    .. manim:: ShowIncreasingSubsetsScene

        class ShowIncreasingSubsetsScene(Scene):
            def construct(self):
                p = VGroup(Dot(), Square(), Triangle())
                self.add(p)
                self.play(ShowIncreasingSubsets(p))
                self.wait()
    """

    def __init__(
        self,
        group: Mobject,
        suspend_mobject_updating: bool = False,
        int_func: Callable[[np.ndarray], np.ndarray] = np.floor,
        **kwargs,
    ) -> None:
        self.all_submobs = list(group.submobjects)
        self.int_func = int_func
        for mobj in self.all_submobs:
            mobj.set_opacity(0)
        super().__init__(
            group, suspend_mobject_updating=suspend_mobject_updating, **kwargs
        )

    def interpolate_mobject(self, alpha: float) -> None:
        n_submobs = len(self.all_submobs)
        index = int(self.int_func(alpha * n_submobs))
        self.update_submobject_list(index)

    def update_submobject_list(self, index: int) -> None:
        for mobj in self.all_submobs[:index]:
            mobj.set_opacity(1)


class AddTextLetterByLetter(ShowIncreasingSubsets):
    """Show a :class:`~.Text` letter by letter on the scene.

    Parameters
    ----------
    time_per_char : :class:`float`
        Frequency of appearance of the letters.

    .. tip::

        This is currently only possible for class:`~.Text` and not for class:`~.MathTex`

    """

    def __init__(
        self,
        text: "Text",
        suspend_mobject_updating: bool = False,
        int_func: Callable[[np.ndarray], np.ndarray] = np.ceil,
        rate_func: Callable[[float], float] = linear,
        time_per_char: float = 0.1,
        run_time: Optional[float] = None,
        **kwargs,
    ) -> None:
        # time_per_char must be above 0.06, or the animation won't finish
        self.time_per_char = time_per_char
        if run_time is None:
            run_time = np.max((0.06, self.time_per_char)) * len(text)

        super().__init__(
            text,
            suspend_mobject_updating=suspend_mobject_updating,
            int_func=int_func,
            rate_func=rate_func,
            run_time=run_time,
            **kwargs,
        )


class ShowSubmobjectsOneByOne(ShowIncreasingSubsets):
    """Show one submobject at a time, removing all previously displayed ones from screen."""

    def __init__(
        self,
        group: Iterable[Mobject],
        int_func: Callable[[np.ndarray], np.ndarray] = np.ceil,
        **kwargs,
    ) -> None:
        new_group = Group(*group)
        super().__init__(new_group, int_func=int_func, **kwargs)

    def update_submobject_list(self, index: int) -> None:
        current_submobjects = self.all_submobs[:index]
        for mobj in current_submobjects[:-1]:
            mobj.set_opacity(0)
        if len(current_submobjects) > 0:
            current_submobjects[-1].set_opacity(1)


# TODO, this is broken...
class AddTextWordByWord(Succession):
    """Show a :class:`~.Text` word by word on the scene. Note: currently broken."""

    def __init__(
        self,
        text_mobject: "Text",
        run_time: float = None,
        time_per_char: float = 0.06,
        **kwargs,
    ) -> None:
        self.time_per_char = time_per_char
        tpc = self.time_per_char
        anims = it.chain(
            *[
                [
                    ShowIncreasingSubsets(word, run_time=tpc * len(word)),
                    Animation(word, run_time=0.005 * len(word) ** 1.5),
                ]
                for word in text_mobject
            ]
        )
        super().__init__(*anims, **kwargs)<|MERGE_RESOLUTION|>--- conflicted
+++ resolved
@@ -158,18 +158,6 @@
         return (0, alpha)
 
 
-<<<<<<< HEAD
-@deprecated(since="v0.5.0", until="v0.7.0", replacement="Create")
-class ShowCreation(Create):
-    def __init__(self, mobject: VMobject, lag_ratio: float = 1.0, **kwargs) -> None:
-        super().__init__(mobject, lag_ratio=lag_ratio, **kwargs)
-
-    def _get_bounds(self, alpha: float) -> Tuple[int, float]:
-        return (0, alpha)
-
-
-=======
->>>>>>> 2a279be3
 class Uncreate(Create):
     """Like :class:`Create` but in reverse.
 
