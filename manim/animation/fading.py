"""Fading in and out of view.

.. manim:: Fading

    class Fading(Scene):
        def construct(self):
            tex_in = Tex("Fade", "In").scale(3)
            tex_out = Tex("Fade", "Out").scale(3)
            self.play(FadeIn(tex_in, shift=DOWN, scale=0.66))
            self.play(ReplacementTransform(tex_in, tex_out))
            self.play(FadeOut(tex_out, shift=DOWN * 2, scale=1.5))

"""

from __future__ import annotations

__all__ = [
    "FadeOut",
    "FadeIn",
]

from typing import TYPE_CHECKING

import numpy as np

from manim.mobject.opengl.opengl_mobject import OpenGLMobject

from ..animation.transform import Transform
from ..constants import ORIGIN
from ..mobject.mobject import Group

if TYPE_CHECKING:
    pass


class _Fade(Transform):
    """Fade :class:`~.OpenGLMobject` s in or out.

    Parameters
    ----------
    mobjects
        The mobjects to be faded.
    shift
        The vector by which the mobject shifts while being faded.
    target_position
        The position to/from which the mobject moves while being faded in. In case
        another mobject is given as target position, its center is used.
    scale
        The factor by which the mobject is scaled initially before being rescaling to
        its original size while being faded in.

    """

    def __init__(
        self,
        *mobjects: OpenGLMobject,
        shift: np.ndarray | None = None,
        target_position: np.ndarray | OpenGLMobject | None = None,
        scale: float = 1,
        **kwargs,
    ) -> None:
        if not mobjects:
            raise ValueError("At least one mobject must be passed.")
        mobject = mobjects[0] if len(mobjects) == 1 else Group(*mobjects)

        self.point_target = False
        if shift is None:
            if target_position is not None:
                if isinstance(target_position, OpenGLMobject):
                    target_position = target_position.get_center()
                shift = target_position - mobject.get_center()
                self.point_target = True
            else:
                shift = ORIGIN
        self.shift_vector = shift
        self.scale_factor = scale
        super().__init__(mobject, **kwargs)

    def _create_faded_mobject(self, fade_in: bool) -> OpenGLMobject:
        """Create a faded, shifted and scaled copy of the mobject.

        Parameters
        ----------
        fade_in
            Whether the faded mobject is used to fade in.

        Returns
        -------
        OpenGLMobject
            The faded, shifted and scaled copy of the mobject.
        """
        faded_mobject = self.mobject.copy()
        faded_mobject.fade(1)
        direction_modifier = -1 if fade_in and not self.point_target else 1
        faded_mobject.shift(self.shift_vector * direction_modifier)
        faded_mobject.scale(self.scale_factor)
        return faded_mobject


class FadeIn(_Fade):
<<<<<<< HEAD
    """Fade in :class:`~.OpenGLMobject` s.
=======
    r"""Fade in :class:`~.Mobject` s.
>>>>>>> 74f79a42

    Parameters
    ----------
    mobjects
        The mobjects to be faded in.
    shift
        The vector by which the mobject shifts while being faded in.
    target_position
        The position from which the mobject starts while being faded in. In case
        another mobject is given as target position, its center is used.
    scale
        The factor by which the mobject is scaled initially before being rescaling to
        its original size while being faded in.

    Examples
    --------

    .. manim :: FadeInExample

        class FadeInExample(Scene):
            def construct(self):
                dot = Dot(UP * 2 + LEFT)
                self.add(dot)
                tex = Tex(
                    "FadeIn with ", "shift ", r" or target\_position", " and scale"
                ).scale(1)
                animations = [
                    FadeIn(tex[0]),
                    FadeIn(tex[1], shift=DOWN),
                    FadeIn(tex[2], target_position=dot),
                    FadeIn(tex[3], scale=1.5),
                ]
                self.play(AnimationGroup(*animations, lag_ratio=0.5))

    """

    def __init__(self, *mobjects: OpenGLMobject, **kwargs) -> None:
        super().__init__(*mobjects, introducer=True, **kwargs)

    def create_target(self):
        return self.mobject

    def create_starting_mobject(self):
        return self._create_faded_mobject(fade_in=True)


class FadeOut(_Fade):
<<<<<<< HEAD
    """Fade out :class:`~.OpenGLMobject` s.
=======
    r"""Fade out :class:`~.Mobject` s.
>>>>>>> 74f79a42

    Parameters
    ----------
    mobjects
        The mobjects to be faded out.
    shift
        The vector by which the mobject shifts while being faded out.
    target_position
        The position to which the mobject moves while being faded out. In case another
        mobject is given as target position, its center is used.
    scale
        The factor by which the mobject is scaled while being faded out.

    Examples
    --------

    .. manim :: FadeInExample

        class FadeInExample(Scene):
            def construct(self):
                dot = Dot(UP * 2 + LEFT)
                self.add(dot)
                tex = Tex(
                    "FadeOut with ", "shift ", " or target\\_position", " and scale"
                ).scale(1)
                animations = [
                    FadeOut(tex[0]),
                    FadeOut(tex[1], shift=DOWN),
                    FadeOut(tex[2], target_position=dot),
                    FadeOut(tex[3], scale=0.5),
                ]
                self.play(AnimationGroup(*animations, lag_ratio=0.5))


    """

    def __init__(self, *mobjects: OpenGLMobject, **kwargs) -> None:
        super().__init__(*mobjects, remover=True, **kwargs)

    def create_target(self):
        return self._create_faded_mobject(fade_in=False)

    def begin(self) -> None:
        super().begin()
        self.interpolate(0)<|MERGE_RESOLUTION|>--- conflicted
+++ resolved
@@ -98,11 +98,7 @@
 
 
 class FadeIn(_Fade):
-<<<<<<< HEAD
-    """Fade in :class:`~.OpenGLMobject` s.
-=======
-    r"""Fade in :class:`~.Mobject` s.
->>>>>>> 74f79a42
+    r"""Fade in :class:`~.OpenGLMobject` s.
 
     Parameters
     ----------
@@ -150,11 +146,7 @@
 
 
 class FadeOut(_Fade):
-<<<<<<< HEAD
-    """Fade out :class:`~.OpenGLMobject` s.
-=======
-    r"""Fade out :class:`~.Mobject` s.
->>>>>>> 74f79a42
+    r"""Fade out :class:`~.OpenGLMobject` s.
 
     Parameters
     ----------
