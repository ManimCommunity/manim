--- conflicted
+++ resolved
@@ -1,4 +1,6 @@
-<<<<<<< HEAD
+"""Fading in and out of view."""
+
+
 __all__ = [
     "FadeOut",
     "FadeIn",
@@ -14,9 +16,6 @@
 ]
 
 
-=======
-"""Fading in and out of view."""
->>>>>>> cf193bab
 from ..animation.animation import Animation
 from ..animation.animation import DEFAULT_ANIMATION_LAG_RATIO
 from ..animation.transform import Transform
