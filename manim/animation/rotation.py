--- conflicted
+++ resolved
@@ -20,10 +20,6 @@
 
 
 class Rotating(Animation):
-<<<<<<< HEAD
-    """Continuously rotates a mobject over time.
-    Useful for animations like orbiting planets or spinning logos.
-=======
     """Animation that rotates a Mobject.
 
     Parameters
@@ -88,7 +84,6 @@
     --------
     :class:`~.Rotate`, :meth:`~.Mobject.rotate`
 
->>>>>>> fdb5cb9f
     """
 
     def __init__(
