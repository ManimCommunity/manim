--- conflicted
+++ resolved
@@ -103,13 +103,8 @@
 
     def finish(self) -> None:
         self.interpolate(1)
-<<<<<<< HEAD
-        self.anims_begun[:] = False
-        self.anims_finished[:] = False
-=======
         self.anims_begun[:] = True
         self.anims_finished[:] = True
->>>>>>> 33e56047
         if self.suspend_mobject_updating:
             self.group.resume_updating()
 
@@ -141,15 +136,11 @@
         """
         self.build_animations_with_timings()
         # Note: if lag_ratio < 1, then not necessarily the final animation's
-<<<<<<< HEAD
-        # end time will be the max end time!
-=======
         # end time will be the max end time! Therefore we must calculate the
         # maximum over all the end times, and not just take the last one.
         # Example: if you want to play 2 animations of 10s and 1s with a
         # lag_ratio of 0.1, the 1st one will end at t=10 and the 2nd one will
         # end at t=2, so the AnimationGroup will end at t=10.
->>>>>>> 33e56047
         self.max_end_time = max(self.anims_with_timings["end"], default=0)
         return self.max_end_time if run_time is None else run_time
 
@@ -187,21 +178,11 @@
         ]
 
         run_times = to_update["end"] - to_update["start"]
-<<<<<<< HEAD
-        null = run_times == 0.0
-        sub_alphas = anim_group_time - to_update["start"]
-        sub_alphas[~null] /= run_times[~null]
-        if time_goes_back:
-            sub_alphas[null | (sub_alphas < 0)] = 0
-        else:
-            sub_alphas[null | (sub_alphas > 1)] = 1
-=======
         sub_alphas = (anim_group_time - to_update["start"]) / run_times
         if time_goes_back:
             sub_alphas[sub_alphas < 0] = 0
         else:
             sub_alphas[sub_alphas > 1] = 1
->>>>>>> 33e56047
 
         for anim_to_update, sub_alpha in zip(to_update["anim"], sub_alphas):
             anim_to_update.interpolate(sub_alpha)
