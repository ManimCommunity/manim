"""Utilities for modifying the speed at which animations are played."""

from __future__ import annotations

import inspect
import types
from typing import TYPE_CHECKING, Callable

from numpy import piecewise

from ..animation.animation import Animation, Wait, prepare_animation
from ..animation.composition import AnimationGroup
<<<<<<< HEAD
from ..mobject.mobject import Mobject, Updater, _AnimationBuilder
=======
from ..mobject.mobject import Mobject, _AnimationBuilder
from ..scene.scene import Scene
>>>>>>> 89d5ed43

if TYPE_CHECKING:
    from ..mobject.mobject import Updater

__all__ = ["ChangeSpeed"]


class ChangeSpeed(Animation):
    """Modifies the speed of passed animation.
    :class:`AnimationGroup` with different ``lag_ratio`` can also be used
    which combines multiple animations into one.
    The ``run_time`` of the passed animation is changed to modify the speed.

    Parameters
    ----------
    anim
        Animation of which the speed is to be modified.
    speedinfo
        Contains nodes (percentage of ``run_time``) and its corresponding speed factor.
    rate_func
        Overrides ``rate_func`` of passed animation, applied before changing speed.

    Examples
    --------

    .. manim:: SpeedModifierExample

        class SpeedModifierExample(Scene):
            def construct(self):
                a = Dot().shift(LEFT * 4)
                b = Dot().shift(RIGHT * 4)
                self.add(a, b)
                self.play(
                    ChangeSpeed(
                        AnimationGroup(
                            a.animate(run_time=1).shift(RIGHT * 8),
                            b.animate(run_time=1).shift(LEFT * 8),
                        ),
                        speedinfo={0.3: 1, 0.4: 0.1, 0.6: 0.1, 1: 1},
                        rate_func=linear,
                    )
                )

    .. manim:: SpeedModifierUpdaterExample

        class SpeedModifierUpdaterExample(Scene):
            def construct(self):
                a = Dot().shift(LEFT * 4)
                self.add(a)

                ChangeSpeed.add_updater(a, lambda x, dt: x.shift(RIGHT * 4 * dt))
                self.play(
                    ChangeSpeed(
                        Wait(2),
                        speedinfo={0.4: 1, 0.5: 0.2, 0.8: 0.2, 1: 1},
                        affects_speed_updaters=True,
                    )
                )

    .. manim:: SpeedModifierUpdaterExample2

        class SpeedModifierUpdaterExample2(Scene):
            def construct(self):
                a = Dot().shift(LEFT * 4)
                self.add(a)

                ChangeSpeed.add_updater(a, lambda x, dt: x.shift(RIGHT * 4 * dt))
                self.wait()
                self.play(
                    ChangeSpeed(
                        Wait(),
                        speedinfo={1: 0},
                        affects_speed_updaters=True,
                    )
                )

    """

    dt = 0
    is_changing_dt = False

    def __init__(
        self,
        anim: Animation | _AnimationBuilder,
        speedinfo: dict[float, float],
        rate_func: Callable[[float], float] | None = None,
        affects_speed_updaters: bool = True,
        **kwargs,
    ) -> None:
        if issubclass(type(anim), AnimationGroup):
            self.anim = type(anim)(
                *map(self.setup, anim.animations),
                group=anim.group,
                run_time=anim.run_time,
                rate_func=anim.rate_func,
                lag_ratio=anim.lag_ratio,
            )
        else:
            self.anim = self.setup(anim)

        if affects_speed_updaters:
            assert (
                ChangeSpeed.is_changing_dt is False
            ), "Only one animation at a time can play that changes speed (dt) for ChangeSpeed updaters"
            ChangeSpeed.is_changing_dt = True
            self.t = 0
        self.affects_speed_updaters = affects_speed_updaters

        self.rate_func = self.anim.rate_func if rate_func is None else rate_func

        # A function where, f(0) = 0, f'(0) = initial speed, f'( f-1(1) ) = final speed
        # Following function obtained when conditions applied to vertical parabola
        self.speed_modifier = lambda x, init_speed, final_speed: (
            (final_speed**2 - init_speed**2) * x**2 / 4 + init_speed * x
        )

        # f-1(1), returns x for which f(x) = 1 in `speed_modifier` function
        self.f_inv_1 = lambda init_speed, final_speed: 2 / (init_speed + final_speed)

        # if speed factors for the starting node (0) and the final node (1) are
        # not set, set them to 1 and the penultimate factor, respectively
        if 0 not in speedinfo:
            speedinfo[0] = 1
        if 1 not in speedinfo:
            speedinfo[1] = sorted(speedinfo.items())[-1][1]

        self.speedinfo = dict(sorted(speedinfo.items()))
        self.functions = []
        self.conditions = []

        # Get the time taken by amimation if `run_time` is assumed to be 1
        scaled_total_time = self.get_scaled_total_time()

        prevnode = 0
        init_speed = self.speedinfo[0]
        curr_time = 0
        for node, final_speed in list(self.speedinfo.items())[1:]:
            dur = node - prevnode

            def condition(
                t,
                curr_time=curr_time,
                init_speed=init_speed,
                final_speed=final_speed,
                dur=dur,
            ):
                lower_bound = curr_time / scaled_total_time
                upper_bound = (
                    curr_time + self.f_inv_1(init_speed, final_speed) * dur
                ) / scaled_total_time
                return lower_bound <= t <= upper_bound

            self.conditions.append(condition)

            def function(
                t,
                curr_time=curr_time,
                init_speed=init_speed,
                final_speed=final_speed,
                dur=dur,
                prevnode=prevnode,
            ):
                return (
                    self.speed_modifier(
                        (scaled_total_time * t - curr_time) / dur,
                        init_speed,
                        final_speed,
                    )
                    * dur
                    + prevnode
                )

            self.functions.append(function)

            curr_time += self.f_inv_1(init_speed, final_speed) * dur
            prevnode = node
            init_speed = final_speed

        def func(t):
            if t == 1:
                ChangeSpeed.is_changing_dt = False
            new_t = piecewise(
                self.rate_func(t),
                [condition(self.rate_func(t)) for condition in self.conditions],
                self.functions,
            )
            if self.affects_speed_updaters:
                ChangeSpeed.dt = (new_t - self.t) * self.anim.run_time
                self.t = new_t
            return new_t

        self.anim.set_rate_func(func)

        super().__init__(
            self.anim.mobject,
            rate_func=self.rate_func,
            run_time=scaled_total_time * self.anim.run_time,
            **kwargs,
        )

    def setup(self, anim):
        if type(anim) is Wait:
            anim.interpolate = types.MethodType(
                lambda self, alpha: self.rate_func(alpha), anim
            )
        return prepare_animation(anim)

    def get_scaled_total_time(self) -> float:
        """The time taken by the animation under the assumption that the ``run_time`` is 1."""
        prevnode = 0
        init_speed = self.speedinfo[0]
        total_time = 0
        for node, final_speed in list(self.speedinfo.items())[1:]:
            dur = node - prevnode
            total_time += dur * self.f_inv_1(init_speed, final_speed)
            prevnode = node
            init_speed = final_speed
        return total_time

    @classmethod
    def add_updater(
        cls,
        mobject: Mobject,
        update_function: Updater,
        index: int | None = None,
        call_updater: bool = False,
    ):
        """This static method can be used to apply speed change to updaters.

        This updater will follow speed and rate function of any :class:`.ChangeSpeed`
        animation that is playing with ``affects_speed_updaters=True``. By default,
        updater functions added via the usual :meth:`.Mobject.add_updater` method
        do not respect the change of animation speed.

        Parameters
        ----------
        mobject
            The mobject to which the updater should be attached.
        update_function
            The function that is called whenever a new frame is rendered.
        index
            The position in the list of the mobject's updaters at which the
            function should be inserted.
        call_updater
            If ``True``, calls the update function when attaching it to the
            mobject.

        See also
        --------
        :class:`.ChangeSpeed`
        :meth:`.Mobject.add_updater`
        """
        if "dt" in inspect.signature(update_function).parameters:
            mobject.add_updater(
                lambda mob, dt: update_function(
                    mob, ChangeSpeed.dt if ChangeSpeed.is_changing_dt else dt
                ),
                index=index,
                call_updater=call_updater,
            )
        else:
            mobject.add_updater(update_function, index=index, call_updater=call_updater)

    def interpolate(self, alpha: float) -> None:
        self.anim.interpolate(alpha)

    def update_mobjects(self, dt: float) -> None:
        self.anim.update_mobjects(dt)

    def begin(self) -> None:
        self.anim.begin()
        self.process_subanimation_buffer(self.anim.buffer)

    def finish(self) -> None:
        ChangeSpeed.is_changing_dt = False
        self.anim.finish()
        self.process_subanimation_buffer(self.anim.buffer)<|MERGE_RESOLUTION|>--- conflicted
+++ resolved
@@ -10,12 +10,7 @@
 
 from ..animation.animation import Animation, Wait, prepare_animation
 from ..animation.composition import AnimationGroup
-<<<<<<< HEAD
-from ..mobject.mobject import Mobject, Updater, _AnimationBuilder
-=======
 from ..mobject.mobject import Mobject, _AnimationBuilder
-from ..scene.scene import Scene
->>>>>>> 89d5ed43
 
 if TYPE_CHECKING:
     from ..mobject.mobject import Updater
