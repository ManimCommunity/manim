--- conflicted
+++ resolved
@@ -39,12 +39,8 @@
     "Blink",
 ]
 
-<<<<<<< HEAD
-from typing import Callable, Iterable, Optional, Type, Union
-=======
 from collections.abc import Iterable
 from typing import Callable
->>>>>>> 89d5ed43
 
 import numpy as np
 
@@ -52,7 +48,6 @@
 from manim.mobject.geometry.line import Line
 from manim.mobject.geometry.polygram import Rectangle
 from manim.mobject.geometry.shape_matchers import SurroundingRectangle
-from manim.scene.scene import Scene
 
 from .. import config
 from ..animation.animation import Animation
@@ -311,11 +306,7 @@
         self.time_width = time_width
         super().__init__(mobject, remover=True, introducer=True, **kwargs)
 
-<<<<<<< HEAD
     def _get_bounds(self, alpha: float) -> tuple[float, float]:
-=======
-    def _get_bounds(self, alpha: float) -> tuple[float]:
->>>>>>> 89d5ed43
         tw = self.time_width
         upper = interpolate(0, 1 + tw, alpha)
         lower = upper - tw
@@ -323,13 +314,8 @@
         lower = max(lower, 0)
         return (lower, upper)
 
-<<<<<<< HEAD
     def finish(self) -> None:
         super().finish()
-=======
-    def clean_up_from_scene(self, scene: Scene) -> None:
-        super().clean_up_from_scene(scene)
->>>>>>> 89d5ed43
         for submob, start in self.get_all_families_zipped():
             submob.pointwise_become_partial(start, 0, 1)
 
