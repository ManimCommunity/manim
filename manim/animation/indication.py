"""Animations drawing attention to particular mobjects.

Examples
--------

.. manim:: Indications

    class Indications(Scene):
        def construct(self):
            indications = [ApplyWave,Circumscribe,Flash,FocusOn,Indicate,ShowPassingFlash,Wiggle]
            names = [Tex(i.__name__).scale(3) for i in indications]

            self.add(names[0])
            for i in range(len(names)):
                if indications[i] is Flash:
                    self.play(Flash(UP))
                elif indications[i] is ShowPassingFlash:
                    self.play(ShowPassingFlash(Underline(names[i])))
                else:
                    self.play(indications[i](names[i]))
                self.play(AnimationGroup(
                    FadeOut(names[i], shift=UP*1.5),
                    FadeIn(names[(i+1)%len(names)], shift=UP*1.5),
                ))

"""

from __future__ import annotations

__all__ = [
    "FocusOn",
    "Indicate",
    "Flash",
    "ShowPassingFlash",
    "ShowPassingFlashWithThinningStrokeWidth",
    "ApplyWave",
    "Circumscribe",
    "Wiggle",
    "Blink",
]

<<<<<<< HEAD
from collections.abc import Callable, Iterable
=======
from collections.abc import Iterable
from typing import Any
>>>>>>> 2d8d81c2

import numpy as np
from typing_extensions import Self

from manim.mobject.geometry.arc import Circle, Dot
from manim.mobject.geometry.line import Line
from manim.mobject.geometry.polygram import Rectangle
from manim.mobject.geometry.shape_matchers import SurroundingRectangle
from manim.mobject.opengl.opengl_mobject import OpenGLMobject
from manim.scene.scene import Scene

from .. import config
from ..animation.animation import Animation
from ..animation.composition import AnimationGroup, Succession
from ..animation.creation import Create, ShowPartial, Uncreate
from ..animation.fading import FadeIn, FadeOut
from ..animation.movement import Homotopy
from ..animation.transform import Transform
from ..animation.updaters.update import UpdateFromFunc
from ..constants import *
from ..mobject.mobject import Mobject
from ..mobject.types.vectorized_mobject import VGroup, VMobject
from ..typing import Point3D, Point3DLike, Vector3DLike
from ..utils.bezier import interpolate, inverse_interpolate
from ..utils.color import GREY, YELLOW, ParsableManimColor
from ..utils.rate_functions import RateFunction, smooth, there_and_back, wiggle
from ..utils.space_ops import normalize


class FocusOn(Transform):
    """Shrink a spotlight to a position.

    Parameters
    ----------
    focus_point
        The point at which to shrink the spotlight. If it is a :class:`.~Mobject` its center will be used.
    opacity
        The opacity of the spotlight.
    color
        The color of the spotlight.
    run_time
        The duration of the animation.

    Examples
    --------
    .. manim:: UsingFocusOn

        class UsingFocusOn(Scene):
            def construct(self):
                dot = Dot(color=YELLOW).shift(DOWN)
                self.add(Tex("Focusing on the dot below:"), dot)
                self.play(FocusOn(dot))
                self.wait()
    """

    def __init__(
        self,
        focus_point: Point3DLike | Mobject,
        opacity: float = 0.2,
        color: ParsableManimColor = GREY,
        run_time: float = 2,
        **kwargs: Any,
    ):
        self.focus_point = focus_point
        self.color = color
        self.opacity = opacity
        remover = True
        starting_dot = Dot(
            radius=config["frame_x_radius"] + config["frame_y_radius"],
            stroke_width=0,
            fill_color=self.color,
            fill_opacity=0,
        )
        super().__init__(starting_dot, run_time=run_time, remover=remover, **kwargs)

    def create_target(self) -> Dot:
        little_dot = Dot(radius=0)
        little_dot.set_fill(self.color, opacity=self.opacity)
        little_dot.add_updater(lambda d: d.move_to(self.focus_point))
        return little_dot


class Indicate(Transform):
    """Indicate a Mobject by temporarily resizing and recoloring it.

    Parameters
    ----------
    mobject
        The mobject to indicate.
    scale_factor
        The factor by which the mobject will be temporally scaled
    color
        The color the mobject temporally takes.
    rate_func
        The function defining the animation progress at every point in time.
    kwargs
        Additional arguments to be passed to the :class:`~.Succession` constructor

    Examples
    --------
    .. manim:: UsingIndicate

        class UsingIndicate(Scene):
            def construct(self):
                tex = Tex("Indicate").scale(3)
                self.play(Indicate(tex))
                self.wait()
    """

    def __init__(
        self,
        mobject: Mobject,
        scale_factor: float = 1.2,
        color: ParsableManimColor = YELLOW,
        rate_func: RateFunction = there_and_back,
        **kwargs: Any,
    ):
        self.color = color
        self.scale_factor = scale_factor
        super().__init__(mobject, rate_func=rate_func, **kwargs)

    def create_target(self) -> Mobject | OpenGLMobject:
        target = self.mobject.copy()
        target.scale(self.scale_factor)
        target.set_color(self.color)
        return target


class Flash(AnimationGroup):
    """Send out lines in all directions.

    Parameters
    ----------
    point
        The center of the flash lines. If it is a :class:`.~Mobject` its center will be used.
    line_length
        The length of the flash lines.
    num_lines
        The number of flash lines.
    flash_radius
        The distance from `point` at which the flash lines start.
    line_stroke_width
        The stroke width of the flash lines.
    color
        The color of the flash lines.
    time_width
        The time width used for the flash lines. See :class:`.~ShowPassingFlash` for more details.
    run_time
        The duration of the animation.
    kwargs
        Additional arguments to be passed to the :class:`~.Succession` constructor

    Examples
    --------
    .. manim:: UsingFlash

        class UsingFlash(Scene):
            def construct(self):
                dot = Dot(color=YELLOW).shift(DOWN)
                self.add(Tex("Flash the dot below:"), dot)
                self.play(Flash(dot))
                self.wait()

    .. manim:: FlashOnCircle

        class FlashOnCircle(Scene):
            def construct(self):
                radius = 2
                circle = Circle(radius)
                self.add(circle)
                self.play(Flash(
                    circle, line_length=1,
                    num_lines=30, color=RED,
                    flash_radius=radius+SMALL_BUFF,
                    time_width=0.3, run_time=2,
                    rate_func = rush_from
                ))
    """

    def __init__(
        self,
        point: Point3DLike | Mobject,
        line_length: float = 0.2,
        num_lines: int = 12,
        flash_radius: float = 0.1,
        line_stroke_width: int = 3,
        color: ParsableManimColor = YELLOW,
        time_width: float = 1,
        run_time: float = 1.0,
        **kwargs: Any,
    ):
        if isinstance(point, Mobject):
            self.point: Point3D = point.get_center()
        else:
            self.point = np.asarray(point)
        self.color = color
        self.line_length = line_length
        self.num_lines = num_lines
        self.flash_radius = flash_radius
        self.line_stroke_width = line_stroke_width
        self.run_time = run_time
        self.time_width = time_width
        self.animation_config = kwargs

        self.lines = self.create_lines()
        animations = self.create_line_anims()
        super().__init__(*animations, group=self.lines)

    def create_lines(self) -> VGroup:
        lines = VGroup()
        for angle in np.arange(0, TAU, TAU / self.num_lines):
            line = Line(self.point, self.point + self.line_length * RIGHT)
            line.shift((self.flash_radius) * RIGHT)
            line.rotate(angle, about_point=self.point)
            lines.add(line)
        lines.set_color(self.color)
        lines.set_stroke(width=self.line_stroke_width)
        return lines

    def create_line_anims(self) -> Iterable[ShowPassingFlash]:
        return [
            ShowPassingFlash(
                line,
                time_width=self.time_width,
                run_time=self.run_time,
                **self.animation_config,
            )
            for line in self.lines
        ]


class ShowPassingFlash(ShowPartial):
    r"""Show only a sliver of the VMobject each frame.

    Parameters
    ----------
    mobject
        The mobject whose stroke is animated.
    time_width
        The length of the sliver relative to the length of the stroke.

    Examples
    --------
    .. manim:: TimeWidthValues

        class TimeWidthValues(Scene):
            def construct(self):
                p = RegularPolygon(5, color=DARK_GRAY, stroke_width=6).scale(3)
                lbl = VMobject()
                self.add(p, lbl)
                p = p.copy().set_color(BLUE)
                for time_width in [0.2, 0.5, 1, 2]:
                    lbl.become(Tex(r"\texttt{time\_width={{%.1f}}}"%time_width))
                    self.play(ShowPassingFlash(
                        p.copy().set_color(BLUE),
                        run_time=2,
                        time_width=time_width
                    ))

    See Also
    --------
    :class:`~.Create`

    """

    def __init__(
        self, mobject: VMobject, time_width: float = 0.1, **kwargs: Any
    ) -> None:
        self.time_width = time_width
        super().__init__(mobject, remover=True, introducer=True, **kwargs)

    def _get_bounds(self, alpha: float) -> tuple[float, float]:
        tw = self.time_width
        upper = interpolate(0, 1 + tw, alpha)
        lower = upper - tw
        upper = min(upper, 1)
        lower = max(lower, 0)
        return (lower, upper)

    def clean_up_from_scene(self, scene: Scene) -> None:
        super().clean_up_from_scene(scene)
        for submob, start in self.get_all_families_zipped():
            submob.pointwise_become_partial(start, 0, 1)


class ShowPassingFlashWithThinningStrokeWidth(AnimationGroup):
    def __init__(
        self,
        vmobject: VMobject,
        n_segments: int = 10,
        time_width: float = 0.1,
        remover: bool = True,
        **kwargs: Any,
    ):
        self.n_segments = n_segments
        self.time_width = time_width
        self.remover = remover
        max_stroke_width = vmobject.get_stroke_width()
        max_time_width = kwargs.pop("time_width", self.time_width)
        super().__init__(
            *(
                ShowPassingFlash(
                    vmobject.copy().set_stroke(width=stroke_width),
                    time_width=time_width,
                    **kwargs,
                )
                for stroke_width, time_width in zip(
                    np.linspace(0, max_stroke_width, self.n_segments),
                    np.linspace(max_time_width, 0, self.n_segments),
                )
            ),
        )


class ApplyWave(Homotopy):
    """Send a wave through the Mobject distorting it temporarily.

    Parameters
    ----------
    mobject
        The mobject to be distorted.
    direction
        The direction in which the wave nudges points of the shape
    amplitude
        The distance points of the shape get shifted
    wave_func
        The function defining the shape of one wave flank.
    time_width
        The length of the wave relative to the width of the mobject.
    ripples
        The number of ripples of the wave
    run_time
        The duration of the animation.

    Examples
    --------

    .. manim:: ApplyingWaves

        class ApplyingWaves(Scene):
            def construct(self):
                tex = Tex("WaveWaveWaveWaveWave").scale(2)
                self.play(ApplyWave(tex))
                self.play(ApplyWave(
                    tex,
                    direction=RIGHT,
                    time_width=0.5,
                    amplitude=0.3
                ))
                self.play(ApplyWave(
                    tex,
                    rate_func=linear,
                    ripples=4
                ))

    """

    def __init__(
        self,
        mobject: Mobject,
        direction: Vector3DLike = UP,
        amplitude: float = 0.2,
        wave_func: RateFunction = smooth,
        time_width: float = 1,
        ripples: int = 1,
        run_time: float = 2,
        **kwargs: Any,
    ):
        x_min = mobject.get_left()[0]
        x_max = mobject.get_right()[0]
        vect = amplitude * normalize(direction)

        def wave(t: float) -> float:
            # Creates a wave with n ripples from a simple rate_func
            # This wave is build up as follows:
            # The time is split into 2*ripples phases. In every phase the amplitude
            # either rises to one or goes down to zero. Consecutive ripples will have
            # their amplitudes in opposing directions (first ripple from 0 to 1 to 0,
            # second from 0 to -1 to 0 and so on). This is how two ripples would be
            # divided into phases:

            #         ####|####        |            |
            #       ##    |    ##      |            |
            #     ##      |      ##    |            |
            # ####        |        ####|####        |        ####
            #             |            |    ##      |      ##
            #             |            |      ##    |    ##
            #             |            |        ####|####

            # However, this looks weird in the middle between two ripples. Therefore the
            # middle phases do actually use only one appropriately scaled version of the
            # rate like this:

            # 1 / 4 Time  | 2 / 4 Time            | 1 / 4 Time
            #         ####|######                 |
            #       ##    |      ###              |
            #     ##      |         ##            |
            # ####        |           #           |        ####
            #             |            ##         |      ##
            #             |              ###      |    ##
            #             |                 ######|####

            # Mirrored looks better in the way the wave is used.
            t = 1 - t

            # Clamp input
            if t >= 1 or t <= 0:
                return 0

            phases = ripples * 2
            phase = int(t * phases)
            if phase == 0:
                # First rising ripple
                return wave_func(t * phases)
            elif phase == phases - 1:
                # last ripple. Rising or falling depending on the number of ripples
                # The (ripples % 2)-term is used to make this distinction.
                t -= phase / phases  # Time relative to the phase
                return (1 - wave_func(t * phases)) * (2 * (ripples % 2) - 1)
            else:
                # Longer phases:
                phase = int((phase - 1) / 2)
                t -= (2 * phase + 1) / phases

                # Similar to last ripple:
                return (1 - 2 * wave_func(t * ripples)) * (1 - 2 * ((phase) % 2))

        def homotopy(
            x: float,
            y: float,
            z: float,
            t: float,
        ) -> tuple[float, float, float]:
            upper = interpolate(0, 1 + time_width, t)
            lower = upper - time_width
            relative_x = inverse_interpolate(x_min, x_max, x)
            wave_phase = inverse_interpolate(lower, upper, relative_x)
            nudge = wave(wave_phase) * vect
            return_value: tuple[float, float, float] = np.array([x, y, z]) + nudge
            return return_value

        super().__init__(homotopy, mobject, run_time=run_time, **kwargs)


class Wiggle(Animation):
    """Wiggle a Mobject.

    Parameters
    ----------
    mobject
        The mobject to wiggle.
    scale_value
        The factor by which the mobject will be temporarily scaled.
    rotation_angle
        The wiggle angle.
    n_wiggles
        The number of wiggles.
    scale_about_point
        The point about which the mobject gets scaled.
    rotate_about_point
        The point around which the mobject gets rotated.
    run_time
        The duration of the animation

    Examples
    --------

    .. manim:: ApplyingWaves

        class ApplyingWaves(Scene):
            def construct(self):
                tex = Tex("Wiggle").scale(3)
                self.play(Wiggle(tex))
                self.wait()

    """

    def __init__(
        self,
        mobject: Mobject,
        scale_value: float = 1.1,
        rotation_angle: float = 0.01 * TAU,
        n_wiggles: int = 6,
        scale_about_point: Point3DLike | None = None,
        rotate_about_point: Point3DLike | None = None,
        run_time: float = 2,
        **kwargs: Any,
    ):
        self.scale_value = scale_value
        self.rotation_angle = rotation_angle
        self.n_wiggles = n_wiggles
        self.scale_about_point = scale_about_point
        if scale_about_point is not None:
            self.scale_about_point = np.array(scale_about_point)
        self.rotate_about_point = rotate_about_point
        if rotate_about_point is not None:
            self.rotate_about_point = np.array(rotate_about_point)
        super().__init__(mobject, run_time=run_time, **kwargs)

    def get_scale_about_point(self) -> Point3D:
        if self.scale_about_point is None:
            return self.mobject.get_center()
        return self.scale_about_point

    def get_rotate_about_point(self) -> Point3D:
        if self.rotate_about_point is None:
            return self.mobject.get_center()
        return self.rotate_about_point

    def interpolate_submobject(
        self,
        submobject: Mobject,
        starting_submobject: Mobject,
        alpha: float,
    ) -> Self:
        submobject.points[:, :] = starting_submobject.points
        submobject.scale(
            interpolate(1, self.scale_value, there_and_back(alpha)),
            about_point=self.get_scale_about_point(),
        )
        submobject.rotate(
            wiggle(alpha, self.n_wiggles) * self.rotation_angle,
            about_point=self.get_rotate_about_point(),
        )
        return self


class Circumscribe(Succession):
    r"""Draw a temporary line surrounding the mobject.

    Parameters
    ----------
    mobject
        The mobject to be circumscribed.
    shape
        The shape with which to surround the given mobject. Should be either
        :class:`~.Rectangle` or :class:`~.Circle`
    fade_in
        Whether to make the surrounding shape to fade in. It will be drawn otherwise.
    fade_out
        Whether to make the surrounding shape to fade out. It will be undrawn otherwise.
    time_width
        The time_width of the drawing and undrawing. Gets ignored if either `fade_in` or `fade_out` is `True`.
    buff
        The distance between the surrounding shape and the given mobject.
    color
        The color of the surrounding shape.
    run_time
        The duration of the entire animation.
    kwargs
        Additional arguments to be passed to the :class:`~.Succession` constructor

    Examples
    --------

    .. manim:: UsingCircumscribe

        class UsingCircumscribe(Scene):
            def construct(self):
                lbl = Tex(r"Circum-\\scribe").scale(2)
                self.add(lbl)
                self.play(Circumscribe(lbl))
                self.play(Circumscribe(lbl, Circle))
                self.play(Circumscribe(lbl, fade_out=True))
                self.play(Circumscribe(lbl, time_width=2))
                self.play(Circumscribe(lbl, Circle, True))

    """

    def __init__(
        self,
        mobject: Mobject,
        shape: type[Rectangle] | type[Circle] = Rectangle,
        fade_in: bool = False,
        fade_out: bool = False,
        time_width: float = 0.3,
        buff: float = SMALL_BUFF,
        color: ParsableManimColor = YELLOW,
        run_time: float = 1,
        stroke_width: float = DEFAULT_STROKE_WIDTH,
        **kwargs: Any,
    ):
        if shape is Rectangle:
            frame: SurroundingRectangle | Circle = SurroundingRectangle(
                mobject,
                color=color,
                buff=buff,
                stroke_width=stroke_width,
            )
        elif shape is Circle:
            frame = Circle(color=color, stroke_width=stroke_width).surround(
                mobject,
                buffer_factor=1,
            )
            radius = frame.width / 2
            frame.scale((radius + buff) / radius)
        else:
            raise ValueError("shape should be either Rectangle or Circle.")

        if fade_in and fade_out:
            super().__init__(
                FadeIn(frame, run_time=run_time / 2),
                FadeOut(frame, run_time=run_time / 2),
                **kwargs,
            )
        elif fade_in:
            frame.reverse_direction()
            super().__init__(
                FadeIn(frame, run_time=run_time / 2),
                Uncreate(frame, run_time=run_time / 2),
                **kwargs,
            )
        elif fade_out:
            super().__init__(
                Create(frame, run_time=run_time / 2),
                FadeOut(frame, run_time=run_time / 2),
                **kwargs,
            )
        else:
            super().__init__(
                ShowPassingFlash(frame, time_width, run_time=run_time), **kwargs
            )


class Blink(Succession):
    """Blink the mobject.

    Parameters
    ----------
    mobject
        The mobject to be blinked.
    time_on
        The duration that the mobject is shown for one blink.
    time_off
        The duration that the mobject is hidden for one blink.
    blinks
        The number of blinks
    hide_at_end
        Whether to hide the mobject at the end of the animation.
    kwargs
        Additional arguments to be passed to the :class:`~.Succession` constructor.

    Examples
    --------

    .. manim:: BlinkingExample

        class BlinkingExample(Scene):
            def construct(self):
                text = Text("Blinking").scale(1.5)
                self.add(text)
                self.play(Blink(text, blinks=3))

    """

    def __init__(
        self,
        mobject: Mobject,
        time_on: float = 0.5,
        time_off: float = 0.5,
        blinks: int = 1,
        hide_at_end: bool = False,
        **kwargs: Any,
    ):
        animations = [
            UpdateFromFunc(
                mobject,
                update_function=lambda mob: mob.set_opacity(1.0),
                run_time=time_on,
            ),
            UpdateFromFunc(
                mobject,
                update_function=lambda mob: mob.set_opacity(0.0),
                run_time=time_off,
            ),
        ] * blinks

        if not hide_at_end:
            animations.append(
                UpdateFromFunc(
                    mobject,
                    update_function=lambda mob: mob.set_opacity(1.0),
                    run_time=time_on,
                ),
            )

        super().__init__(*animations, **kwargs)<|MERGE_RESOLUTION|>--- conflicted
+++ resolved
@@ -39,12 +39,8 @@
     "Blink",
 ]
 
-<<<<<<< HEAD
-from collections.abc import Callable, Iterable
-=======
-from collections.abc import Iterable
+from collections.abc import Callale, Iterable
 from typing import Any
->>>>>>> 2d8d81c2
 
 import numpy as np
 from typing_extensions import Self
