"""Animate mobjects."""


from __future__ import annotations

from typing import Any, TypeVar

from typing_extensions import Self

from manim.mobject.opengl.opengl_mobject import OpenGLMobject

from .. import config, logger
from ..constants import RendererType
from ..mobject import mobject
from ..mobject.mobject import Mobject
from ..mobject.opengl import opengl_mobject
from ..typing import RateFunc
from ..utils.rate_functions import linear, smooth

__all__ = ["Animation", "Wait", "override_animation"]


from copy import deepcopy
from typing import TYPE_CHECKING, Callable, Iterable

from typing_extensions import Self

if TYPE_CHECKING:
    from manim.scene.scene import Scene


AnyCallableT = TypeVar("AnyCallableT", bound=Callable[..., Any])

DEFAULT_ANIMATION_RUN_TIME = 1.0
DEFAULT_ANIMATION_LAG_RATIO = 0.0


class Animation:
    """An animation.

    Animations have a fixed time span.

    Parameters
    ----------
    mobject
        The mobject to be animated. This is not required for all types of animations.
    lag_ratio
        Defines the delay after which the animation is applied to submobjects. This lag
        is relative to the duration of the animation.

        This does not influence the total
        runtime of the animation. Instead the runtime of individual animations is
        adjusted so that the complete animation has the defined run time.

    run_time
        The duration of the animation in seconds.
    rate_func
        The function defining the animation progress based on the relative runtime (see  :mod:`~.rate_functions`) .

        For example ``rate_func(0.5)`` is the proportion of the animation that is done
        after half of the animations run time.


    reverse_rate_function
        Reverses the rate function of the animation. Setting ``reverse_rate_function``
        does not have any effect on ``remover`` or ``introducer``. These need to be
        set explicitly if an introducer-animation should be turned into a remover one
        and vice versa.
    name
        The name of the animation. This gets displayed while rendering the animation.
        Defaults to <class-name>(<Mobject-name>).
    remover
        Whether the given mobject should be removed from the scene after this animation.
    suspend_mobject_updating
        Whether updaters of the mobject should be suspended during the animation.


    .. NOTE::

        In the current implementation of this class, the specified rate function is applied
        within :meth:`.Animation.interpolate_mobject` call as part of the call to
        :meth:`.Animation.interpolate_submobject`. For subclasses of :class:`.Animation`
        that are implemented by overriding :meth:`interpolate_mobject`, the rate function
        has to be applied manually (e.g., by passing ``self.rate_func(alpha)`` instead
        of just ``alpha``).


    Examples
    --------

    .. manim:: LagRatios

        class LagRatios(Scene):
            def construct(self):
                ratios = [0, 0.1, 0.5, 1, 2]  # demonstrated lag_ratios

                # Create dot groups
                group = VGroup(*[Dot() for _ in range(4)]).arrange_submobjects()
                groups = VGroup(*[group.copy() for _ in ratios]).arrange_submobjects(buff=1)
                self.add(groups)

                # Label groups
                self.add(Text("lag_ratio = ", font_size=36).next_to(groups, UP, buff=1.5))
                for group, ratio in zip(groups, ratios):
                    self.add(Text(str(ratio), font_size=36).next_to(group, UP))

                #Animate groups with different lag_ratios
                self.play(AnimationGroup(*[
                    group.animate(lag_ratio=ratio, run_time=1.5).shift(DOWN * 2)
                    for group, ratio in zip(groups, ratios)
                ]))

                # lag_ratio also works recursively on nested submobjects:
                self.play(groups.animate(run_time=1, lag_ratio=0.1).shift(UP * 2))

    """

    def __new__(
        cls,
<<<<<<< HEAD
        mobject: Mobject | None = None,
        *args: Any,
        use_override: bool = True,
        **kwargs: Any,
=======
        mobject=None,
        *args,
        use_override=True,
        **kwargs,
>>>>>>> 9a84ec6a
    ) -> Self:
        if isinstance(mobject, Mobject) and use_override:
            func = mobject.animation_override_for(cls)
            if func is not None:
                anim = func(mobject, *args, **kwargs)
                logger.debug(
                    f"The {cls.__name__} animation has been is overridden for "
                    f"{type(mobject).__name__} mobjects. use_override = False can "
                    f" be used as keyword argument to prevent animation overriding.",
                )
                return anim
        return super().__new__(cls)

    def __init__(
        self,
        mobject: Mobject | None,
        lag_ratio: float = DEFAULT_ANIMATION_LAG_RATIO,
        run_time: float = DEFAULT_ANIMATION_RUN_TIME,
        rate_func: RateFunc = smooth,
        reverse_rate_function: bool = False,
        name: str = None,
        remover: bool = False,  # remove a mobject from the screen?
        suspend_mobject_updating: bool = True,
        introducer: bool = False,
        *,
        _on_finish: Callable[[], None] = lambda _: None,
        **kwargs: Any,
    ) -> None:
        self._typecheck_input(mobject)
        self.run_time = run_time
        self.rate_func = rate_func
        self.reverse_rate_function = reverse_rate_function
        self.name = name
        self.remover = remover
        self.introducer = introducer
        self.suspend_mobject_updating = suspend_mobject_updating
        self.lag_ratio = lag_ratio
        self._on_finish = _on_finish
        if config["renderer"] == RendererType.OPENGL:
            self.starting_mobject = OpenGLMobject()
            self.mobject = mobject if mobject is not None else OpenGLMobject()
        else:
            self.starting_mobject = Mobject()
            self.mobject = mobject if mobject is not None else Mobject()
        if kwargs:
            logger.debug("Animation received extra kwargs: %s", kwargs)

        if hasattr(self, "CONFIG"):
            logger.error(
                (
                    "CONFIG has been removed from ManimCommunity.",
                    "Please use keyword arguments instead.",
                ),
            )

    def _typecheck_input(self, mobject: Mobject | None) -> None:
        if mobject is None:
            logger.debug("Animation with empty mobject")
        elif not isinstance(mobject, (Mobject, OpenGLMobject)):
            raise TypeError("Animation only works on Mobjects")

    def __str__(self) -> str:
        if self.name:
            return self.name
        return f"{self.__class__.__name__}({str(self.mobject)})"

    def __repr__(self) -> str:
        return str(self)

    def begin(self) -> None:
        """Begin the animation.

        This method is called right as an animation is being played. As much
        initialization as possible, especially any mobject copying, should live in this
        method.

        """
        if self.run_time <= 0:
            raise ValueError(
                f"{self} has a run_time of <= 0 seconds, this cannot be rendered correctly. "
                "Please set the run_time to be positive"
            )
        self.starting_mobject = self.create_starting_mobject()
        if self.suspend_mobject_updating:
            # All calls to self.mobject's internal updaters
            # during the animation, either from this Animation
            # or from the surrounding scene, should do nothing.
            # It is, however, okay and desirable to call
            # the internal updaters of self.starting_mobject,
            # or any others among self.get_all_mobjects()
            self.mobject.suspend_updating()
        self.interpolate(0)

    def finish(self) -> None:
        # TODO: begin and finish should require a scene as parameter.
        # That way Animation.clean_up_from_screen and Scene.add_mobjects_from_animations
        # could be removed as they fulfill basically the same purpose.
        """Finish the animation.

        This method gets called when the animation is over.

        """
        self.interpolate(1)
        if self.suspend_mobject_updating and self.mobject is not None:
            self.mobject.resume_updating()

    def clean_up_from_scene(self, scene: Scene) -> None:
        """Clean up the :class:`~.Scene` after finishing the animation.

        This includes to :meth:`~.Scene.remove` the Animation's
        :class:`~.Mobject` if the animation is a remover.

        Parameters
        ----------
        scene
            The scene the animation should be cleaned up from.
        """
        self._on_finish(scene)
        if self.is_remover():
            scene.remove(self.mobject)

    def _setup_scene(self, scene: Scene | None) -> None:
        """Setup up the :class:`~.Scene` before starting the animation.

        This includes to :meth:`~.Scene.add` the Animation's
        :class:`~.Mobject` if the animation is an introducer.

        Parameters
        ----------
        scene
            The scene the animation should be cleaned up from.
        """
        if scene is None:
            return
        if (
            self.is_introducer()
            and self.mobject not in scene.get_mobject_family_members()
        ):
            scene.add(self.mobject)

    def create_starting_mobject(self) -> Mobject:
        # Keep track of where the mobject starts
        return self.mobject.copy()

    def get_all_mobjects(self) -> list[Mobject]:
        """Get all mobjects involved in the animation.

        Ordering must match the ordering of arguments to interpolate_submobject

        Returns
        -------
        Sequence[Mobject]
            The sequence of mobjects.
        """
        return [self.mobject, self.starting_mobject]

    def get_all_families_zipped(self) -> Iterable[tuple]:
        if config["renderer"] == RendererType.OPENGL:
            return zip(*(mob.get_family() for mob in self.get_all_mobjects()))
        return zip(
            *(mob.family_members_with_points() for mob in self.get_all_mobjects())
        )

    def update_mobjects(self, dt: float) -> None:
        """
        Updates things like starting_mobject, and (for
        Transforms) target_mobject.  Note, since typically
        (always?) self.mobject will have its updating
        suspended during the animation, this will do
        nothing to self.mobject.
        """
        for mob in self.get_all_mobjects_to_update():
            mob.update(dt)

    def get_all_mobjects_to_update(self) -> list[Mobject]:
        """Get all mobjects to be updated during the animation.

        Returns
        -------
        List[Mobject]
            The list of mobjects to be updated during the animation.
        """
        # The surrounding scene typically handles
        # updating of self.mobject.  Besides, in
        # most cases its updating is suspended anyway
        return [m for m in self.get_all_mobjects() if m is not self.mobject]

    def copy(self) -> Self:
        """Create a copy of the animation.

        Returns
        -------
        Animation
            A copy of ``self``
        """
        return deepcopy(self)

    # Methods for interpolation, the mean of an Animation

    # TODO: stop using alpha as parameter name in different meanings.
    def interpolate(self, alpha: float) -> None:
        """Set the animation progress.

        This method gets called for every frame during an animation.

        Parameters
        ----------
        alpha
            The relative time to set the animation to, 0 meaning the start, 1 meaning
            the end.
        """
        self.interpolate_mobject(alpha)

    def interpolate_mobject(self, alpha: float) -> None:
        """Interpolates the mobject of the :class:`Animation` based on alpha value.

        Parameters
        ----------
        alpha
            A float between 0 and 1 expressing the ratio to which the animation
            is completed. For example, alpha-values of 0, 0.5, and 1 correspond
            to the animation being completed 0%, 50%, and 100%, respectively.
        """
        families = list(self.get_all_families_zipped())
        for i, mobs in enumerate(families):
            sub_alpha = self.get_sub_alpha(alpha, i, len(families))
            self.interpolate_submobject(*mobs, sub_alpha)

    def interpolate_submobject(
        self,
        submobject: Mobject,
        starting_submobject: Mobject,
        # target_copy: Mobject, #Todo: fix - signature of interpolate_submobject differs in Transform().
        alpha: float,
    ) -> None:
        # Typically implemented by subclass
        pass

    def get_sub_alpha(self, alpha: float, index: int, num_submobjects: int) -> float:
        """Get the animation progress of any submobjects subanimation.

        Parameters
        ----------
        alpha
            The overall animation progress
        index
            The index of the subanimation.
        num_submobjects
            The total count of subanimations.

        Returns
        -------
        float
            The progress of the subanimation.
        """
        # TODO, make this more understandable, and/or combine
        # its functionality with AnimationGroup's method
        # build_animations_with_timings
        lag_ratio = self.lag_ratio
        full_length = (num_submobjects - 1) * lag_ratio + 1
        value = alpha * full_length
        lower = index * lag_ratio
        if self.reverse_rate_function:
            return self.rate_func(1 - (value - lower))
        else:
            return self.rate_func(value - lower)

    # Getters and setters
    def set_run_time(self, run_time: float) -> Self:
        """Set the run time of the animation.

        Parameters
        ----------
        run_time
            The new time the animation should take in seconds.

        .. note::

            The run_time of an animation should not be changed while it is already
            running.

        Returns
        -------
        Animation
            ``self``
        """
        self.run_time = run_time
        return self

    def get_run_time(self) -> float:
        """Get the run time of the animation.

        Returns
        -------
        float
            The time the animation takes in seconds.
        """
        return self.run_time

    def set_rate_func(
        self,
        rate_func: RateFunc,
    ) -> Self:
        """Set the rate function of the animation.

        Parameters
        ----------
        rate_func
            The new function defining the animation progress based on the
            relative runtime (see :mod:`~.rate_functions`).

        Returns
        -------
        Animation
            ``self``
        """
        self.rate_func = rate_func
        return self

    def get_rate_func(
        self,
    ) -> RateFunc:
        """Get the rate function of the animation.

        Returns
        -------
        Callable[[float], float]
            The rate function of the animation.
        """
        return self.rate_func

    def set_name(self, name: str) -> Self:
        """Set the name of the animation.

        Parameters
        ----------
        name
            The new name of the animation.

        Returns
        -------
        Animation
            ``self``
        """
        self.name = name
        return self

    def is_remover(self) -> bool:
        """Test if the animation is a remover.

        Returns
        -------
        bool
            ``True`` if the animation is a remover, ``False`` otherwise.
        """
        return self.remover

    def is_introducer(self) -> bool:
        """Test if the animation is an introducer.

        Returns
        -------
        bool
            ``True`` if the animation is an introducer, ``False`` otherwise.
        """
        return self.introducer


def prepare_animation(
    anim: Animation | mobject._AnimationBuilder,
) -> Animation:
    r"""Returns either an unchanged animation, or the animation built
    from a passed animation factory.

    Examples
    --------

    ::

        >>> from manim import Square, FadeIn
        >>> s = Square()
        >>> prepare_animation(FadeIn(s))
        FadeIn(Square)

    ::

        >>> prepare_animation(s.animate.scale(2).rotate(42))
        _MethodAnimation(Square)

    ::

        >>> prepare_animation(42)
        Traceback (most recent call last):
        ...
        TypeError: Object 42 cannot be converted to an animation

    """
    if isinstance(anim, (mobject._AnimationBuilder, opengl_mobject._AnimationBuilder)):
        return anim.build()

    if isinstance(anim, Animation):
        return anim

    raise TypeError(f"Object {anim} cannot be converted to an animation")


class Wait(Animation):
    """A "no operation" animation.

    Parameters
    ----------
    run_time
        The amount of time that should pass.
    stop_condition
        A function without positional arguments that evaluates to a boolean.
        The function is evaluated after every new frame has been rendered.
        Playing the animation stops after the return value is truthy, or
        after the specified ``run_time`` has passed.
    frozen_frame
        Controls whether or not the wait animation is static, i.e., corresponds
        to a frozen frame. If ``False`` is passed, the render loop still
        progresses through the animation as usual and (among other things)
        continues to call updater functions. If ``None`` (the default value),
        the :meth:`.Scene.play` call tries to determine whether the Wait call
        can be static or not itself via :meth:`.Scene.should_mobjects_update`.
    kwargs
        Keyword arguments to be passed to the parent class, :class:`.Animation`.
    """

    def __init__(
        self,
        run_time: float = 1,
        stop_condition: Callable[[], bool] | None = None,
        frozen_frame: bool | None = None,
        rate_func: RateFunc = linear,
        **kwargs: Any,
    ) -> None:
        if stop_condition and frozen_frame:
            raise ValueError("A static Wait animation cannot have a stop condition.")

        self.duration: float = run_time
        self.stop_condition = stop_condition
        self.is_static_wait: bool = frozen_frame
        super().__init__(None, run_time=run_time, rate_func=rate_func, **kwargs)
        # quick fix to work in opengl setting:
        self.mobject.shader_wrapper_list = []

    def begin(self) -> None:
        pass

    def finish(self) -> None:
        pass

    def clean_up_from_scene(self, scene: Scene) -> None:
        pass

    def update_mobjects(self, dt: float) -> None:
        pass

    def interpolate(self, alpha: float) -> None:
        pass


def override_animation(
    animation_class: type[Animation],
) -> Callable[[AnyCallableT], AnyCallableT]:
    """Decorator used to mark methods as overrides for specific :class:`~.Animation` types.

    Should only be used to decorate methods of classes derived from :class:`~.Mobject`.
    ``Animation`` overrides get inherited to subclasses of the ``Mobject`` who defined
    them. They don't override subclasses of the ``Animation`` they override.

    See Also
    --------
    :meth:`~.Mobject.add_animation_override`

    Parameters
    ----------
    animation_class
        The animation to be overridden.

    Returns
    -------
    Callable[[Callable], Callable]
        The actual decorator. This marks the method as overriding an animation.

    Examples
    --------

    .. manim:: OverrideAnimationExample

        class MySquare(Square):
            @override_animation(FadeIn)
            def _fade_in_override(self, **kwargs):
                return Create(self, **kwargs)

        class OverrideAnimationExample(Scene):
            def construct(self):
                self.play(FadeIn(MySquare()))

    """

    def decorator(func: AnyCallableT) -> AnyCallableT:
        func._override_animation = animation_class
        return func

    return decorator<|MERGE_RESOLUTION|>--- conflicted
+++ resolved
@@ -117,17 +117,10 @@
 
     def __new__(
         cls,
-<<<<<<< HEAD
         mobject: Mobject | None = None,
         *args: Any,
         use_override: bool = True,
         **kwargs: Any,
-=======
-        mobject=None,
-        *args,
-        use_override=True,
-        **kwargs,
->>>>>>> 9a84ec6a
     ) -> Self:
         if isinstance(mobject, Mobject) and use_override:
             func = mobject.animation_override_for(cls)
