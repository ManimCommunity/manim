--- conflicted
+++ resolved
@@ -92,6 +92,7 @@
 
                 # lag_ratio also works recursively on nested submobjects:
                 self.play(groups.animate(run_time=1, lag_ratio=0.1).shift(UP * 2))
+
     """
 
     def __new__(
@@ -172,9 +173,10 @@
     def begin(self) -> None:
         """Begin the animation.
 
-        This method is called right as an animation is being played. As
-        much initialization as possible, especially any mobject copying,
-        should live in this method.
+        This method is called right as an animation is being played. As much
+        initialization as possible, especially any mobject copying, should live in this
+        method.
+
         """
         self.starting_mobject = self.create_starting_mobject()
         if self.suspend_mobject_updating:
@@ -194,6 +196,7 @@
         """Finish the animation.
 
         This method gets called when the animation is over.
+
         """
         self.interpolate(1)
         if self.suspend_mobject_updating and self.mobject is not None:
@@ -254,11 +257,12 @@
         )
 
     def update_mobjects(self, dt: float) -> None:
-        """Update things like starting_mobject, and (for Transforms) target_mobject.
-
-        Note, since typically (always?) self.mobject will have its
-        updating suspended during the animation, this will do nothing to
-        self.mobject.
+        """
+        Updates things like starting_mobject, and (for
+        Transforms) target_mobject.  Note, since typically
+        (always?) self.mobject will have its updating
+        suspended during the animation, this will do
+        nothing to self.mobject.
         """
         for mob in self.get_all_mobjects_to_update():
             mob.update(dt)
@@ -455,16 +459,10 @@
 
 
 def prepare_animation(
-<<<<<<< HEAD
-    anim: Union["Animation", "mobject._AnimationBuilder"],
-) -> "Animation":
-    r"""Return either an unchanged animation, or the animation built from a passed animation factory.
-=======
     anim: Animation | mobject._AnimationBuilder,
 ) -> Animation:
     r"""Returns either an unchanged animation, or the animation built
     from a passed animation factory.
->>>>>>> 962c2468
 
     Examples
     --------
@@ -530,7 +528,7 @@
 def override_animation(
     animation_class: type[Animation],
 ) -> Callable[[Callable], Callable]:
-    """Use this decorator mark methods as overrides for specific :class:`~.Animation` types.
+    """Decorator used to mark methods as overrides for specific :class:`~.Animation` types.
 
     Should only be used to decorate methods of classes derived from :class:`~.Mobject`.
     ``Animation`` overrides get inherited to subclasses of the ``Mobject`` who defined
@@ -562,6 +560,7 @@
         class OverrideAnimationExample(Scene):
             def construct(self):
                 self.play(FadeIn(MySquare()))
+
     """
 
     def decorator(func):
