<<<<<<< HEAD
__all__ = ["Animation"]


=======
"""Animate mobjects."""
>>>>>>> cf193bab
from copy import deepcopy

import numpy as np

from ..mobject.mobject import Mobject
from ..utils.config_ops import digest_config
from ..utils.rate_functions import smooth


DEFAULT_ANIMATION_RUN_TIME = 1.0
DEFAULT_ANIMATION_LAG_RATIO = 0


class Animation(object):
    CONFIG = {
        "run_time": DEFAULT_ANIMATION_RUN_TIME,
        "rate_func": smooth,
        "name": None,
        # Does this animation add or remove a mobject form the screen
        "remover": False,
        # If 0, the animation is applied to all submobjects
        # at the same time
        # If 1, it is applied to each successively.
        # If 0 < lag_ratio < 1, its applied to each
        # with lagged start times
        "lag_ratio": DEFAULT_ANIMATION_LAG_RATIO,
        "suspend_mobject_updating": True,
    }

    def __init__(self, mobject, **kwargs):
        assert isinstance(mobject, Mobject)
        digest_config(self, kwargs)
        self.mobject = mobject

    def __str__(self):
        if self.name:
            return self.name
        return self.__class__.__name__ + str(self.mobject)

    def begin(self):
        # This is called right as an animation is being
        # played.  As much initialization as possible,
        # especially any mobject copying, should live in
        # this method
        self.starting_mobject = self.create_starting_mobject()
        if self.suspend_mobject_updating:
            # All calls to self.mobject's internal updaters
            # during the animation, either from this Animation
            # or from the surrounding scene, should do nothing.
            # It is, however, okay and desirable to call
            # the internal updaters of self.starting_mobject,
            # or any others among self.get_all_mobjects()
            self.mobject.suspend_updating()
        self.interpolate(0)

    def finish(self):
        self.interpolate(1)
        if self.suspend_mobject_updating:
            self.mobject.resume_updating()

    def clean_up_from_scene(self, scene):
        if self.is_remover():
            scene.remove(self.mobject)

    def create_starting_mobject(self):
        # Keep track of where the mobject starts
        return self.mobject.copy()

    def get_all_mobjects(self):
        """
        Ordering must match the ording of arguments to interpolate_submobject
        """
        return self.mobject, self.starting_mobject

    def get_all_families_zipped(self):
        return zip(
            *[mob.family_members_with_points() for mob in self.get_all_mobjects()]
        )

    def update_mobjects(self, dt):
        """
        Updates things like starting_mobject, and (for
        Transforms) target_mobject.  Note, since typically
        (always?) self.mobject will have its updating
        suspended during the animation, this will do
        nothing to self.mobject.
        """
        for mob in self.get_all_mobjects_to_update():
            mob.update(dt)

    def get_all_mobjects_to_update(self):
        # The surrounding scene typically handles
        # updating of self.mobject.  Besides, in
        # most cases its updating is suspended anyway
        return list(filter(lambda m: m is not self.mobject, self.get_all_mobjects()))

    def copy(self):
        return deepcopy(self)

    def update_config(self, **kwargs):
        digest_config(self, kwargs)
        return self

    # Methods for interpolation, the mean of an Animation
    def interpolate(self, alpha):
        alpha = np.clip(alpha, 0, 1)
        self.interpolate_mobject(self.rate_func(alpha))

    def update(self, alpha):
        """
        This method shouldn't exist, but it's here to
        keep many old scenes from breaking
        """
        self.interpolate(alpha)

    def interpolate_mobject(self, alpha):
        families = list(self.get_all_families_zipped())
        for i, mobs in enumerate(families):
            sub_alpha = self.get_sub_alpha(alpha, i, len(families))
            self.interpolate_submobject(*mobs, sub_alpha)

    def interpolate_submobject(self, submobject, starting_sumobject, alpha):
        # Typically ipmlemented by subclass
        pass

    def get_sub_alpha(self, alpha, index, num_submobjects):
        # TODO, make this more understanable, and/or combine
        # its functionality with AnimationGroup's method
        # build_animations_with_timings
        lag_ratio = self.lag_ratio
        full_length = (num_submobjects - 1) * lag_ratio + 1
        value = alpha * full_length
        lower = index * lag_ratio
        return np.clip((value - lower), 0, 1)

    # Getters and setters
    def set_run_time(self, run_time):
        self.run_time = run_time
        return self

    def get_run_time(self):
        return self.run_time

    def set_rate_func(self, rate_func):
        self.rate_func = rate_func
        return self

    def get_rate_func(self):
        return self.rate_func

    def set_name(self, name):
        self.name = name
        return self

    def is_remover(self):
        return self.remover<|MERGE_RESOLUTION|>--- conflicted
+++ resolved
@@ -1,10 +1,9 @@
-<<<<<<< HEAD
+"""Animate mobjects."""
+
+
 __all__ = ["Animation"]
 
 
-=======
-"""Animate mobjects."""
->>>>>>> cf193bab
 from copy import deepcopy
 
 import numpy as np
