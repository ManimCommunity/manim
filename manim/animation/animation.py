<<<<<<< HEAD
"""Animate mobjects."""
=======
__all__ = ["Animation"]


>>>>>>> ce457e89
from copy import deepcopy

import numpy as np

from ..mobject.mobject import Mobject
from ..utils.config_ops import digest_config
from ..utils.rate_functions import smooth


DEFAULT_ANIMATION_RUN_TIME = 1.0
DEFAULT_ANIMATION_LAG_RATIO = 0


class Animation(object):
    CONFIG = {
        "run_time": DEFAULT_ANIMATION_RUN_TIME,
        "rate_func": smooth,
        "name": None,
        # Does this animation add or remove a mobject form the screen
        "remover": False,
        # If 0, the animation is applied to all submobjects
        # at the same time
        # If 1, it is applied to each successively.
        # If 0 < lag_ratio < 1, its applied to each
        # with lagged start times
        "lag_ratio": DEFAULT_ANIMATION_LAG_RATIO,
        "suspend_mobject_updating": True,
    }

    def __init__(self, mobject, **kwargs):
        assert isinstance(mobject, Mobject)
        digest_config(self, kwargs)
        self.mobject = mobject

    def __str__(self):
        if self.name:
            return self.name
        return self.__class__.__name__ + str(self.mobject)

    def begin(self):
        # This is called right as an animation is being
        # played.  As much initialization as possible,
        # especially any mobject copying, should live in
        # this method
        self.starting_mobject = self.create_starting_mobject()
        if self.suspend_mobject_updating:
            # All calls to self.mobject's internal updaters
            # during the animation, either from this Animation
            # or from the surrounding scene, should do nothing.
            # It is, however, okay and desirable to call
            # the internal updaters of self.starting_mobject,
            # or any others among self.get_all_mobjects()
            self.mobject.suspend_updating()
        self.interpolate(0)

    def finish(self):
        self.interpolate(1)
        if self.suspend_mobject_updating:
            self.mobject.resume_updating()

    def clean_up_from_scene(self, scene):
        if self.is_remover():
            scene.remove(self.mobject)

    def create_starting_mobject(self):
        # Keep track of where the mobject starts
        return self.mobject.copy()

    def get_all_mobjects(self):
        """
        Ordering must match the ording of arguments to interpolate_submobject
        """
        return self.mobject, self.starting_mobject

    def get_all_families_zipped(self):
        return zip(
            *[mob.family_members_with_points() for mob in self.get_all_mobjects()]
        )

    def update_mobjects(self, dt):
        """
        Updates things like starting_mobject, and (for
        Transforms) target_mobject.  Note, since typically
        (always?) self.mobject will have its updating
        suspended during the animation, this will do
        nothing to self.mobject.
        """
        for mob in self.get_all_mobjects_to_update():
            mob.update(dt)

    def get_all_mobjects_to_update(self):
        # The surrounding scene typically handles
        # updating of self.mobject.  Besides, in
        # most cases its updating is suspended anyway
        return list(filter(lambda m: m is not self.mobject, self.get_all_mobjects()))

    def copy(self):
        return deepcopy(self)

    def update_config(self, **kwargs):
        digest_config(self, kwargs)
        return self

    # Methods for interpolation, the mean of an Animation
    def interpolate(self, alpha):
        alpha = np.clip(alpha, 0, 1)
        self.interpolate_mobject(self.rate_func(alpha))

    def update(self, alpha):
        """
        This method shouldn't exist, but it's here to
        keep many old scenes from breaking
        """
        self.interpolate(alpha)

    def interpolate_mobject(self, alpha):
        families = list(self.get_all_families_zipped())
        for i, mobs in enumerate(families):
            sub_alpha = self.get_sub_alpha(alpha, i, len(families))
            self.interpolate_submobject(*mobs, sub_alpha)

    def interpolate_submobject(self, submobject, starting_sumobject, alpha):
        # Typically ipmlemented by subclass
        pass

    def get_sub_alpha(self, alpha, index, num_submobjects):
        # TODO, make this more understanable, and/or combine
        # its functionality with AnimationGroup's method
        # build_animations_with_timings
        lag_ratio = self.lag_ratio
        full_length = (num_submobjects - 1) * lag_ratio + 1
        value = alpha * full_length
        lower = index * lag_ratio
        return np.clip((value - lower), 0, 1)

    # Getters and setters
    def set_run_time(self, run_time):
        self.run_time = run_time
        return self

    def get_run_time(self):
        return self.run_time

    def set_rate_func(self, rate_func):
        self.rate_func = rate_func
        return self

    def get_rate_func(self):
        return self.rate_func

    def set_name(self, name):
        self.name = name
        return self

    def is_remover(self):
        return self.remover<|MERGE_RESOLUTION|>--- conflicted
+++ resolved
@@ -1,10 +1,9 @@
-<<<<<<< HEAD
 """Animate mobjects."""
-=======
+
+
 __all__ = ["Animation"]
 
 
->>>>>>> ce457e89
 from copy import deepcopy
 
 import numpy as np
