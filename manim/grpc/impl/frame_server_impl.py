from ... import config
from ..gen import frameserver_pb2
from ..gen import frameserver_pb2_grpc
from ..gen import renderserver_pb2
from ..gen import renderserver_pb2_grpc
from concurrent import futures
from watchdog.events import FileSystemEventHandler
from watchdog.observers import Observer
import grpc
import subprocess as sp
import threading
import time
import traceback
import ctypes
from ...utils.module_ops import (
    get_module,
    get_scene_classes_from_module,
    get_scenes_to_render,
    scene_classes_from_file,
)
from ... import logger
from ...constants import JS_RENDERER_INFO
from ...renderer.js_renderer import JsRenderer
from ...utils.family import extract_mobject_family_members
import logging
import copy
from ...mobject.value_tracker import ValueTracker
from ...mobject.types.vectorized_mobject import VMobject
from ...mobject.types.image_mobject import ImageMobject


class MyEventHandler(FileSystemEventHandler):
    def __init__(self, frame_server):
        super().__init__()
        self.frame_server = frame_server

    def catch_all_handler(self, event):
        print(event)

    def on_moved(self, event):
        self.catch_all_handler(event)

    def on_created(self, event):
        self.catch_all_handler(event)

    def on_deleted(self, event):
        self.catch_all_handler(event)

    def on_modified(self, event):
        self.frame_server.scene_class = scene_classes_from_file(
            self.frame_server.input_file_path, require_single_scene=True
        )
        self.frame_server.generate_keyframe_data()

        with grpc.insecure_channel("localhost:50052") as channel:
            stub = renderserver_pb2_grpc.RenderServerStub(channel)
            try:
                self.frame_server.update_renderer_scene_data()
            except grpc._channel._InactiveRpcError:
                logger.warning("No frontend was detected at localhost:50052.")
                sp.Popen(config["js_renderer_path"])


class FrameServer(frameserver_pb2_grpc.FrameServerServicer):
    def __init__(self, server, input_file_path):
        self.server = server
        self.input_file_path = input_file_path
        self.scene_class = scene_classes_from_file(
            self.input_file_path, require_single_scene=True
        )
        self.generate_keyframe_data()

        observer = Observer()
        event_handler = MyEventHandler(self)
        path = self.input_file_path
        observer.schedule(event_handler, path)
        observer.start()  # When / where to stop?

        try:
            self.update_renderer_scene_data()
        except grpc._channel._InactiveRpcError:
            logger.warning("No frontend was detected at localhost:50052.")
            try:
                sp.Popen(config["js_renderer_path"])
            except PermissionError:
                logger.info(JS_RENDERER_INFO)
                self.server.stop(None)
                return

    def GetFrameAtTime(self, request, context):
        try:
            # Determine start and end indices.
            if (
                request.preview_mode
                == frameserver_pb2.FrameRequest.PreviewMode.ANIMATION_RANGE
            ):
                requested_scene_index = request.start_index
            elif request.preview_mode == frameserver_pb2.FrameRequest.PreviewMode.ALL:
                requested_scene_index = 0
            elif request.preview_mode == frameserver_pb2.FrameRequest.PreviewMode.IMAGE:
                requested_scene_index = request.image_index

            if (
                request.preview_mode
                == frameserver_pb2.FrameRequest.PreviewMode.ANIMATION_RANGE
                and request.end_index > request.start_index
            ):
                requested_end_index = request.end_index
            elif request.preview_mode == frameserver_pb2.FrameRequest.PreviewMode.ALL:
                requested_end_index = len(self.keyframes)
            elif request.preview_mode == frameserver_pb2.FrameRequest.PreviewMode.IMAGE:
                requested_end_index = len(self.keyframes)

            # Find the requested scene.
            requested_scene = self.keyframes[requested_scene_index]
            requested_scene_end_time = requested_scene.duration
            scene_finished = False
            while requested_scene_end_time < request.time_offset:
                if requested_scene_index + 1 < requested_end_index:
                    requested_scene_index += 1
                    requested_scene = self.keyframes[requested_scene_index]
                    requested_scene_end_time += requested_scene.duration
                else:
                    scene_finished = True
                    break

<<<<<<< HEAD
            if requested_scene_index == self.previous_scene_index:
                requested_scene = self.previous_scene
=======
        if selected_scene.animations:
            # This is a call to play().
            selected_scene.update_animation_to_time(request.animation_offset)
            selected_scene.update_frame(
                selected_scene.moving_mobjects,
                selected_scene.static_image,
            )
            serialized_mobject_list, duration = selected_scene.add_frame(
                selected_scene.renderer.get_frame()
            )
            resp = list_to_frame_response(
                selected_scene, duration, serialized_mobject_list
            )
            return resp
        else:
            # This is a call to wait().
            if selected_scene.should_update_mobjects():
                # TODO, be smart about setting a static image
                # the same way Scene.play does
                selected_scene.update_animation_to_time(time)
                selected_scene.update_frame()
                serialized_mobject_list, duration = selected_scene.add_frame(
                    selected_scene.get_frame()
                )
                frame_response = list_to_frame_response(
                    selected_scene, duration, serialized_mobject_list
                )
                if (
                    selected_scene.stop_condition is not None
                    and selected_scene.stop_condition()
                ):
                    selected_scene.animation_finished.set()
                    frame_response.frame_pending = True
                    selected_scene.renderer_waiting = True
                return frame_response
            elif selected_scene.renderer.skip_animations:
                # Do nothing
                return
>>>>>>> c8c1f68c
            else:
                requested_scene = copy.deepcopy(requested_scene)
                self.previous_scene = requested_scene
                self.previous_scene_index = requested_scene_index

            # Update to the requested time.
            if not scene_finished:
                requested_scene_start_time = (
                    requested_scene_end_time - requested_scene.duration
                )
                animation_offset = request.time_offset - requested_scene_start_time
            else:
                animation_offset = requested_scene.duration
            requested_scene.update_to_time(animation_offset)

            # Serialize the scene's mobjects.
            mobjects = extract_mobject_family_members(
                requested_scene.mobjects, only_those_with_points=True
            )
            serialized_mobjects = [
                serialize_mobject(mobject)
                for mobject in mobjects
                if not isinstance(mobject, ValueTracker)
            ]

            resp = frameserver_pb2.FrameResponse(
                mobjects=serialized_mobjects,
                frame_pending=False,
                animation_finished=False,
                scene_finished=scene_finished
                or request.preview_mode
                == frameserver_pb2.FrameRequest.PreviewMode.IMAGE,
                duration=requested_scene.duration,
                animations=map(
                    lambda anim: anim.__class__.__name__, requested_scene.animations
                ),
                animation_index=requested_scene_index,
                animation_offset=animation_offset,
            )
            return resp
        except Exception as e:
            traceback.print_exc()

    def FetchSceneData(self, request, context):
        try:
            return frameserver_pb2.FetchSceneDataResponse(
                scene=frameserver_pb2.Scene(
                    name=str(self.scene),
                    animations=[
                        frameserver_pb2.Animation(
                            name=animations_to_name(scene.animations),
                            duration=scene.duration,
                        )
                        for scene in self.keyframes
                    ],
                ),
            )
        except Exception as e:
            traceback.print_exc()

    def generate_keyframe_data(self):
        self.keyframes = []
        self.previous_scene_index = None
        self.previous_scene = None
        self.renderer = JsRenderer(self)
        self.scene = self.scene_class(self.renderer)
        self.scene.render()

    def update_renderer_scene_data(self):
        # If a javascript renderer is running, notify it of the scene being served. If
        # not, spawn one and it will request the scene when it starts.
        with grpc.insecure_channel("localhost:50052") as channel:
            stub = renderserver_pb2_grpc.RenderServerStub(channel)
            request = renderserver_pb2.UpdateSceneDataRequest(
                scene=renderserver_pb2.Scene(
                    name=str(self.scene),
                    animations=[
                        renderserver_pb2.Animation(
                            name=animations_to_name(scene.animations),
                            duration=scene.duration,
                        )
                        for scene in self.keyframes
                    ],
                ),
            )
            stub.UpdateSceneData(request)


def animations_to_name(animations):
    if len(animations) == 1:
        return str(animations[0].__class__.__name__)
    return f"{str(animations[0])}..."


def serialize_mobject(mobject):
    mob_proto = frameserver_pb2.MobjectData()

    if isinstance(mobject, VMobject):
        needs_redraw = False
        point_hash = hash(tuple(mobject.points.flatten()))
        if mobject.point_hash != point_hash:
            mobject.point_hash = point_hash
            needs_redraw = True
        mob_proto.vectorized_mobject_data.needs_redraw = needs_redraw

        for point in mobject.points:
            point_proto = mob_proto.vectorized_mobject_data.points.add()
            point_proto.x = point[0]
            point_proto.y = point[1]
            point_proto.z = point[2]

        mob_style = mobject.get_style(simple=True)
        mob_proto.style.fill_color = mob_style["fill_color"]
        mob_proto.style.fill_opacity = float(mob_style["fill_opacity"])
        mob_proto.style.stroke_color = mob_style["stroke_color"]
        mob_proto.style.stroke_opacity = float(mob_style["stroke_opacity"])
        mob_proto.style.stroke_width = float(mob_style["stroke_width"])

        mob_proto.id = id(mobject)
    elif isinstance(mobject, ImageMobject):
        mob_proto.type = frameserver_pb2.MobjectData.MobjectType.IMAGE_MOBJECT
        mob_style = mobject.get_style()
        mob_proto.style.fill_color = mob_style["fill_color"]
        mob_proto.style.fill_opacity = float(mob_style["fill_opacity"])
        assets_dir_path = str(config.get_dir("assets_dir"))
        if mobject.path.startswith(assets_dir_path):
            mob_proto.image_mobject_data.path = mobject.path[len(assets_dir_path) + 1 :]
        else:
            logger.info(
                f"Expected path {mobject.path} to be under the assets dir ({assets_dir_path})"
            )
        mob_proto.image_mobject_data.height = mobject.get_height()
        mob_proto.image_mobject_data.width = mobject.get_width()
        mob_center = mobject.get_center()
        mob_proto.image_mobject_data.center.x = mob_center[0]
        mob_proto.image_mobject_data.center.y = mob_center[1]
        mob_proto.image_mobject_data.center.z = mob_center[2]
    return mob_proto


def get(input_file_path):
    server = grpc.server(futures.ThreadPoolExecutor(max_workers=10))
    frameserver_pb2_grpc.add_FrameServerServicer_to_server(
        FrameServer(server, input_file_path), server
    )
    server.add_insecure_port("localhost:50051")
    return server<|MERGE_RESOLUTION|>--- conflicted
+++ resolved
@@ -124,49 +124,8 @@
                     scene_finished = True
                     break
 
-<<<<<<< HEAD
             if requested_scene_index == self.previous_scene_index:
                 requested_scene = self.previous_scene
-=======
-        if selected_scene.animations:
-            # This is a call to play().
-            selected_scene.update_animation_to_time(request.animation_offset)
-            selected_scene.update_frame(
-                selected_scene.moving_mobjects,
-                selected_scene.static_image,
-            )
-            serialized_mobject_list, duration = selected_scene.add_frame(
-                selected_scene.renderer.get_frame()
-            )
-            resp = list_to_frame_response(
-                selected_scene, duration, serialized_mobject_list
-            )
-            return resp
-        else:
-            # This is a call to wait().
-            if selected_scene.should_update_mobjects():
-                # TODO, be smart about setting a static image
-                # the same way Scene.play does
-                selected_scene.update_animation_to_time(time)
-                selected_scene.update_frame()
-                serialized_mobject_list, duration = selected_scene.add_frame(
-                    selected_scene.get_frame()
-                )
-                frame_response = list_to_frame_response(
-                    selected_scene, duration, serialized_mobject_list
-                )
-                if (
-                    selected_scene.stop_condition is not None
-                    and selected_scene.stop_condition()
-                ):
-                    selected_scene.animation_finished.set()
-                    frame_response.frame_pending = True
-                    selected_scene.renderer_waiting = True
-                return frame_response
-            elif selected_scene.renderer.skip_animations:
-                # Do nothing
-                return
->>>>>>> c8c1f68c
             else:
                 requested_scene = copy.deepcopy(requested_scene)
                 self.previous_scene = requested_scene
