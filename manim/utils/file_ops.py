--- conflicted
+++ resolved
@@ -30,7 +30,6 @@
     raise IOError("File {} not Found".format(file_name))
 
 
-<<<<<<< HEAD
 def modify_atime(file_path): 
     """Will manually change the accessed time (called `atime`) of the file, as on a lot of OS the accessed time refresh is disabled by default. 
 
@@ -40,36 +39,6 @@
         The path of the file. 
     """
     os.utime(file_path, times=(time.time(),os.path.getmtime(file_path)))
-=======
-def get_sorted_integer_files(directory,
-                             min_index=0,
-                             max_index=np.inf,
-                             remove_non_integer_files=False,
-                             remove_indices_greater_than=None,
-                             extension=None,
-                             ):
-    indexed_files = []
-    for file in os.listdir(directory):
-        if '.' in file:
-            index_str = file[:file.index('.')]
-        else:
-            index_str = file
-
-        full_path = os.path.join(directory, file)
-        if index_str.isdigit():
-            index = int(index_str)
-            if remove_indices_greater_than is not None:
-                if index > remove_indices_greater_than:
-                    os.remove(full_path)
-                    continue
-            if extension is not None and not file.endswith(extension):
-                continue
-            if index >= min_index and index < max_index:
-                indexed_files.append((index, file))
-        elif remove_non_integer_files:
-            os.remove(full_path)
-    indexed_files.sort(key=lambda p: p[0])
-    return list(map(lambda p: os.path.join(directory, p[1]), indexed_files))
 
 def open_file(file_path):
     current_os = platform.system()
@@ -84,5 +53,4 @@
         else:  # Assume macOS
             commands.append("open")
         commands.append(file_path)
-        sp.Popen(commands)
->>>>>>> 8d4ed877
+        sp.Popen(commands)