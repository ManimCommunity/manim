--- conflicted
+++ resolved
@@ -135,7 +135,6 @@
 
 
 def guarantee_existence(path: Path) -> Path:
-<<<<<<< HEAD
     if not path.exists():
         path.mkdir(parents=True)
     return path.resolve(strict=True)
@@ -152,24 +151,6 @@
     file_name: str, default_dir: Path, extensions: list[str]
 ) -> Path:
     possible_paths = [Path(file_name)]
-=======
-    if not os.path.exists(path):
-        os.makedirs(path)
-    return Path(os.path.abspath(path))
-
-
-def guarantee_empty_existence(path: Path) -> Path:
-    if os.path.exists(path):
-        shutil.rmtree(path)
-    os.makedirs(path)
-    return Path(os.path.abspath(path))
-
-
-def seek_full_path_from_defaults(
-    file_name: Path, default_dir: str, extensions: str
-) -> Path:
-    possible_paths = [file_name]
->>>>>>> 326bf21b
     possible_paths += [
         Path(default_dir) / f"{file_name}{extension}" for extension in ["", *extensions]
     ]
