"""Utility functions related to Bézier curves."""

from __future__ import annotations

from manim.typing import (
    BezierPoints,
    ColVector,
    MatrixMN,
    Point3D,
    Point3D_Array,
    PointDType,
    QuadraticBezierPoints,
    QuadraticBezierPoints_Array,
)

__all__ = [
    "bezier",
    "partial_bezier_points",
    "split_bezier",
    "subdivide_bezier",
    "bezier_remap",
    "partial_quadratic_bezier_points",
    "split_quadratic_bezier",
    "subdivide_quadratic_bezier",
    "quadratic_bezier_remap",
    "interpolate",
    "integer_interpolate",
    "mid",
    "inverse_interpolate",
    "match_interpolate",
    "get_smooth_handle_points",
    "get_smooth_cubic_bezier_handle_points",
    "get_smooth_cubic_bezier_handle_points_for_closed_curve",
    "get_smooth_cubic_bezier_handle_points_for_open_curve",
    "diag_to_matrix",
    "is_closed",
    "proportions_along_bezier_curve_for_point",
    "point_lies_on_bezier",
]


from functools import reduce
from typing import Any, Callable, Sequence, overload

import numpy as np
<<<<<<< HEAD
=======
import numpy.typing as npt
from scipy import linalg
>>>>>>> 28bf4dd2

from ..utils.simple_functions import choose
from ..utils.space_ops import cross2d, find_intersection


def bezier(
    points: Sequence[Point3D] | Point3D_Array,
) -> Callable[[float], Point3D]:
    """Classic implementation of a bezier curve.

    Parameters
    ----------
    points
        points defining the desired bezier curve.

    Returns
    -------
        function describing the bezier curve.
        You can pass a t value between 0 and 1 to get the corresponding point on the curve.
    """
<<<<<<< HEAD
    P = np.asarray(points)
    n = P.shape[0] - 1

    if n == 0:

        def zero_bezier(t):
            return P[0]

        return zero_bezier

    if n == 1:

        def linear_bezier(t):
            return P[0] + t * (P[1] - P[0])

        return linear_bezier

    if n == 2:

        def quadratic_bezier(t):
            t2 = t * t
            mt = 1 - t
            mt2 = mt * mt
            return mt2 * P[0] + 2 * t * mt * P[1] + t2 * P[2]
=======
    n = len(points) - 1
    # Cubic Bezier curve
    if n == 3:
        return lambda t: np.asarray(
            (1 - t) ** 3 * points[0]
            + 3 * t * (1 - t) ** 2 * points[1]
            + 3 * (1 - t) * t**2 * points[2]
            + t**3 * points[3],
            dtype=PointDType,
        )
    # Quadratic Bezier curve
    if n == 2:
        return lambda t: np.asarray(
            (1 - t) ** 2 * points[0] + 2 * t * (1 - t) * points[1] + t**2 * points[2],
            dtype=PointDType,
        )

    return lambda t: np.asarray(
        np.asarray(
            [
                (((1 - t) ** (n - k)) * (t**k) * choose(n, k) * point)
                for k, point in enumerate(points)
            ],
            dtype=PointDType,
        ).sum(axis=0)
    )
>>>>>>> 28bf4dd2

        return quadratic_bezier

    if n == 3:

        def cubic_bezier(t):
            t2 = t * t
            t3 = t2 * t
            mt = 1 - t
            mt2 = mt * mt
            mt3 = mt2 * mt
            return mt3 * P[0] + 3 * t * mt2 * P[1] + 3 * t2 * mt * P[2] + t3 * P[3]

        return cubic_bezier

    def nth_grade_bezier(t):
        B = P.copy()
        for i in range(n):
            # After the i-th iteration (i in [0, ..., n-1]) there are (n-i)
            # Bezier curves of grade (i+1) stored in the first n-i slots of B
            B[: n - i] += t * (B[1 : n - i + 1] - B[: n - i])
        # In the end, there shall be a single Bezier curve of grade n
        # stored in the first slot of B
        return B[0]

    return nth_grade_bezier

<<<<<<< HEAD
=======
# !TODO: This function has still a weird implementation with the overlapping points
def partial_bezier_points(points: BezierPoints, a: float, b: float) -> BezierPoints:
    """Given an array of points which define bezier curve, and two numbers 0<=a<b<=1, return an array of the same size,
    which describes the portion of the original bezier curve on the interval [a, b].
>>>>>>> 28bf4dd2

# TODO: Deprecate and only use partial_bezier_points for handling everything?
def partial_quadratic_bezier_points(points, a, b):
    """Shortened version of partial_bezier_points just for quadratics,
    since this is called a fair amount.

    To understand the mathematics behind splitting curves, see split_bezier.

    Parameters
    ----------
    points
        set of points defining the quadratic Bézier curve.
    a
        lower bound of the desired partial quadratic Bézier curve.
    b
        upper bound of the desired partial quadratic Bézier curve.

    Returns
    -------
    np.ndarray
        Set of points defining the partial quadratic Bézier curve.
    """
<<<<<<< HEAD
    # TODO: this is converted to a list because the current implementation in
    # OpenGLVMobject.insert_n_curves_to_point_list does a list concatenation with +=.
    # Using an ndarray breaks many test cases. This should probably change.
    return list(partial_bezier_points(points, a, b))


# TODO: Deprecate and only use split_bezier for handling everything?
def split_quadratic_bezier(points: np.ndarray, t: float) -> np.ndarray:
=======
    _len = len(points)
    if a == 1:
        return np.asarray([points[-1]] * _len, dtype=PointDType)

    a_to_1 = np.asarray(
        [bezier(points[i:])(a) for i in range(_len)],
        dtype=PointDType,
    )
    end_prop = (b - a) / (1.0 - a)
    return np.asarray(
        [bezier(a_to_1[: i + 1])(end_prop) for i in range(_len)],
        dtype=PointDType,
    )


# Shortened version of partial_bezier_points just for quadratics,
# since this is called a fair amount
def partial_quadratic_bezier_points(
    points: QuadraticBezierPoints, a: float, b: float
) -> QuadraticBezierPoints:
    if a == 1:
        return np.asarray(3 * [points[-1]])

    def curve(t: float) -> Point3D:
        return np.asarray(
            points[0] * (1 - t) * (1 - t)
            + 2 * points[1] * t * (1 - t)
            + points[2] * t * t
        )

    # bezier(points)
    h0 = curve(a) if a > 0 else points[0]
    h2 = curve(b) if b < 1 else points[2]
    h1_prime = (1 - a) * points[1] + a * points[2]
    end_prop = (b - a) / (1.0 - a)
    h1 = (1 - end_prop) * h0 + end_prop * h1_prime
    return np.asarray((h0, h1, h2))


def split_quadratic_bezier(points: QuadraticBezierPoints, t: float) -> BezierPoints:
>>>>>>> 28bf4dd2
    """Split a quadratic Bézier curve at argument ``t`` into two quadratic curves.

    Parameters
    ----------
    points
        The control points of the bezier curve
        has shape ``[a1, h1, b1]``

    t
        The ``t``-value at which to split the Bézier curve

    Returns
    -------
        The two Bézier curves as a list of tuples,
        has the shape ``[a1, h1, b1], [a2, h2, b2]``
    """
<<<<<<< HEAD
    return split_bezier(points, t)


# TODO: Deprecate and only use subdivide_bezier for handling everything?
def subdivide_quadratic_bezier(points: Iterable[float], n: int) -> np.ndarray:
=======
    a1, h1, a2 = points
    s1 = interpolate(a1, h1, t)
    s2 = interpolate(h1, a2, t)
    p = interpolate(s1, s2, t)

    return np.array((a1, s1, p, p, s2, a2))


def subdivide_quadratic_bezier(points: QuadraticBezierPoints, n: int) -> BezierPoints:
>>>>>>> 28bf4dd2
    """Subdivide a quadratic Bézier curve into ``n`` subcurves which have the same shape.

    The points at which the curve is split are located at the
    arguments :math:`t = i/n` for :math:`i = 1, ..., n-1`.

    To understand the mathematics behind splitting Béziers, see split_bezier.

    Parameters
    ----------
    points
        The control points of the Bézier curve in form ``[a1, h1, b1]``

    n
        The number of curves to subdivide the Bézier curve into

    Returns
    -------
        The new points for the Bézier curve in the form ``[a1, h1, b1, a2, h2, b2, ...]``

    .. image:: /_static/bezier_subdivision_example.png

    """
    return subdivide_bezier(points, n)


# TODO: Deprecate and only use bezier_remap for handling everything?
def quadratic_bezier_remap(
    triplets: QuadraticBezierPoints_Array, new_number_of_curves: int
) -> QuadraticBezierPoints_Array:
    """Remaps the number of curves to a higher amount by splitting bezier curves

    Parameters
    ----------
    triplets
        The triplets of the quadratic bezier curves to be remapped shape(n, 3, 3)

    new_number_of_curves
        The number of curves that the output will contain. This needs to be higher than the current number.

    Returns
    -------
        The new triplets for the quadratic bezier curves.
    """

    return bezier_remap(triplets, new_number_of_curves)


def partial_bezier_points(points: np.ndarray, a: float, b: float) -> np.ndarray:
    """Given an array of points which define a Bézier curve, and two numbers 0<=a<b<=1,
    return an array of the same size, which describes the portion of the original Bézier
    curve on the interval [a, b].

    To understand the mathematics behind splitting curves, see split_bezier for an explanation.

    To find the portion of a curve with t between a and b:
    1. Split the curve at t = a and extract its 2nd subcurve.
    2. We cannot evaluate the new subcurve at t = b because its range of values for t is different.
       To find the correct value, we need to transform the interval [a, 1] into [0, 1]
       by first subtracting a to get [0, 1-a] and then dividing by 1-a. Thus, our new
       value must be t = (b - a) / (1 - a). Define u = (b-a) / (1-a).
    3. Split the subcurve at t = u and extract its 1st subcurve.

    The final portion is a linear combination of points and thus the process can be
    summarized as a linear transformation by some matrix in terms of a and b. This matrix
    is given explicitly in the 2nd and 3rd degree cases, which are often used in Manim.

    Parameters
    ----------
    points
        set of points defining the bezier curve.
    a
        lower bound of the desired partial bezier curve.
    b
        upper bound of the desired partial bezier curve.

    Returns
    -------
    np.ndarray
        Set of points defining the partial bezier curve.
    """
    # Border cases
    if a == 1:
        arr = np.array(points)
        arr[:] = arr[-1]
        return arr
    if b == 0:
        arr = np.array(points)
        arr[:] = arr[0]
        return arr

    points = np.asarray(points)
    degree = points.shape[0] - 1

    if degree == 3:
        ma, mb = 1 - a, 1 - b
        a2, b2, ma2, mb2 = a * a, b * b, ma * ma, mb * mb
        a3, b3, ma3, mb3 = a2 * a, b2 * b, ma2 * ma, mb2 * mb

        split_matrix = np.array(
            [
                [ma3, 3 * ma2 * a, 3 * ma * a2, a3],
                [ma2 * mb, 2 * ma * a * mb + ma2 * b, a2 * mb + 2 * ma * a * b, a2 * b],
                [ma * mb2, a * mb2 + 2 * ma * mb * b, 2 * a * mb * b + ma * b2, a * b2],
                [mb3, 3 * mb2 * b, 3 * mb * b2, b3],
            ]
        )
        return split_matrix @ points

    if degree == 2:
        ma, mb = 1 - a, 1 - b

        split_matrix = np.array(
            [
                [ma * ma, 2 * a * ma, a * a],
                [ma * mb, a * mb + ma * b, a * b],
                [mb * mb, 2 * b * mb, b * b],
            ]
        )
        return split_matrix @ points

    if degree == 1:
        direction = points[1] - points[0]
        return np.array(
            [
                points[0] + a * direction,
                points[0] + b * direction,
            ]
        )

    if degree == 0:
        return points

    # Fallback case for nth degree Béziers
    # It is convenient that np.array copies points
    arr = np.array(points)
    N = arr.shape[0]

    # Current state for an example Bezier curve C0 = [P0, P1, P2, P3]:
    # arr = [P0, P1, P2, P3]
    if a != 0:
        for i in range(1, N):
            # 1st iter: arr = [L0(a), L1(a), L2(a), P3]
            # 2nd iter: arr = [Q0(a), Q1(a), L2(a), P3]
            # 3rd iter: arr = [C0(a), Q1(a), L2(a), P3]
            arr[: N - i] += a * (arr[1 : N - i + 1] - arr[: N - i])

    # For faster calculations we shall define mu = 1 - u = (1 - b) / (1 - a).
    # This is because:
    # L0'(u) = P0' + u(P1' - P0')
    #        = (1-u)P0' + uP1'
    #        = muP0' + (1-mu)P1'
    #        = P1' + mu(P0' - P1)
    # In this way, one can do something similar to the first loop.
    #
    # Current state:
    # arr = [C0(a), Q1(a), L2(a), P3]
    #     = [P0', P1', P2', P3']
    if b != 1:
        mu = (1 - b) / (1 - a)
        for i in range(1, N):
            # 1st iter: arr = [P0', L0'(u), L1'(u), L2'(u)]
            # 2nd iter: arr = [P0', L0'(u), Q0'(u), Q1'(u)]
            # 3rd iter: arr = [P0', L0'(u), Q0'(u), C0'(u)]
            arr[i:] += mu * (arr[i - 1 : -1] - arr[i:])

    return arr


def split_bezier(points: Iterable[float], t: float) -> np.ndarray:
    """Split a Bézier curve at argument ``t`` into two curves.

    To understand what's going on, let's break this down with an example: a cubic Bézier.

    Let :math:`P_0, P_1, P_2, P_3` be the points needed for the curve :math:`C_0 = [P_0, P_1, P_2, P_3]`.
    Define the 3 linear Béziers :math:`L_0, L_1, L_2` as interpolations of :math:`P_0, P_1, P_2, P_3`:
    :math:`L_0(t) = P_0 + t(P_1 - P_0)`
    :math:`L_1(t) = P_1 + t(P_2 - P_1)`
    :math:`L_2(t) = P_2 + t(P_3 - P_2)`
    Define the 2 quadratic Béziers :math:`Q_0, Q_1` as interpolations of :math:`L_0, L_1, L_2`:
    :math:`Q_0(t) = L_0(t) + t(L_1(t) - L_0(t))`
    :math:`Q_1(t) = L_1(t) + t(L_2(t) - L_1(t))`
    Then :math:`C_0` is the following interpolation of :math:`Q_0` and :math:`Q_1`:
    :math:`C_0(t) = Q_0(t) + t(Q_1(t) - Q_0(t))`

    Evaluating :math:`C_0` at a value :math:`t=s` splits :math:`C_0` into two cubic Béziers :math:`H_0`
    and :math:`H_1`, defined by some of the points we calculated earlier:
    - :math:`H_0 = [P_0, L_0(s), Q_0(s), C_0(s)]`
    - :math:`H_1 = [C_0(s), Q_1(s), L_2(s), P_3]`

    As the resulting curves are obtained from linear combinations of ``points``, everything can
    be encoded into a matrix for efficiency.

    Parameters
    ----------
    points
        The control points of the Bézier curve.

    t
        The ``t``-value at which to split the Bézier curve.

    Returns
    -------
        The two Bézier curves as a list of tuples.
    """

    points = np.asarray(points)
    N, dim = points.shape
    degree = N - 1

    if degree == 3:
        mt = 1 - t
        mt2 = mt * mt
        mt3 = mt2 * mt
        t2 = t * t
        t3 = t2 * t
        two_mt_t = 2 * mt * t
        three_mt2_t = 3 * mt2 * t
        three_mt_t2 = 3 * mt * t2

        split_matrix = np.array(
            [
                [1, 0, 0, 0],
                [mt, t, 0, 0],
                [mt2, two_mt_t, t2, 0],
                [mt3, three_mt2_t, three_mt_t2, t3],
                [mt3, three_mt2_t, three_mt_t2, t3],
                [0, mt2, two_mt_t, t2],
                [0, 0, mt, t],
                [0, 0, 0, 1],
            ]
        )

        return split_matrix @ points

    if degree == 2:
        mt = 1 - t
        mt2 = mt * mt
        t2 = t * t
        two_tmt = 2 * t * mt

        split_matrix = np.array(
            [
                [1, 0, 0],
                [mt, t, 0],
                [mt2, two_tmt, t2],
                [mt2, two_tmt, t2],
                [0, mt, t],
                [0, 0, 1],
            ]
        )

        return split_matrix @ points

    if degree == 1:
        middle = points[0] + t * (points[1] - points[0])
        return np.array([points[0], middle, middle, points[1]])

    if degree == 0:
        return np.array([points[0], points[0]])

    # Fallback case for nth degree Béziers
    arr = np.empty((2, N, dim))
    arr[1] = points
    arr[0, 0] = points[0]

    # Example for a cubic Bezier
    # arr[0] = [P0 .. .. ..]
    # arr[1] = [P0 P1 P2 P3]
    for i in range(1, N):
        # 1st iter: arr[1] = [L0 L1 L2 P3]
        # 2nd iter: arr[1] = [Q0 Q1 L2 P3]
        # 3rd iter: arr[1] = [C0 Q1 L2 P3]
        arr[1, : N - i] += t * (arr[1, 1 : N - i + 1] - arr[1, : N - i])
        # 1st iter: arr[0] = [P0 L0 .. ..]
        # 2nd iter: arr[0] = [P0 L0 Q0 ..]
        # 3rd iter: arr[0] = [P0 L0 Q0 C0]
        arr[0, i] = arr[1, 0]

    return arr.reshape(2 * N, dim)


CUBIC_SUBDIVISION_MATRICES = {
    2: np.array(
        [
            [8, 0, 0, 0],
            [4, 4, 0, 0],
            [2, 4, 2, 0],
            [1, 3, 3, 1],
            [1, 3, 3, 1],
            [0, 2, 4, 2],
            [0, 0, 4, 4],
            [0, 0, 0, 8],
        ]
    )
    / 8,
    3: np.array(
        [
            [27, 0, 0, 0],
            [18, 9, 0, 0],
            [12, 12, 3, 0],
            [8, 12, 6, 1],
            [8, 12, 6, 1],
            [4, 12, 9, 2],
            [2, 9, 12, 4],
            [1, 6, 12, 8],
            [1, 6, 12, 8],
            [0, 3, 12, 12],
            [0, 0, 9, 18],
            [0, 0, 0, 27],
        ]
    )
    / 27,
    4: np.array(
        [
            [64, 0, 0, 0],
            [48, 16, 0, 0],
            [36, 24, 4, 0],
            [27, 27, 9, 1],
            [27, 27, 9, 1],
            [18, 30, 14, 2],
            [12, 28, 20, 4],
            [8, 24, 24, 8],
            [8, 24, 24, 8],
            [4, 20, 28, 12],
            [2, 14, 30, 18],
            [1, 9, 27, 27],
            [1, 9, 27, 27],
            [0, 4, 24, 36],
            [0, 0, 16, 48],
            [0, 0, 0, 64],
        ]
    )
    / 64,
}

QUADRATIC_SUBDIVISION_MATRICES = {
    2: np.array(
        [
            [4, 0, 0],
            [2, 2, 0],
            [1, 2, 1],
            [1, 2, 1],
            [0, 2, 2],
            [0, 0, 4],
        ]
    )
    / 4,
    3: np.array(
        [
            [9, 0, 0],
            [6, 3, 0],
            [4, 4, 1],
            [4, 4, 1],
            [2, 5, 2],
            [1, 4, 4],
            [1, 4, 4],
            [0, 3, 6],
            [0, 0, 9],
        ]
    )
    / 9,
    4: np.array(
        [
            [16, 0, 0],
            [12, 4, 0],
            [9, 6, 1],
            [9, 6, 1],
            [6, 8, 2],
            [4, 8, 4],
            [4, 8, 4],
            [2, 8, 6],
            [1, 6, 9],
            [1, 6, 9],
            [0, 4, 12],
            [0, 0, 16],
        ]
    )
    / 16,
}


def subdivide_bezier(points: Iterable[float], n_divisions: int) -> np.ndarray:
    """Subdivide a Bézier curve into ``n`` subcurves which have the same shape.

    The points at which the curve is split are located at the
    arguments :math:`t = i/n` for :math:`i = 1, ..., n-1`.

    To understand the mathematics behind splitting Béziers, see split_bezier.

    The resulting subcurves can be expressed as linear combinations of
    ``points``, which can be encoded in a single matrix that is precalculated
    for 2nd and 3rd degree Bézier curves.

    Parameters
    ----------
    points
        The control points of the Bézier curve.

    n
        The number of curves to subdivide the Bézier curve into

    Returns
    -------
        The new points for the Bézier curve.

    .. image:: /_static/bezier_subdivision_example.png

    """
    if n_divisions == 1:
        return points

    points = np.asarray(points)
    N, dim = points.shape
    degree = N - 1

    if degree == 3:
        subdivision_matrix = CUBIC_SUBDIVISION_MATRICES.get(n_divisions, None)
        if subdivision_matrix is None:
            subdivision_matrix = np.empty((4 * n_divisions, 4))
            for i in range(n_divisions):
                i2 = i * i
                i3 = i2 * i
                ip1 = i + 1
                ip12 = ip1 * ip1
                ip13 = ip12 * ip1
                nmi = n_divisions - i
                nmi2 = nmi * nmi
                nmi3 = nmi2 * nmi
                nmim1 = nmi - 1
                nmim12 = nmi * nmi
                nmim13 = nmi2 * nmi

                subdivision_matrix[4 * i : 4 * (i + 1)] = np.array(
                    [
                        [
                            nmi3,
                            3 * nmi2 * i,
                            3 * nmi * i2,
                            i3,
                        ],
                        [
                            nmi2 * nmim1,
                            2 * nmi * nmim1 * i + nmi2 * ip1,
                            nmim1 * i2 + 2 * nmi * i * ip1,
                            i2 * ip1,
                        ],
                        [
                            nmi * nmim12,
                            nmim12 * i + 2 * nmi * nmim1 * ip1,
                            2 * nmim1 * i * ip1 + nmi * ip12,
                            i * ip12,
                        ],
                        [
                            nmim13,
                            3 * nmim12 * ip1,
                            3 * nmim1 * ip12,
                            ip13,
                        ],
                    ]
                )
            subdivision_matrix /= n_divisions * n_divisions * n_divisions
            CUBIC_SUBDIVISION_MATRICES[n_divisions] = subdivision_matrix

        return subdivision_matrix @ points

    if degree == 2:
        subdivision_matrix = QUADRATIC_SUBDIVISION_MATRICES.get(n_divisions, None)
        if subdivision_matrix is None:
            subdivision_matrix = np.empty((3 * n_divisions, 3))
            for i in range(n_divisions):
                ip1 = i + 1
                nmi = n_divisions - i
                nmim1 = nmi - 1
                subdivision_matrix[3 * i : 3 * (i + 1)] = np.array(
                    [
                        [nmi * nmi, 2 * i * nmi, i * i],
                        [nmi * nmim1, i * nmim1 + ip1 * nmi, i * ip1],
                        [nmim1 * nmim1, 2 * ip1 * nmim1, ip1 * ip1],
                    ]
                )
            subdivision_matrix /= n_divisions * n_divisions
            QUADRATIC_SUBDIVISION_MATRICES[n_divisions] = subdivision_matrix

        return subdivision_matrix @ points

    if degree == 1:
        return points[0] + np.linspace(0, 1, n_divisions + 1).reshape(-1, 1) * (
            points[1] - points[0]
        )

    if degree == 0:
        arr = np.empty((n_divisions + 1, dim))
        arr[:] = points[0]
        return arr

    # Fallback case for an nth degree Bézier: successive splitting
    beziers = np.empty((n_divisions, N, dim))
    beziers[-1] = points
    for curve_num in range(n_divisions - 1, 0, -1):
        curr = beziers[curve_num]
        prev = beziers[curve_num - 1]
        prev[0] = curr[0]
        # Current state for an example cubic Bézier curve:
        # prev = [P0 .. .. ..]
        # curr = [P0 P1 P2 P3]
        for i in range(1, N):
            a = (n_divisions - curve_num - 1) / (n_divisions - curve_num)
            # 1st iter: curr = [L0 L1 L2 P3]
            # 2nd iter: curr = [Q0 Q1 L2 P3]
            # 3rd iter: curr = [C0 Q1 L2 P3]
            curr[: N - i] += a * (curr[1 : N - i + 1] - curr[: N - i])
            # 1st iter: prev = [P0 L0 .. ..]
            # 2nd iter: prev = [P0 L0 Q0 ..]
            # 3rd iter: prev = [P0 L0 Q0 C0]
            prev[i] = curr[0]

    return beziers.reshape(n_divisions * N, dim)


def bezier_remap(bezier_tuples: np.ndarray, new_number_of_curves: int) -> np.ndarray:
    """Subdivides each curve in ``bezier_tuples`` into as many parts as necessary, until the final number of
    curves reaches a desired amount, ``new_number_of_curves``.

    Parameters
    ----------
    bezier_tuples
        An array of n Bézier curves to be remapped. The shape of this array must be (current_num_curves, degree+1, dimension).
    new_number_of_curves
        The number of curves that the output will contain. This needs to be higher than the current number.

    Returns
    -------
        The new Bézier curves after the remap.
    """
    bezier_tuples = np.asarray(bezier_tuples)
    current_number_of_curves, nppc, dim = bezier_tuples.shape
    # This is an array with values ranging from 0
    # up to curr_num_curves,  with repeats such that
    # it's total length is target_num_curves.  For example,
    # with curr_num_curves = 10, target_num_curves = 15, this
    # would be [0, 0, 1, 2, 2, 3, 4, 4, 5, 6, 6, 7, 8, 8, 9].
    repeat_indices = (
        np.arange(new_number_of_curves, dtype="i") * current_number_of_curves
    ) // new_number_of_curves

    # If the nth term of this list is k, it means
    # that the nth curve of our path should be split
    # into k pieces.
    # In the above example our array had the following elements
    # [0, 0, 1, 2, 2, 3, 4, 4, 5, 6, 6, 7, 8, 8, 9]
    # We have two 0s, one 1, two 2s and so on.
    # The split factors array would hence be:
    # [2, 1, 2, 1, 2, 1, 2, 1, 2, 1]
    split_factors = np.zeros(current_number_of_curves, dtype="i")
    np.add.at(split_factors, repeat_indices, 1)

    new_tuples = np.empty((new_number_of_curves, nppc, dim))
    index = 0
    for curve, sf in zip(bezier_tuples, split_factors):
        new_tuples[index : index + sf] = subdivide_bezier(curve, sf).reshape(
            sf, nppc, dim
        )
        index += sf

    return new_tuples


# Linear interpolation variants
<<<<<<< HEAD
def interpolate(start: np.ndarray, end: np.ndarray, alpha: float) -> np.ndarray:
    return start + alpha * (end - start)
=======


@overload
def interpolate(start: float, end: float, alpha: float) -> float:
    ...


@overload
def interpolate(start: Point3D, end: Point3D, alpha: float) -> Point3D:
    ...


def interpolate(
    start: int | float | Point3D, end: int | float | Point3D, alpha: float | Point3D
) -> float | Point3D:
    return (1 - alpha) * start + alpha * end
>>>>>>> 28bf4dd2


def integer_interpolate(
    start: float,
    end: float,
    alpha: float,
) -> tuple[int, float]:
    """
    This is a variant of interpolate that returns an integer and the residual

    Parameters
    ----------
    start
        The start of the range
    end
        The end of the range
    alpha
        a float between 0 and 1.

    Returns
    -------
    tuple[int, float]
        This returns an integer between start and end (inclusive) representing
        appropriate interpolation between them, along with a
        "residue" representing a new proportion between the
        returned integer and the next one of the
        list.

    Example
    -------

    .. code-block:: pycon

        >>> integer, residue = integer_interpolate(start=0, end=10, alpha=0.46)
        >>> np.allclose((integer, residue), (4, 0.6))
        True
    """
    if alpha >= 1:
        return (int(end - 1), 1.0)
    if alpha <= 0:
        return (int(start), 0)
    value = int(interpolate(start, end, alpha))
    residue = ((end - start) * alpha) % 1
    return (value, residue)


@overload
def mid(start: float, end: float) -> float:
    ...


@overload
def mid(start: Point3D, end: Point3D) -> Point3D:
    ...


def mid(start: float | Point3D, end: float | Point3D) -> float | Point3D:
    """Returns the midpoint between two values.

    Parameters
    ----------
    start
        The first value
    end
        The second value

    Returns
    -------
        The midpoint between the two values
    """
    return (start + end) / 2.0


@overload
def inverse_interpolate(start: float, end: float, value: float) -> float:
    ...


@overload
def inverse_interpolate(start: float, end: float, value: Point3D) -> Point3D:
    ...


@overload
def inverse_interpolate(start: Point3D, end: Point3D, value: Point3D) -> Point3D:
    ...


def inverse_interpolate(
    start: float | Point3D, end: float | Point3D, value: float | Point3D
) -> float | Point3D:
    """Perform inverse interpolation to determine the alpha
    values that would produce the specified ``value``
    given the ``start`` and ``end`` values or points.

    Parameters
    ----------
    start
        The start value or point of the interpolation.
    end
        The end value or point of the interpolation.
    value
        The value or point for which the alpha value
        should be determined.

    Returns
    -------
        The alpha values producing the given input
        when interpolating between ``start`` and ``end``.

    Example
    -------

    .. code-block:: pycon

        >>> inverse_interpolate(start=2, end=6, value=4)
        0.5

        >>> start = np.array([1, 2, 1])
        >>> end = np.array([7, 8, 11])
        >>> value = np.array([4, 5, 5])
        >>> inverse_interpolate(start, end, value)
        array([0.5, 0.5, 0.4])
    """
    return np.true_divide(value - start, end - start)


@overload
def match_interpolate(
    new_start: float,
    new_end: float,
    old_start: float,
    old_end: float,
    old_value: float,
) -> float:
    ...


@overload
def match_interpolate(
    new_start: float,
    new_end: float,
    old_start: float,
    old_end: float,
    old_value: Point3D,
) -> Point3D:
    ...


def match_interpolate(
    new_start: float,
    new_end: float,
    old_start: float,
    old_end: float,
    old_value: float | Point3D,
) -> float | Point3D:
    """Interpolate a value from an old range to a new range.

    Parameters
    ----------
    new_start
        The start of the new range.
    new_end
        The end of the new range.
    old_start
        The start of the old range.
    old_end
        The end of the old range.
    old_value
        The value within the old range whose corresponding
        value in the new range (with the same alpha value)
        is desired.

    Returns
    -------
        The interpolated value within the new range.

    Examples
    --------
    >>> match_interpolate(0, 100, 10, 20, 15)
    50.0
    """
    old_alpha = inverse_interpolate(old_start, old_end, old_value)
    return interpolate(
        new_start,
        new_end,
        old_alpha,  # type: ignore
    )


<<<<<<< HEAD
# Figuring out which Bezier curves most smoothly connect a sequence of points
def get_smooth_handle_points(
    anchors: np.ndarray,
) -> tuple[np.ndarray, np.ndarray]:
    return get_smooth_cubic_bezier_handle_points(anchors)


def get_smooth_cubic_bezier_handle_points(
    anchors: np.ndarray,
) -> tuple[np.ndarray, np.ndarray]:
    """Given some anchors (points), compute handles so that the resulting Bezier curve is smooth.
=======
def get_smooth_cubic_bezier_handle_points(
    points: Point3D_Array,
) -> tuple[BezierPoints, BezierPoints]:
    points = np.asarray(points)
    num_handles = len(points) - 1
    dim = points.shape[1]
    if num_handles < 1:
        return np.zeros((0, dim)), np.zeros((0, dim))
    # Must solve 2*num_handles equations to get the handles.
    # l and u are the number of lower an upper diagonal rows
    # in the matrix to solve.
    l, u = 2, 1
    # diag is a representation of the matrix in diagonal form
    # See https://www.particleincell.com/2012/bezier-splines/
    # for how to arrive at these equations
    diag: MatrixMN = np.zeros((l + u + 1, 2 * num_handles))
    diag[0, 1::2] = -1
    diag[0, 2::2] = 1
    diag[1, 0::2] = 2
    diag[1, 1::2] = 1
    diag[2, 1:-2:2] = -2
    diag[3, 0:-3:2] = 1
    # last
    diag[2, -2] = -1
    diag[1, -1] = 2
    # This is the b as in Ax = b, where we are solving for x,
    # and A is represented using diag.  However, think of entries
    # to x and b as being points in space, not numbers
    b: Point3D_Array = np.zeros((2 * num_handles, dim))
    b[1::2] = 2 * points[1:]
    b[0] = points[0]
    b[-1] = points[-1]

    def solve_func(b: ColVector) -> ColVector | MatrixMN:
        return linalg.solve_banded((l, u), diag, b)  # type: ignore

    use_closed_solve_function = is_closed(points)
    if use_closed_solve_function:
        # Get equations to relate first and last points
        matrix = diag_to_matrix((l, u), diag)
        # last row handles second derivative
        matrix[-1, [0, 1, -2, -1]] = [2, -1, 1, -2]
        # first row handles first derivative
        matrix[0, :] = np.zeros(matrix.shape[1])
        matrix[0, [0, -1]] = [1, 1]
        b[0] = 2 * points[0]
        b[-1] = np.zeros(dim)

        def closed_curve_solve_func(b: ColVector) -> ColVector | MatrixMN:
            return linalg.solve(matrix, b)  # type: ignore

    handle_pairs = np.zeros((2 * num_handles, dim))
    for i in range(dim):
        if use_closed_solve_function:
            handle_pairs[:, i] = closed_curve_solve_func(b[:, i])
        else:
            handle_pairs[:, i] = solve_func(b[:, i])
    return handle_pairs[0::2], handle_pairs[1::2]


def get_smooth_handle_points(
    points: BezierPoints,
) -> tuple[BezierPoints, BezierPoints]:
    """Given some anchors (points), compute handles so the resulting bezier curve is smooth.
>>>>>>> 28bf4dd2

    Parameters
    ----------
    anchors
        Anchors.

    Returns
    -------
    typing.Tuple[np.ndarray, np.ndarray]
        Computed handles.
    """
<<<<<<< HEAD
    anchors = np.asarray(anchors)
    n_handles = len(anchors) - 1

    # If there's a single anchor, there's no Bezier curve.
    # Return empty arrays.
    if n_handles == 0:
        dim = anchors.shape[1]
        return np.zeros((0, dim)), np.zeros((0, dim))

    # If there are only two anchors (thus only one pair of handles),
    # they can only be an interpolation of these two anchors with alphas
    # 1/3 and 2/3, which will draw a straight line between the anchors.
    if n_handles == 1:
        return interpolate(anchors[0], anchors[1], np.array([[1 / 3], [2 / 3]]))

    # Handle different cases depending on whether the points form a closed
    # curve or not
    curve_is_closed = is_closed(anchors)
    if curve_is_closed:
        return get_smooth_cubic_bezier_handle_points_for_closed_curve(anchors)
    else:
        return get_smooth_cubic_bezier_handle_points_for_open_curve(anchors)


CP_CLOSED_MEMO = np.array([1 / 3])
UP_CLOSED_MEMO = np.array([1 / 3])


def get_smooth_cubic_bezier_handle_points_for_closed_curve(
    anchors: np.ndarray,
) -> tuple[np.ndarray, np.ndarray]:
    """
    A system of equations must be solved to get the first handles of
    every Bèzier curve (referred to as H1).
    Then H2 (the second handles) can be obtained separately.
    The equations were obtained from:
    http://www.jacos.nl/jacos_html/spline/theory/theory_2.html

    In general, if there are N+1 anchors there will be N Bezier curves
    and thus N pairs of handles to find. We must solve the following
    system of equations for the 1st handles (example for N = 5):

    [4 1 0 0 1]   [H1[0]]   [4*A[0] + 2*A[1]]
    [1 4 1 0 0]   [H1[1]]   [4*A[1] + 2*A[2]]
    [0 1 4 1 0]   [H1[2]]   [4*A[2] + 2*A[3]]
    [0 0 1 4 1] @ [H1[3]] = [4*A[3] + 2*A[4]]
    [1 0 0 1 4]   [H1[4]]   [4*A[4] + 2*A[5]]

    which will be expressed as M @ H1 = d.
    M is almost a tridiagonal matrix, so we could use Thomas' algorithm:
    see https://en.wikipedia.org/wiki/Tridiagonal_matrix_algorithm

    However, M has ones at the opposite corners. A solution to this is
    the first decomposition proposed here, with alpha = 1:
    https://en.wikipedia.org/wiki/Tridiagonal_matrix_algorithm#Variants

    [4 1 0 0 1]   [3 1 0 0 0]   [1 0 0 0 1]
    [1 4 1 0 0]   [1 4 1 0 0]   [0 0 0 0 0]
    [0 1 4 1 0] = [0 1 4 1 0] + [0 0 0 0 0]
    [0 0 1 4 1]   [0 0 1 4 1]   [0 0 0 0 0]
    [1 0 0 1 4]   [0 0 0 1 3]   [1 0 0 0 1]

                  [3 1 0 0 0]   [1]
                  [1 4 1 0 0]   [0]
                = [0 1 4 1 0] + [0] @ [1 0 0 0 1]
                  [0 0 1 4 1]   [0]
                  [0 0 0 1 3]   [1]

    We decompose M = N + u @ v.T, where N is a tridiagonal matrix, and u
    and v are N-D vectors such that u[0]=u[N-1]=v[0]=v[N-1] = 1, and
    u[i] = v[i] = 0 for all i in {1, ..., N-2}.

    Thus:
       M @ H1 = d
    => (N + u @ v.T) @ H1 = d

    If we find a vector q such that N @ q = u:
    => (N + N @ q @ v.T) @ H1 = d
    => N @ (I + q @ v.T) @ H1 = d
    => H1 = (I + q @ v.T)⁻¹ @ N⁻¹ @ d

    According to Sherman-Morrison's formula, which is explained here:
    https://en.wikipedia.org/wiki/Sherman%E2%80%93Morrison_formula
    (I + q @ v.T)⁻¹ = I - 1/(1 + v.T @ q) * (q @ v.T)

    If we find y = N⁻¹ @ d, or in other words, if we solve for y in N @ y = d:
    => H1 = y - 1/(1 + v.T @ q) * (q @ v.T @ y)

    So we must solve for q and y in N @ q = u and N @ y = d.
    As N is now tridiagonal, we shall use Thomas' algorithm.

    Let a = [a[0], a[1], ..., a[N-2]] be the lower diagonal of N-1 elements,
    such that a[0]=a[1]=...=a[N-2] = 1, so this diagonal is filled with ones;
        b = [b[0], b[1], ..., b[N-2], b[N-1]] the main diagonal of N elements,
    such that b[0]=b[N-1] = 3, and b[1]=b[2]=...=b[N-2] = 4;
    and c = [c[0], c[1], ..., c[N-2]] the upper diagonal of N-1 elements,
    such that c[0]=c[1]=...=c[N-2] = 1: this diagonal is also filled with ones.

    If, according to Thomas' algorithm, we define:
    c'[0] = c[0] / b[0]
    c'[i] = c[i] / (b[i] - a[i-1]*c'[i-1]) = 1/(4-c'[i-1]),  i in [1, ..., N-2]
    u'[0] = u[0] / b[0]
    u'[i] = (u[i] - a[i-1]*u'[i-1]) / (b[i] - a[i-1]*c'[i-1]), i in [1, ..., N-1]
    d'[0] = d[0] / b[0]
    d'[i] = (d[i] - a[i-1]*d'[i-1]) / (b[i] - a[i-1]*c'[i-1]), i in [1, ..., N-1]

    Then:
    c'[0]   = 1/3
    c'[i]   = 1 / (4 - c'[i-1]), if i in {1, ..., N-2}
    u'[0]   = 1/3
    u'[i]   = -u'[i-1] / (4 - c'[i-1])
            = -c'[i]*u'[i-1],                                i in [1, ..., N-2]
    u'[N-1] = (1-u'[N-2]) / (3 - c'[N-2])
    d'[0]   = (4*A[0] + 2*A[1]) / 3
    d'[i]   = (4*A[i] + 2*A[i+1] - d'[i-1]) / (4 - c'[i-1])
            = c'[i] * (4*A[i] + 2*A[i+1] - d'[i-1]),         i in [1, ..., N-2]
    d'[N-1] = (4*A[N-1] + 2*A[N] - d'[N-2]) / (3 - c'[N-2])

    Finally, we can do Backward Substitution to find q and y:
    q[N-1] = u'[N-1]
    q[i]   = u'[i] - c'[i]*q[i+1], for i in [N-2, ..., 0]
    y[N-1] = d'[N-1]
    y[i]   = d'[i] - c'[i]*y[i+1], for i in [N-2, ..., 0]

    With those values, we can calculate H1 = y - 1/(1 + v.T @ q) * (q @ v.T @ y).
    Given that v[0]=v[N-1] = 1, and v[1]=v[2]=...=v[N-2] = 0, its dot products
    with q and y are respectively q[0]+q[N-1] and y[0]+y[N-1]. Thus:
    H1 = y - (y[0]+y[N-1]) / (1+q[0]+q[N-1]) * q

    Once we have H1, we can get H2 (the array of second handles) as follows:
    H2[i]   = 2*A[i+1] - H1[i+1], for i in [0, ..., N-2]
    H2[N-1] = 2*A[0]   - H1[0]

    Because the matrix M (and thus N, u and v) always follows the same pattern,
    we can define a memo list for c' and u' to avoid recalculation. We cannot
    memoize d and y, however, because they are always different vectors. We
    cannot make a memo for q either, but we can calculate it faster because u'
    can be memoized.
    """
    global CP_CLOSED_MEMO
    global UP_CLOSED_MEMO

    A = np.asarray(anchors)
    N = len(anchors) - 1
    dim = A.shape[1]

    # Calculate cp (c prime) and up (u prime) with help from
    # CP_CLOSED_MEMO and UP_CLOSED_MEMO.
    len_memo = CP_CLOSED_MEMO.size
    if len_memo < N - 1:
        cp = np.empty(N - 1)
        up = np.empty(N - 1)
        cp[:len_memo] = CP_CLOSED_MEMO
        up[:len_memo] = UP_CLOSED_MEMO
        # Forward Substitution 1
        # Calculate up (at the same time we calculate cp).
        for i in range(len_memo, N - 1):
            cp[i] = 1 / (4 - cp[i - 1])
            up[i] = -cp[i] * up[i - 1]
        CP_CLOSED_MEMO = cp
        UP_CLOSED_MEMO = up
    else:
        cp = CP_CLOSED_MEMO[: N - 1]
        up = UP_CLOSED_MEMO[: N - 1]

    # The last element of u' is different
    cp_last_division = 1 / (3 - cp[N - 2])
    up_last = cp_last_division * (1 - up[N - 2])

    # Backward Substitution 1
    # Calculate q.
    q = np.empty((N, dim))
    q[N - 1] = up_last
    for i in range(N - 2, -1, -1):
        q[i] = up[i] - cp[i] * q[i + 1]

    # Forward Substitution 2
    # Calculate dp (d prime).
    dp = np.empty((N, dim))
    aux = 4 * A[:N] + 2 * A[1:]  # Vectorize the sum for efficiency.
    dp[0] = aux[0] / 3
    for i in range(1, N - 1):
        dp[i] = cp[i] * (aux[i] - dp[i - 1])
    dp[N - 1] = cp_last_division * (aux[N - 1] - dp[N - 2])

    # Backward Substitution
    # Calculate y, which is defined as a view of dp for efficiency
    # and semantic convenience at the same time.
    y = dp
    # y[N-1] = dp[N-1] (redundant)
    for i in range(N - 2, -1, -1):
        y[i] = dp[i] - cp[i] * y[i + 1]

    # Calculate H1.
    H1 = y - (y[0] + y[N - 1]) / (1 + q[0] + q[N - 1]) * q

    # Calculate H2.
    H2 = np.empty((N, dim))
    H2[0 : N - 1] = 2 * A[1:N] - H1[1:N]
    H2[N - 1] = 2 * A[N] - H1[0]

    return H1, H2


CP_OPEN_MEMO = np.array([0.5])


def get_smooth_cubic_bezier_handle_points_for_open_curve(
    anchors: np.ndarray,
) -> tuple[np.ndarray, np.ndarray]:
    """
    A system of equations must be solved to get the first handles of
    every Bèzier curve (referred to as H1).
    Then H2 (the second handles) can be obtained separately.
    The equations were obtained from:
    https://www.particleincell.com/2012/bezier-splines/
    http://www.jacos.nl/jacos_html/spline/theory/theory_2.html
    WARNING: the equations in the first webpage have some typos which
    were corrected in the comments.

    In general, if there are N+1 anchors there will be N Bezier curves
    and thus N pairs of handles to find. We must solve the following
    system of equations for the 1st handles (example for N = 5):

    [2 1 0 0 0]   [H1[0]]   [  A[0] + 2*A[1]]
    [1 4 1 0 0]   [H1[1]]   [4*A[1] + 2*A[2]]
    [0 1 4 1 0] @ [H1[2]] = [4*A[2] + 2*A[3]]
    [0 0 1 4 1]   [H1[3]]   [4*A[3] + 2*A[4]]
    [0 0 0 2 7]   [H1[4]]   [8*A[4] +   A[5]]

    which will be expressed as M @ H1 = d.
    M is a tridiagonal matrix, so the system can be solved in O(n) operations.
    Here we shall use Thomas' algorithm or the tridiagonal matrix algorithm,
    see https://en.wikipedia.org/wiki/Tridiagonal_matrix_algorithm

    Let a = [a[0], a[1], ..., a[N-2]] be the lower diagonal of N-1 elements,
    such that a[0]=a[1]=...=a[N-3] = 1, and A[N-2] = 2;
        b = [b[0], b[1], ..., b[N-2], b[N-1]] the main diagonal of N elements,
    such that b[0] = 2, b[1]=b[2]=...=b[N-2] = 4, and b[N-1] = 7;
    and c = [c[0], c[1], ..., c[N-2]] the upper diagonal of N-1 elements,
    such that c[0]=c[1]=...=c[N-2] = 1: this diagonal is filled with ones.

    If, according to Thomas' algorithm, we define:
    c'[0] = c[0] / b[0]
    c'[i] = c[i] / (b[i] - a[i-1]*c'[i-1]) = 1/(4-c'[i-1]),  i in [1, ..., N-2]
    d'[0] = d[0] / b[0]
    d'[i] = (d[i] - a[i-1]*d'[i-1]) / (b[i] - a[i-1]*c'[i-1]), i in [1, ..., N-1]

    Then:
    c'[0]   = 0.5
    c'[i]   = 1 / (4 - c'[i-1]), if i in {1, ..., N-2}
    d'[0]   = 0.5*A[0] + A[1]
    d'[i]   = (4*A[i] + 2*A[i+1] - d'[i-1]) / (4 - c'[i-1])
            = c'[i] * (4*A[i] + 2*A[i+1] - d'[i-1]),         i in [1, ..., N-2]
    d'[N-1] = (8*A[N-1] + A[N] - 2*d'[N-2]) / (7 - 2*c'[N-2])

    Finally, we can do Backward Substitution to find H1:
    H1[N-1] = d'[N-1]
    H1[i]   = d'[i] - c'[i]*H1[i+1], for i in [N-2, ..., 0]

    Once we have H1, we can get H2 (the array of second handles) as follows:
    H2[i]   =   2*A[i+1]     - H1[i+1], for i in [0, ..., N-2]
    H2[N-1] = 0.5*A[N]   + 0.5*H1[N-1]

    As the matrix M always follows the same pattern, we can define a memo list
    for c' to avoid recalculation. We cannot do the same for d, however,
    because it is always a different vector.
    """
    global CP_OPEN_MEMO

    A = np.asarray(anchors)
    N = len(anchors) - 1
    dim = A.shape[1]

    # Calculate cp (c prime) with help from CP_OPEN_MEMO.
    len_memo = CP_OPEN_MEMO.size
    if len_memo < N - 1:
        cp = np.empty(N - 1)
        cp[:len_memo] = CP_OPEN_MEMO
        for i in range(len_memo, N - 1):
            cp[i] = 1 / (4 - cp[i - 1])
        CP_OPEN_MEMO = cp
    else:
        cp = CP_OPEN_MEMO[: N - 1]

    # Calculate dp (d prime).
    dp = np.empty((N, dim))
    dp[0] = 0.5 * A[0] + A[1]
    aux = 4 * A[1 : N - 1] + 2 * A[2:N]  # Vectorize the sum for efficiency.
    for i in range(1, N - 1):
        dp[i] = cp[i] * (aux[i - 1] - dp[i - 1])
    dp[N - 1] = (8 * A[N - 1] + A[N] - 2 * dp[N - 2]) / (7 - 2 * cp[N - 2])

    # Backward Substitution.
    # H1 (array of the first handles) is defined as a view of dp for efficiency
    # and semantic convenience at the same time.
    H1 = dp
    # H1[N-1] = dp[N-1] (redundant)
    for i in range(N - 2, -1, -1):
        H1[i] = dp[i] - cp[i] * H1[i + 1]

    # Calculate H2.
    H2 = np.empty((N, dim))
    H2[0 : N - 1] = 2 * A[1:N] - H1[1:N]
    H2[N - 1] = 0.5 * (A[N] + H1[N - 1])

    return H1, H2


# TODO: because get_smooth_handle_points was rewritten, this function
# is no longer used. Deprecate?
def diag_to_matrix(l_and_u: tuple[int, int], diag: np.ndarray) -> np.ndarray:
=======
    # NOTE points here are anchors.
    points = np.asarray(points)
    num_handles = len(points) - 1
    dim = points.shape[1]
    if num_handles < 1:
        return np.zeros((0, dim)), np.zeros((0, dim))
    # Must solve 2*num_handles equations to get the handles.
    # l and u are the number of lower an upper diagonal rows
    # in the matrix to solve.
    l, u = 2, 1
    # diag is a representation of the matrix in diagonal form
    # See https://www.particleincell.com/2012/bezier-splines/
    # for how to arrive at these equations
    diag: MatrixMN = np.zeros((l + u + 1, 2 * num_handles))
    diag[0, 1::2] = -1
    diag[0, 2::2] = 1
    diag[1, 0::2] = 2
    diag[1, 1::2] = 1
    diag[2, 1:-2:2] = -2
    diag[3, 0:-3:2] = 1
    # last
    diag[2, -2] = -1
    diag[1, -1] = 2
    # This is the b as in Ax = b, where we are solving for x,
    # and A is represented using diag.  However, think of entries
    # to x and b as being points in space, not numbers
    b = np.zeros((2 * num_handles, dim))
    b[1::2] = 2 * points[1:]
    b[0] = points[0]
    b[-1] = points[-1]

    def solve_func(b: ColVector) -> ColVector | MatrixMN:
        return linalg.solve_banded((l, u), diag, b)  # type: ignore

    use_closed_solve_function = is_closed(points)
    if use_closed_solve_function:
        # Get equations to relate first and last points
        matrix = diag_to_matrix((l, u), diag)
        # last row handles second derivative
        matrix[-1, [0, 1, -2, -1]] = [2, -1, 1, -2]
        # first row handles first derivative
        matrix[0, :] = np.zeros(matrix.shape[1])
        matrix[0, [0, -1]] = [1, 1]
        b[0] = 2 * points[0]
        b[-1] = np.zeros(dim)

        def closed_curve_solve_func(b: ColVector) -> ColVector | MatrixMN:
            return linalg.solve(matrix, b)  # type: ignore

    handle_pairs = np.zeros((2 * num_handles, dim))
    for i in range(dim):
        if use_closed_solve_function:
            handle_pairs[:, i] = closed_curve_solve_func(b[:, i])
        else:
            handle_pairs[:, i] = solve_func(b[:, i])
    return handle_pairs[0::2], handle_pairs[1::2]


def diag_to_matrix(
    l_and_u: tuple[int, int], diag: npt.NDArray[Any]
) -> npt.NDArray[Any]:
>>>>>>> 28bf4dd2
    """
    Converts array whose rows represent diagonal
    entries of a matrix into the matrix itself.
    See scipy.linalg.solve_banded
    """
    l, u = l_and_u
    dim = diag.shape[1]
    matrix = np.zeros((dim, dim))
    for i in range(l + u + 1):
        np.fill_diagonal(
            matrix[max(0, i - u) :, max(0, u - i) :],
            diag[i, max(0, u - i) :],
        )
    return matrix


# Given 4 control points for a cubic bezier curve (or arrays of such)
# return control points for 2 quadratics (or 2n quadratics) approximating them.
def get_quadratic_approximation_of_cubic(
    a0: Point3D, h0: Point3D, h1: Point3D, a1: Point3D
) -> BezierPoints:
    a0 = np.array(a0, ndmin=2)
    h0 = np.array(h0, ndmin=2)
    h1 = np.array(h1, ndmin=2)
    a1 = np.array(a1, ndmin=2)
    # Tangent vectors at the start and end.
    T0 = h0 - a0
    T1 = a1 - h1

    # Search for inflection points.  If none are found, use the
    # midpoint as a cut point.
    # Based on http://www.caffeineowl.com/graphics/2d/vectorial/cubic-inflexion.html
    has_infl = np.ones(a0.shape[0], dtype=bool)

    p = h0 - a0
    q = h1 - 2 * h0 + a0
    r = a1 - 3 * h1 + 3 * h0 - a0

    a = cross2d(q, r)
    b = cross2d(p, r)
    c = cross2d(p, q)

    disc = b * b - 4 * a * c
    has_infl &= disc > 0
    sqrt_disc = np.sqrt(np.abs(disc))
    settings = np.seterr(all="ignore")
    ti_bounds = []
    for sgn in [-1, +1]:
        ti = (-b + sgn * sqrt_disc) / (2 * a)
        ti[a == 0] = (-c / b)[a == 0]
        ti[(a == 0) & (b == 0)] = 0
        ti_bounds.append(ti)
    ti_min, ti_max = ti_bounds
    np.seterr(**settings)
    ti_min_in_range = has_infl & (0 < ti_min) & (ti_min < 1)
    ti_max_in_range = has_infl & (0 < ti_max) & (ti_max < 1)

    # Choose a value of t which starts at 0.5,
    # but is updated to one of the inflection points
    # if they lie between 0 and 1

    t_mid = np.full(a0.shape[0], 0.5)
    t_mid[ti_min_in_range] = ti_min[ti_min_in_range]
    t_mid[ti_max_in_range] = ti_max[ti_max_in_range]

    m, n = a0.shape
    t_mid = t_mid.repeat(n).reshape((m, n))

    # Compute bezier point and tangent at the chosen value of t (these are vectorized)
    mid = bezier([a0, h0, h1, a1])(t_mid)  # type: ignore
    Tm = bezier([h0 - a0, h1 - h0, a1 - h1])(t_mid)  # type: ignore

    # Intersection between tangent lines at end points
    # and tangent in the middle
    i0 = find_intersection(a0, T0, mid, Tm)
    i1 = find_intersection(a1, T1, mid, Tm)

    m, n = np.shape(a0)
    result = np.empty((6 * m, n))
    result[0::6] = a0
    result[1::6] = i0
    result[2::6] = mid
    result[3::6] = mid
    result[4::6] = i1
    result[5::6] = a1
    return result


<<<<<<< HEAD
def is_closed(points: tuple[np.ndarray, np.ndarray]) -> bool:
    """Returns True if the curve given by the points is closed, by checking if its
    first and last points are close to each other.

    This function reimplements np.allclose (without a relative tolerance rtol),
    because repeated calling of np.allclose for only 2 points is inefficient.
    """
    start, end = points[0], points[-1]
    atol = 1e-8
    if abs(end[0] - start[0]) > atol:
        return False
    if abs(end[1] - start[1]) > atol:
        return False
    if abs(end[2] - start[2]) > atol:
        return False
    return True
=======
def is_closed(points: Point3D_Array) -> bool:
    return np.allclose(points[0], points[-1])  # type: ignore
>>>>>>> 28bf4dd2


def proportions_along_bezier_curve_for_point(
    point: Point3D,
    control_points: BezierPoints,
    round_to: float = 1e-6,
) -> npt.NDArray[Any]:
    """Obtains the proportion along the bezier curve corresponding to a given point
    given the bezier curve's control points.

    The bezier polynomial is constructed using the coordinates of the given point
    as well as the bezier curve's control points. On solving the polynomial for each dimension,
    if there are roots common to every dimension, those roots give the proportion along the
    curve the point is at. If there are no real roots, the point does not lie on the curve.

    Parameters
    ----------
    point
        The Cartesian Coordinates of the point whose parameter
        should be obtained.
    control_points
        The Cartesian Coordinates of the ordered control
        points of the bezier curve on which the point may
        or may not lie.
    round_to
        A float whose number of decimal places all values
        such as coordinates of points will be rounded.

    Returns
    -------
        np.ndarray[float]
            List containing possible parameters (the proportions along the bezier curve)
            for the given point on the given bezier curve.
            This usually only contains one or zero elements, but if the
            point is, say, at the beginning/end of a closed loop, may return
            a list with more than 1 value, corresponding to the beginning and
            end etc. of the loop.

    Raises
    ------
    :class:`ValueError`
        When ``point`` and the control points have different shapes.
    """
    # Method taken from
    # http://polymathprogrammer.com/2012/04/03/does-point-lie-on-bezier-curve/

    if not all(np.shape(point) == np.shape(c_p) for c_p in control_points):
        raise ValueError(
            f"Point {point} and Control Points {control_points} have different shapes.",
        )

    control_points = np.array(control_points)
    n = len(control_points) - 1

    roots = []
    for dim, coord in enumerate(point):
        control_coords = control_points[:, dim]
        terms = []
        for term_power in range(n, -1, -1):
            outercoeff = choose(n, term_power)
            term = []
            sign = 1
            for subterm_num in range(term_power, -1, -1):
                innercoeff = choose(term_power, subterm_num) * sign
                subterm = innercoeff * control_coords[subterm_num]
                if term_power == 0:
                    subterm -= coord
                term.append(subterm)
                sign *= -1
            terms.append(outercoeff * sum(np.array(term)))
        if all(term == 0 for term in terms):
            # Then both Bezier curve and Point lie on the same plane.
            # Roots will be none, but in this specific instance, we don't need to consider that.
            continue
        bezier_polynom = np.polynomial.Polynomial(terms[::-1])
        polynom_roots = bezier_polynom.roots()  # type: ignore
        if len(polynom_roots) > 0:
            polynom_roots = np.around(polynom_roots, int(np.log10(1 / round_to)))
        roots.append(polynom_roots)

    roots = [[root for root in rootlist if root.imag == 0] for rootlist in roots]
    # Get common roots
    # arg-type: ignore
    roots = reduce(np.intersect1d, roots)  # type: ignore
    result = np.asarray([r.real for r in roots if 0 <= r.real <= 1])
    return result


def point_lies_on_bezier(
    point: Point3D,
    control_points: BezierPoints,
    round_to: float = 1e-6,
) -> bool:
    """Checks if a given point lies on the bezier curves with the given control points.

    This is done by solving the bezier polynomial with the point as the constant term; if
    any real roots exist, the point lies on the bezier curve.

    Parameters
    ----------
    point
        The Cartesian Coordinates of the point to check.
    control_points
        The Cartesian Coordinates of the ordered control
        points of the bezier curve on which the point may
        or may not lie.
    round_to
        A float whose number of decimal places all values
        such as coordinates of points will be rounded.

    Returns
    -------
    bool
        Whether the point lies on the curve.
    """

    roots = proportions_along_bezier_curve_for_point(point, control_points, round_to)

    return len(roots) > 0<|MERGE_RESOLUTION|>--- conflicted
+++ resolved
@@ -43,11 +43,8 @@
 from typing import Any, Callable, Sequence, overload
 
 import numpy as np
-<<<<<<< HEAD
-=======
 import numpy.typing as npt
 from scipy import linalg
->>>>>>> 28bf4dd2
 
 from ..utils.simple_functions import choose
 from ..utils.space_ops import cross2d, find_intersection
@@ -68,7 +65,6 @@
         function describing the bezier curve.
         You can pass a t value between 0 and 1 to get the corresponding point on the curve.
     """
-<<<<<<< HEAD
     P = np.asarray(points)
     n = P.shape[0] - 1
 
@@ -93,34 +89,6 @@
             mt = 1 - t
             mt2 = mt * mt
             return mt2 * P[0] + 2 * t * mt * P[1] + t2 * P[2]
-=======
-    n = len(points) - 1
-    # Cubic Bezier curve
-    if n == 3:
-        return lambda t: np.asarray(
-            (1 - t) ** 3 * points[0]
-            + 3 * t * (1 - t) ** 2 * points[1]
-            + 3 * (1 - t) * t**2 * points[2]
-            + t**3 * points[3],
-            dtype=PointDType,
-        )
-    # Quadratic Bezier curve
-    if n == 2:
-        return lambda t: np.asarray(
-            (1 - t) ** 2 * points[0] + 2 * t * (1 - t) * points[1] + t**2 * points[2],
-            dtype=PointDType,
-        )
-
-    return lambda t: np.asarray(
-        np.asarray(
-            [
-                (((1 - t) ** (n - k)) * (t**k) * choose(n, k) * point)
-                for k, point in enumerate(points)
-            ],
-            dtype=PointDType,
-        ).sum(axis=0)
-    )
->>>>>>> 28bf4dd2
 
         return quadratic_bezier
 
@@ -148,16 +116,11 @@
 
     return nth_grade_bezier
 
-<<<<<<< HEAD
-=======
-# !TODO: This function has still a weird implementation with the overlapping points
-def partial_bezier_points(points: BezierPoints, a: float, b: float) -> BezierPoints:
-    """Given an array of points which define bezier curve, and two numbers 0<=a<b<=1, return an array of the same size,
-    which describes the portion of the original bezier curve on the interval [a, b].
->>>>>>> 28bf4dd2
 
 # TODO: Deprecate and only use partial_bezier_points for handling everything?
-def partial_quadratic_bezier_points(points, a, b):
+def partial_quadratic_bezier_points(
+    points: QuadraticBezierPoints, a: float, b: float
+) -> list[Point3D]: # should've been QuadraticBezierPoints
     """Shortened version of partial_bezier_points just for quadratics,
     since this is called a fair amount.
 
@@ -166,18 +129,17 @@
     Parameters
     ----------
     points
-        set of points defining the quadratic Bézier curve.
+        An array of points defining the quadratic Bézier curve.
     a
-        lower bound of the desired partial quadratic Bézier curve.
+        The lower bound of the desired partial quadratic Bézier curve.
     b
-        upper bound of the desired partial quadratic Bézier curve.
-
-    Returns
-    -------
-    np.ndarray
-        Set of points defining the partial quadratic Bézier curve.
-    """
-<<<<<<< HEAD
+        The upper bound of the desired partial quadratic Bézier curve.
+
+    Returns
+    -------
+    list[Point3D]
+        A list of the 3 control points defining the partial quadratic Bézier curve.
+    """
     # TODO: this is converted to a list because the current implementation in
     # OpenGLVMobject.insert_n_curves_to_point_list does a list concatenation with +=.
     # Using an ndarray breaks many test cases. This should probably change.
@@ -185,49 +147,7 @@
 
 
 # TODO: Deprecate and only use split_bezier for handling everything?
-def split_quadratic_bezier(points: np.ndarray, t: float) -> np.ndarray:
-=======
-    _len = len(points)
-    if a == 1:
-        return np.asarray([points[-1]] * _len, dtype=PointDType)
-
-    a_to_1 = np.asarray(
-        [bezier(points[i:])(a) for i in range(_len)],
-        dtype=PointDType,
-    )
-    end_prop = (b - a) / (1.0 - a)
-    return np.asarray(
-        [bezier(a_to_1[: i + 1])(end_prop) for i in range(_len)],
-        dtype=PointDType,
-    )
-
-
-# Shortened version of partial_bezier_points just for quadratics,
-# since this is called a fair amount
-def partial_quadratic_bezier_points(
-    points: QuadraticBezierPoints, a: float, b: float
-) -> QuadraticBezierPoints:
-    if a == 1:
-        return np.asarray(3 * [points[-1]])
-
-    def curve(t: float) -> Point3D:
-        return np.asarray(
-            points[0] * (1 - t) * (1 - t)
-            + 2 * points[1] * t * (1 - t)
-            + points[2] * t * t
-        )
-
-    # bezier(points)
-    h0 = curve(a) if a > 0 else points[0]
-    h2 = curve(b) if b < 1 else points[2]
-    h1_prime = (1 - a) * points[1] + a * points[2]
-    end_prop = (b - a) / (1.0 - a)
-    h1 = (1 - end_prop) * h0 + end_prop * h1_prime
-    return np.asarray((h0, h1, h2))
-
-
-def split_quadratic_bezier(points: QuadraticBezierPoints, t: float) -> BezierPoints:
->>>>>>> 28bf4dd2
+def split_quadratic_bezier(points: QuadraticBezierPoints, t: float) -> Point3D_Array:
     """Split a quadratic Bézier curve at argument ``t`` into two quadratic curves.
 
     Parameters
@@ -241,26 +161,14 @@
 
     Returns
     -------
-        The two Bézier curves as a list of tuples,
-        has the shape ``[a1, h1, b1], [a2, h2, b2]``
-    """
-<<<<<<< HEAD
+    Point3D_Array
+        An array containing the 6 control points defining the two Bézier curves.
+    """
     return split_bezier(points, t)
 
 
 # TODO: Deprecate and only use subdivide_bezier for handling everything?
-def subdivide_quadratic_bezier(points: Iterable[float], n: int) -> np.ndarray:
-=======
-    a1, h1, a2 = points
-    s1 = interpolate(a1, h1, t)
-    s2 = interpolate(h1, a2, t)
-    p = interpolate(s1, s2, t)
-
-    return np.array((a1, s1, p, p, s2, a2))
-
-
-def subdivide_quadratic_bezier(points: QuadraticBezierPoints, n: int) -> BezierPoints:
->>>>>>> 28bf4dd2
+def subdivide_quadratic_bezier(points: QuadraticBezierPoints, n: int) -> Point3D_Array:
     """Subdivide a quadratic Bézier curve into ``n`` subcurves which have the same shape.
 
     The points at which the curve is split are located at the
@@ -278,7 +186,8 @@
 
     Returns
     -------
-        The new points for the Bézier curve in the form ``[a1, h1, b1, a2, h2, b2, ...]``
+    Point3D_Array
+        An array containing the :math:`3n` control points defining the new ``n`` subcurves.
 
     .. image:: /_static/bezier_subdivision_example.png
 
@@ -302,13 +211,14 @@
 
     Returns
     -------
+    QuadraticBezierPoints_Array
         The new triplets for the quadratic bezier curves.
     """
 
     return bezier_remap(triplets, new_number_of_curves)
 
 
-def partial_bezier_points(points: np.ndarray, a: float, b: float) -> np.ndarray:
+def partial_bezier_points(points: BezierPoints, a: float, b: float) -> BezierPoints:
     """Given an array of points which define a Bézier curve, and two numbers 0<=a<b<=1,
     return an array of the same size, which describes the portion of the original Bézier
     curve on the interval [a, b].
@@ -338,8 +248,8 @@
 
     Returns
     -------
-    np.ndarray
-        Set of points defining the partial bezier curve.
+    BezierPoints
+        An array containing the control points defining the partial Bézier curve.
     """
     # Border cases
     if a == 1:
@@ -429,7 +339,7 @@
     return arr
 
 
-def split_bezier(points: Iterable[float], t: float) -> np.ndarray:
+def split_bezier(points: BezierPoints, t: float) -> Point3D_Array:
     """Split a Bézier curve at argument ``t`` into two curves.
 
     To understand what's going on, let's break this down with an example: a cubic Bézier.
@@ -463,7 +373,8 @@
 
     Returns
     -------
-        The two Bézier curves as a list of tuples.
+    Point3D_Array
+        An array containing the control points defining the two Bézier curves.
     """
 
     points = np.asarray(points)
@@ -642,7 +553,7 @@
 }
 
 
-def subdivide_bezier(points: Iterable[float], n_divisions: int) -> np.ndarray:
+def subdivide_bezier(points: BezierPoints, n_divisions: int) -> Point3D_Array:
     """Subdivide a Bézier curve into ``n`` subcurves which have the same shape.
 
     The points at which the curve is split are located at the
@@ -664,7 +575,8 @@
 
     Returns
     -------
-        The new points for the Bézier curve.
+    Point3D_Array
+        An array containing the points defining the new ``n`` subcurves.
 
     .. image:: /_static/bezier_subdivision_example.png
 
@@ -780,7 +692,9 @@
     return beziers.reshape(n_divisions * N, dim)
 
 
-def bezier_remap(bezier_tuples: np.ndarray, new_number_of_curves: int) -> np.ndarray:
+def bezier_remap(
+  bezier_tuples: BezierPoints_Array, new_number_of_curves: int,
+) -> BezierPoints_Array:
     """Subdivides each curve in ``bezier_tuples`` into as many parts as necessary, until the final number of
     curves reaches a desired amount, ``new_number_of_curves``.
 
@@ -793,6 +707,7 @@
 
     Returns
     -------
+    BezierPoints_Array
         The new Bézier curves after the remap.
     """
     bezier_tuples = np.asarray(bezier_tuples)
@@ -829,10 +744,6 @@
 
 
 # Linear interpolation variants
-<<<<<<< HEAD
-def interpolate(start: np.ndarray, end: np.ndarray, alpha: float) -> np.ndarray:
-    return start + alpha * (end - start)
-=======
 
 
 @overload
@@ -848,8 +759,7 @@
 def interpolate(
     start: int | float | Point3D, end: int | float | Point3D, alpha: float | Point3D
 ) -> float | Point3D:
-    return (1 - alpha) * start + alpha * end
->>>>>>> 28bf4dd2
+    return start + alpha * (end - start)
 
 
 def integer_interpolate(
@@ -1040,96 +950,52 @@
     )
 
 
-<<<<<<< HEAD
 # Figuring out which Bezier curves most smoothly connect a sequence of points
+# TODO: Include quadratic splines here
 def get_smooth_handle_points(
-    anchors: np.ndarray,
-) -> tuple[np.ndarray, np.ndarray]:
+    anchors: Point3D_Array,
+) -> tuple[Point3D_Array, Point3D_Array]:
+    """Given an array of anchors for a spline (array of connected cubic
+    Bézier curves), compute the handles for every curve, so that the resulting
+    spline is smooth.
+    
+    Currently this function only redirects to
+    :func:`get_smooth_cubic_bezier_handle_points`, because the algorithm is
+    only implemented for cubic splines. In the future, this should also include
+    at least the case for quadratic splines.
+
+    Parameters
+    ----------
+    anchors
+        Anchors of a cubic spline.
+
+    Returns
+    -------
+    tuple[Point3D_Array, Point3D_Array]
+        A tuple of two arrays: one containing the 1st handle for every curve in
+        the cubic spline, and the other containing the 2nd handles.
+    """
     return get_smooth_cubic_bezier_handle_points(anchors)
 
 
 def get_smooth_cubic_bezier_handle_points(
-    anchors: np.ndarray,
-) -> tuple[np.ndarray, np.ndarray]:
-    """Given some anchors (points), compute handles so that the resulting Bezier curve is smooth.
-=======
-def get_smooth_cubic_bezier_handle_points(
-    points: Point3D_Array,
-) -> tuple[BezierPoints, BezierPoints]:
-    points = np.asarray(points)
-    num_handles = len(points) - 1
-    dim = points.shape[1]
-    if num_handles < 1:
-        return np.zeros((0, dim)), np.zeros((0, dim))
-    # Must solve 2*num_handles equations to get the handles.
-    # l and u are the number of lower an upper diagonal rows
-    # in the matrix to solve.
-    l, u = 2, 1
-    # diag is a representation of the matrix in diagonal form
-    # See https://www.particleincell.com/2012/bezier-splines/
-    # for how to arrive at these equations
-    diag: MatrixMN = np.zeros((l + u + 1, 2 * num_handles))
-    diag[0, 1::2] = -1
-    diag[0, 2::2] = 1
-    diag[1, 0::2] = 2
-    diag[1, 1::2] = 1
-    diag[2, 1:-2:2] = -2
-    diag[3, 0:-3:2] = 1
-    # last
-    diag[2, -2] = -1
-    diag[1, -1] = 2
-    # This is the b as in Ax = b, where we are solving for x,
-    # and A is represented using diag.  However, think of entries
-    # to x and b as being points in space, not numbers
-    b: Point3D_Array = np.zeros((2 * num_handles, dim))
-    b[1::2] = 2 * points[1:]
-    b[0] = points[0]
-    b[-1] = points[-1]
-
-    def solve_func(b: ColVector) -> ColVector | MatrixMN:
-        return linalg.solve_banded((l, u), diag, b)  # type: ignore
-
-    use_closed_solve_function = is_closed(points)
-    if use_closed_solve_function:
-        # Get equations to relate first and last points
-        matrix = diag_to_matrix((l, u), diag)
-        # last row handles second derivative
-        matrix[-1, [0, 1, -2, -1]] = [2, -1, 1, -2]
-        # first row handles first derivative
-        matrix[0, :] = np.zeros(matrix.shape[1])
-        matrix[0, [0, -1]] = [1, 1]
-        b[0] = 2 * points[0]
-        b[-1] = np.zeros(dim)
-
-        def closed_curve_solve_func(b: ColVector) -> ColVector | MatrixMN:
-            return linalg.solve(matrix, b)  # type: ignore
-
-    handle_pairs = np.zeros((2 * num_handles, dim))
-    for i in range(dim):
-        if use_closed_solve_function:
-            handle_pairs[:, i] = closed_curve_solve_func(b[:, i])
-        else:
-            handle_pairs[:, i] = solve_func(b[:, i])
-    return handle_pairs[0::2], handle_pairs[1::2]
-
-
-def get_smooth_handle_points(
-    points: BezierPoints,
-) -> tuple[BezierPoints, BezierPoints]:
-    """Given some anchors (points), compute handles so the resulting bezier curve is smooth.
->>>>>>> 28bf4dd2
+    anchors: Point3D_Array,
+) -> tuple[Point3D_Array, Point3D_Array]:
+    """Given an array of anchors for a cubic spline (array of connected cubic
+    Bézier curves), compute the 1st and 2nd handle for every curve, so that
+    the resulting spline is smooth.
 
     Parameters
     ----------
     anchors
-        Anchors.
-
-    Returns
-    -------
-    typing.Tuple[np.ndarray, np.ndarray]
-        Computed handles.
-    """
-<<<<<<< HEAD
+        Anchors of a cubic spline.
+
+    Returns
+    -------
+    tuple[Point3D_Array, Point3D_Array]
+        A tuple of two arrays: one containing the 1st handle for every curve in
+        the cubic spline, and the other containing the 2nd handles.
+    """
     anchors = np.asarray(anchors)
     n_handles = len(anchors) - 1
 
@@ -1159,9 +1025,11 @@
 
 
 def get_smooth_cubic_bezier_handle_points_for_closed_curve(
-    anchors: np.ndarray,
-) -> tuple[np.ndarray, np.ndarray]:
-    """
+    anchors: Point3D_Array,
+) -> tuple[Point3D_Array, Point3D_Array]:
+    """Special case of :func:`get_smooth_cubic_bezier_handle_points`,
+    when the `anchors` form a closed loop.
+    
     A system of equations must be solved to get the first handles of
     every Bèzier curve (referred to as H1).
     Then H2 (the second handles) can be obtained separately.
@@ -1268,6 +1136,17 @@
     memoize d and y, however, because they are always different vectors. We
     cannot make a memo for q either, but we can calculate it faster because u'
     can be memoized.
+    
+    Parameters
+    ----------
+    anchors
+        Anchors of a closed cubic spline.
+
+    Returns
+    -------
+    tuple[Point3D_Array, Point3D_Array]
+        A tuple of two arrays: one containing the 1st handle for every curve in
+        the closed cubic spline, and the other containing the 2nd handles.
     """
     global CP_CLOSED_MEMO
     global UP_CLOSED_MEMO
@@ -1338,21 +1217,23 @@
 
 
 def get_smooth_cubic_bezier_handle_points_for_open_curve(
-    anchors: np.ndarray,
-) -> tuple[np.ndarray, np.ndarray]:
-    """
+    anchors: Point3D_Array,
+) -> tuple[Point3D_Array, Point3D_Array]:
+    """Special case of :func:`get_smooth_cubic_bezier_handle_points`,
+    when the `anchors` do not form a closed loop.
+    
     A system of equations must be solved to get the first handles of
-    every Bèzier curve (referred to as H1).
-    Then H2 (the second handles) can be obtained separately.
+    every Bèzier curve (referred to as `H1`).
+    Then `H2` (the second handles) can be obtained separately.
     The equations were obtained from:
     https://www.particleincell.com/2012/bezier-splines/
     http://www.jacos.nl/jacos_html/spline/theory/theory_2.html
     WARNING: the equations in the first webpage have some typos which
     were corrected in the comments.
 
-    In general, if there are N+1 anchors there will be N Bezier curves
-    and thus N pairs of handles to find. We must solve the following
-    system of equations for the 1st handles (example for N = 5):
+    In general, if there are :math:`N+1` anchors there will be N Bezier curves
+    and thus :math:`N` pairs of handles to find. We must solve the following
+    system of equations for the 1st handles (example for :math:`N = 5`):
 
     [2 1 0 0 0]   [H1[0]]   [  A[0] + 2*A[1]]
     [1 4 1 0 0]   [H1[1]]   [4*A[1] + 2*A[2]]
@@ -1360,17 +1241,17 @@
     [0 0 1 4 1]   [H1[3]]   [4*A[3] + 2*A[4]]
     [0 0 0 2 7]   [H1[4]]   [8*A[4] +   A[5]]
 
-    which will be expressed as M @ H1 = d.
-    M is a tridiagonal matrix, so the system can be solved in O(n) operations.
-    Here we shall use Thomas' algorithm or the tridiagonal matrix algorithm,
-    see https://en.wikipedia.org/wiki/Tridiagonal_matrix_algorithm
-
-    Let a = [a[0], a[1], ..., a[N-2]] be the lower diagonal of N-1 elements,
-    such that a[0]=a[1]=...=a[N-3] = 1, and A[N-2] = 2;
-        b = [b[0], b[1], ..., b[N-2], b[N-1]] the main diagonal of N elements,
-    such that b[0] = 2, b[1]=b[2]=...=b[N-2] = 4, and b[N-1] = 7;
-    and c = [c[0], c[1], ..., c[N-2]] the upper diagonal of N-1 elements,
-    such that c[0]=c[1]=...=c[N-2] = 1: this diagonal is filled with ones.
+    which will be expressed as `M @ H1 = d`.
+    :math:`M` is a tridiagonal matrix, so the system can be solved in :math`O(n)`
+    operations. Here we shall use Thomas' algorithm or the tridiagonal matrix
+    algorithm. See: <https://en.wikipedia.org/wiki/Tridiagonal_matrix_algorithm>
+
+    Let `a = [a[0], a[1], ..., a[N-2]]` be the lower diagonal of :math:`N-1` elements,
+    such that `a[0]=a[1]=...=a[N-3] = 1`, and `A[N-2] = 2`;
+        `b = [b[0], b[1], ..., b[N-2], b[N-1]]` the main diagonal of :math:`N` elements,
+    such that `b[0] = 2, b[1]=b[2]=...=b[N-2] = 4`, and `b[N-1] = 7`;
+    and `c = [c[0], c[1], ..., c[N-2]]` the upper diagonal of :math:`N-1` elements,
+    such that `c[0]=c[1]=...=c[N-2] = 1`: this diagonal is filled with ones.
 
     If, according to Thomas' algorithm, we define:
     c'[0] = c[0] / b[0]
@@ -1386,17 +1267,28 @@
             = c'[i] * (4*A[i] + 2*A[i+1] - d'[i-1]),         i in [1, ..., N-2]
     d'[N-1] = (8*A[N-1] + A[N] - 2*d'[N-2]) / (7 - 2*c'[N-2])
 
-    Finally, we can do Backward Substitution to find H1:
+    Finally, we can do Backward Substitution to find `H1`:
     H1[N-1] = d'[N-1]
     H1[i]   = d'[i] - c'[i]*H1[i+1], for i in [N-2, ..., 0]
 
-    Once we have H1, we can get H2 (the array of second handles) as follows:
+    Once we have `H1`, we can get `H2` (the array of second handles) as follows:
     H2[i]   =   2*A[i+1]     - H1[i+1], for i in [0, ..., N-2]
     H2[N-1] = 0.5*A[N]   + 0.5*H1[N-1]
 
-    As the matrix M always follows the same pattern, we can define a memo list
-    for c' to avoid recalculation. We cannot do the same for d, however,
+    As the matrix :math:`M` always follows the same pattern, we can define a memo list
+    for :math:`c'` to avoid recalculation. We cannot do the same for :math:`d`, however,
     because it is always a different vector.
+    
+    Parameters
+    ----------
+    anchors
+        Anchors of an open cubic spline.
+
+    Returns
+    -------
+    tuple[Point3D_Array, Point3D_Array]
+        A tuple of two arrays: one containing the 1st handle for every curve in
+        the open cubic spline, and the other containing the 2nd handles.
     """
     global CP_OPEN_MEMO
 
@@ -1441,74 +1333,25 @@
 
 # TODO: because get_smooth_handle_points was rewritten, this function
 # is no longer used. Deprecate?
-def diag_to_matrix(l_and_u: tuple[int, int], diag: np.ndarray) -> np.ndarray:
-=======
-    # NOTE points here are anchors.
-    points = np.asarray(points)
-    num_handles = len(points) - 1
-    dim = points.shape[1]
-    if num_handles < 1:
-        return np.zeros((0, dim)), np.zeros((0, dim))
-    # Must solve 2*num_handles equations to get the handles.
-    # l and u are the number of lower an upper diagonal rows
-    # in the matrix to solve.
-    l, u = 2, 1
-    # diag is a representation of the matrix in diagonal form
-    # See https://www.particleincell.com/2012/bezier-splines/
-    # for how to arrive at these equations
-    diag: MatrixMN = np.zeros((l + u + 1, 2 * num_handles))
-    diag[0, 1::2] = -1
-    diag[0, 2::2] = 1
-    diag[1, 0::2] = 2
-    diag[1, 1::2] = 1
-    diag[2, 1:-2:2] = -2
-    diag[3, 0:-3:2] = 1
-    # last
-    diag[2, -2] = -1
-    diag[1, -1] = 2
-    # This is the b as in Ax = b, where we are solving for x,
-    # and A is represented using diag.  However, think of entries
-    # to x and b as being points in space, not numbers
-    b = np.zeros((2 * num_handles, dim))
-    b[1::2] = 2 * points[1:]
-    b[0] = points[0]
-    b[-1] = points[-1]
-
-    def solve_func(b: ColVector) -> ColVector | MatrixMN:
-        return linalg.solve_banded((l, u), diag, b)  # type: ignore
-
-    use_closed_solve_function = is_closed(points)
-    if use_closed_solve_function:
-        # Get equations to relate first and last points
-        matrix = diag_to_matrix((l, u), diag)
-        # last row handles second derivative
-        matrix[-1, [0, 1, -2, -1]] = [2, -1, 1, -2]
-        # first row handles first derivative
-        matrix[0, :] = np.zeros(matrix.shape[1])
-        matrix[0, [0, -1]] = [1, 1]
-        b[0] = 2 * points[0]
-        b[-1] = np.zeros(dim)
-
-        def closed_curve_solve_func(b: ColVector) -> ColVector | MatrixMN:
-            return linalg.solve(matrix, b)  # type: ignore
-
-    handle_pairs = np.zeros((2 * num_handles, dim))
-    for i in range(dim):
-        if use_closed_solve_function:
-            handle_pairs[:, i] = closed_curve_solve_func(b[:, i])
-        else:
-            handle_pairs[:, i] = solve_func(b[:, i])
-    return handle_pairs[0::2], handle_pairs[1::2]
-
-
 def diag_to_matrix(
     l_and_u: tuple[int, int], diag: npt.NDArray[Any]
 ) -> npt.NDArray[Any]:
->>>>>>> 28bf4dd2
     """
     Converts array whose rows represent diagonal
     entries of a matrix into the matrix itself.
-    See scipy.linalg.solve_banded
+    See `scipy.linalg.solve_banded`.
+    
+    Parameters
+    ----------
+    l_and_u
+        Tuple containing `l` (n° of subdiagonals) and `u` (n° of superdiagonals).
+    diag    
+        2D-array containing the diagonals of the matrix.
+
+    Returns
+    -------
+    npt.NDArray[Any]
+        The resulting matrix.
     """
     l, u = l_and_u
     dim = diag.shape[1]
@@ -1593,13 +1436,23 @@
     return result
 
 
-<<<<<<< HEAD
-def is_closed(points: tuple[np.ndarray, np.ndarray]) -> bool:
+def is_closed(points: Point3D_Array) -> bool:
     """Returns True if the curve given by the points is closed, by checking if its
     first and last points are close to each other.
 
     This function reimplements np.allclose (without a relative tolerance rtol),
     because repeated calling of np.allclose for only 2 points is inefficient.
+    
+    Parameters
+    ----------
+    points
+        An array of points.
+
+    Returns
+    -------
+    bool
+        Whether the first and last points of the array are close enough or not
+        to be considered the same, thus considering the defined curve as closed.
     """
     start, end = points[0], points[-1]
     atol = 1e-8
@@ -1610,10 +1463,6 @@
     if abs(end[2] - start[2]) > atol:
         return False
     return True
-=======
-def is_closed(points: Point3D_Array) -> bool:
-    return np.allclose(points[0], points[-1])  # type: ignore
->>>>>>> 28bf4dd2
 
 
 def proportions_along_bezier_curve_for_point(
