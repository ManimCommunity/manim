--- conflicted
+++ resolved
@@ -42,15 +42,13 @@
 @overload
 def bezier(
     points: BezierPoints,
-) -> Callable[[float | ColVector], Point3D | Point3D_Array]:
-    ...
+) -> Callable[[float | ColVector], Point3D | Point3D_Array]: ...
 
 
 @overload
 def bezier(
     points: Sequence[Point3D_Array],
-) -> Callable[[float | ColVector], Point3D_Array]:
-    ...
+) -> Callable[[float | ColVector], Point3D_Array]: ...
 
 
 def bezier(points):
@@ -1004,22 +1002,15 @@
 
 
 @overload
-<<<<<<< HEAD
-def interpolate(start: float, end: float, alpha: ColVector) -> ColVector:
-    ...
+def interpolate(start: float, end: float, alpha: ColVector) -> ColVector: ...
 
 
 @overload
-def interpolate(start: Point3D, end: Point3D, alpha: float) -> Point3D:
-    ...
-=======
 def interpolate(start: Point3D, end: Point3D, alpha: float) -> Point3D: ...
->>>>>>> 203a5366
 
 
 @overload
-def interpolate(start: Point3D, end: Point3D, alpha: ColVector) -> Point3D_Array:
-    ...
+def interpolate(start: Point3D, end: Point3D, alpha: ColVector) -> Point3D_Array: ...
 
 
 def interpolate(start, end, alpha):
@@ -1727,8 +1718,7 @@
     h0: Point3D,
     h1: Point3D,
     a1: Point3D,
-) -> Point3D_Array:
-    ...
+) -> Point3D_Array: ...
 
 
 @overload
@@ -1737,8 +1727,7 @@
     h0: Point3D_Array,
     h1: Point3D_Array,
     a1: Point3D_Array,
-) -> Point3D_Array:
-    ...
+) -> Point3D_Array: ...
 
 
 def get_quadratic_approximation_of_cubic(a0, h0, h1, a1):
