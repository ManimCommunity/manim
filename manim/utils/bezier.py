"""Utility functions related to Bézier curves."""

from __future__ import annotations

__all__ = [
    "bezier",
    "partial_bezier_points",
    "split_bezier",
    "subdivide_bezier",
    "bezier_remap",
    "interpolate",
    "integer_interpolate",
    "mid",
    "inverse_interpolate",
    "match_interpolate",
    "get_smooth_handle_points",
    "get_smooth_cubic_bezier_handle_points",
    "diag_to_matrix",
    "is_closed",
    "proportions_along_bezier_curve_for_point",
    "point_lies_on_bezier",
]


from collections.abc import Sequence
from functools import reduce
from typing import TYPE_CHECKING, Any, Callable, overload

import numpy as np
from scipy import linalg

from manim.typing import PointDType

from ..utils.simple_functions import choose
from ..utils.space_ops import cross2d, find_intersection

if TYPE_CHECKING:
    import numpy.typing as npt

    from manim.typing import (
        BezierPoints,
        BezierPoints_Array,
        ColVector,
        MatrixMN,
        Point3D,
        Point3D_Array,
    )

# l is a commonly used name in linear algebra
# ruff: noqa: E741


def bezier(
    points: Sequence[Point3D] | Point3D_Array,
) -> Callable[[float], Point3D]:
    """Classic implementation of a bezier curve.

    Parameters
    ----------
    points
        points defining the desired bezier curve.

    Returns
    -------
        function describing the bezier curve.
        You can pass a t value between 0 and 1 to get the corresponding point on the curve.
    """
    n = len(points) - 1
    # Cubic Bezier curve
    if n == 3:
        return lambda t: np.asarray(
            (1 - t) ** 3 * points[0]
            + 3 * t * (1 - t) ** 2 * points[1]
            + 3 * (1 - t) * t**2 * points[2]
            + t**3 * points[3],
            dtype=PointDType,
        )
    # Quadratic Bezier curve
    if n == 2:
        return lambda t: np.asarray(
            (1 - t) ** 2 * points[0] + 2 * t * (1 - t) * points[1] + t**2 * points[2],
            dtype=PointDType,
        )

    return lambda t: np.asarray(
        np.asarray(
            [
                (((1 - t) ** (n - k)) * (t**k) * choose(n, k) * point)
                for k, point in enumerate(points)
            ],
            dtype=PointDType,
        ).sum(axis=0)
    )


def partial_bezier_points(points: BezierPoints, a: float, b: float) -> BezierPoints:
    r"""Given an array of ``points`` which define a Bézier curve, and two numbers :math:`a, b`
    such that :math:`0 \le a < b \le 1`, return an array of the same size, which describes the
    portion of the original Bézier curve on the interval :math:`[a, b]`.

    :func:`partial_bezier_points` is conceptually equivalent to calling :func:`split_bezier`
    twice and discarding unused Bézier curves, but this is more efficient and doesn't waste
    computations.

    .. seealso::
        See :func:`split_bezier` for an explanation on how to split Bézier curves.

    .. note::
        To find the portion of a Bézier curve with :math:`t` between :math:`a` and :math:`b`:

        1.  Split the curve at :math:`t = a` and extract its 2nd subcurve.
        2.  We cannot evaluate the new subcurve at :math:`t = b` because its range of values for :math:`t` is different.
            To find the correct value, we need to transform the interval :math:`[a, 1]` into :math:`[0, 1]`
            by first subtracting :math:`a` to get :math:`[0, 1-a]` and then dividing by :math:`1-a`. Thus, our new
            value must be :math:`t = \frac{b - a}{1 - a}`. Define :math:`u = \frac{b - a}{1 - a}`.
        3.  Split the subcurve at :math:`t = u` and extract its 1st subcurve.

        The final portion is a linear combination of points, and thus the process can be
        summarized as a linear transformation by some matrix in terms of :math:`a` and :math:`b`.
        This matrix is given explicitly for Bézier curves up to degree 3, which are often used in Manim.
        For higher degrees, the algorithm described previously is used.

        For the case of a quadratic Bézier curve:

        * Step 1:

        .. math::
            H'_1
            =
            \begin{pmatrix}
                (1-a)^2 & 2(1-a)a & a^2 \\
                0 & (1-a) & a \\
                0 & 0 & 1
            \end{pmatrix}
            \begin{pmatrix}
                p_0 \\
                p_1 \\
                p_2
            \end{pmatrix}

        * Step 2:

        .. math::
            H''_0
            &=
            \begin{pmatrix}
                1 & 0 & 0 \\
                (1-u) & u & 0\\
                (1-u)^2 & 2(1-u)u & u^2
            \end{pmatrix}
            H'_1
            \\
            &
            \\
            &=
            \begin{pmatrix}
                1 & 0 & 0 \\
                (1-u) & u & 0\\
                (1-u)^2 & 2(1-u)u & u^2
            \end{pmatrix}
            \begin{pmatrix}
                (1-a)^2 & 2(1-a)a & a^2 \\
                0 & (1-a) & a \\
                0 & 0 & 1
            \end{pmatrix}
            \begin{pmatrix}
                p_0 \\
                p_1 \\
                p_2
            \end{pmatrix}
            \\
            &
            \\
            &=
            \begin{pmatrix}
                (1-a)^2 & 2(1-a)a & a^2 \\
                (1-a)(1-b) & a(1-b) + (1-a)b & ab \\
                (1-b)^2 & 2(1-b)b & b^2
            \end{pmatrix}
            \begin{pmatrix}
                p_0 \\
                p_1 \\
                p_2
            \end{pmatrix}

        from where one can define a :math:`(3, 3)` matrix :math:`P_2` which, when applied over
        the array of ``points``, will return the desired partial quadratic Bézier curve:

        .. math::
            P_2
            =
            \begin{pmatrix}
                (1-a)^2 & 2(1-a)a & a^2 \\
                (1-a)(1-b) & a(1-b) + (1-a)b & ab \\
                (1-b)^2 & 2(1-b)b & b^2
            \end{pmatrix}

        Similarly, for the cubic Bézier curve case, one can define the following
        :math:`(4, 4)` matrix :math:`P_3`:

        .. math::
            P_3
            =
            \begin{pmatrix}
                (1-a)^3 & 3(1-a)^2a & 3(1-a)a^2 & a^3 \\
                (1-a)^2(1-b) & 2(1-a)a(1-b) + (1-a)^2b & a^2(1-b) + 2(1-a)ab & a^2b \\
                (1-a)(1-b)^2 & a(1-b)^2 + 2(1-a)(1-b)b & 2a(1-b)b + (1-a)b^2 & ab^2 \\
                (1-b)^3 & 3(1-b)^2b & 3(1-b)b^2 & b^3
            \end{pmatrix}

    Parameters
    ----------
    points
        set of points defining the bezier curve.
    a
        lower bound of the desired partial bezier curve.
    b
        upper bound of the desired partial bezier curve.

    Returns
    -------
    :class:`~.BezierPoints`
        An array containing the control points defining the partial Bézier curve.
    """
    # Border cases
    if a == 1:
        arr = np.array(points)
        arr[:] = arr[-1]
        return arr
    if b == 0:
        arr = np.array(points)
        arr[:] = arr[0]
        return arr

    points = np.asarray(points)
    degree = points.shape[0] - 1

    if degree == 3:
        ma, mb = 1 - a, 1 - b
        a2, b2, ma2, mb2 = a * a, b * b, ma * ma, mb * mb
        a3, b3, ma3, mb3 = a2 * a, b2 * b, ma2 * ma, mb2 * mb

        portion_matrix = np.array(
            [
                [ma3, 3 * ma2 * a, 3 * ma * a2, a3],
                [ma2 * mb, 2 * ma * a * mb + ma2 * b, a2 * mb + 2 * ma * a * b, a2 * b],
                [ma * mb2, a * mb2 + 2 * ma * mb * b, 2 * a * mb * b + ma * b2, a * b2],
                [mb3, 3 * mb2 * b, 3 * mb * b2, b3],
            ]
        )
        return portion_matrix @ points

    if degree == 2:
        ma, mb = 1 - a, 1 - b

        portion_matrix = np.array(
            [
                [ma * ma, 2 * a * ma, a * a],
                [ma * mb, a * mb + ma * b, a * b],
                [mb * mb, 2 * b * mb, b * b],
            ]
        )
        return portion_matrix @ points

    if degree == 1:
        direction = points[1] - points[0]
        return np.array(
            [
                points[0] + a * direction,
                points[0] + b * direction,
            ]
        )

    if degree == 0:
        return points

    # Fallback case for nth degree Béziers
    # It is convenient that np.array copies points
    arr = np.array(points, dtype=float)
    N = arr.shape[0]

    # Current state for an example Bézier curve C0 = [P0, P1, P2, P3]:
    # arr = [P0, P1, P2, P3]
    if a != 0:
        for i in range(1, N):
            # 1st iter: arr = [L0(a), L1(a), L2(a), P3]
            # 2nd iter: arr = [Q0(a), Q1(a), L2(a), P3]
            # 3rd iter: arr = [C0(a), Q1(a), L2(a), P3]
            arr[: N - i] += a * (arr[1 : N - i + 1] - arr[: N - i])

    # For faster calculations we shall define mu = 1 - u = (1 - b) / (1 - a).
    # This is because:
    # L0'(u) = P0' + u(P1' - P0')
    #        = (1-u)P0' + uP1'
    #        = muP0' + (1-mu)P1'
    #        = P1' + mu(P0' - P1)
    # In this way, one can do something similar to the first loop.
    #
    # Current state:
    # arr = [C0(a), Q1(a), L2(a), P3]
    #     = [P0', P1', P2', P3']
    if b != 1:
        mu = (1 - b) / (1 - a)
        for i in range(1, N):
            # 1st iter: arr = [P0', L0'(u), L1'(u), L2'(u)]
            # 2nd iter: arr = [P0', L0'(u), Q0'(u), Q1'(u)]
            # 3rd iter: arr = [P0', L0'(u), Q0'(u), C0'(u)]
            arr[i:] += mu * (arr[i - 1 : -1] - arr[i:])

    return arr


def split_bezier(points: BezierPoints, t: float) -> Point3D_Array:
    r"""Split a Bézier curve at argument ``t`` into two curves.

    .. note::

        .. seealso::
            `A Primer on Bézier Curves #10: Splitting curves. Pomax. <https://pomax.github.io/bezierinfo/#splitting>`_

        As an example for a cubic Bézier curve, let :math:`p_0, p_1, p_2, p_3` be the points
        needed for the curve :math:`C_0 = [p_0, \ p_1, \ p_2, \ p_3]`.

        Define the 3 linear Béziers :math:`L_0, L_1, L_2` as interpolations of :math:`p_0, p_1, p_2, p_3`:

        .. math::
            L_0(t) &= p_0 + t(p_1 - p_0) \\
            L_1(t) &= p_1 + t(p_2 - p_1) \\
            L_2(t) &= p_2 + t(p_3 - p_2)

        Define the 2 quadratic Béziers :math:`Q_0, Q_1` as interpolations of :math:`L_0, L_1, L_2`:

        .. math::
            Q_0(t) &= L_0(t) + t(L_1(t) - L_0(t)) \\
            Q_1(t) &= L_1(t) + t(L_2(t) - L_1(t))

        Then :math:`C_0` is the following interpolation of :math:`Q_0` and :math:`Q_1`:

        .. math::
            C_0(t) = Q_0(t) + t(Q_1(t) - Q_0(t))

        Evaluating :math:`C_0` at a value :math:`t=t'` splits :math:`C_0` into two cubic Béziers :math:`H_0`
        and :math:`H_1`, defined by some of the points we calculated earlier:

        .. math::
            H_0 &= [p_0, &\ L_0(t'), &\ Q_0(t'), &\ C_0(t') &] \\
            H_1 &= [p_0(t'), &\ Q_1(t'), &\ L_2(t'), &\ p_3 &]

        As the resulting curves are obtained from linear combinations of ``points``, everything can
        be encoded into a matrix for efficiency, which is done for Bézier curves of degree up to 3.

        .. seealso::
            `A Primer on Bézier Curves #11: Splitting curves using matrices. Pomax. <https://pomax.github.io/bezierinfo/#matrixsplit>`_

        For the simpler case of a quadratic Bézier curve:

        .. math::
            H_0
            &=
            \begin{pmatrix}
                p_0 \\
                (1-t) p_0 + t p_1 \\
                (1-t)^2 p_0 + 2(1-t)t p_1 + t^2 p_2 \\
            \end{pmatrix}
            &=
            \begin{pmatrix}
                1 & 0 & 0 \\
                (1-t) & t & 0\\
                (1-t)^2 & 2(1-t)t & t^2
            \end{pmatrix}
            \begin{pmatrix}
                p_0 \\
                p_1 \\
                p_2
            \end{pmatrix}
            \\
            &
            \\
            H_1
            &=
            \begin{pmatrix}
                (1-t)^2 p_0 + 2(1-t)t p_1 + t^2 p_2 \\
                (1-t) p_1 + t p_2 \\
                p_2
            \end{pmatrix}
            &=
            \begin{pmatrix}
                (1-t)^2 & 2(1-t)t & t^2 \\
                0 & (1-t) & t \\
                0 & 0 & 1
            \end{pmatrix}
            \begin{pmatrix}
                p_0 \\
                p_1 \\
                p_2
            \end{pmatrix}

        from where one can define a :math:`(6, 3)` split matrix :math:`S_2` which can multiply
        the array of ``points`` to compute the return value:

        .. math::
            S_2
            &=
            \begin{pmatrix}
                1 & 0 & 0 \\
                (1-t) & t & 0 \\
                (1-t)^2 & 2(1-t)t & t^2 \\
                (1-t)^2 & 2(1-t)t & t^2 \\
                0 & (1-t) & t \\
                0 & 0 & 1
            \end{pmatrix}
            \\
            &
            \\
            S_2 P
            &=
            \begin{pmatrix}
                1 & 0 & 0 \\
                (1-t) & t & 0 \\
                (1-t)^2 & 2(1-t)t & t^2 \\
                (1-t)^2 & 2(1-t)t & t^2 \\
                0 & (1-t) & t \\
                0 & 0 & 1
            \end{pmatrix}
            \begin{pmatrix}
                p_0 \\
                p_1 \\
                p_2
            \end{pmatrix}
            =
            \begin{pmatrix}
                \vert \\
                H_0 \\
                \vert \\
                \vert \\
                H_1 \\
                \vert
            \end{pmatrix}

        For the previous example with a cubic Bézier curve:

        .. math::
            H_0
            &=
            \begin{pmatrix}
                p_0 \\
                (1-t) p_0 + t p_1 \\
                (1-t)^2 p_0 + 2(1-t)t p_1 + t^2 p_2 \\
                (1-t)^3 p_0 + 3(1-t)^2 t p_1 + 3(1-t)t^2 p_2 + t^3 p_3
            \end{pmatrix}
            &=
            \begin{pmatrix}
                1 & 0 & 0 & 0 \\
                (1-t) & t & 0 & 0 \\
                (1-t)^2 & 2(1-t)t & t^2 & 0 \\
                (1-t)^3 & 3(1-t)^2 t & 3(1-t)t^2 & t^3
            \end{pmatrix}
            \begin{pmatrix}
                p_0 \\
                p_1 \\
                p_2 \\
                p_3
            \end{pmatrix}
            \\
            &
            \\
            H_1
            &=
            \begin{pmatrix}
                (1-t)^3 p_0 + 3(1-t)^2 t p_1 + 3(1-t)t^2 p_2 + t^3 p_3 \\
                (1-t)^2 p_1 + 2(1-t)t p_2 + t^2 p_3 \\
                (1-t) p_2 + t p_3 \\
                p_3
            \end{pmatrix}
            &=
            \begin{pmatrix}
                (1-t)^3 & 3(1-t)^2 t & 3(1-t)t^2 & t^3 \\
                0 & (1-t)^2 & 2(1-t)t & t^2 \\
                0 & 0 & (1-t) & t \\
                0 & 0 & 0 & 1
            \end{pmatrix}
            \begin{pmatrix}
                p_0 \\
                p_1 \\
                p_2 \\
                p_3
            \end{pmatrix}

        from where one can define a :math:`(8, 4)` split matrix :math:`S_3` which can multiply
        the array of ``points`` to compute the return value:

        .. math::
            S_3
            &=
            \begin{pmatrix}
                1 & 0 & 0 & 0 \\
                (1-t) & t & 0 & 0 \\
                (1-t)^2 & 2(1-t)t & t^2 & 0 \\
                (1-t)^3 & 3(1-t)^2 t & 3(1-t)t^2 & t^3 \\
                (1-t)^3 & 3(1-t)^2 t & 3(1-t)t^2 & t^3 \\
                0 & (1-t)^2 & 2(1-t)t & t^2 \\
                0 & 0 & (1-t) & t \\
                0 & 0 & 0 & 1
            \end{pmatrix}
            \\
            &
            \\
            S_3 P
            &=
            \begin{pmatrix}
                1 & 0 & 0 & 0 \\
                (1-t) & t & 0 & 0 \\
                (1-t)^2 & 2(1-t)t & t^2 & 0 \\
                (1-t)^3 & 3(1-t)^2 t & 3(1-t)t^2 & t^3 \\
                (1-t)^3 & 3(1-t)^2 t & 3(1-t)t^2 & t^3 \\
                0 & (1-t)^2 & 2(1-t)t & t^2 \\
                0 & 0 & (1-t) & t \\
                0 & 0 & 0 & 1
            \end{pmatrix}
            \begin{pmatrix}
                p_0 \\
                p_1 \\
                p_2 \\
                p_3
            \end{pmatrix}
            =
            \begin{pmatrix}
                \vert \\
                H_0 \\
                \vert \\
                \vert \\
                H_1 \\
                \vert
            \end{pmatrix}

    Parameters
    ----------
    points
        The control points of the Bézier curve.

    t
        The ``t``-value at which to split the Bézier curve.

    Returns
    -------
    :class:`~.Point3D_Array`
        An array containing the control points defining the two Bézier curves.
    """

    points = np.asarray(points)
    N, dim = points.shape
    degree = N - 1

    if degree == 3:
        mt = 1 - t
        mt2 = mt * mt
        mt3 = mt2 * mt
        t2 = t * t
        t3 = t2 * t
        two_mt_t = 2 * mt * t
        three_mt2_t = 3 * mt2 * t
        three_mt_t2 = 3 * mt * t2

        # Split matrix S3 explained in the docstring
        split_matrix = np.array(
            [
                [1, 0, 0, 0],
                [mt, t, 0, 0],
                [mt2, two_mt_t, t2, 0],
                [mt3, three_mt2_t, three_mt_t2, t3],
                [mt3, three_mt2_t, three_mt_t2, t3],
                [0, mt2, two_mt_t, t2],
                [0, 0, mt, t],
                [0, 0, 0, 1],
            ]
        )

        return split_matrix @ points

    if degree == 2:
        mt = 1 - t
        mt2 = mt * mt
        t2 = t * t
        two_tmt = 2 * t * mt

        # Split matrix S2 explained in the docstring
        split_matrix = np.array(
            [
                [1, 0, 0],
                [mt, t, 0],
                [mt2, two_tmt, t2],
                [mt2, two_tmt, t2],
                [0, mt, t],
                [0, 0, 1],
            ]
        )

        return split_matrix @ points

    if degree == 1:
        middle = points[0] + t * (points[1] - points[0])
        return np.array([points[0], middle, middle, points[1]])

    if degree == 0:
        return np.array([points[0], points[0]])

    # Fallback case for nth degree Béziers
    arr = np.empty((2, N, dim))
    arr[1] = points
    arr[0, 0] = points[0]

    # Example for a cubic Bézier
    # arr[0] = [P0 .. .. ..]
    # arr[1] = [P0 P1 P2 P3]
    for i in range(1, N):
        # 1st iter: arr[1] = [L0 L1 L2 P3]
        # 2nd iter: arr[1] = [Q0 Q1 L2 P3]
        # 3rd iter: arr[1] = [C0 Q1 L2 P3]
        arr[1, : N - i] += t * (arr[1, 1 : N - i + 1] - arr[1, : N - i])
        # 1st iter: arr[0] = [P0 L0 .. ..]
        # 2nd iter: arr[0] = [P0 L0 Q0 ..]
        # 3rd iter: arr[0] = [P0 L0 Q0 C0]
        arr[0, i] = arr[1, 0]

    return arr.reshape(2 * N, dim)


# Memos explained in subdivide_bezier docstring
SUBDIVISION_MATRICES = [{} for i in range(4)]


def _get_subdivision_matrix(n_points: int, n_divisions: int) -> MatrixMN:
    """Gets the matrix which subdivides a Bézier curve of
    ``n_points`` control points into ``n_divisions`` parts.

    Auxiliary function for :func:`subdivide_bezier`. See its
    docstrings for an explanation of the matrix build process.

    Parameters
    ----------
    n_points
        The number of control points of the Bézier curve to
        subdivide. This function only handles up to 4 points.
    n_divisions
        The number of parts to subdivide the Bézier curve into.

    Returns
    -------
    MatrixMN
        The matrix which, upon multiplying the control points of the
        Bézier curve, subdivides it into ``n_divisions`` parts.
    """
    if n_points not in (1, 2, 3, 4):
        raise NotImplementedError(
            "This function does not support subdividing Bézier "
            "curves with 0 or more than 4 control points."
        )

    subdivision_matrix = SUBDIVISION_MATRICES[n_points - 1].get(n_divisions, None)
    if subdivision_matrix is not None:
        return subdivision_matrix

    subdivision_matrix = np.empty((n_points * n_divisions, n_points))

    # Cubic Bézier
    if n_points == 4:
        for i in range(n_divisions):
            i2 = i * i
            i3 = i2 * i
            ip1 = i + 1
            ip12 = ip1 * ip1
            ip13 = ip12 * ip1
            nmi = n_divisions - i
            nmi2 = nmi * nmi
            nmi3 = nmi2 * nmi
            nmim1 = nmi - 1
            nmim12 = nmim1 * nmim1
            nmim13 = nmim12 * nmim1

            subdivision_matrix[4 * i : 4 * (i + 1)] = np.array(
                [
                    [
                        nmi3,
                        3 * nmi2 * i,
                        3 * nmi * i2,
                        i3,
                    ],
                    [
                        nmi2 * nmim1,
                        2 * nmi * nmim1 * i + nmi2 * ip1,
                        nmim1 * i2 + 2 * nmi * i * ip1,
                        i2 * ip1,
                    ],
                    [
                        nmi * nmim12,
                        nmim12 * i + 2 * nmi * nmim1 * ip1,
                        2 * nmim1 * i * ip1 + nmi * ip12,
                        i * ip12,
                    ],
                    [
                        nmim13,
                        3 * nmim12 * ip1,
                        3 * nmim1 * ip12,
                        ip13,
                    ],
                ]
            )
        subdivision_matrix /= n_divisions * n_divisions * n_divisions

    # Quadratic Bézier
    elif n_points == 3:
        for i in range(n_divisions):
            ip1 = i + 1
            nmi = n_divisions - i
            nmim1 = nmi - 1
            subdivision_matrix[3 * i : 3 * (i + 1)] = np.array(
                [
                    [nmi * nmi, 2 * i * nmi, i * i],
                    [nmi * nmim1, i * nmim1 + ip1 * nmi, i * ip1],
                    [nmim1 * nmim1, 2 * ip1 * nmim1, ip1 * ip1],
                ]
            )
        subdivision_matrix /= n_divisions * n_divisions

    # Linear Bézier (straight line)
    elif n_points == 2:
        aux_range = np.arange(n_divisions + 1)
        subdivision_matrix[::2, 1] = aux_range[:-1]
        subdivision_matrix[1::2, 1] = aux_range[1:]
        subdivision_matrix[:, 0] = subdivision_matrix[::-1, 1]
        subdivision_matrix /= n_divisions

    # Zero-degree Bézier (single point)
    elif n_points == 1:
        subdivision_matrix[:] = 1

    SUBDIVISION_MATRICES[n_points - 1][n_divisions] = subdivision_matrix
    return subdivision_matrix


def subdivide_bezier(points: BezierPoints, n_divisions: int) -> Point3D_Array:
    r"""Subdivide a Bézier curve into :math:`n` subcurves which have the same shape.

    The points at which the curve is split are located at the
    arguments :math:`t = \frac{i}{n}`, for :math:`i \in \{1, ..., n-1\}`.

    .. seealso::

        * See :func:`split_bezier` for an explanation on how to split Bézier curves.
        * See :func:`partial_bezier_points` for an extra understanding of this function.


    .. note::
        The resulting subcurves can be expressed as linear combinations of
        ``points``, which can be encoded in a single matrix that is precalculated
        for 2nd and 3rd degree Bézier curves.

        As an example for a quadratic Bézier curve: taking inspiration from the
        explanation in :func:`partial_bezier_points`, where the following matrix
        :math:`P_2` was defined to extract the portion of a quadratic Bézier
        curve for :math:`t \in [a, b]`:

        .. math::
            P_2
            =
            \begin{pmatrix}
                (1-a)^2 & 2(1-a)a & a^2 \\
                (1-a)(1-b) & a(1-b) + (1-a)b & ab \\
                (1-b)^2 & 2(1-b)b & b^2
            \end{pmatrix}

        the plan is to replace :math:`[a, b]` with
        :math:`\left[ \frac{i-1}{n}, \frac{i}{n} \right], \ \forall i \in \{1, ..., n\}`.

        As an example for :math:`n = 2` divisions, construct :math:`P_1` for
        the interval :math:`\left[ 0, \frac{1}{2} \right]`, and :math:`P_2` for the
        interval :math:`\left[ \frac{1}{2}, 1 \right]`:

        .. math::
            P_1
            =
            \begin{pmatrix}
                1 & 0 & 0 \\
                0.5 & 0.5 & 0 \\
                0.25 & 0.5 & 0.25
            \end{pmatrix}
            ,
            \quad
            P_2
            =
            \begin{pmatrix}
                0.25 & 0.5 & 0.25 \\
                0 & 0.5 & 0.5 \\
                0 & 0 & 1
            \end{pmatrix}

        Therefore, the following :math:`(6, 3)` subdivision matrix :math:`D_2` can be
        constructed, which will subdivide an array of ``points`` into 2 parts:

        .. math::
            D_2
            =
            \begin{pmatrix}
                M_1 \\
                M_2
            \end{pmatrix}
            =
            \begin{pmatrix}
                1 & 0 & 0 \\
                0.5 & 0.5 & 0 \\
                0.25 & 0.5 & 0.25 \\
                0.25 & 0.5 & 0.25 \\
                0 & 0.5 & 0.5 \\
                0 & 0 & 1
            \end{pmatrix}

        For quadratic and cubic Bézier curves, the subdivision matrices are memoized for
        efficiency. For higher degree curves, an iterative algorithm inspired by the
        one from :func:`split_bezier` is used instead.

    .. image:: /_static/bezier_subdivision_example.png

    Parameters
    ----------
    points
        The control points of the Bézier curve.

    n_divisions
        The number of curves to subdivide the Bézier curve into

    Returns
    -------
    :class:`~.Point3D_Array`
        An array containing the points defining the new :math:`n` subcurves.
    """
    if n_divisions == 1:
        return points

    points = np.asarray(points)
    N, dim = points.shape

    if N <= 4:
        subdivision_matrix = _get_subdivision_matrix(N, n_divisions)
        return subdivision_matrix @ points

    # Fallback case for an nth degree Bézier: successive splitting
    beziers = np.empty((n_divisions, N, dim))
    beziers[-1] = points
    for curve_num in range(n_divisions - 1, 0, -1):
        curr = beziers[curve_num]
        prev = beziers[curve_num - 1]
        prev[0] = curr[0]
        a = (n_divisions - curve_num) / (n_divisions - curve_num + 1)
        # Current state for an example cubic Bézier curve:
        # prev = [P0 .. .. ..]
        # curr = [P0 P1 P2 P3]
        for i in range(1, N):
            # 1st iter: curr = [L0 L1 L2 P3]
            # 2nd iter: curr = [Q0 Q1 L2 P3]
            # 3rd iter: curr = [C0 Q1 L2 P3]
            curr[: N - i] += a * (curr[1 : N - i + 1] - curr[: N - i])
            # 1st iter: prev = [P0 L0 .. ..]
            # 2nd iter: prev = [P0 L0 Q0 ..]
            # 3rd iter: prev = [P0 L0 Q0 C0]
            prev[i] = curr[0]

    return beziers.reshape(n_divisions * N, dim)


def bezier_remap(
    bezier_tuples: BezierPoints_Array,
    new_number_of_curves: int,
) -> BezierPoints_Array:
    """Subdivides each curve in ``bezier_tuples`` into as many parts as necessary, until the final number of
    curves reaches a desired amount, ``new_number_of_curves``.

    Parameters
    ----------
    bezier_tuples
        An array of multiple Bézier curves of degree :math:`d` to be remapped. The shape of this array
        must be ``(current_number_of_curves, nppc, dim)``, where:

            *   ``current_number_of_curves`` is the current amount of curves in the array ``bezier_tuples``,
            *   ``nppc`` is the amount of points per curve, such that their degree is ``nppc-1``, and
            *   ``dim`` is the dimension of the points, usually :math:`3`.
    new_number_of_curves
        The number of curves that the output will contain. This needs to be higher than the current number.

    Returns
    -------
    :class:`~.BezierPoints_Array`
        The new array of shape ``(new_number_of_curves, nppc, dim)``,
        containing the new Bézier curves after the remap.
    """
    bezier_tuples = np.asarray(bezier_tuples)
    current_number_of_curves, nppc, dim = bezier_tuples.shape
    # This is an array with values ranging from 0
    # up to curr_num_curves,  with repeats such that
    # its total length is target_num_curves.  For example,
    # with curr_num_curves = 10, target_num_curves = 15, this
    # would be [0, 0, 1, 2, 2, 3, 4, 4, 5, 6, 6, 7, 8, 8, 9].
    repeat_indices = (
        np.arange(new_number_of_curves, dtype="i") * current_number_of_curves
    ) // new_number_of_curves

    # If the nth term of this list is k, it means
    # that the nth curve of our path should be split
    # into k pieces.
    # In the above example our array had the following elements
    # [0, 0, 1, 2, 2, 3, 4, 4, 5, 6, 6, 7, 8, 8, 9]
    # We have two 0s, one 1, two 2s and so on.
    # The split factors array would hence be:
    # [2, 1, 2, 1, 2, 1, 2, 1, 2, 1]
    split_factors = np.zeros(current_number_of_curves, dtype="i")
    np.add.at(split_factors, repeat_indices, 1)

    new_tuples = np.empty((new_number_of_curves, nppc, dim))
    index = 0
    for curve, sf in zip(bezier_tuples, split_factors):
        new_tuples[index : index + sf] = subdivide_bezier(curve, sf).reshape(
            sf, nppc, dim
        )
        index += sf

    return new_tuples


# Linear interpolation variants


@overload
def interpolate(start: float, end: float, alpha: float) -> float: ...


@overload
def interpolate(start: Point3D, end: Point3D, alpha: float) -> Point3D: ...


def interpolate(
    start: int | float | Point3D, end: int | float | Point3D, alpha: float | Point3D
) -> float | Point3D:
    return (1 - alpha) * start + alpha * end


def integer_interpolate(
    start: float,
    end: float,
    alpha: float,
) -> tuple[int, float]:
    """
    This is a variant of interpolate that returns an integer and the residual

    Parameters
    ----------
    start
        The start of the range
    end
        The end of the range
    alpha
        a float between 0 and 1.

    Returns
    -------
    tuple[int, float]
        This returns an integer between start and end (inclusive) representing
        appropriate interpolation between them, along with a
        "residue" representing a new proportion between the
        returned integer and the next one of the
        list.

    Example
    -------

    .. code-block:: pycon

        >>> integer, residue = integer_interpolate(start=0, end=10, alpha=0.46)
        >>> np.allclose((integer, residue), (4, 0.6))
        True
    """
    if alpha >= 1:
        return (int(end - 1), 1.0)
    if alpha <= 0:
        return (int(start), 0)
    value = int(interpolate(start, end, alpha))
    residue = ((end - start) * alpha) % 1
    return (value, residue)


@overload
def mid(start: float, end: float) -> float: ...


@overload
def mid(start: Point3D, end: Point3D) -> Point3D: ...


def mid(start: float | Point3D, end: float | Point3D) -> float | Point3D:
    """Returns the midpoint between two values.

    Parameters
    ----------
    start
        The first value
    end
        The second value

    Returns
    -------
        The midpoint between the two values
    """
    return (start + end) / 2.0


@overload
def inverse_interpolate(start: float, end: float, value: float) -> float: ...


@overload
def inverse_interpolate(start: float, end: float, value: Point3D) -> Point3D: ...


@overload
def inverse_interpolate(start: Point3D, end: Point3D, value: Point3D) -> Point3D: ...


def inverse_interpolate(
    start: float | Point3D, end: float | Point3D, value: float | Point3D
) -> float | Point3D:
    """Perform inverse interpolation to determine the alpha
    values that would produce the specified ``value``
    given the ``start`` and ``end`` values or points.

    Parameters
    ----------
    start
        The start value or point of the interpolation.
    end
        The end value or point of the interpolation.
    value
        The value or point for which the alpha value
        should be determined.

    Returns
    -------
        The alpha values producing the given input
        when interpolating between ``start`` and ``end``.

    Example
    -------

    .. code-block:: pycon

        >>> inverse_interpolate(start=2, end=6, value=4)
        0.5

        >>> start = np.array([1, 2, 1])
        >>> end = np.array([7, 8, 11])
        >>> value = np.array([4, 5, 5])
        >>> inverse_interpolate(start, end, value)
        array([0.5, 0.5, 0.4])
    """
    return np.true_divide(value - start, end - start)


@overload
def match_interpolate(
    new_start: float,
    new_end: float,
    old_start: float,
    old_end: float,
    old_value: float,
) -> float: ...


@overload
def match_interpolate(
    new_start: float,
    new_end: float,
    old_start: float,
    old_end: float,
    old_value: Point3D,
) -> Point3D: ...


def match_interpolate(
    new_start: float,
    new_end: float,
    old_start: float,
    old_end: float,
    old_value: float | Point3D,
) -> float | Point3D:
    """Interpolate a value from an old range to a new range.

    Parameters
    ----------
    new_start
        The start of the new range.
    new_end
        The end of the new range.
    old_start
        The start of the old range.
    old_end
        The end of the old range.
    old_value
        The value within the old range whose corresponding
        value in the new range (with the same alpha value)
        is desired.

    Returns
    -------
        The interpolated value within the new range.

    Examples
    --------
    >>> match_interpolate(0, 100, 10, 20, 15)
    50.0
    """
    old_alpha = inverse_interpolate(old_start, old_end, old_value)
    return interpolate(
        new_start,
        new_end,
        old_alpha,  # type: ignore
    )


<<<<<<< HEAD
# Figuring out which bezier curves most smoothly connect a sequence of points


def get_smooth_quadratic_bezier_handle_points(points: FloatArray) -> FloatArray:
    """
    Figuring out which bezier curves most smoothly connect a sequence of points.

    Given three successive points, P0, P1 and P2, you can compute that by defining
    h = (1/4) P0 + P1 - (1/4)P2, the bezier curve defined by (P0, h, P1) will pass
    through the point P2.

    So for a given set of four successive points, P0, P1, P2, P3, if we want to add
    a handle point h between P1 and P2 so that the quadratic bezier (P1, h, P2) is
    part of a smooth curve passing through all four points, we calculate one solution
    for h that would produce a parbola passing through P3, call it smooth_to_right, and
    another that would produce a parabola passing through P0, call it smooth_to_left,
    and use the midpoint between the two.
    """
    if len(points) == 2:
        return midpoint(*points)
    smooth_to_right, smooth_to_left = (
        0.25 * ps[0:-2] + ps[1:-1] - 0.25 * ps[2:] for ps in (points, points[::-1])
    )
    if np.isclose(points[0], points[-1]).all():
        last_str = 0.25 * points[-2] + points[-1] - 0.25 * points[1]
        last_stl = 0.25 * points[1] + points[0] - 0.25 * points[-2]
    else:
        last_str = smooth_to_left[0]
        last_stl = smooth_to_right[0]
    handles = 0.5 * np.vstack([smooth_to_right, [last_str]])
    handles += 0.5 * np.vstack([last_stl, smooth_to_left[::-1]])
    return handles


def get_smooth_cubic_bezier_handle_points(points):
    points = np.array(points)
=======
def get_smooth_cubic_bezier_handle_points(
    points: Point3D_Array,
) -> tuple[BezierPoints, BezierPoints]:
    points = np.asarray(points)
>>>>>>> 89d5ed43
    num_handles = len(points) - 1
    dim = points.shape[1]
    if num_handles < 1:
        return np.zeros((0, dim)), np.zeros((0, dim))
    # Must solve 2*num_handles equations to get the handles.
    # l and u are the number of lower an upper diagonal rows
    # in the matrix to solve.
    l, u = 2, 1
    # diag is a representation of the matrix in diagonal form
    # See https://www.particleincell.com/2012/bezier-splines/
    # for how to arrive at these equations
    diag: MatrixMN = np.zeros((l + u + 1, 2 * num_handles))
    diag[0, 1::2] = -1
    diag[0, 2::2] = 1
    diag[1, 0::2] = 2
    diag[1, 1::2] = 1
    diag[2, 1:-2:2] = -2
    diag[3, 0:-3:2] = 1
    # last
    diag[2, -2] = -1
    diag[1, -1] = 2
    # This is the b as in Ax = b, where we are solving for x,
    # and A is represented using diag.  However, think of entries
    # to x and b as being points in space, not numbers
    b: Point3D_Array = np.zeros((2 * num_handles, dim))
    b[1::2] = 2 * points[1:]
    b[0] = points[0]
    b[-1] = points[-1]

    def solve_func(b: ColVector) -> ColVector | MatrixMN:
        return linalg.solve_banded((l, u), diag, b)  # type: ignore

    use_closed_solve_function = is_closed(points)
    if use_closed_solve_function:
        # Get equations to relate first and last points
        matrix = diag_to_matrix((l, u), diag)
        # last row handles second derivative
        matrix[-1, [0, 1, -2, -1]] = [2, -1, 1, -2]
        # first row handles first derivative
        matrix[0, :] = np.zeros(matrix.shape[1])
        matrix[0, [0, -1]] = [1, 1]
        b[0] = 2 * points[0]
        b[-1] = np.zeros(dim)

        def closed_curve_solve_func(b: ColVector) -> ColVector | MatrixMN:
            return linalg.solve(matrix, b)  # type: ignore

    handle_pairs = np.zeros((2 * num_handles, dim))
    for i in range(dim):
        if use_closed_solve_function:
            handle_pairs[:, i] = closed_curve_solve_func(b[:, i])
        else:
            handle_pairs[:, i] = solve_func(b[:, i])
    return handle_pairs[0::2], handle_pairs[1::2]


def get_smooth_handle_points(
    points: BezierPoints,
) -> tuple[BezierPoints, BezierPoints]:
    """Given some anchors (points), compute handles so the resulting bezier curve is smooth.

    Parameters
    ----------
    points
        Anchors.

    Returns
    -------
    typing.Tuple[np.ndarray, np.ndarray]
        Computed handles.
    """
    # NOTE points here are anchors.
    points = np.asarray(points)
    num_handles = len(points) - 1
    dim = points.shape[1]
    if num_handles < 1:
        return np.zeros((0, dim)), np.zeros((0, dim))
    # Must solve 2*num_handles equations to get the handles.
    # l and u are the number of lower an upper diagonal rows
    # in the matrix to solve.
    l, u = 2, 1
    # diag is a representation of the matrix in diagonal form
    # See https://www.particleincell.com/2012/bezier-splines/
    # for how to arrive at these equations
    diag: MatrixMN = np.zeros((l + u + 1, 2 * num_handles))
    diag[0, 1::2] = -1
    diag[0, 2::2] = 1
    diag[1, 0::2] = 2
    diag[1, 1::2] = 1
    diag[2, 1:-2:2] = -2
    diag[3, 0:-3:2] = 1
    # last
    diag[2, -2] = -1
    diag[1, -1] = 2
    # This is the b as in Ax = b, where we are solving for x,
    # and A is represented using diag.  However, think of entries
    # to x and b as being points in space, not numbers
    b = np.zeros((2 * num_handles, dim))
    b[1::2] = 2 * points[1:]
    b[0] = points[0]
    b[-1] = points[-1]

    def solve_func(b: ColVector) -> ColVector | MatrixMN:
        return linalg.solve_banded((l, u), diag, b)  # type: ignore

    use_closed_solve_function = is_closed(points)
    if use_closed_solve_function:
        # Get equations to relate first and last points
        matrix = diag_to_matrix((l, u), diag)
        # last row handles second derivative
        matrix[-1, [0, 1, -2, -1]] = [2, -1, 1, -2]
        # first row handles first derivative
        matrix[0, :] = np.zeros(matrix.shape[1])
        matrix[0, [0, -1]] = [1, 1]
        b[0] = 2 * points[0]
        b[-1] = np.zeros(dim)

        def closed_curve_solve_func(b: ColVector) -> ColVector | MatrixMN:
            return linalg.solve(matrix, b)  # type: ignore

    handle_pairs = np.zeros((2 * num_handles, dim))
    for i in range(dim):
        if use_closed_solve_function:
            handle_pairs[:, i] = closed_curve_solve_func(b[:, i])
        else:
            handle_pairs[:, i] = solve_func(b[:, i])
    return handle_pairs[0::2], handle_pairs[1::2]


def diag_to_matrix(
    l_and_u: tuple[int, int], diag: npt.NDArray[Any]
) -> npt.NDArray[Any]:
    """
    Converts array whose rows represent diagonal
    entries of a matrix into the matrix itself.
    See scipy.linalg.solve_banded
    """
    l, u = l_and_u
    dim = diag.shape[1]
    matrix = np.zeros((dim, dim))
    for i in range(l + u + 1):
        np.fill_diagonal(
            matrix[max(0, i - u) :, max(0, u - i) :],
            diag[i, max(0, u - i) :],
        )
    return matrix


# Given 4 control points for a cubic bezier curve (or arrays of such)
# return control points for 2 quadratics (or 2n quadratics) approximating them.
def get_quadratic_approximation_of_cubic(
    a0: Point3D, h0: Point3D, h1: Point3D, a1: Point3D
) -> BezierPoints:
    a0 = np.array(a0, ndmin=2)
    h0 = np.array(h0, ndmin=2)
    h1 = np.array(h1, ndmin=2)
    a1 = np.array(a1, ndmin=2)
    # Tangent vectors at the start and end.
    T0 = h0 - a0
    T1 = a1 - h1

    # Search for inflection points.  If none are found, use the
    # midpoint as a cut point.
    # Based on http://www.caffeineowl.com/graphics/2d/vectorial/cubic-inflexion.html
    has_infl = np.ones(len(a0), dtype=bool)

    p = h0 - a0
    q = h1 - 2 * h0 + a0
    r = a1 - 3 * h1 + 3 * h0 - a0

    a = cross2d(q, r)
    b = cross2d(p, r)
    c = cross2d(p, q)

    disc = b * b - 4 * a * c
    has_infl &= disc > 0
    sqrt_disc = np.sqrt(np.abs(disc))
    settings = np.seterr(all="ignore")
    ti_bounds = []
    for sgn in [-1, +1]:
        ti = (-b + sgn * sqrt_disc) / (2 * a)
        ti[a == 0] = (-c / b)[a == 0]
        ti[(a == 0) & (b == 0)] = 0
        ti_bounds.append(ti)
    ti_min, ti_max = ti_bounds
    np.seterr(**settings)
    ti_min_in_range = has_infl & (0 < ti_min) & (ti_min < 1)
    ti_max_in_range = has_infl & (0 < ti_max) & (ti_max < 1)

    # Choose a value of t which starts at 0.5,
    # but is updated to one of the inflection points
    # if they lie between 0 and 1

    t_mid = 0.5 * np.ones(len(a0))
    t_mid[ti_min_in_range] = ti_min[ti_min_in_range]
    t_mid[ti_max_in_range] = ti_max[ti_max_in_range]

    m, n = a0.shape
    t_mid = t_mid.repeat(n).reshape((m, n))

    # Compute bezier point and tangent at the chosen value of t (these are vectorized)
    mid = bezier([a0, h0, h1, a1])(t_mid)  # type: ignore
    Tm = bezier([h0 - a0, h1 - h0, a1 - h1])(t_mid)  # type: ignore

    # Intersection between tangent lines at end points
    # and tangent in the middle
    i0 = find_intersection(a0, T0, mid, Tm)
    i1 = find_intersection(a1, T1, mid, Tm)

    m, n = np.shape(a0)
    result = np.zeros((6 * m, n))
    result[0::6] = a0
    result[1::6] = i0
    result[2::6] = mid
    result[3::6] = mid
    result[4::6] = i1
    result[5::6] = a1
    return result


def is_closed(points: Point3D_Array) -> bool:
    """Returns ``True`` if the spline given by ``points`` is closed, by
    checking if its first and last points are close to each other, or``False``
    otherwise.

    .. note::

        This function reimplements :meth:`np.allclose`, because repeated
        calling of :meth:`np.allclose` for only 2 points is inefficient.

    Parameters
    ----------
    points
        An array of points defining a spline.

    Returns
    -------
    :class:`bool`
        Whether the first and last points of the array are close enough or not
        to be considered the same, thus considering the defined spline as
        closed.

    Examples
    --------
    .. code-block:: pycon

        >>> import numpy as np
        >>> from manim import is_closed
        >>> is_closed(
        ...     np.array(
        ...         [
        ...             [0, 0, 0],
        ...             [1, 2, 3],
        ...             [3, 2, 1],
        ...             [0, 0, 0],
        ...         ]
        ...     )
        ... )
        True
        >>> is_closed(
        ...     np.array(
        ...         [
        ...             [0, 0, 0],
        ...             [1, 2, 3],
        ...             [3, 2, 1],
        ...             [1e-10, 1e-10, 1e-10],
        ...         ]
        ...     )
        ... )
        True
        >>> is_closed(
        ...     np.array(
        ...         [
        ...             [0, 0, 0],
        ...             [1, 2, 3],
        ...             [3, 2, 1],
        ...             [1e-2, 1e-2, 1e-2],
        ...         ]
        ...     )
        ... )
        False
    """
    start, end = points[0], points[-1]
    rtol = 1e-5
    atol = 1e-8
    tolerance = atol + rtol * start
    if abs(end[0] - start[0]) > tolerance[0]:
        return False
    if abs(end[1] - start[1]) > tolerance[1]:
        return False
    if abs(end[2] - start[2]) > tolerance[2]:
        return False
    return True


def proportions_along_bezier_curve_for_point(
    point: Point3D,
    control_points: BezierPoints,
    round_to: float = 1e-6,
) -> npt.NDArray[Any]:
    """Obtains the proportion along the bezier curve corresponding to a given point
    given the bezier curve's control points.

    The bezier polynomial is constructed using the coordinates of the given point
    as well as the bezier curve's control points. On solving the polynomial for each dimension,
    if there are roots common to every dimension, those roots give the proportion along the
    curve the point is at. If there are no real roots, the point does not lie on the curve.

    Parameters
    ----------
    point
        The Cartesian Coordinates of the point whose parameter
        should be obtained.
    control_points
        The Cartesian Coordinates of the ordered control
        points of the bezier curve on which the point may
        or may not lie.
    round_to
        A float whose number of decimal places all values
        such as coordinates of points will be rounded.

    Returns
    -------
        np.ndarray[float]
            List containing possible parameters (the proportions along the bezier curve)
            for the given point on the given bezier curve.
            This usually only contains one or zero elements, but if the
            point is, say, at the beginning/end of a closed loop, may return
            a list with more than 1 value, corresponding to the beginning and
            end etc. of the loop.

    Raises
    ------
    :class:`ValueError`
        When ``point`` and the control points have different shapes.
    """
    # Method taken from
    # http://polymathprogrammer.com/2012/04/03/does-point-lie-on-bezier-curve/

    if not all(np.shape(point) == np.shape(c_p) for c_p in control_points):
        raise ValueError(
            f"Point {point} and Control Points {control_points} have different shapes.",
        )

    control_points = np.array(control_points)
    n = len(control_points) - 1

    roots = []
    for dim, coord in enumerate(point):
        control_coords = control_points[:, dim]
        terms = []
        for term_power in range(n, -1, -1):
            outercoeff = choose(n, term_power)
            term = []
            sign = 1
            for subterm_num in range(term_power, -1, -1):
                innercoeff = choose(term_power, subterm_num) * sign
                subterm = innercoeff * control_coords[subterm_num]
                if term_power == 0:
                    subterm -= coord
                term.append(subterm)
                sign *= -1
            terms.append(outercoeff * sum(np.array(term)))
        if all(term == 0 for term in terms):
            # Then both Bezier curve and Point lie on the same plane.
            # Roots will be none, but in this specific instance, we don't need to consider that.
            continue
        bezier_polynom = np.polynomial.Polynomial(terms[::-1])
        polynom_roots = bezier_polynom.roots()  # type: ignore
        if len(polynom_roots) > 0:
            polynom_roots = np.around(polynom_roots, int(np.log10(1 / round_to)))
        roots.append(polynom_roots)

    roots = [[root for root in rootlist if root.imag == 0] for rootlist in roots]
    # Get common roots
    # arg-type: ignore
    roots = reduce(np.intersect1d, roots)  # type: ignore
    result = np.asarray([r.real for r in roots if 0 <= r.real <= 1])
    return result


def point_lies_on_bezier(
    point: Point3D,
    control_points: BezierPoints,
    round_to: float = 1e-6,
) -> bool:
    """Checks if a given point lies on the bezier curves with the given control points.

    This is done by solving the bezier polynomial with the point as the constant term; if
    any real roots exist, the point lies on the bezier curve.

    Parameters
    ----------
    point
        The Cartesian Coordinates of the point to check.
    control_points
        The Cartesian Coordinates of the ordered control
        points of the bezier curve on which the point may
        or may not lie.
    round_to
        A float whose number of decimal places all values
        such as coordinates of points will be rounded.

    Returns
    -------
    bool
        Whether the point lies on the curve.
    """

    roots = proportions_along_bezier_curve_for_point(point, control_points, round_to)

    return len(roots) > 0<|MERGE_RESOLUTION|>--- conflicted
+++ resolved
@@ -1,13 +1,18 @@
 """Utility functions related to Bézier curves."""
 
 from __future__ import annotations
+
+from collections.abc import Iterable
 
 __all__ = [
     "bezier",
     "partial_bezier_points",
+    "partial_quadratic_bezier_points",
     "split_bezier",
+    "subdivide_quadratic_bezier",
     "subdivide_bezier",
     "bezier_remap",
+    "quadratic_bezier_remap",
     "interpolate",
     "integer_interpolate",
     "mid",
@@ -310,6 +315,27 @@
     return arr
 
 
+def partial_quadratic_bezier_points(points, a, b):
+    points = np.asarray(points, dtype=np.float64)
+    if a == 1:
+        return 3 * [points[-1]]
+
+    def curve(t):
+        return (
+            points[0] * (1 - t) * (1 - t)
+            + 2 * points[1] * t * (1 - t)
+            + points[2] * t * t
+        )
+
+    # bezier(points)
+    h0 = curve(a) if a > 0 else points[0]
+    h2 = curve(b) if b < 1 else points[2]
+    h1_prime = (1 - a) * points[1] + a * points[2]
+    end_prop = (b - a) / (1.0 - a)
+    h1 = (1 - end_prop) * h0 + end_prop * h1_prime
+    return [h0, h1, h2]
+
+
 def split_bezier(points: BezierPoints, t: float) -> Point3D_Array:
     r"""Split a Bézier curve at argument ``t`` into two curves.
 
@@ -623,6 +649,93 @@
         arr[0, i] = arr[1, 0]
 
     return arr.reshape(2 * N, dim)
+
+
+def split_quadratic_bezier(points: np.ndarray, t: float) -> np.ndarray:
+    """Split a quadratic Bézier curve at argument ``t`` into two quadratic curves.
+
+    Parameters
+    ----------
+    points
+        The control points of the bezier curve
+        has shape ``[a1, h1, b1]``
+
+    t
+        The ``t``-value at which to split the Bézier curve
+
+    Returns
+    -------
+        The two Bézier curves as a list of tuples,
+        has the shape ``[a1, h1, b1], [a2, h2, b2]``
+    """
+    a1, h1, a2 = points
+    s1 = interpolate(a1, h1, t)
+    s2 = interpolate(h1, a2, t)
+    p = interpolate(s1, s2, t)
+
+    return np.array([a1, s1, p, p, s2, a2])
+
+
+def subdivide_quadratic_bezier(points: Iterable[float], n: int) -> np.ndarray:
+    """Subdivide a quadratic Bézier curve into ``n`` subcurves which have the same shape.
+
+    The points at which the curve is split are located at the
+    arguments :math:`t = i/n` for :math:`i = 1, ..., n-1`.
+
+    Parameters
+    ----------
+    points
+        The control points of the Bézier curve in form ``[a1, h1, b1]``
+
+    n
+        The number of curves to subdivide the Bézier curve into
+
+    Returns
+    -------
+        The new points for the Bézier curve in the form ``[a1, h1, b1, a2, h2, b2, ...]``
+
+    .. image:: /_static/bezier_subdivision_example.png
+
+    """
+    beziers = np.empty((n, 3, 3))
+    current = points
+    for j in range(0, n):
+        i = n - j
+        tmp = split_quadratic_bezier(current, 1 / i)
+        beziers[j] = tmp[:3]
+        current = tmp[3:]
+    return beziers.reshape(-1, 3)
+
+
+def subdivide_quadratic_bezier(points: Iterable[float], n: int) -> np.ndarray:
+    """Subdivide a quadratic Bézier curve into ``n`` subcurves which have the same shape.
+
+    The points at which the curve is split are located at the
+    arguments :math:`t = i/n` for :math:`i = 1, ..., n-1`.
+
+    Parameters
+    ----------
+    points
+        The control points of the Bézier curve in form ``[a1, h1, b1]``
+
+    n
+        The number of curves to subdivide the Bézier curve into
+
+    Returns
+    -------
+        The new points for the Bézier curve in the form ``[a1, h1, b1, a2, h2, b2, ...]``
+
+    .. image:: /_static/bezier_subdivision_example.png
+
+    """
+    beziers = np.empty((n, 3, 3))
+    current = points
+    for j in range(0, n):
+        i = n - j
+        tmp = split_quadratic_bezier(current, 1 / i)
+        beziers[j] = tmp[:3]
+        current = tmp[3:]
+    return beziers.reshape(-1, 3)
 
 
 # Memos explained in subdivide_bezier docstring
@@ -925,6 +1038,62 @@
     return new_tuples
 
 
+def quadratic_bezier_remap(
+    triplets: Iterable[Iterable[float]], new_number_of_curves: int
+):
+    """Remaps the number of curves to a higher amount by splitting bezier curves
+
+    Parameters
+    ----------
+    triplets
+        The triplets of the quadratic bezier curves to be remapped shape(n, 3, 3)
+
+    new_number_of_curves
+        The number of curves that the output will contain. This needs to be higher than the current number.
+
+    Returns
+    -------
+        The new triplets for the quadratic bezier curves.
+    """
+    difference = new_number_of_curves - len(triplets)
+    if difference <= 0:
+        return triplets
+    new_triplets = np.zeros((new_number_of_curves, 3, 3))
+    idx = 0
+    for triplet in triplets:
+        if difference > 0:
+            tmp_noc = int(np.ceil(difference / len(triplets))) + 1
+            tmp = subdivide_quadratic_bezier(triplet, tmp_noc).reshape(-1, 3, 3)
+            for i in range(tmp_noc):
+                new_triplets[idx + i] = tmp[i]
+            difference -= tmp_noc - 1
+            idx += tmp_noc
+        else:
+            new_triplets[idx] = triplet
+            idx += 1
+    return new_triplets
+
+    """
+    This is an alternate version of the function just for documentation purposes
+    --------
+
+    difference = new_number_of_curves - len(triplets)
+    if difference <= 0:
+        return triplets
+    new_triplets = []
+    for triplet in triplets:
+        if difference > 0:
+            tmp_noc = int(np.ceil(difference / len(triplets))) + 1
+            tmp = subdivide_quadratic_bezier(triplet, tmp_noc).reshape(-1, 3, 3)
+            for i in range(tmp_noc):
+                new_triplets.append(tmp[i])
+            difference -= tmp_noc - 1
+        else:
+            new_triplets.append(triplet)
+    return new_triplets
+    """
+
+
 # Linear interpolation variants
 
 
@@ -1123,10 +1292,6 @@
     )
 
 
-<<<<<<< HEAD
-# Figuring out which bezier curves most smoothly connect a sequence of points
-
-
 def get_smooth_quadratic_bezier_handle_points(points: FloatArray) -> FloatArray:
     """
     Figuring out which bezier curves most smoothly connect a sequence of points.
@@ -1158,14 +1323,10 @@
     return handles
 
 
-def get_smooth_cubic_bezier_handle_points(points):
-    points = np.array(points)
-=======
 def get_smooth_cubic_bezier_handle_points(
     points: Point3D_Array,
 ) -> tuple[BezierPoints, BezierPoints]:
     points = np.asarray(points)
->>>>>>> 89d5ed43
     num_handles = len(points) - 1
     dim = points.shape[1]
     if num_handles < 1:
