"""Debugging utilities."""

<<<<<<< HEAD
__all__ = ["print_family", "index_labels", "get_submobject_index_labels"]
=======
__all__ = ["print_family", "index_labels","get_submobject_index_labels"]
>>>>>>> 8d3619e8

from .color import BLACK
from ..mobject.numbers import Integer
from ..mobject.types.vectorized_mobject import VGroup
import logging


def print_family(mobject, n_tabs=0):
    """For debugging purposes"""
    print("\t" * n_tabs, mobject, id(mobject))
    for submob in mobject.submobjects:
        print_family(submob, n_tabs + 1)


def index_labels(mobject, label_height=0.15):
    labels = VGroup()
    for n, submob in enumerate(mobject):
        label = Integer(n)
        label.set_height(label_height)
        label.move_to(submob)
        label.set_stroke(BLACK, 5, background=True)
        labels.add(label)
    return labels


def get_submobject_index_labels(mobject, label_height=0.15):
    logging.getLogger("manim").warning(
        "get_submobject_index_labels has been deprecated and has been replaced by index_labels, which does the same thing, and will thus be removed in a future release."
    )
<<<<<<< HEAD
    return index_labels(mobject, label_height)
=======
    return index_labels(mobject,label_height)
>>>>>>> 8d3619e8
<|MERGE_RESOLUTION|>--- conflicted
+++ resolved
@@ -1,10 +1,8 @@
 """Debugging utilities."""
 
-<<<<<<< HEAD
+
 __all__ = ["print_family", "index_labels", "get_submobject_index_labels"]
-=======
-__all__ = ["print_family", "index_labels","get_submobject_index_labels"]
->>>>>>> 8d3619e8
+
 
 from .color import BLACK
 from ..mobject.numbers import Integer
@@ -34,8 +32,5 @@
     logging.getLogger("manim").warning(
         "get_submobject_index_labels has been deprecated and has been replaced by index_labels, which does the same thing, and will thus be removed in a future release."
     )
-<<<<<<< HEAD
+
     return index_labels(mobject, label_height)
-=======
-    return index_labels(mobject,label_height)
->>>>>>> 8d3619e8
