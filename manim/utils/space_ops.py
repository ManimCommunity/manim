--- conflicted
+++ resolved
@@ -2,7 +2,6 @@
 
 from __future__ import annotations
 
-import itertools as it
 from collections.abc import Sequence
 from typing import TYPE_CHECKING
 
@@ -753,7 +752,6 @@
             < 1e-5
         )
 
-<<<<<<< HEAD
     def ring_area(ring_id):
         ring = rings[ring_id]
         s = 0
@@ -785,55 +783,6 @@
             and bottom[ring_b] <= bottom[ring_a] <= top[ring_a] <= top[ring_b]
             and is_in(verts[rings[ring_a][0]], ring_b)
         )
-=======
-        # Closest point on the attached rings to an estimated midpoint
-        # of the detached rings
-        tmp_j_vert = midpoint(verts[j_range[0]], verts[j_range[len(j_range) // 2]])
-        i = min(i_range, key=lambda i: norm_squared(verts[i] - tmp_j_vert))
-        # Closest point of the detached rings to the aforementioned
-        # point of the attached rings
-        j = min(j_range, key=lambda j: norm_squared(verts[i] - verts[j]))
-        # Recalculate i based on new j
-        i = min(i_range, key=lambda i: norm_squared(verts[i] - verts[j]))
-
-        # Remember to connect the polygon at these points
-        loop_connections[i] = j
-        loop_connections[j] = i
-
-        # Move the ring which j belongs to from the
-        # attached list to the detached list
-        new_ring = next(
-            (ring for ring in detached_rings if ring[0] <= j < ring[-1]), None
-        )
-        if new_ring is not None:
-            detached_rings.remove(new_ring)
-            attached_rings.append(new_ring)
-        else:
-            raise Exception("Could not find a ring to attach")
-
-    # Setup linked list
-    after = []
-    end0 = 0
-    for end1 in ring_ends:
-        after.extend(range(end0 + 1, end1))
-        after.append(end0)
-        end0 = end1
-
-    # Find an ordering of indices walking around the polygon
-    indices = []
-    i = 0
-    for _ in range(len(verts) + len(ring_ends) - 1):
-        # starting = False
-        if i in loop_connections:
-            j = loop_connections[i]
-            indices.extend([i, j])
-            i = after[j]
-        else:
-            indices.append(i)
-            i = after[i]
-        if i == 0:
-            break
->>>>>>> 89d5ed43
 
     children = [[]] * len(rings)
     for idx, i in enumerate(rings_sorted):
