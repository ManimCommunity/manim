from __future__ import annotations

import os
from collections.abc import Generator
from pathlib import Path
from subprocess import run
<<<<<<< HEAD
from typing import Any, Generator
=======

import av
>>>>>>> 89d5ed43

__all__ = [
    "capture",
    "get_video_metadata",
    "get_dir_layout",
]


def capture(command, cwd=None, command_input=None):
    p = run(
        command,
        cwd=cwd,
        input=command_input,
        capture_output=True,
        text=True,
        encoding="utf-8",
    )
    out, err = p.stdout, p.stderr
    return out, err, p.returncode


<<<<<<< HEAD
def get_video_metadata(path_to_video: str | os.PathLike) -> dict[str, Any]:
    command = [
        "ffprobe",
        "-v",
        "error",
        "-select_streams",
        "v:0",
        "-show_entries",
        "stream=width,height,nb_frames,duration,avg_frame_rate,codec_name",
        "-print_format",
        "json",
        str(path_to_video),
    ]
    config, err, exitcode = capture(command)
    assert exitcode == 0, f"FFprobe error: {err}"
    return json.loads(config)["streams"][0]
=======
def get_video_metadata(path_to_video: str | os.PathLike) -> dict[str]:
    with av.open(str(path_to_video)) as container:
        stream = container.streams.video[0]
        ctxt = stream.codec_context
        rate = stream.average_rate
        if stream.duration is not None:
            duration = float(stream.duration * stream.time_base)
            num_frames = stream.frames
        else:
            num_frames = sum(1 for _ in container.decode(video=0))
            duration = float(num_frames / stream.base_rate)

        return {
            "width": ctxt.width,
            "height": ctxt.height,
            "nb_frames": str(num_frames),
            "duration": f"{duration:.6f}",
            "avg_frame_rate": f"{rate.numerator}/{rate.denominator}",  # Can be a Fraction
            "codec_name": stream.codec_context.name,
            "pix_fmt": stream.codec_context.pix_fmt,
        }
>>>>>>> 89d5ed43


def get_dir_layout(dirpath: Path) -> Generator[str, None, None]:
    """Get list of paths relative to dirpath of all files in dir and subdirs recursively."""
    for p in dirpath.iterdir():
        if p.is_dir():
            yield from get_dir_layout(p)
            continue
        yield str(p.relative_to(dirpath))<|MERGE_RESOLUTION|>--- conflicted
+++ resolved
@@ -4,12 +4,8 @@
 from collections.abc import Generator
 from pathlib import Path
 from subprocess import run
-<<<<<<< HEAD
-from typing import Any, Generator
-=======
 
 import av
->>>>>>> 89d5ed43
 
 __all__ = [
     "capture",
@@ -31,24 +27,6 @@
     return out, err, p.returncode
 
 
-<<<<<<< HEAD
-def get_video_metadata(path_to_video: str | os.PathLike) -> dict[str, Any]:
-    command = [
-        "ffprobe",
-        "-v",
-        "error",
-        "-select_streams",
-        "v:0",
-        "-show_entries",
-        "stream=width,height,nb_frames,duration,avg_frame_rate,codec_name",
-        "-print_format",
-        "json",
-        str(path_to_video),
-    ]
-    config, err, exitcode = capture(command)
-    assert exitcode == 0, f"FFprobe error: {err}"
-    return json.loads(config)["streams"][0]
-=======
 def get_video_metadata(path_to_video: str | os.PathLike) -> dict[str]:
     with av.open(str(path_to_video)) as container:
         stream = container.streams.video[0]
@@ -70,7 +48,6 @@
             "codec_name": stream.codec_context.name,
             "pix_fmt": stream.codec_context.pix_fmt,
         }
->>>>>>> 89d5ed43
 
 
 def get_dir_layout(dirpath: Path) -> Generator[str, None, None]:
