"""Utilities for Manim tests using `pytest <https://pytest.org>`_.

For more information about Manim testing, see:

-   :doc:`/contributing/development`, specifically the ``Tests`` bullet
    point under :ref:`polishing-changes-and-submitting-a-pull-request`
-   :doc:`/contributing/testing`

.. autosummary::
<<<<<<< HEAD

   :toctree: ../reference
=======
   :toctree: ../reference

>>>>>>> 02391d71
   frames_comparison
   _frames_testers
   _show_diff
   _test_class_makers

"""<|MERGE_RESOLUTION|>--- conflicted
+++ resolved
@@ -7,13 +7,8 @@
 -   :doc:`/contributing/testing`
 
 .. autosummary::
-<<<<<<< HEAD
-
-   :toctree: ../reference
-=======
    :toctree: ../reference
 
->>>>>>> 02391d71
    frames_comparison
    _frames_testers
    _show_diff
