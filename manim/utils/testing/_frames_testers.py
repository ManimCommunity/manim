--- conflicted
+++ resolved
@@ -7,12 +7,8 @@
 
 import numpy as np
 
-<<<<<<< HEAD
-from manim import logger
 from manim.typing import PixelArray
 
-=======
->>>>>>> f1ce5122
 from ._show_diff import show_diff_helper
 
 __all__ = ["_FramesTester", "_ControlDataWriter"]
