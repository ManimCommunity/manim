--- conflicted
+++ resolved
@@ -14,13 +14,8 @@
 from .. import logger
 
 
-<<<<<<< HEAD
-def _get_callable_info(callable: Callable) -> Tuple[str, str]:
-    """Return type and name of a callable.
-=======
 def _get_callable_info(callable: Callable) -> tuple[str, str]:
     """Returns type and name of a callable.
->>>>>>> 962c2468
 
     Parameters
     ----------
@@ -47,7 +42,7 @@
     until: str | None,
     message: str,
 ) -> str:
-    """Generate a text component used in deprecation messages.
+    """Generates a text component used in deprecation messages.
 
     Parameters
     ----------
@@ -151,6 +146,7 @@
 
         foo()
         # WARNING  The function foo has been deprecated since 05/01/2021 and is expected to be removed after 06/01/2021.
+
     """
     # If used as factory:
     if func is None:
@@ -359,6 +355,8 @@
         foo(buff=(1,2))
         # WARNING  The parameter buff of method foo has been deprecated and may be removed in a later version.
         # returns {"buff_x": 1, buff_y: 2}
+
+
     """
     # Check if decorator is used without parenthesis
     if callable(params):
@@ -456,6 +454,7 @@
         Any
             The return value of the given callable when being passed the given
             arguments.
+
         """
         used = []
         for param in params:
