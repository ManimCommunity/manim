--- conflicted
+++ resolved
@@ -55,14 +55,8 @@
         >>> binary_search(lambda x: x**2 + 3*x + 1, 71, 0, 5) is None
         True
     """
-<<<<<<< HEAD
     inputs = [lower_bound + i * (upper_bound - lower_bound) / 10000 for i in range(10001)]
-=======
-    inputs = [
-        lower_bound + i * (upper_bound - lower_bound) / 10000 for i in range(10001)
-    ]
     print(inputs)
->>>>>>> afaa5b8d
     outputs = [function(x) for x in inputs]
 
     index = bisect.bisect_left(outputs, target)
