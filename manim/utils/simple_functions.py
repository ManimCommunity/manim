"""A collection of simple functions."""

from __future__ import annotations

__all__ = [
    "binary_search",
    "choose",
    "clip",
    "sigmoid",
]


from functools import lru_cache
from typing import Callable

import numpy as np
from scipy import special


def binary_search(
    function: Callable[[int | float], int | float],
    target: int | float,
    lower_bound: int | float,
    upper_bound: int | float,
    tolerance: int | float = 1e-4,
) -> int | float | None:
    """Searches for a value in a range by repeatedly dividing the range in half.

    To be more precise, performs numerical binary search to determine the
    input to ``function``, between the bounds given, that outputs ``target``
    to within ``tolerance`` (default of 0.0001).
    Returns ``None`` if no input can be found within the bounds.

    Examples
    --------

    Consider the polynomial :math:`x^2 + 3x + 1` where we search for
    a target value of :math:`11`. An exact solution is :math:`x = 2`.

    ::

        >>> solution = binary_search(lambda x: x**2 + 3*x + 1, 11, 0, 5)
        >>> abs(solution - 2) < 1e-4
        True
        >>> solution = binary_search(lambda x: x**2 + 3*x + 1, 11, 0, 5, tolerance=0.01)
        >>> abs(solution - 2) < 0.01
        True

    Searching in the interval :math:`[0, 5]` for a target value of :math:`71`
    does not yield a solution::

        >>> binary_search(lambda x: x**2 + 3*x + 1, 71, 0, 5) is None
        True
    """
    lh = lower_bound
    rh = upper_bound
    mh = np.mean(np.array([lh, rh]))
    while abs(rh - lh) > tolerance:
        mh = np.mean(np.array([lh, rh]))
        lx, mx, rx = (function(h) for h in (lh, mh, rh))
        if lx == target:
            return lh
        if rx == target:
            return rh

        if lx <= target <= rx:
            if mx > target:
                rh = mh
            else:
                lh = mh
        elif lx > target > rx:
            lh, rh = rh, lh
        else:
            return None

    return mh


@lru_cache(maxsize=10)
def choose(n: int, k: int) -> int:
    r"""The binomial coefficient n choose k.

    :math:`\binom{n}{k}` describes the number of possible choices of
    :math:`k` elements from a set of :math:`n` elements.

    References
    ----------
    - https://en.wikipedia.org/wiki/Combination
    - https://docs.scipy.org/doc/scipy/reference/generated/scipy.special.comb.html
    """
    return special.comb(n, k, exact=True)


def clip(a, min_a, max_a):
    """Clips ``a`` to the interval [``min_a``, ``max_a``].

    Accepts any comparable objects (i.e. those that support <, >).
    Returns ``a`` if it is between ``min_a`` and ``max_a``.
    Otherwise, whichever of ``min_a`` and ``max_a`` is closest.

    Examples
    --------
    ::

        >>> clip(15, 11, 20)
        15
        >>> clip('a', 'h', 'k')
        'h'
    """
    if a < min_a:
        return min_a
    elif a > max_a:
        return max_a
    return a


<<<<<<< HEAD
def fdiv(
    a: Scalable, b: Scalable, zero_over_zero_value: Scalable | None = None
) -> Scalable:
    if zero_over_zero_value is not None:
        out = np.full_like(a, zero_over_zero_value)
        where = np.logical_or(a != 0, b != 0)
    else:
        out = None
        where = True

    return np.true_divide(a, b, out=out, where=where)


def get_parameters(function: Callable) -> MappingProxyType[str, inspect.Parameter]:
    """Return the parameters of ``function`` as an ordered mapping of parameters'
    names to their corresponding ``Parameter`` objects.

    Examples
    --------
    ::

        >>> get_parameters(get_parameters)
        mappingproxy(OrderedDict([('function', <Parameter "function: 'Callable'">)]))

        >>> tuple(get_parameters(choose))
        ('n', 'k')
    """
    return inspect.signature(function).parameters


=======
>>>>>>> 89d5ed43
def sigmoid(x: float) -> float:
    r"""Returns the output of the logistic function.

    The logistic function, a common example of a sigmoid function, is defined
    as :math:`\frac{1}{1 + e^{-x}}`.

    References
    ----------
    - https://en.wikipedia.org/wiki/Sigmoid_function
    - https://en.wikipedia.org/wiki/Logistic_function
    """
    return 1.0 / (1 + np.exp(-x))<|MERGE_RESOLUTION|>--- conflicted
+++ resolved
@@ -114,7 +114,6 @@
     return a
 
 
-<<<<<<< HEAD
 def fdiv(
     a: Scalable, b: Scalable, zero_over_zero_value: Scalable | None = None
 ) -> Scalable:
@@ -128,25 +127,6 @@
     return np.true_divide(a, b, out=out, where=where)
 
 
-def get_parameters(function: Callable) -> MappingProxyType[str, inspect.Parameter]:
-    """Return the parameters of ``function`` as an ordered mapping of parameters'
-    names to their corresponding ``Parameter`` objects.
-
-    Examples
-    --------
-    ::
-
-        >>> get_parameters(get_parameters)
-        mappingproxy(OrderedDict([('function', <Parameter "function: 'Callable'">)]))
-
-        >>> tuple(get_parameters(choose))
-        ('n', 'k')
-    """
-    return inspect.signature(function).parameters
-
-
-=======
->>>>>>> 89d5ed43
 def sigmoid(x: float) -> float:
     r"""Returns the output of the logistic function.
 
