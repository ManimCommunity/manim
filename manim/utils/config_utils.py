"""
config_utils.py
---------------

Utility functions for parsing manim config files.

"""

import argparse
import configparser
import os
import sys

import colour

from .. import constants
from .tex import TexTemplate, TexTemplateFromFile

__all__ = [
    "_run_config",
    "_paths_config_file",
    "_from_command_line",
    "finalized_configs_dict",
]

min_argvs = 3 if "-m" in sys.argv[0] else 2


def _parse_file_writer_config(config_parser, args):
    """Parse config files and CLI arguments into a single dictionary."""
    # By default, use the CLI section of the digested .cfg files
    default = config_parser["CLI"]

    # This will be the final file_writer_config dict exposed to the user
    fw_config = {}

    # Handle input files and scenes.  Note these cannot be set from
    # the .cfg files, only from CLI arguments.
    # If a subcommand is given, manim will not render a video and
    # thus these specific input/output files are not needed.
    if not (hasattr(args, "subcommands")):
        fw_config["input_file"] = args.file
        fw_config["scene_names"] = (
            args.scene_names if args.scene_names is not None else []
        )
        fw_config["output_file"] = args.output_file

    # Handle all options that are directly overridden by CLI
    # arguments.  Note ConfigParser options are all strings and each
    # needs to be converted to the appropriate type. Thus, we do this
    # in batches, depending on their type: booleans and strings
    for boolean_opt in [
        "preview",
        "show_file_in_finder",
        "quiet",
        "sound",
        "leave_progress_bars",
        "write_to_movie",
        "save_last_frame",
        "save_pngs",
        "save_as_gif",
        "write_all",
<<<<<<< HEAD
        "disable_caching",
        "flush_cache",
=======
        "log_to_file",
>>>>>>> 70c0d53a
    ]:

        attr = getattr(args, boolean_opt)
        fw_config[boolean_opt] = (
            default.getboolean(boolean_opt) if attr is None else attr
        )
    # for str_opt in ['media_dir', 'video_dir', 'tex_dir', 'text_dir']:
    for str_opt in ["media_dir", "log_dir"]:
        attr = getattr(args, str_opt)
        fw_config[str_opt] = os.path.relpath(default[str_opt]) if attr is None else attr
    dir_names = {"video_dir": "videos", "tex_dir": "Tex", "text_dir": "texts"}
    for name in dir_names:
        fw_config[name] = os.path.join(fw_config["media_dir"], dir_names[name])

    # Handle the -s (--save_last_frame) flag: invalidate the -w flag
    # At this point the save_last_frame option has already been set by
    # both CLI and the cfg file, so read the config dict directly
    if fw_config["save_last_frame"]:
        fw_config["write_to_movie"] = False

    # Handle the -t (--transparent) flag.  This flag determines which
    # section to use from the .cfg file.
    section = config_parser["transparent"] if args.transparent else default
    for opt in ["png_mode", "movie_file_extension", "background_opacity"]:
        fw_config[opt] = section[opt]

    # Handle the -n flag.  Read first from the cfg and then override with CLI.
    # These two are integers -- use getint()
    for opt in ["from_animation_number", "upto_animation_number"]:
        fw_config[opt] = default.getint(opt)
    if fw_config["upto_animation_number"] == -1:
        fw_config["upto_animation_number"] = float("inf")
    nflag = args.from_animation_number
    if nflag is not None:
        if "," in nflag:
            start, end = nflag.split(",")
            fw_config["from_animation_number"] = int(start)
            fw_config["upto_animation_number"] = int(end)
        else:
            fw_config["from_animation_number"] = int(nflag)

    # Handle the --dry_run flag.  This flag determines which section
    # to use from the .cfg file.  All options involved are boolean.
    # Note this overrides the flags -w, -s, -a, -g, and -i.
    if args.dry_run:
        for opt in [
            "write_to_movie",
            "save_last_frame",
            "save_pngs",
            "save_as_gif",
            "write_all",
        ]:
            fw_config[opt] = config_parser["dry_run"].getboolean(opt)
    if not fw_config["write_to_movie"]:
        fw_config["disable_caching"] = True
    # Read in the streaming section -- all values are strings
    fw_config["streaming"] = {
        opt: config_parser["streaming"][opt]
        for opt in [
            "live_stream_name",
            "twitch_stream_key",
            "streaming_protocol",
            "streaming_ip",
            "streaming_protocol",
            "streaming_client",
            "streaming_port",
            "streaming_port",
            "streaming_console_banner",
        ]
    }

    # For internal use (no CLI flag)
    fw_config["skip_animations"] = any(
        [fw_config["save_last_frame"], fw_config["from_animation_number"]]
    )
    fw_config["max_files_cached"] = default.getint("max_files_cached")
    if fw_config["max_files_cached"] == -1:
        fw_config["max_files_cached"] = float("inf")
    return fw_config


def _parse_cli(arg_list, input=True):
    parser = argparse.ArgumentParser(
        description="Animation engine for explanatory math videos",
        epilog="Made with <3 by the manim community devs",
    )
    if input:
        # If the only command is `manim`, we want both subcommands like `cfg`
        # and mandatory positional arguments like `file` to show up in the help section.
        if len(sys.argv) == min_argvs - 1 or _subcommands_exist():
            subparsers = parser.add_subparsers(dest="subcommands")
            cfg_related = subparsers.add_parser("cfg")
            cfg_subparsers = cfg_related.add_subparsers(dest="cfg_subcommand")

            cfg_write_parser = cfg_subparsers.add_parser("write")
            cfg_write_parser.add_argument(
                "--level",
                choices=["user", "cwd"],
                default=None,
                help="Specify if this config is for user or just the working directory.",
            )
            cfg_write_parser.add_argument(
                "--open", action="store_const", const=True, default=False
            )
            cfg_subparsers.add_parser("show")

            cfg_export_parser = cfg_subparsers.add_parser("export")
            cfg_export_parser.add_argument("--dir", default=os.getcwd())

        if len(sys.argv) == min_argvs - 1 or not _subcommands_exist(
            ignore=["--help", "-h"]
        ):
            parser.add_argument(
                "file", help="path to file holding the python code for the scene",
            )
            parser.add_argument(
                "scene_names",
                nargs="*",
                help="Name of the Scene class you want to see",
                default=[""],
            )
            parser.add_argument(
                "-o",
                "--output_file",
                help="Specify the name of the output file, if "
                "it should be different from the scene class name",
                default="",
            )

    # The following use (action='store_const', const=True) instead of
    # the built-in (action='store_true').  This is because the latter
    # will default to False if not specified, while the former sets no
    # default value.  Since we want to set the default value in
    # manim.cfg rather than here, we use the former.
    parser.add_argument(
        "-p",
        "--preview",
        action="store_const",
        const=True,
        help="Automatically open the saved file once its done",
    )
    parser.add_argument(
        "-f",
        "--show_file_in_finder",
        action="store_const",
        const=True,
        help="Show the output file in finder",
    )
    parser.add_argument(
        "-q", "--quiet", action="store_const", const=True, help="Quiet mode",
    )
    parser.add_argument(
        "--sound",
        action="store_const",
        const=True,
        help="Play a success/failure sound",
    )
    parser.add_argument(
        "--leave_progress_bars",
        action="store_const",
        const=True,
        help="Leave progress bars displayed in terminal",
    )
    parser.add_argument(
        "-a",
        "--write_all",
        action="store_const",
        const=True,
        help="Write all the scenes from a file",
    )
    parser.add_argument(
        "-w",
        "--write_to_movie",
        action="store_const",
        const=True,
        help="Render the scene as a movie file",
    )
    parser.add_argument(
        "-s",
        "--save_last_frame",
        action="store_const",
        const=True,
        help="Save the last frame (and do not save movie)",
    )
    parser.add_argument(
        "-g",
        "--save_pngs",
        action="store_const",
        const=True,
        help="Save each frame as a png",
    )
    parser.add_argument(
        "-i",
        "--save_as_gif",
        action="store_const",
        const=True,
        help="Save the video as gif",
    )
<<<<<<< HEAD
    parser.add_argument(
        "--disable_caching",
        action="store_const",
        const=True,
        help="Disable caching (will generate partial-movie-files anyway).",
    )
    parser.add_argument(
        "--flush_cache",
        action="store_const",
        const=True,
        help="Remove all cached partial-movie-files.",
    )
=======

    parser.add_argument(
        "--log_to_file",
        action="store_const",
        const=True,
        help="Log terminal output to file.",
    )

>>>>>>> 70c0d53a
    # The default value of the following is set in manim.cfg
    parser.add_argument(
        "-c", "--color", help="Background color",
    )
    parser.add_argument(
        "--background_opacity", help="Background opacity",
    )
    parser.add_argument(
        "--media_dir", help="directory to write media",
    )

    parser.add_argument(
        "--log_dir", help="directory to write log files to",
    )

    # video_group = parser.add_mutually_exclusive_group()
    # video_group.add_argument(
    #     "--video_dir",
    #     help="directory to write file tree for video",
    # )
    # parser.add_argument(
    #     "--tex_dir",
    #     help="directory to write tex",
    # )
    # parser.add_argument(
    #     "--text_dir",
    #     help="directory to write text",
    # )
    parser.add_argument(
        "--tex_template", help="Specify a custom TeX template file",
    )

    # All of the following use (action="store_true"). This means that
    # they are by default False.  In contrast to the previous ones that
    # used (action="store_const", const=True), the following do not
    # correspond to a single configuration option.  Rather, they
    # override several options at the same time.

    # The following overrides -w, -a, -g, and -i
    parser.add_argument(
        "--dry_run",
        action="store_true",
        help="Do a dry run (render scenes but generate no output files)",
    )

    # The following overrides PNG_MODE, MOVIE_FILE_EXTENSION, and
    # BACKGROUND_OPACITY
    parser.add_argument(
        "-t",
        "--transparent",
        action="store_true",
        help="Render to a movie file with an alpha channel",
    )

    # The following are mutually exclusive and each overrides
    # FRAME_RATE, PIXEL_HEIGHT, and PIXEL_WIDTH,
    parser.add_argument(
        "-l",
        "--low_quality",
        action="store_true",
        help="Render at low quality (for fastest rendering)",
    )
    parser.add_argument(
        "-m",
        "--medium_quality",
        action="store_true",
        help="Render at medium quality (for much faster rendering)",
    )
    parser.add_argument(
        "-e",
        "--high_quality",
        action="store_true",
        help="Render at high quality (for slightly faster rendering)",
    )
    parser.add_argument(
        "-k",
        "--fourk_quality",
        action="store_true",
        help="Render at 4K quality (slower rendering)",
    )

    # This overrides any of the above
    parser.add_argument(
        "-r", "--resolution", help='Resolution, passed as "height,width"',
    )

    # This sets FROM_ANIMATION_NUMBER and UPTO_ANIMATION_NUMBER
    parser.add_argument(
        "-n",
        "--from_animation_number",
        help="Start rendering not from the first animation, but"
        "from another, specified by its index.  If you pass"
        'in two comma separated values, e.g. "3,6", it will end'
        "the rendering at the second value",
    )

    # Specify the manim.cfg file
    parser.add_argument(
        "--config_file", help="Specify the configuration file",
    )
    parsed = parser.parse_args(arg_list)
    if hasattr(parsed, "subcommands"):
        setattr(
            parsed,
            "cfg_subcommand",
            cfg_related.parse_args(
                sys.argv[min_argvs - (0 if min_argvs == 2 else 1) :]
            ).cfg_subcommand,
        )

    return parsed


def _init_dirs(config):
    # Make sure all folders exist
    for folder in [
        config["media_dir"],
        config["video_dir"],
        config["tex_dir"],
        config["text_dir"],
        config["log_dir"],
    ]:
        if not os.path.exists(folder):
            # If log_to_file is False, ignore log_dir
            if folder is config["log_dir"] and (not config["log_to_file"]):
                pass
            else:
                os.makedirs(folder)


def _from_command_line():
    """Determine if manim was called from the command line."""
    # Manim can be called from the command line in three different
    # ways.  The first two involve using the manim or manimcm commands
    prog = os.path.split(sys.argv[0])[-1]
    from_cli_command = prog in ["manim", "manimcm"]

    # The third way involves using `python -m manim ...`.  In this
    # case, the CLI arguments passed to manim do not include 'manim',
    # 'manimcm', or even 'python'.  However, the -m flag will always
    # be the first argument.
    from_python_m = sys.argv[0] == "-m"

    return from_cli_command or from_python_m


def _from_dunder_main():
    dunder_main_path = os.path.join(
        os.path.dirname(os.path.dirname(__file__)), "__main__.py"
    )
    return sys.argv[0] == dunder_main_path


def _paths_config_file():
    library_wide = os.path.abspath(
        os.path.join(os.path.dirname(__file__), "..", "default.cfg")
    )
    if sys.platform.startswith("linux"):
        user_wide = os.path.expanduser(
            os.path.join("~", ".config", "manim", "manim.cfg")
        )
    elif sys.platform.startswith("darwin"):
        user_wide = os.path.expanduser(
            os.path.join("~", "Library", "Application Support", "Manim", "manim.cfg")
        )
    elif sys.platform.startswith("win32"):
        user_wide = os.path.expanduser(
            os.path.join("~", "AppData", "Roaming", "Manim", "manim.cfg")
        )
    else:
        user_wide = os.path.expanduser(
            os.path.join("~", ".config", "manim", "manim.cfg")
        )
    return [library_wide, user_wide]


def _run_config():
    # Config files to be parsed, in ascending priority
    config_files = _paths_config_file()
    if _from_command_line() or _from_dunder_main():
        args = _parse_cli(sys.argv[1:])
        if not hasattr(args, "subcommands"):
            if args.config_file is not None:
                if os.path.exists(args.config_file):
                    config_files.append(args.config_file)
                else:
                    raise FileNotFoundError(
                        f"Config file {args.config_file} doesn't exist"
                    )
            else:
                script_directory_file_config = os.path.join(
                    os.path.dirname(args.file), "manim.cfg"
                )
                if os.path.exists(script_directory_file_config):
                    config_files.append(script_directory_file_config)
        else:
            working_directory_file_config = os.path.join(os.getcwd(), "manim.cfg")
            if os.path.exists(working_directory_file_config):
                config_files.append(working_directory_file_config)

    else:
        # In this case, we still need an empty args object.
        args = _parse_cli([], input=False)
        # Need to populate the options left out
        args.file, args.scene_names, args.output_file = "", "", ""

    config_parser = configparser.ConfigParser()
    successfully_read_files = config_parser.read(config_files)

    # this is for internal use when writing output files
    file_writer_config = _parse_file_writer_config(config_parser, args)
    return args, config_parser, file_writer_config, successfully_read_files


def finalized_configs_dict():
    config = _run_config()[1]
    return {section: dict(config[section]) for section in config.sections()}


def _subcommands_exist(ignore=[]):
    NON_ANIM_UTILS = ["cfg", "--help", "-h"]
    NON_ANIM_UTILS = [util for util in NON_ANIM_UTILS if util not in ignore]

    not_only_manim = len(sys.argv) > min_argvs - 1
    sub_command_exists = any(a == item for a in sys.argv for item in NON_ANIM_UTILS)
    return not_only_manim and sub_command_exists<|MERGE_RESOLUTION|>--- conflicted
+++ resolved
@@ -60,12 +60,9 @@
         "save_pngs",
         "save_as_gif",
         "write_all",
-<<<<<<< HEAD
         "disable_caching",
         "flush_cache",
-=======
         "log_to_file",
->>>>>>> 70c0d53a
     ]:
 
         attr = getattr(args, boolean_opt)
@@ -264,7 +261,6 @@
         const=True,
         help="Save the video as gif",
     )
-<<<<<<< HEAD
     parser.add_argument(
         "--disable_caching",
         action="store_const",
@@ -277,16 +273,12 @@
         const=True,
         help="Remove all cached partial-movie-files.",
     )
-=======
-
     parser.add_argument(
         "--log_to_file",
         action="store_const",
         const=True,
         help="Log terminal output to file.",
     )
-
->>>>>>> 70c0d53a
     # The default value of the following is set in manim.cfg
     parser.add_argument(
         "-c", "--color", help="Background color",
