--- conflicted
+++ resolved
@@ -148,30 +148,19 @@
 
     def function(self, value: float) -> float:
         """Scales the value to fit it to a logarithmic scale.``self.function(5)==10**5``"""
-<<<<<<< HEAD
-        val: float = self.base**value
-        return val
-=======
         return_value: float = self.base**value
         return return_value
->>>>>>> dba6fa8f
 
     def inverse_function(self, value: float) -> float:
         """Inverse of ``function``. The value must be greater than 0"""
         if isinstance(value, np.ndarray):
             condition = value.any() <= 0
 
-<<<<<<< HEAD
             func: Callable[[float, float], float]
 
-            def func(value: float, base: float) -> float:
-                val: float = np.log(value) / np.log(base)
-                return val
-=======
             def func(value: float, base: float) -> float:
                 return_value: float = np.log(value) / np.log(base)
                 return return_value
->>>>>>> dba6fa8f
         else:
             condition = value <= 0
             func = math.log  # type: ignore[assignment]
