"""Mobjects that represent coordinate systems."""

from __future__ import annotations

__all__ = [
    "CoordinateSystem",
    "Axes",
    "ThreeDAxes",
    "NumberPlane",
    "PolarPlane",
    "ComplexPlane",
]

import fractions as fr
import numbers
from collections.abc import Iterable, Sequence
from typing import TYPE_CHECKING, Any, Callable, TypeVar, overload

import numpy as np
from typing_extensions import Self

from manim import config
from manim.constants import *
from manim.mobject.geometry.arc import Circle, Dot
from manim.mobject.geometry.line import Arrow, DashedLine, Line
from manim.mobject.geometry.polygram import Polygon, Rectangle, RegularPolygon
from manim.mobject.graphing.functions import ImplicitFunction, ParametricFunction
from manim.mobject.graphing.number_line import NumberLine
from manim.mobject.graphing.scale import LinearBase
from manim.mobject.mobject import Mobject
from manim.mobject.opengl.opengl_compatibility import ConvertToOpenGL
from manim.mobject.opengl.opengl_surface import OpenGLSurface
from manim.mobject.text.tex_mobject import MathTex
from manim.mobject.three_d.three_dimensions import Surface
from manim.mobject.types.vectorized_mobject import (
    VDict,
    VectorizedPoint,
    VGroup,
    VMobject,
)
from manim.utils.color import (
    BLACK,
    BLUE,
    BLUE_D,
    GREEN,
    WHITE,
    YELLOW,
    ManimColor,
    ParsableManimColor,
    color_gradient,
    interpolate_color,
    invert_color,
)
from manim.utils.config_ops import merge_dicts_recursively, update_dict_recursively
from manim.utils.simple_functions import binary_search
from manim.utils.space_ops import angle_of_vector

if TYPE_CHECKING:
    from manim.mobject.mobject import Mobject
    from manim.typing import (
        ManimFloat,
        Point2D,
        Point2DLike,
        Point3D,
        Point3DLike,
        Vector3D,
        Vector3DLike,
    )

    LineType = TypeVar("LineType", bound=Line)


class CoordinateSystem:
    r"""Abstract base class for Axes and NumberPlane.

    Examples
    --------
    .. manim:: CoordSysExample
        :save_last_frame:

        class CoordSysExample(Scene):
            def construct(self):
                # the location of the ticks depends on the x_range and y_range.
                grid = Axes(
                    x_range=[0, 1, 0.05],  # step size determines num_decimal_places.
                    y_range=[0, 1, 0.05],
                    x_length=9,
                    y_length=5.5,
                    axis_config={
                        "numbers_to_include": np.arange(0, 1 + 0.1, 0.1),
                        "font_size": 24,
                    },
                    tips=False,
                )

                # Labels for the x-axis and y-axis.
                y_label = grid.get_y_axis_label("y", edge=LEFT, direction=LEFT, buff=0.4)
                x_label = grid.get_x_axis_label("x")
                grid_labels = VGroup(x_label, y_label)

                graphs = VGroup()
                for n in np.arange(1, 20 + 0.5, 0.5):
                    graphs += grid.plot(lambda x: x ** n, color=WHITE)
                    graphs += grid.plot(
                        lambda x: x ** (1 / n), color=WHITE, use_smoothing=False
                    )

                # Extra lines and labels for point (1,1)
                graphs += grid.get_horizontal_line(grid @ (1, 1, 0), color=BLUE)
                graphs += grid.get_vertical_line(grid @ (1, 1, 0), color=BLUE)
                graphs += Dot(point=grid @ (1, 1, 0), color=YELLOW)
                graphs += Tex("(1,1)").scale(0.75).next_to(grid @ (1, 1, 0))
                title = Title(
                    # spaces between braces to prevent SyntaxError
                    r"Graphs of $y=x^{ {1}\over{n} }$ and $y=x^n (n=1,2,3,...,20)$",
                    include_underline=False,
                    font_size=40,
                )

                self.add(title, graphs, grid, grid_labels)
    """

    def __init__(
        self,
        x_range: Sequence[float] | None = None,
        y_range: Sequence[float] | None = None,
        x_length: float | None = None,
        y_length: float | None = None,
        dimension: int = 2,
    ):
        self.dimension = dimension

        default_step = 1
        if x_range is None:
            x_range = [
                round(-config["frame_x_radius"]),
                round(config["frame_x_radius"]),
                default_step,
            ]
        elif len(x_range) == 2:
            x_range = [*x_range, default_step]

        if y_range is None:
            y_range = [
                round(-config["frame_y_radius"]),
                round(config["frame_y_radius"]),
                default_step,
            ]
        elif len(y_range) == 2:
            y_range = [*y_range, default_step]

        self.x_range = x_range
        self.y_range = y_range
        self.x_length = x_length
        self.y_length = y_length
        self.num_sampled_graph_points_per_tick = 10
        self.x_axis: NumberLine

    def coords_to_point(self, *coords: ManimFloat) -> Point3D:
        # TODO: I think the method should be able to return more than just a single point.
        # E.g. see the implementation of it on line 2065.
        raise NotImplementedError()

    def point_to_coords(self, point: Point3DLike) -> list[ManimFloat]:
        raise NotImplementedError()

    def polar_to_point(self, radius: float, azimuth: float) -> Point2D:
        r"""Gets a point from polar coordinates.

        Parameters
        ----------
        radius
            The coordinate radius (:math:`r`).

        azimuth
            The coordinate azimuth (:math:`\theta`).

        Returns
        -------
        numpy.ndarray
            The point.

        Examples
        --------
        .. manim:: PolarToPointExample
            :ref_classes: PolarPlane Vector
            :save_last_frame:

            class PolarToPointExample(Scene):
                def construct(self):
                    polarplane_pi = PolarPlane(azimuth_units="PI radians", size=6)
                    polartopoint_vector = Vector(polarplane_pi.polar_to_point(3, PI/4))
                    self.add(polarplane_pi)
                    self.add(polartopoint_vector)
        """
        return self.coords_to_point(radius * np.cos(azimuth), radius * np.sin(azimuth))

    def point_to_polar(self, point: Point2DLike) -> Point2D:
        r"""Gets polar coordinates from a point.

        Parameters
        ----------
        point
            The point.

        Returns
        -------
        Point2D
            The coordinate radius (:math:`r`) and the coordinate azimuth (:math:`\theta`).
        """
        x, y = self.point_to_coords(point)
        return np.sqrt(x**2 + y**2), np.arctan2(y, x)

    def c2p(
        self, *coords: float | Sequence[float] | Sequence[Sequence[float]] | np.ndarray
    ) -> np.ndarray:
        """Abbreviation for :meth:`coords_to_point`"""
        return self.coords_to_point(*coords)

    def p2c(self, point: Point3DLike) -> list[ManimFloat]:
        """Abbreviation for :meth:`point_to_coords`"""
        return self.point_to_coords(point)

    def pr2pt(self, radius: float, azimuth: float) -> np.ndarray:
        """Abbreviation for :meth:`polar_to_point`"""
        return self.polar_to_point(radius, azimuth)

    def pt2pr(self, point: np.ndarray) -> Point2D:
        """Abbreviation for :meth:`point_to_polar`"""
        return self.point_to_polar(point)

    def get_axes(self) -> VGroup:
        raise NotImplementedError()

    def get_axis(self, index: int) -> NumberLine:
        val: NumberLine = self.get_axes()[index]
        return val

    def get_origin(self) -> Point3D:
        """Gets the origin of :class:`~.Axes`.

        Returns
        -------
        np.ndarray
            The center point.
        """
        return self.coords_to_point(0, 0)

    def get_x_axis(self) -> NumberLine:
        return self.get_axis(0)

    def get_y_axis(self) -> NumberLine:
        return self.get_axis(1)

    def get_z_axis(self) -> NumberLine:
        return self.get_axis(2)

    def get_x_unit_size(self) -> float:
        return self.get_x_axis().get_unit_size()

    def get_y_unit_size(self) -> float:
        return self.get_y_axis().get_unit_size()

    def get_x_axis_label(
        self,
        label: float | str | VMobject,
        edge: Vector3D = UR,
        direction: Vector3D = UR,
        buff: float = SMALL_BUFF,
        **kwargs: Any,
    ) -> Mobject:
        """Generate an x-axis label.

        Parameters
        ----------
        label
            The label. Defaults to :class:`~.MathTex` for ``str`` and ``float`` inputs.
        edge
            The edge of the x-axis to which the label will be added, by default ``UR``.
        direction
            Allows for further positioning of the label from an edge, by default ``UR``.
        buff
            The distance of the label from the line.

        Returns
        -------
        :class:`~.Mobject`
            The positioned label.

        Examples
        --------
        .. manim:: GetXAxisLabelExample
            :save_last_frame:

            class GetXAxisLabelExample(Scene):
                def construct(self):
                    ax = Axes(x_range=(0, 8), y_range=(0, 5), x_length=8, y_length=5)
                    x_label = ax.get_x_axis_label(
                        Tex("$x$-values").scale(0.65), edge=DOWN, direction=DOWN, buff=0.5
                    )
                    self.add(ax, x_label)
        """
        return self._get_axis_label(
            label, self.get_x_axis(), edge, direction, buff=buff, **kwargs
        )

    def get_y_axis_label(
        self,
        label: float | str | VMobject,
        edge: Vector3D = UR,
        direction: Vector3D = UP * 0.5 + RIGHT,
        buff: float = SMALL_BUFF,
        **kwargs: Any,
    ) -> Mobject:
        """Generate a y-axis label.

        Parameters
        ----------
        label
            The label. Defaults to :class:`~.MathTex` for ``str`` and ``float`` inputs.
        edge
            The edge of the y-axis to which the label will be added, by default ``UR``.
        direction
            Allows for further positioning of the label from an edge, by default ``UR``
        buff
            The distance of the label from the line.

        Returns
        -------
        :class:`~.Mobject`
            The positioned label.

        Examples
        --------
        .. manim:: GetYAxisLabelExample
            :save_last_frame:

            class GetYAxisLabelExample(Scene):
                def construct(self):
                    ax = Axes(x_range=(0, 8), y_range=(0, 5), x_length=8, y_length=5)
                    y_label = ax.get_y_axis_label(
                        Tex("$y$-values").scale(0.65).rotate(90 * DEGREES),
                        edge=LEFT,
                        direction=LEFT,
                        buff=0.3,
                    )
                    self.add(ax, y_label)
        """
        return self._get_axis_label(
            label, self.get_y_axis(), edge, direction, buff=buff, **kwargs
        )

    def _get_axis_label(
        self,
        label: float | str | VMobject,
        axis: Mobject,
<<<<<<< HEAD
        edge: Vector3DLike,
        direction: Vector3DLike,
=======
        edge: Vector3D,
        direction: Vector3D,
>>>>>>> 7eb88562
        buff: float = SMALL_BUFF,
    ) -> Mobject:
        """Gets the label for an axis.

        Parameters
        ----------
        label
            The label. Defaults to :class:`~.MathTex` for ``str`` and ``float`` inputs.
        axis
            The axis to which the label will be added.
        edge
            The edge of the axes to which the label will be added. ``RIGHT`` adds to the right side of the axis
        direction
            Allows for further positioning of the label.
        buff
            The distance of the label from the line.

        Returns
        -------
        :class:`~.Mobject`
            The positioned label along the given axis.
        """
        label_mobject: Mobject = self.x_axis._create_label_tex(label)
        label_mobject.next_to(
            axis.get_edge_center(edge), direction=direction, buff=buff
        )
        label_mobject.shift_onto_screen(buff=MED_SMALL_BUFF)
        return label_mobject

    def get_axis_labels(self) -> VGroup:
        raise NotImplementedError()

    def add_coordinates(
        self,
        *axes_numbers: Iterable[float] | None | dict[float, str | float | Mobject],
        **kwargs: Any,
    ) -> Self:
        """Adds labels to the axes. Use ``Axes.coordinate_labels`` to
        access the coordinates after creation.

        Parameters
        ----------
        axes_numbers
            The numbers to be added to the axes. Use ``None`` to represent an axis with default labels.

        Examples
        --------
        .. code-block:: python

            ax = ThreeDAxes()
            x_labels = range(-4, 5)
            z_labels = range(-4, 4, 2)
            ax.add_coordinates(
                x_labels, None, z_labels
            )  # default y labels, custom x & z labels
            ax.add_coordinates(x_labels)  # only x labels

        You can also specifically control the position and value of the labels using a dict.

        .. code-block:: python

            ax = Axes(x_range=[0, 7])
            x_pos = [x for x in range(1, 8)]

            # strings are automatically converted into a Tex mobject.
            x_vals = [
                "Monday",
                "Tuesday",
                "Wednesday",
                "Thursday",
                "Friday",
                "Saturday",
                "Sunday",
            ]
            x_dict = dict(zip(x_pos, x_vals))
            ax.add_coordinates(x_dict)
        """
        self.coordinate_labels = VGroup()
        # if nothing is passed to axes_numbers, produce axes with default labelling
        if not axes_numbers:
            axes_numbers = [None for _ in range(self.dimension)]

        for axis, values in zip(self.axes, axes_numbers):
            if isinstance(values, dict):
                axis.add_labels(values, **kwargs)
                labels = axis.labels
            elif values is None and axis.scaling.custom_labels:
                tick_range = axis.get_tick_range()
                axis.add_labels(
                    dict(zip(tick_range, axis.scaling.get_custom_labels(tick_range)))
                )
                labels = axis.labels
            else:
                axis.add_numbers(values, **kwargs)
                labels = axis.numbers
            self.coordinate_labels.add(labels)

        return self

    # overload necessary until https://github.com/python/mypy/issues/3737 is supported
    @overload
    def get_line_from_axis_to_point(
        self,
        index: int,
        point: Point3DLike,
        line_config: dict | None = ...,
        color: ParsableManimColor | None = ...,
        stroke_width: float = ...,
    ) -> DashedLine: ...

    @overload
    def get_line_from_axis_to_point(
        self,
        index: int,
        point: Point3DLike,
        line_func: type[LineType],
        line_config: dict | None = ...,
        color: ParsableManimColor | None = ...,
        stroke_width: float = ...,
    ) -> LineType: ...

    def get_line_from_axis_to_point(  # type: ignore[no-untyped-def]
        self,
        index,
        point,
        line_func=DashedLine,
        line_config=None,
        color=None,
        stroke_width=2,
    ):
        """Returns a straight line from a given axis to a point in the scene.

        Parameters
        ----------
        index
            Specifies the axis from which to draw the line. `0 = x_axis`, `1 = y_axis`
        point
            The point to which the line will be drawn.
        line_func
            The function of the :class:`~.Line` mobject used to construct the line.
        line_config
            Optional arguments to passed to :attr:`line_func`.
        color
            The color of the line.
        stroke_width
            The stroke width of the line.

        Returns
        -------
        :class:`~.Line`
            The line from an axis to a point.


        .. seealso::
            :meth:`~.CoordinateSystem.get_vertical_line`
            :meth:`~.CoordinateSystem.get_horizontal_line`
        """
        line_config = line_config if line_config is not None else {}

        if color is None:
            color = VMobject().color

        line_config["color"] = ManimColor.parse(color)
        line_config["stroke_width"] = stroke_width

        axis = self.get_axis(index)
        line = line_func(axis.get_projection(point), point, **line_config)
        return line

    def get_vertical_line(self, point: Point3DLike, **kwargs: Any) -> Line:
        """A vertical line from the x-axis to a given point in the scene.

        Parameters
        ----------
        point
            The point to which the vertical line will be drawn.
        kwargs
            Additional parameters to be passed to :class:`get_line_from_axis_to_point`.

        Returns
        -------
        :class:`Line`
            A vertical line from the x-axis to the point.

        Examples
        --------
        .. manim:: GetVerticalLineExample
            :save_last_frame:

            class GetVerticalLineExample(Scene):
                def construct(self):
                    ax = Axes().add_coordinates()
                    point = ax.coords_to_point(-3.5, 2)

                    dot = Dot(point)
                    line = ax.get_vertical_line(point, line_config={"dashed_ratio": 0.85})

                    self.add(ax, line, dot)


        """
        return self.get_line_from_axis_to_point(0, point, **kwargs)

    def get_horizontal_line(self, point: Point3DLike, **kwargs: Any) -> Line:
        """A horizontal line from the y-axis to a given point in the scene.

        Parameters
        ----------
        point
            The point to which the horizontal line will be drawn.
        kwargs
            Additional parameters to be passed to :class:`get_line_from_axis_to_point`.

        Returns
        -------
        :class:`Line`
            A horizontal line from the y-axis to the point.

        Examples
        --------
        .. manim:: GetHorizontalLineExample
            :save_last_frame:

            class GetHorizontalLineExample(Scene):
                def construct(self):
                    ax = Axes().add_coordinates()
                    point = ax @ (-4, 1.5)

                    dot = Dot(point)
                    line = ax.get_horizontal_line(point, line_func=Line)

                    self.add(ax, line, dot)
        """
        return self.get_line_from_axis_to_point(1, point, **kwargs)

    def get_lines_to_point(self, point: Point3DLike, **kwargs: Any) -> VGroup:
        """Generate both horizontal and vertical lines from the axis to a point.

        Parameters
        ----------
        point
            A point on the scene.
        kwargs
            Additional parameters to be passed to :meth:`get_line_from_axis_to_point`

        Returns
        -------
        :class:`~.VGroup`
            A :class:`~.VGroup` of the horizontal and vertical lines.


        .. seealso::
            :meth:`~.CoordinateSystem.get_vertical_line`
            :meth:`~.CoordinateSystem.get_horizontal_line`

        Examples
        --------
        .. manim:: GetLinesToPointExample
            :save_last_frame:

            class GetLinesToPointExample(Scene):
                def construct(self):
                    ax = Axes()
                    circ = Circle(radius=0.5).move_to([-4, -1.5, 0])

                    lines_1 = ax.get_lines_to_point(circ.get_right(), color=GREEN_B)
                    lines_2 = ax.get_lines_to_point(circ.get_corner(DL), color=BLUE_B)
                    self.add(ax, lines_1, lines_2, circ)
        """
        return VGroup(
            self.get_horizontal_line(point, **kwargs),
            self.get_vertical_line(point, **kwargs),
        )

    # graphing

    def plot(
        self,
        function: Callable[[float], float],
        x_range: Sequence[float] | None = None,
        use_vectorized: bool = False,
        colorscale: Iterable[ParsableManimColor]
        | Iterable[ParsableManimColor, float]
        | None = None,
        colorscale_axis: int = 1,
        **kwargs: Any,
    ) -> ParametricFunction:
        """Generates a curve based on a function.

        Parameters
        ----------
        function
            The function used to construct the :class:`~.ParametricFunction`.
        x_range
            The range of the curve along the axes. ``x_range = [x_min, x_max, x_step]``.
        use_vectorized
            Whether to pass in the generated t value array to the function. Only use this if your function supports it.
            Output should be a numpy array of shape ``[y_0, y_1, ...]``
        colorscale
            Colors of the function. Optional parameter used when coloring a function by values. Passing a list of colors
            and a colorscale_axis will color the function by y-value. Passing a list of tuples in the form ``(color, pivot)``
            allows user-defined pivots where the color transitions.
        colorscale_axis
            Defines the axis on which the colorscale is applied (0 = x, 1 = y), default is y-axis (1).
        kwargs
            Additional parameters to be passed to :class:`~.ParametricFunction`.

        Returns
        -------
        :class:`~.ParametricFunction`
            The plotted curve.


        .. warning::
            This method may not produce accurate graphs since Manim currently relies on interpolation between
            evenly-spaced samples of the curve, instead of intelligent plotting.
            See the example below for some solutions to this problem.

        Examples
        --------
        .. manim:: PlotExample
            :save_last_frame:

            class PlotExample(Scene):
                def construct(self):
                    # construct the axes
                    ax_1 = Axes(
                        x_range=[0.001, 6],
                        y_range=[-8, 2],
                        x_length=5,
                        y_length=3,
                        tips=False,
                    )
                    ax_2 = ax_1.copy()
                    ax_3 = ax_1.copy()

                    # position the axes
                    ax_1.to_corner(UL)
                    ax_2.to_corner(UR)
                    ax_3.to_edge(DOWN)
                    axes = VGroup(ax_1, ax_2, ax_3)

                    # create the logarithmic curves
                    def log_func(x):
                        return np.log(x)

                    # a curve without adjustments; poor interpolation.
                    curve_1 = ax_1.plot(log_func, color=PURE_RED)

                    # disabling interpolation makes the graph look choppy as not enough
                    # inputs are available
                    curve_2 = ax_2.plot(log_func, use_smoothing=False, color=ORANGE)

                    # taking more inputs of the curve by specifying a step for the
                    # x_range yields expected results, but increases rendering time.
                    curve_3 = ax_3.plot(
                        log_func, x_range=(0.001, 6, 0.001), color=PURE_GREEN
                    )

                    curves = VGroup(curve_1, curve_2, curve_3)

                    self.add(axes, curves)
        """
        t_range = np.array(self.x_range, dtype=float)
        if x_range is not None:
            t_range[: len(x_range)] = x_range

        if x_range is None or len(x_range) < 3:
            # if t_range has a defined step size, increase the number of sample points per tick
            t_range[2] /= self.num_sampled_graph_points_per_tick
        # For axes, the third coordinate of x_range indicates
        # tick frequency.  But for functions, it indicates a
        # sample frequency

        graph = ParametricFunction(
            lambda t: self.coords_to_point(t, function(t)),
            t_range=t_range,
            scaling=self.x_axis.scaling,
            use_vectorized=use_vectorized,
            **kwargs,
        )

        graph.underlying_function = function

        if colorscale:
            if type(colorscale[0]) in (list, tuple):
                new_colors, pivots = [
                    [i for i, j in colorscale],
                    [j for i, j in colorscale],
                ]
            else:
                new_colors = colorscale

                ranges = [self.x_range, self.y_range]
                pivot_min = ranges[colorscale_axis][0]
                pivot_max = ranges[colorscale_axis][1]
                pivot_frequency = (pivot_max - pivot_min) / (len(new_colors) - 1)
                pivots = np.arange(
                    start=pivot_min,
                    stop=pivot_max + pivot_frequency,
                    step=pivot_frequency,
                )

            resolution = 0.01 if len(x_range) == 2 else x_range[2]
            sample_points = np.arange(x_range[0], x_range[1] + resolution, resolution)
            color_list = []
            for samp_x in sample_points:
                axis_value = (samp_x, function(samp_x))[colorscale_axis]
                if axis_value <= pivots[0]:
                    color_list.append(new_colors[0])
                elif axis_value >= pivots[-1]:
                    color_list.append(new_colors[-1])
                else:
                    for i, pivot in enumerate(pivots):
                        if pivot > axis_value:
                            color_index = (axis_value - pivots[i - 1]) / (
                                pivots[i] - pivots[i - 1]
                            )
                            color_index = min(color_index, 1)
                            mob_color = interpolate_color(
                                new_colors[i - 1],
                                new_colors[i],
                                color_index,
                            )
                            color_list.append(mob_color)
                            break
            if config.renderer == RendererType.OPENGL:
                graph.set_color(color_list)
            else:
                graph.set_stroke(color_list)
                graph.set_sheen_direction(RIGHT)

        return graph

    def plot_implicit_curve(
        self,
        func: Callable[[float, float], float],
        min_depth: int = 5,
        max_quads: int = 1500,
        **kwargs: Any,
    ) -> ImplicitFunction:
        """Creates the curves of an implicit function.

        Parameters
        ----------
        func
            The function to graph, in the form of f(x, y) = 0.
        min_depth
            The minimum depth of the function to calculate.
        max_quads
            The maximum number of quads to use.
        kwargs
            Additional parameters to pass into :class:`ImplicitFunction`.

        Examples
        --------
        .. manim:: ImplicitExample
            :save_last_frame:

            class ImplicitExample(Scene):
                def construct(self):
                    ax = Axes()
                    a = ax.plot_implicit_curve(
                        lambda x, y: y * (x - y) ** 2 - 4 * x - 8, color=BLUE
                    )
                    self.add(ax, a)
        """
        x_scale = self.get_x_axis().scaling
        y_scale = self.get_y_axis().scaling
        graph = ImplicitFunction(
            func=(lambda x, y: func(x_scale.function(x), y_scale.function(y))),
            x_range=self.x_range[:2],
            y_range=self.y_range[:2],
            min_depth=min_depth,
            max_quads=max_quads,
            **kwargs,
        )
        (
            graph.stretch(self.get_x_unit_size(), 0, about_point=ORIGIN)
            .stretch(self.get_y_unit_size(), 1, about_point=ORIGIN)
            .shift(self.get_origin())
        )
        return graph

    def plot_parametric_curve(
        self,
        function: Callable[[float], np.ndarray],
        use_vectorized: bool = False,
        **kwargs: Any,
    ) -> ParametricFunction:
        """A parametric curve.

        Parameters
        ----------
        function
            A parametric function mapping a number to a point in the
            coordinate system.
        use_vectorized
            Whether to pass in the generated t value array to the function. Only use this if your function supports it.
        kwargs
            Any further keyword arguments are passed to :class:`.ParametricFunction`.

        Example
        -------
        .. manim:: ParametricCurveExample
            :save_last_frame:

            class ParametricCurveExample(Scene):
                def construct(self):
                    ax = Axes()
                    cardioid = ax.plot_parametric_curve(
                        lambda t: np.array(
                            [
                                np.exp(1) * np.cos(t) * (1 - np.cos(t)),
                                np.exp(1) * np.sin(t) * (1 - np.cos(t)),
                                0,
                            ]
                        ),
                        t_range=[0, 2 * PI],
                        color="#0FF1CE",
                    )
                    self.add(ax, cardioid)
        """
        dim = self.dimension
        graph = ParametricFunction(
            lambda t: self.coords_to_point(*function(t)[:dim]),
            use_vectorized=use_vectorized,
            **kwargs,
        )
        graph.underlying_function = function
        return graph

    def plot_polar_graph(
        self,
        r_func: Callable[[float], float],
        theta_range: Sequence[float] | None = None,
        **kwargs: Any,
    ) -> ParametricFunction:
        """A polar graph.

        Parameters
        ----------
        r_func
            The function r of theta.
        theta_range
            The range of theta as ``theta_range = [theta_min, theta_max, theta_step]``.
        kwargs
            Additional parameters passed to :class:`~.ParametricFunction`.

        Examples
        --------
        .. manim:: PolarGraphExample
            :ref_classes: PolarPlane
            :save_last_frame:

            class PolarGraphExample(Scene):
                def construct(self):
                    plane = PolarPlane()
                    r = lambda theta: 2 * np.sin(theta * 5)
                    graph = plane.plot_polar_graph(r, [0, 2 * PI], color=ORANGE)
                    self.add(plane, graph)
        """
        theta_range = theta_range if theta_range is not None else [0, 2 * PI]
        graph = ParametricFunction(
            function=lambda th: self.pr2pt(r_func(th), th),
            t_range=theta_range,
            **kwargs,
        )
        graph.underlying_function = r_func
        return graph

    def plot_surface(
        self,
        function: Callable[[float], float],
        u_range: Sequence[float] | None = None,
        v_range: Sequence[float] | None = None,
        colorscale: (
            Sequence[ParsableManimColor]
            | Sequence[tuple[ParsableManimColor, float]]
            | None
        ) = None,
        colorscale_axis: int = 2,
        **kwargs: Any,
    ) -> Surface | OpenGLSurface:
        """Generates a surface based on a function.

        Parameters
        ----------
        function
            The function used to construct the :class:`~.Surface`.
        u_range
            The range of the ``u`` variable: ``(u_min, u_max)``.
        v_range
            The range of the ``v`` variable: ``(v_min, v_max)``.
        colorscale
            Colors of the surface. Passing a list of colors will color the surface by z-value.
            Passing a list of tuples in the form ``(color, pivot)`` allows user-defined pivots
            where the color transitions.
        colorscale_axis
            Defines the axis on which the colorscale is applied (0 = x, 1 = y, 2 = z), default
            is z-axis (2).
        kwargs
            Additional parameters to be passed to :class:`~.Surface`.

        Returns
        -------
        :class:`~.Surface`
            The plotted surface.

        Examples
        --------
        .. manim:: PlotSurfaceExample
            :save_last_frame:

            class PlotSurfaceExample(ThreeDScene):
                def construct(self):
                    resolution_fa = 16
                    self.set_camera_orientation(phi=75 * DEGREES, theta=-60 * DEGREES)
                    axes = ThreeDAxes(x_range=(-3, 3, 1), y_range=(-3, 3, 1), z_range=(-5, 5, 1))
                    def param_trig(u, v):
                        x = u
                        y = v
                        z = 2 * np.sin(x) + 2 * np.cos(y)
                        return z
                    trig_plane = axes.plot_surface(
                        param_trig,
                        resolution=(resolution_fa, resolution_fa),
                        u_range = (-3, 3),
                        v_range = (-3, 3),
                        colorscale = [BLUE, GREEN, YELLOW, ORANGE, RED],
                        )
                    self.add(axes, trig_plane)
        """
        if config.renderer == RendererType.CAIRO:
            surface = Surface(
                lambda u, v: self.c2p(u, v, function(u, v)),
                u_range=u_range,
                v_range=v_range,
                **kwargs,
            )
            if colorscale:
                surface.set_fill_by_value(
                    axes=self.copy(),
                    colorscale=colorscale,
                    axis=colorscale_axis,
                )
        elif config.renderer == RendererType.OPENGL:
            surface = OpenGLSurface(
                lambda u, v: self.c2p(u, v, function(u, v)),
                u_range=u_range,
                v_range=v_range,
                axes=self.copy(),
                colorscale=colorscale,
                colorscale_axis=colorscale_axis,
                **kwargs,
            )

        return surface

    def input_to_graph_point(
        self,
        x: float,
        graph: ParametricFunction | VMobject,
    ) -> Point3D:
        """Returns the coordinates of the point on a ``graph`` corresponding to an ``x`` value.

        Parameters
        ----------
        x
            The x-value of a point on the ``graph``.
        graph
            The :class:`~.ParametricFunction` on which the point lies.

        Returns
        -------
        :class:`np.ndarray`
            The coordinates of the point on the :attr:`graph` corresponding to the :attr:`x` value.

        Raises
        ------
        :exc:`ValueError`
            When the target x is not in the range of the line graph.

        Examples
        --------
        .. manim:: InputToGraphPointExample
            :save_last_frame:

            class InputToGraphPointExample(Scene):
                def construct(self):
                    ax = Axes()
                    curve = ax.plot(lambda x : np.cos(x))

                    # move a square to PI on the cosine curve.
                    position = ax.input_to_graph_point(x=PI, graph=curve)
                    sq = Square(side_length=1, color=YELLOW).move_to(position)

                    self.add(ax, curve, sq)
        """
        if hasattr(graph, "underlying_function"):
            return graph.function(x)
        else:
            alpha = binary_search(
                function=lambda a: self.point_to_coords(graph.point_from_proportion(a))[
                    0
                ],
                target=x,
                lower_bound=0,
                upper_bound=1,
            )
            if alpha is not None:
                return graph.point_from_proportion(alpha)
            else:
                raise ValueError(
                    f"x={x} not located in the range of the graph ([{self.p2c(graph.get_start())[0]}, {self.p2c(graph.get_end())[0]}])",
                )

    def input_to_graph_coords(
        self, x: float, graph: ParametricFunction
    ) -> tuple[float, float]:
        """Returns a tuple of the axis relative coordinates of the point
        on the graph based on the x-value given.

        Examples
        --------
        .. code-block:: pycon

            >>> from manim import Axes
            >>> ax = Axes()
            >>> parabola = ax.plot(lambda x: x**2)
            >>> ax.input_to_graph_coords(x=3, graph=parabola)
            (3, 9)
        """
        return x, graph.underlying_function(x)

    def i2gc(self, x: float, graph: ParametricFunction) -> tuple[float, float]:
        """Alias for :meth:`input_to_graph_coords`."""
        return self.input_to_graph_coords(x, graph)

    def i2gp(self, x: float, graph: ParametricFunction) -> np.ndarray:
        """Alias for :meth:`input_to_graph_point`."""
        return self.input_to_graph_point(x, graph)

    def get_graph_label(
        self,
        graph: ParametricFunction,
        label: float | str | VMobject = "f(x)",
        x_val: float | None = None,
        direction: Sequence[float] = RIGHT,
        buff: float = MED_SMALL_BUFF,
        color: ParsableManimColor | None = None,
        dot: bool = False,
        dot_config: dict[str, Any] | None = None,
    ) -> Mobject:
        r"""Creates a properly positioned label for the passed graph, with an optional dot.

        Parameters
        ----------
        graph
            The curve.
        label
            The label for the function's curve. Defaults to :class:`~.MathTex` for ``str`` and ``float`` inputs.
        x_val
            The x_value along the curve that positions the label.
        direction
            The cartesian position, relative to the curve that the label will be at --> ``LEFT``, ``RIGHT``.
        buff
            The distance between the curve and the label.
        color
            The color of the label. Defaults to the color of the curve.
        dot
            Whether to add a dot at the point on the graph.
        dot_config
            Additional parameters to be passed to :class:`~.Dot`.

        Returns
        -------
        :class:`Mobject`
            The positioned label and :class:`~.Dot`, if applicable.

        Examples
        --------
        .. manim:: GetGraphLabelExample
            :save_last_frame:

            class GetGraphLabelExample(Scene):
                def construct(self):
                    ax = Axes()
                    sin = ax.plot(lambda x: np.sin(x), color=PURPLE_B)
                    label = ax.get_graph_label(
                        graph=sin,
                        label= MathTex(r"\frac{\pi}{2}"),
                        x_val=PI / 2,
                        dot=True,
                        direction=UR,
                    )

                    self.add(ax, sin, label)
        """
        if dot_config is None:
            dot_config = {}
        if color is None:
            color = graph.get_color()
        label_object: Mobject = self.x_axis._create_label_tex(label).set_color(color)

        if x_val is None:
            # Search from right to left
            for x in np.linspace(self.x_range[1], self.x_range[0], 100):
                point = self.input_to_graph_point(x, graph)
                if point[1] < config["frame_y_radius"]:
                    break
        else:
            point = self.input_to_graph_point(x_val, graph)

        label_object.next_to(point, direction, buff=buff)
        label_object.shift_onto_screen()

        if dot:
            dot = Dot(point=point, **dot_config)
            label_object.add(dot)
            label_object.dot = dot
        return label_object

    # calculus

    def get_riemann_rectangles(
        self,
        graph: ParametricFunction,
        x_range: Sequence[float] | None = None,
        dx: float = 0.1,
        input_sample_type: str = "left",
        stroke_width: float = 1,
        stroke_color: ParsableManimColor = BLACK,
        fill_opacity: float = 1,
        color: Iterable[ParsableManimColor] | ParsableManimColor = (BLUE, GREEN),
        show_signed_area: bool = True,
        bounded_graph: ParametricFunction | None = None,
        blend: bool = False,
        width_scale_factor: float = 1.001,
    ) -> VGroup:
        """Generates a :class:`~.VGroup` of the Riemann Rectangles for a given curve.

        Parameters
        ----------
        graph
            The graph whose area will be approximated by Riemann rectangles.
        x_range
            The minimum and maximum x-values of the rectangles. ``x_range = [x_min, x_max]``.
        dx
            The change in x-value that separates each rectangle.
        input_sample_type
            Can be any of ``"left"``, ``"right"`` or ``"center"``. Refers to where
            the sample point for the height of each Riemann Rectangle
            will be inside the segments of the partition.
        stroke_width
            The stroke_width of the border of the rectangles.
        stroke_color
            The color of the border of the rectangle.
        fill_opacity
            The opacity of the rectangles.
        color
            The colors of the rectangles. Creates a balanced gradient if multiple colors are passed.
        show_signed_area
            Indicates negative area when the curve dips below the x-axis by inverting its color.
        blend
            Sets the :attr:`stroke_color` to :attr:`fill_color`, blending the rectangles without clear separation.
        bounded_graph
            If a secondary graph is specified, encloses the area between the two curves.
        width_scale_factor
            The factor by which the width of the rectangles is scaled.

        Returns
        -------
        :class:`~.VGroup`
            A :class:`~.VGroup` containing the Riemann Rectangles.

        Examples
        --------
        .. manim:: GetRiemannRectanglesExample
            :save_last_frame:

            class GetRiemannRectanglesExample(Scene):
                def construct(self):
                    ax = Axes(y_range=[-2, 10])
                    quadratic = ax.plot(lambda x: 0.5 * x ** 2 - 0.5)

                    # the rectangles are constructed from their top right corner.
                    # passing an iterable to `color` produces a gradient
                    rects_right = ax.get_riemann_rectangles(
                        quadratic,
                        x_range=[-4, -3],
                        dx=0.25,
                        color=(TEAL, BLUE_B, DARK_BLUE),
                        input_sample_type="right",
                    )

                    # the colour of rectangles below the x-axis is inverted
                    # due to show_signed_area
                    rects_left = ax.get_riemann_rectangles(
                        quadratic, x_range=[-1.5, 1.5], dx=0.15, color=YELLOW
                    )

                    bounding_line = ax.plot(
                        lambda x: 1.5 * x, color=BLUE_B, x_range=[3.3, 6]
                    )
                    bounded_rects = ax.get_riemann_rectangles(
                        bounding_line,
                        bounded_graph=quadratic,
                        dx=0.15,
                        x_range=[4, 5],
                        show_signed_area=False,
                        color=(MAROON_A, RED_B, PURPLE_D),
                    )

                    self.add(
                        ax, bounding_line, quadratic, rects_right, rects_left, bounded_rects
                    )
        """
        # setting up x_range, overwrite user's third input
        if x_range is None:
            if bounded_graph is None:
                x_range = [graph.t_min, graph.t_max]
            else:
                x_min = max(graph.t_min, bounded_graph.t_min)
                x_max = min(graph.t_max, bounded_graph.t_max)
                x_range = [x_min, x_max]

        x_range = [*x_range[:2], dx]

        rectangles = VGroup()
        x_range_array = np.arange(*x_range)

        if isinstance(color, (list, tuple)):
            color = [ManimColor(c) for c in color]
        else:
            color = [ManimColor(color)]

        colors = color_gradient(color, len(x_range_array))

        for x, color in zip(x_range_array, colors):
            if input_sample_type == "left":
                sample_input = x
            elif input_sample_type == "right":
                sample_input = x + dx
            elif input_sample_type == "center":
                sample_input = x + 0.5 * dx
            else:
                raise ValueError("Invalid input sample type")
            graph_point = self.input_to_graph_point(sample_input, graph)

            if bounded_graph is None:
                y_point = self._origin_shift(self.y_range)
            else:
                y_point = bounded_graph.underlying_function(x)

            points = VGroup(
                *list(
                    map(
                        VectorizedPoint,
                        [
                            self.coords_to_point(x, y_point),
                            self.coords_to_point(x + width_scale_factor * dx, y_point),
                            graph_point,
                        ],
                    ),
                )
            )

            rect = Rectangle().replace(points, stretch=True)
            rectangles.add(rect)

            # checks if the rectangle is under the x-axis
            if self.p2c(graph_point)[1] < y_point and show_signed_area:
                color = invert_color(color)

            # blends rectangles smoothly
            if blend:
                stroke_color = color

            rect.set_style(
                fill_color=color,
                fill_opacity=fill_opacity,
                stroke_color=stroke_color,
                stroke_width=stroke_width,
            )

        return rectangles

    def get_area(
        self,
        graph: ParametricFunction,
        x_range: tuple[float, float] | None = None,
        color: ParsableManimColor | Iterable[ParsableManimColor] = (BLUE, GREEN),
        opacity: float = 0.3,
        bounded_graph: ParametricFunction | None = None,
        **kwargs: Any,
    ) -> Polygon:
        """Returns a :class:`~.Polygon` representing the area under the graph passed.

        Parameters
        ----------
        graph
            The graph/curve for which the area needs to be gotten.
        x_range
            The range of the minimum and maximum x-values of the area. ``x_range = [x_min, x_max]``.
        color
            The color of the area. Creates a gradient if a list of colors is provided.
        opacity
            The opacity of the area.
        bounded_graph
            If a secondary :attr:`graph` is specified, encloses the area between the two curves.
        kwargs
            Additional parameters passed to :class:`~.Polygon`.

        Returns
        -------
        :class:`~.Polygon`
            The :class:`~.Polygon` representing the area.

        Raises
        ------
        :exc:`ValueError`
            When x_ranges do not match (either area x_range, graph's x_range or bounded_graph's x_range).

        Examples
        --------
        .. manim:: GetAreaExample
            :save_last_frame:

            class GetAreaExample(Scene):
                def construct(self):
                    ax = Axes().add_coordinates()
                    curve = ax.plot(lambda x: 2 * np.sin(x), color=DARK_BLUE)
                    area = ax.get_area(
                        curve,
                        x_range=(PI / 2, 3 * PI / 2),
                        color=(GREEN_B, GREEN_D),
                        opacity=1,
                    )

                    self.add(ax, curve, area)
        """
        if x_range is None:
            a = graph.t_min
            b = graph.t_max
        else:
            a, b = x_range
        if bounded_graph is not None:
            if bounded_graph.t_min > b:
                raise ValueError(
                    f"Ranges not matching: {bounded_graph.t_min} < {b}",
                )
            if bounded_graph.t_max < a:
                raise ValueError(
                    f"Ranges not matching: {bounded_graph.t_max} > {a}",
                )
            a = max(a, bounded_graph.t_min)
            b = min(b, bounded_graph.t_max)

        if bounded_graph is None:
            points = (
                [self.c2p(a), graph.function(a)]
                + [p for p in graph.points if a <= self.p2c(p)[0] <= b]
                + [graph.function(b), self.c2p(b)]
            )
        else:
            graph_points, bounded_graph_points = (
                [g.function(a)]
                + [p for p in g.points if a <= self.p2c(p)[0] <= b]
                + [g.function(b)]
                for g in (graph, bounded_graph)
            )
            points = graph_points + bounded_graph_points[::-1]
        return Polygon(*points, **kwargs).set_opacity(opacity).set_color(color)

    def angle_of_tangent(
        self,
        x: float,
        graph: ParametricFunction,
        dx: float = 1e-8,
    ) -> float:
        """Returns the angle to the x-axis of the tangent
        to the plotted curve at a particular x-value.

        Parameters
        ----------
        x
            The x-value at which the tangent must touch the curve.
        graph
            The :class:`~.ParametricFunction` for which to calculate the tangent.
        dx
            The change in `x` used to determine the angle of the tangent to the curve.

        Returns
        -------
        :class:`float`
            The angle of the tangent to the curve.

        Examples
        --------
        .. code-block:: python

            ax = Axes()
            curve = ax.plot(lambda x: x**2)
            ax.angle_of_tangent(x=3, graph=curve)
            # 1.4056476493802699
        """
        p0 = np.array([*self.input_to_graph_coords(x, graph)])
        p1 = np.array([*self.input_to_graph_coords(x + dx, graph)])
        return angle_of_vector(p1 - p0)

    def slope_of_tangent(
        self, x: float, graph: ParametricFunction, **kwargs: Any
    ) -> float:
        """Returns the slope of the tangent to the plotted curve
        at a particular x-value.

        Parameters
        ----------
        x
            The x-value at which the tangent must touch the curve.
        graph
            The :class:`~.ParametricFunction` for which to calculate the tangent.

        Returns
        -------
        :class:`float`
            The slope of the tangent with the x axis.

        Examples
        --------
        .. code-block:: python

            ax = Axes()
            curve = ax.plot(lambda x: x**2)
            ax.slope_of_tangent(x=-2, graph=curve)
            # -3.5000000259052038
        """
        val: float = np.tan(self.angle_of_tangent(x, graph, **kwargs))
        return val

    def plot_derivative_graph(
        self,
        graph: ParametricFunction,
        color: ParsableManimColor = GREEN,
        **kwargs: Any,
    ) -> ParametricFunction:
        """Returns the curve of the derivative of the passed graph.

        Parameters
        ----------
        graph
            The graph for which the derivative will be found.
        color
            The color of the derivative curve.
        kwargs
            Any valid keyword argument of :class:`~.ParametricFunction`.

        Returns
        -------
        :class:`~.ParametricFunction`
            The curve of the derivative.

        Examples
        --------
        .. manim:: DerivativeGraphExample
            :save_last_frame:

            class DerivativeGraphExample(Scene):
                def construct(self):
                    ax = NumberPlane(y_range=[-1, 7], background_line_style={"stroke_opacity": 0.4})

                    curve_1 = ax.plot(lambda x: x ** 2, color=PURPLE_B)
                    curve_2 = ax.plot_derivative_graph(curve_1)
                    curves = VGroup(curve_1, curve_2)

                    label_1 = ax.get_graph_label(curve_1, "x^2", x_val=-2, direction=DL)
                    label_2 = ax.get_graph_label(curve_2, "2x", x_val=3, direction=RIGHT)
                    labels = VGroup(label_1, label_2)

                    self.add(ax, curves, labels)
        """

        def deriv(x: float) -> float:
            return self.slope_of_tangent(x, graph)

        return self.plot(deriv, color=color, **kwargs)

    def plot_antiderivative_graph(
        self,
        graph: ParametricFunction,
        y_intercept: float = 0,
        samples: int = 50,
        use_vectorized: bool = False,
        **kwargs: Any,
    ) -> ParametricFunction:
        """Plots an antiderivative graph.

        Parameters
        ----------
        graph
            The graph for which the antiderivative will be found.
        y_intercept
            The y-value at which the graph intercepts the y-axis.
        samples
            The number of points to take the area under the graph.
        use_vectorized
            Whether to use the vectorized version of the antiderivative. This means
            to pass in the generated t value array to the function. Only use this if your function supports it.
            Output should be a numpy array of shape ``[y_0, y_1, ...]``
        kwargs
            Any valid keyword argument of :class:`~.ParametricFunction`.

        Returns
        -------
        :class:`~.ParametricFunction`
            The curve of the antiderivative.


        .. note::
            This graph is plotted from the values of area under the reference graph.
            The result might not be ideal if the reference graph contains uncalculatable
            areas from x=0.

        Examples
        --------
        .. manim:: AntiderivativeExample
            :save_last_frame:

            class AntiderivativeExample(Scene):
                def construct(self):
                    ax = Axes()
                    graph1 = ax.plot(
                        lambda x: (x ** 2 - 2) / 3,
                        color=RED,
                    )
                    graph2 = ax.plot_antiderivative_graph(graph1, color=BLUE)
                    self.add(ax, graph1, graph2)
        """

        def antideriv(x):
            x_vals = np.linspace(0, x, samples, axis=1 if use_vectorized else 0)
            f_vec = np.vectorize(graph.underlying_function)
            y_vals = f_vec(x_vals)
            return np.trapezoid(y_vals, x_vals) + y_intercept

        return self.plot(antideriv, use_vectorized=use_vectorized, **kwargs)

    def get_secant_slope_group(
        self,
        x: float,
        graph: ParametricFunction,
        dx: float | None = None,
        dx_line_color: ParsableManimColor = YELLOW,
        dy_line_color: ParsableManimColor | None = None,
        dx_label: float | str | None = None,
        dy_label: float | str | None = None,
        include_secant_line: bool = True,
        secant_line_color: ParsableManimColor = GREEN,
        secant_line_length: float = 10,
    ) -> VGroup:
        """Creates two lines representing `dx` and `df`, the labels for `dx` and `df`, and
         the secant to the curve at a particular x-value.

        Parameters
        ----------
        x
            The x-value at which the secant intersects the graph for the first time.
        graph
            The curve for which the secant will be found.
        dx
            The change in `x` after which the secant exits.
        dx_line_color
            The color of the line that indicates the change in `x`.
        dy_line_color
            The color of the line that indicates the change in `y`. Defaults to the color of :attr:`graph`.
        dx_label
            The label for the `dx` line. Defaults to :class:`~.MathTex` for ``str`` and ``float`` inputs.
        dy_label
            The label for the `dy` line. Defaults to :class:`~.MathTex` for ``str`` and ``float`` inputs.
        include_secant_line
            Whether to include the secant line in the graph,
            or just the df/dx lines and labels.
        secant_line_color
            The color of the secant line.
        secant_line_length
            The length of the secant line.

        Returns
        -------
        :class:`~.VGroup`
            A group containing the elements: `dx_line`, `df_line`, and
            if applicable also :attr:`dx_label`, :attr:`df_label`, `secant_line`.

        Examples
        --------
         .. manim:: GetSecantSlopeGroupExample
            :save_last_frame:

            class GetSecantSlopeGroupExample(Scene):
                def construct(self):
                    ax = Axes(y_range=[-1, 7])
                    graph = ax.plot(lambda x: 1 / 4 * x ** 2, color=BLUE)
                    slopes = ax.get_secant_slope_group(
                        x=2.0,
                        graph=graph,
                        dx=1.0,
                        dx_label=Tex("dx = 1.0"),
                        dy_label="dy",
                        dx_line_color=GREEN_B,
                        secant_line_length=4,
                        secant_line_color=RED_D,
                    )

                    self.add(ax, graph, slopes)
        """
        group = VGroup()

        dx = dx or float(self.x_range[1] - self.x_range[0]) / 10
        dy_line_color = dy_line_color or graph.get_color()

        p1 = self.input_to_graph_point(x, graph)
        p2 = self.input_to_graph_point(x + dx, graph)
        interim_point = p2[0] * RIGHT + p1[1] * UP

        group.dx_line = Line(p1, interim_point, color=dx_line_color)
        group.df_line = Line(interim_point, p2, color=dy_line_color)
        group.add(group.dx_line, group.df_line)

        labels = VGroup()
        if dx_label is not None:
            group.dx_label = self.x_axis._create_label_tex(dx_label)
            labels.add(group.dx_label)
            group.add(group.dx_label)
        if dy_label is not None:
            group.df_label = self.x_axis._create_label_tex(dy_label)
            labels.add(group.df_label)
            group.add(group.df_label)

        if len(labels) > 0:
            max_width = 0.8 * group.dx_line.width
            max_height = 0.8 * group.df_line.height
            if labels.width > max_width:
                labels.width = max_width
            if labels.height > max_height:
                labels.height = max_height

        if dx_label is not None:
            group.dx_label.next_to(
                group.dx_line,
                np.sign(dx) * DOWN,
                buff=group.dx_label.height / 2,
            )
            group.dx_label.set_color(group.dx_line.get_color())

        if dy_label is not None:
            group.df_label.next_to(
                group.df_line,
                np.sign(dx) * RIGHT,
                buff=group.df_label.height / 2,
            )
            group.df_label.set_color(group.df_line.get_color())

        if include_secant_line:
            group.secant_line = Line(p1, p2, color=secant_line_color)
            group.secant_line.scale(
                secant_line_length / group.secant_line.get_length(),
            )
            group.add(group.secant_line)
        return group

    def get_vertical_lines_to_graph(
        self,
        graph: ParametricFunction,
        x_range: Sequence[float] | None = None,
        num_lines: int = 20,
        **kwargs: Any,
    ) -> VGroup:
        """Obtains multiple lines from the x-axis to the curve.

        Parameters
        ----------
        graph
            The graph along which the lines are placed.
        x_range
            A list containing the lower and and upper bounds of the lines: ``x_range = [x_min, x_max]``.
        num_lines
            The number of evenly spaced lines.
        kwargs
            Additional arguments to be passed to :meth:`~.CoordinateSystem.get_vertical_line`.

        Returns
        -------
        :class:`~.VGroup`
            The :class:`~.VGroup` of the evenly spaced lines.

        Examples
        --------
        .. manim:: GetVerticalLinesToGraph
            :save_last_frame:

            class GetVerticalLinesToGraph(Scene):
                def construct(self):
                    ax = Axes(
                        x_range=[0, 8.0, 1],
                        y_range=[-1, 1, 0.2],
                        axis_config={"font_size": 24},
                    ).add_coordinates()

                    curve = ax.plot(lambda x: np.sin(x) / np.e ** 2 * x)

                    lines = ax.get_vertical_lines_to_graph(
                        curve, x_range=[0, 4], num_lines=30, color=BLUE
                    )

                    self.add(ax, curve, lines)
        """
        x_range = x_range if x_range is not None else self.x_range

        return VGroup(
            *(
                self.get_vertical_line(self.i2gp(x, graph), **kwargs)
                for x in np.linspace(x_range[0], x_range[1], num_lines)
            )
        )

    def get_T_label(
        self,
        x_val: float,
        graph: ParametricFunction,
        label: float | str | Mobject | None = None,
        label_color: ParsableManimColor | None = None,
        triangle_size: float = MED_SMALL_BUFF,
        triangle_color: ParsableManimColor | None = WHITE,
        line_func: type[Line] = Line,
        line_color: ParsableManimColor = YELLOW,
    ) -> VGroup:
        """Creates a labelled triangle marker with a vertical line from the x-axis
        to a curve at a given x-value.

        Parameters
        ----------
        x_val
            The position along the curve at which the label, line and triangle will be constructed.
        graph
            The :class:`~.ParametricFunction` for which to construct the label.
        label
            The label of the vertical line and triangle.
        label_color
            The color of the label.
        triangle_size
            The size of the triangle.
        triangle_color
            The color of the triangle.
        line_func
            The function used to construct the vertical line.
        line_color
            The color of the vertical line.

        Returns
        -------
        :class:`~.VGroup`
            A :class:`~.VGroup` of the label, triangle and vertical line mobjects.

        Examples
        --------
        .. manim:: TLabelExample
            :save_last_frame:

            class TLabelExample(Scene):
                def construct(self):
                    # defines the axes and linear function
                    axes = Axes(x_range=[-1, 10], y_range=[-1, 10], x_length=9, y_length=6)
                    func = axes.plot(lambda x: x, color=BLUE)
                    # creates the T_label
                    t_label = axes.get_T_label(x_val=4, graph=func, label=Tex("x-value"))
                    self.add(axes, func, t_label)
        """
        T_label_group = VGroup()
        triangle = RegularPolygon(n=3, start_angle=np.pi / 2, stroke_width=0).set_fill(
            color=triangle_color,
            opacity=1,
        )
        triangle.height = triangle_size
        triangle.move_to(self.coords_to_point(x_val, 0), UP)
        if label is not None:
            t_label = self.x_axis._create_label_tex(label, color=label_color)
            t_label.next_to(triangle, DOWN)
            T_label_group.add(t_label)

        v_line = self.get_vertical_line(
            self.i2gp(x_val, graph),
            color=line_color,
            line_func=line_func,
        )

        T_label_group.add(triangle, v_line)

        return T_label_group

    def __matmul__(self, coord: Point3DLike | Mobject) -> Point3DLike:
        if isinstance(coord, Mobject):
            coord = coord.get_center()
        return self.coords_to_point(*coord)

    def __rmatmul__(self, point: Point3DLike) -> Point3DLike:
        return self.point_to_coords(point)

    @staticmethod
    def _origin_shift(axis_range: Sequence[float]) -> float: ...


class Axes(VGroup, CoordinateSystem, metaclass=ConvertToOpenGL):
    """Creates a set of axes.

    Parameters
    ----------
    x_range
        The ``(x_min, x_max, x_step)`` values of the x-axis.
    y_range
        The ``(y_min, y_max, y_step)`` values of the y-axis.
    x_length
        The length of the x-axis.
    y_length
        The length of the y-axis.
    axis_config
        Arguments to be passed to :class:`~.NumberLine` that influences both axes.
    x_axis_config
        Arguments to be passed to :class:`~.NumberLine` that influence the x-axis.
    y_axis_config
        Arguments to be passed to :class:`~.NumberLine` that influence the y-axis.
    tips
        Whether or not to include the tips on both axes.
    kwargs
        Additional arguments to be passed to :class:`CoordinateSystem` and :class:`~.VGroup`.

    Examples
    --------
    .. manim:: LogScalingExample
        :save_last_frame:

        class LogScalingExample(Scene):
            def construct(self):
                ax = Axes(
                    x_range=[0, 10, 1],
                    y_range=[-2, 6, 1],
                    tips=False,
                    axis_config={"include_numbers": True},
                    y_axis_config={"scaling": LogBase(custom_labels=True)},
                )

                # x_min must be > 0 because log is undefined at 0.
                graph = ax.plot(lambda x: x ** 2, x_range=[0.001, 10], use_smoothing=False)
                self.add(ax, graph)

    Styling arguments can be passed to the underlying :class:`.NumberLine`
    mobjects that represent the axes:

    .. manim:: AxesWithDifferentTips
        :save_last_frame:

        class AxesWithDifferentTips(Scene):
            def construct(self):
                ax = Axes(axis_config={'tip_shape': StealthTip})
                self.add(ax)
    """

    def __init__(
        self,
        x_range: Sequence[float] | None = None,
        y_range: Sequence[float] | None = None,
        x_length: float | None = round(config.frame_width) - 2,
        y_length: float | None = round(config.frame_height) - 2,
        axis_config: dict | None = None,
        x_axis_config: dict | None = None,
        y_axis_config: dict | None = None,
        tips: bool = True,
        **kwargs: Any,
    ):
        VGroup.__init__(self, **kwargs)
        CoordinateSystem.__init__(self, x_range, y_range, x_length, y_length)

        self.axis_config = {
            "include_tip": tips,
            "numbers_to_exclude": [0],
        }
        self.x_axis_config: dict[str, Any] = {}
        self.y_axis_config: dict[str, Any] = {
            "rotation": 90 * DEGREES,
            "label_direction": LEFT,
        }

        self._update_default_configs(
            (self.axis_config, self.x_axis_config, self.y_axis_config),
            (axis_config, x_axis_config, y_axis_config),
        )

        self.x_axis_config = merge_dicts_recursively(
            self.axis_config,
            self.x_axis_config,
        )
        self.y_axis_config = merge_dicts_recursively(
            self.axis_config,
            self.y_axis_config,
        )

        # excluding the origin tick removes a tick at the 0-point of the axis
        # This is desired for LinearBase because the 0 point is always the x-axis
        # For non-LinearBase, the "0-point" does not have this quality, so it must be included.

        # i.e. with LogBase range [-2, 4]:
        # it would remove the "0" tick, which is actually 10^0,
        # not the lowest tick on the graph (which is 10^-2).

        if self.x_axis_config.get("scaling") is None or isinstance(
            self.x_axis_config.get("scaling"), LinearBase
        ):
            self.x_axis_config["exclude_origin_tick"] = True
        else:
            self.x_axis_config["exclude_origin_tick"] = False

        if self.y_axis_config.get("scaling") is None or isinstance(
            self.y_axis_config.get("scaling"), LinearBase
        ):
            self.y_axis_config["exclude_origin_tick"] = True
        else:
            self.y_axis_config["exclude_origin_tick"] = False

        self.x_axis = self._create_axis(self.x_range, self.x_axis_config, self.x_length)
        self.y_axis = self._create_axis(self.y_range, self.y_axis_config, self.y_length)

        # Add as a separate group in case various other
        # mobjects are added to self, as for example in
        # NumberPlane below
        self.axes = VGroup(self.x_axis, self.y_axis)
        self.add(*self.axes)

        # finds the middle-point on each axis
        lines_center_point = [
            axis.scaling.function((axis.x_range[1] + axis.x_range[0]) / 2)
            for axis in self.axes
        ]

        self.shift(-self.coords_to_point(*lines_center_point))

    @staticmethod
    def _update_default_configs(
        default_configs: tuple[dict[Any, Any]], passed_configs: tuple[dict[Any, Any]]
    ) -> None:
        """Takes in two tuples of dicts and return modifies the first such that values from
        ``passed_configs`` overwrite values in ``default_configs``. If a key does not exist
        in default_configs, it is added to the dict.

        This method is useful for having defaults in a class and being able to overwrite
        them with user-defined input.

        Parameters
        ----------
        default_configs
            The dict that will be updated.
        passed_configs
            The dict that will be used to update.

        Examples
        --------
        To create a tuple with one dictionary, add a comma after the element:

        .. code-block:: python

            self._update_default_configs(
                (dict_1,)(
                    dict_2,
                )
            )
        """
        for default_config, passed_config in zip(default_configs, passed_configs):
            if passed_config is not None:
                update_dict_recursively(default_config, passed_config)

    def _create_axis(
        self,
        range_terms: Sequence[float],
        axis_config: dict[str, Any],
        length: float,
    ) -> NumberLine:
        """Creates an axis and dynamically adjusts its position depending on where 0 is located on the line.

        Parameters
        ----------
        range_terms
            The range of the the axis : ``(x_min, x_max, x_step)``.
        axis_config
            Additional parameters that are passed to :class:`~.NumberLine`.
        length
            The length of the axis.

        Returns
        -------
        :class:`NumberLine`
            Returns a number line based on ``range_terms``.
        """
        axis_config["length"] = length
        axis = NumberLine(range_terms, **axis_config)

        # without the call to _origin_shift, graph does not exist when min > 0 or max < 0
        # shifts the axis so that 0 is centered
        axis.shift(-axis.number_to_point(self._origin_shift([axis.x_min, axis.x_max])))
        return axis

    def coords_to_point(
        self, *coords: float | Sequence[float] | Sequence[Sequence[float]] | np.ndarray
    ) -> np.ndarray:
        """Accepts coordinates from the axes and returns a point with respect to the scene.
        Equivalent to `ax @ (coord1)`

        Parameters
        ----------
        coords
            The coordinates. Each coord is passed as a separate argument: ``ax.coords_to_point(1, 2, 3)``.

            Also accepts a list of coordinates

            ``ax.coords_to_point( [x_0, x_1, ...], [y_0, y_1, ...], ... )``

            ``ax.coords_to_point( [[x_0, y_0, z_0], [x_1, y_1, z_1]] )``

        Returns
        -------
        np.ndarray
            A point with respect to the scene's coordinate system.
            The shape of the array will be similar to the shape of the input.

        Examples
        --------

        .. code-block:: pycon

            >>> from manim import Axes
            >>> import numpy as np
            >>> ax = Axes()
            >>> np.around(ax.coords_to_point(1, 0, 0), 2)
            array([0.86, 0.  , 0.  ])
            >>> np.around(ax @ (1, 0, 0), 2)
            array([0.86, 0.  , 0.  ])
            >>> np.around(ax.coords_to_point([[0, 1], [1, 1], [1, 0]]), 2)
            array([[0.  , 0.75, 0.  ],
                   [0.86, 0.75, 0.  ],
                   [0.86, 0.  , 0.  ]])
            >>> np.around(
            ...     ax.coords_to_point([0, 1, 1], [1, 1, 0]), 2
            ... )  # Transposed version of the above
            array([[0.  , 0.86, 0.86],
                   [0.75, 0.75, 0.  ],
                   [0.  , 0.  , 0.  ]])

        .. manim:: CoordsToPointExample
            :save_last_frame:

            class CoordsToPointExample(Scene):
                def construct(self):
                    ax = Axes().add_coordinates()

                    # a dot with respect to the axes
                    dot_axes = Dot(ax.coords_to_point(2, 2), color=GREEN)
                    lines = ax.get_lines_to_point(ax.c2p(2,2))

                    # a dot with respect to the scene
                    # the default plane corresponds to the coordinates of the scene.
                    plane = NumberPlane()
                    dot_scene = Dot((2,2,0), color=RED)

                    self.add(plane, dot_scene, ax, dot_axes, lines)
        """
        coords = np.asarray(coords)
        origin = self.x_axis.number_to_point(
            self._origin_shift([self.x_axis.x_min, self.x_axis.x_max]),
        )

        # Is coords in the format ([[x1 y1 z1] [x2 y2 z2] ...])? (True)
        # Or is coords in the format (x, y, z) or ([x1 x2 ...], [y1 y2 ...], [z1 z2 ...])? (False)
        # The latter is preferred.
        are_coordinates_transposed = False

        # If coords is in the format ([[x1 y1 z1] [x2 y2 z2] ...]):
        if coords.ndim == 3:
            # Extract from original tuple: now coords looks like [[x y z]] or [[x1 y1 z1] [x2 y2 z2] ...].
            coords = coords[0]
            # If there's a single coord (coords = [[x y z]]), extract it so that
            # coords = [x y z] and coords_to_point returns a single point.
            if coords.shape[0] == 1:
                coords = coords[0]
            # Else, if coords looks more like [[x1 y1 z1] [x2 y2 z2] ...], transform them (by
            # transposing) into the format [[x1 x2 ...] [y1 y2 ...] [z1 z2 ...]] for later processing.
            else:
                coords = coords.T
                are_coordinates_transposed = True
        # Otherwise, coords already looked like (x, y, z) or ([x1 x2 ...], [y1 y2 ...], [z1 z2 ...]),
        # so no further processing is needed.

        # Now coords should either look like [x y z] or [[x1 x2 ...] [y1 y2 ...] [z1 z2 ...]],
        # so it can be iterated directly. Each element is either a float representing a single
        # coordinate, or a float ndarray of coordinates corresponding to a single axis.
        # Although "points" and "nums" are in plural, there might be a single point or number.
        points = self.x_axis.number_to_point(coords[0])
        other_axes = self.axes.submobjects[1:]
        for axis, nums in zip(other_axes, coords[1:]):
            points += axis.number_to_point(nums) - origin

        # Return points as is, except if coords originally looked like
        # ([x1 x2 ...], [y1 y2 ...], [z1 z2 ...]), which is determined by the conditions below. In
        # that case, the current implementation requires that the results have to be transposed.
        if are_coordinates_transposed or points.ndim == 1:
            return points
        return points.T

    def point_to_coords(self, point: Sequence[float]) -> np.ndarray:
        """Accepts a point from the scene and returns its coordinates with respect to the axes.

        Parameters
        ----------
        point
            The point, i.e. ``RIGHT`` or ``[0, 1, 0]``.
            Also accepts a list of points as ``[RIGHT, [0, 1, 0]]``.

        Returns
        -------
        np.ndarray[float]
            The coordinates on the axes, i.e. ``[4.0, 7.0]``.
            Or a list of coordinates if `point` is a list of points.

        Examples
        --------

        .. code-block:: pycon

            >>> from manim import Axes, RIGHT
            >>> import numpy as np
            >>> ax = Axes(x_range=[0, 10, 2])
            >>> np.around(ax.point_to_coords(RIGHT), 2)
            array([5.83, 0.  ])
            >>> np.around(ax.point_to_coords([[0, 0, 1], [1, 0, 0]]), 2)
            array([[5.  , 0.  ],
                   [5.83, 0.  ]])


        .. manim:: PointToCoordsExample
            :save_last_frame:

            class PointToCoordsExample(Scene):
                def construct(self):
                    ax = Axes(x_range=[0, 10, 2]).add_coordinates()
                    circ = Circle(radius=0.5).shift(UR * 2)

                    # get the coordinates of the circle with respect to the axes
                    coords = np.around(ax.point_to_coords(circ.get_right()), decimals=2)

                    label = (
                        Matrix([[coords[0]], [coords[1]]]).scale(0.75).next_to(circ, RIGHT)
                    )

                    self.add(ax, circ, label, Dot(circ.get_right()))
        """
        point = np.asarray(point)
        result = np.asarray([axis.point_to_number(point) for axis in self.get_axes()])
        if point.ndim == 2:
            return result.T
        return result

    def get_axes(self) -> VGroup:
        """Gets the axes.

        Returns
        -------
        :class:`~.VGroup`
            A pair of axes.
        """
        return self.axes

    def get_axis_labels(
        self,
        x_label: float | str | Mobject = "x",
        y_label: float | str | Mobject = "y",
    ) -> VGroup:
        """Defines labels for the x-axis and y-axis of the graph.

        For increased control over the position of the labels,
        use :meth:`~.CoordinateSystem.get_x_axis_label` and
        :meth:`~.CoordinateSystem.get_y_axis_label`.

        Parameters
        ----------
        x_label
            The label for the x_axis. Defaults to :class:`~.MathTex` for ``str`` and ``float`` inputs.
        y_label
            The label for the y_axis. Defaults to :class:`~.MathTex` for ``str`` and ``float`` inputs.

        Returns
        -------
        :class:`~.VGroup`
            A :class:`~.VGroup` of the labels for the x_axis and y_axis.


        .. seealso::
            :meth:`~.CoordinateSystem.get_x_axis_label`
            :meth:`~.CoordinateSystem.get_y_axis_label`

        Examples
        --------
        .. manim:: GetAxisLabelsExample
            :save_last_frame:

            class GetAxisLabelsExample(Scene):
                def construct(self):
                    ax = Axes()
                    labels = ax.get_axis_labels(
                        Tex("x-axis").scale(0.7), Text("y-axis").scale(0.45)
                    )
                    self.add(ax, labels)
        """
        self.axis_labels = VGroup(
            self.get_x_axis_label(x_label),
            self.get_y_axis_label(y_label),
        )
        return self.axis_labels

    def plot_line_graph(
        self,
        x_values: Iterable[float],
        y_values: Iterable[float],
        z_values: Iterable[float] | None = None,
        line_color: ParsableManimColor = YELLOW,
        add_vertex_dots: bool = True,
        vertex_dot_radius: float = DEFAULT_DOT_RADIUS,
        vertex_dot_style: dict[str, Any] | None = None,
        **kwargs: Any,
    ) -> VDict:
        """Draws a line graph.

        The graph connects the vertices formed from zipping
        ``x_values``, ``y_values`` and ``z_values``. Also adds :class:`Dots <.Dot>` at the
        vertices if ``add_vertex_dots`` is set to ``True``.

        Parameters
        ----------
        x_values
            Iterable of values along the x-axis.
        y_values
            Iterable of values along the y-axis.
        z_values
            Iterable of values (zeros if z_values is None) along the z-axis.
        line_color
            Color for the line graph.
        add_vertex_dots
            Whether or not to add :class:`~.Dot` at each vertex.
        vertex_dot_radius
            Radius for the :class:`~.Dot` at each vertex.
        vertex_dot_style
            Style arguments to be passed into :class:`~.Dot` at each vertex.
        kwargs
            Additional arguments to be passed into :class:`~.VMobject`.

        Returns
        -------
        :class:`~.VDict`
            A VDict containing both the line and dots (if specified). The line can be accessed with: ``line_graph["line_graph"]``.
            The dots can be accessed with: ``line_graph["vertex_dots"]``.

        Examples
        --------
        .. manim:: LineGraphExample
            :save_last_frame:

            class LineGraphExample(Scene):
                def construct(self):
                    plane = NumberPlane(
                        x_range = (0, 7),
                        y_range = (0, 5),
                        x_length = 7,
                        axis_config={"include_numbers": True},
                    )
                    plane.center()
                    line_graph = plane.plot_line_graph(
                        x_values = [0, 1.5, 2, 2.8, 4, 6.25],
                        y_values = [1, 3, 2.25, 4, 2.5, 1.75],
                        line_color=GOLD_E,
                        vertex_dot_style=dict(stroke_width=3,  fill_color=PURPLE),
                        stroke_width = 4,
                    )
                    self.add(plane, line_graph)
        """
        x_values, y_values = map(np.array, (x_values, y_values))
        if z_values is None:
            z_values = np.zeros(x_values.shape)

        line_graph = VDict()
        graph = VGroup(color=line_color, **kwargs)

        vertices = [
            self.coords_to_point(x, y, z)
            for x, y, z in zip(x_values, y_values, z_values)
        ]
        graph.set_points_as_corners(vertices)
        line_graph["line_graph"] = graph

        if add_vertex_dots:
            vertex_dot_style = vertex_dot_style or {}
            vertex_dots = VGroup(
                *(
                    Dot(point=vertex, radius=vertex_dot_radius, **vertex_dot_style)
                    for vertex in vertices
                )
            )
            line_graph["vertex_dots"] = vertex_dots

        return line_graph

    @staticmethod
    def _origin_shift(axis_range: Sequence[float]) -> float:
        """Determines how to shift graph mobjects to compensate when 0 is not on the axis.

        Parameters
        ----------
        axis_range
            The range of the axis : ``(x_min, x_max, x_step)``.
        """
        if axis_range[0] > 0:
            # min greater than 0
            return axis_range[0]
        if axis_range[1] < 0:
            # max less than 0
            return axis_range[1]
        else:
            return 0


class ThreeDAxes(Axes):
    """A 3-dimensional set of axes.

    Parameters
    ----------
    x_range
        The ``[x_min, x_max, x_step]`` values of the x-axis.
    y_range
        The ``[y_min, y_max, y_step]`` values of the y-axis.
    z_range
        The ``[z_min, z_max, z_step]`` values of the z-axis.
    x_length
        The length of the x-axis.
    y_length
        The length of the y-axis.
    z_length
        The length of the z-axis.
    z_axis_config
        Arguments to be passed to :class:`~.NumberLine` that influence the z-axis.
    z_normal
        The direction of the normal.
    num_axis_pieces
        The number of pieces used to construct the axes.
    light_source
        The direction of the light source.
    depth
        Currently non-functional.
    gloss
        Currently non-functional.
    kwargs
        Additional arguments to be passed to :class:`Axes`.
    """

    def __init__(
        self,
        x_range: Sequence[float] | None = (-6, 6, 1),
        y_range: Sequence[float] | None = (-5, 5, 1),
        z_range: Sequence[float] | None = (-4, 4, 1),
        x_length: float | None = config.frame_height + 2.5,
        y_length: float | None = config.frame_height + 2.5,
        z_length: float | None = config.frame_height - 1.5,
        z_axis_config: dict[str, Any] | None = None,
        z_normal: Vector3DLike = DOWN,
        num_axis_pieces: int = 20,
        light_source: Point3DLike = 9 * DOWN + 7 * LEFT + 10 * OUT,
        # opengl stuff (?)
        depth: Any = None,
        gloss: float = 0.5,
        **kwargs: dict[str, Any],
    ):
        super().__init__(
            x_range=x_range,
            x_length=x_length,
            y_range=y_range,
            y_length=y_length,
            **kwargs,
        )

        self.z_range = z_range
        self.z_length = z_length

        self.z_axis_config: dict[str, Any] = {}
        self._update_default_configs((self.z_axis_config,), (z_axis_config,))
        self.z_axis_config = merge_dicts_recursively(
            self.axis_config,
            self.z_axis_config,
        )

        self.z_normal: Vector3D = np.asarray(z_normal)
        self.num_axis_pieces = num_axis_pieces

        self.light_source = np.array(light_source)

        self.dimension = 3

        if self.z_axis_config.get("scaling") is None or isinstance(
            self.z_axis_config.get("scaling"), LinearBase
        ):
            self.z_axis_config["exclude_origin_tick"] = True
        else:
            self.z_axis_config["exclude_origin_tick"] = False

        z_axis = self._create_axis(self.z_range, self.z_axis_config, self.z_length)

        # [ax.x_min, ax.x_max] used to account for LogBase() scaling
        # where ax.x_range[0] != ax.x_min
        z_origin = self._origin_shift([z_axis.x_min, z_axis.x_max])

        z_axis.rotate_about_number(z_origin, -PI / 2, UP)
        z_axis.rotate_about_number(z_origin, angle_of_vector(self.z_normal))
        z_axis.shift(-z_axis.number_to_point(z_origin))
        z_axis.shift(
            self.x_axis.number_to_point(
                self._origin_shift([self.x_axis.x_min, self.x_axis.x_max]),
            ),
        )

        self.axes.add(z_axis)
        self.add(z_axis)
        self.z_axis = z_axis

        if config.renderer == RendererType.CAIRO:
            self._add_3d_pieces()
            self._set_axis_shading()

    def _add_3d_pieces(self) -> None:
        for axis in self.axes:
            axis.pieces = VGroup(*axis.get_pieces(self.num_axis_pieces))
            axis.add(axis.pieces)
            axis.set_stroke(width=0, family=False)
            axis.set_shade_in_3d(True)

    def _set_axis_shading(self) -> None:
        def make_func(axis):
            vect = self.light_source
            return lambda: (
                axis.get_edge_center(-vect),
                axis.get_edge_center(vect),
            )

        for axis in self:
            for submob in axis.family_members_with_points():
                submob.get_gradient_start_and_end_points = make_func(axis)
                submob.get_unit_normal = lambda a: np.ones(3)
                submob.set_sheen(0.2)

    def get_y_axis_label(
        self,
<<<<<<< HEAD
        label: float | str | Mobject,
        edge: Vector3DLike = UR,
        direction: Vector3DLike = UR,
        buff: float = SMALL_BUFF,
        rotation: float = PI / 2,
        rotation_axis: Vector3DLike = OUT,
        **kwargs,
=======
        label: float | str | VMobject,
        edge: Vector3D = UR,
        direction: Vector3D = UR,
        buff: float = SMALL_BUFF,
        rotation: float = PI / 2,
        rotation_axis: Vector3D = OUT,
        **kwargs: dict[str, Any],
>>>>>>> 7eb88562
    ) -> Mobject:
        """Generate a y-axis label.

        Parameters
        ----------
        label
            The label. Defaults to :class:`~.MathTex` for ``str`` and ``float`` inputs.
        edge
            The edge of the y-axis to which the label will be added, by default ``UR``.
        direction
            Allows for further positioning of the label from an edge, by default ``UR``.
        buff
            The distance of the label from the line, by default ``SMALL_BUFF``.
        rotation
            The angle at which to rotate the label, by default ``PI/2``.
        rotation_axis
            The axis about which to rotate the label, by default ``OUT``.

        Returns
        -------
        :class:`~.Mobject`
            The positioned label.

        Examples
        --------
        .. manim:: GetYAxisLabelExample
            :save_last_frame:

            class GetYAxisLabelExample(ThreeDScene):
                def construct(self):
                    ax = ThreeDAxes()
                    lab = ax.get_y_axis_label(Tex("$y$-label"))
                    self.set_camera_orientation(phi=2*PI/5, theta=PI/5)
                    self.add(ax, lab)
        """
        positioned_label = self._get_axis_label(
            label, self.get_y_axis(), edge, direction, buff=buff, **kwargs
        )
        positioned_label.rotate(rotation, axis=rotation_axis)
        return positioned_label

    def get_z_axis_label(
        self,
<<<<<<< HEAD
        label: float | str | Mobject,
        edge: Vector3DLike = OUT,
        direction: Vector3DLike = RIGHT,
=======
        label: float | str | VMobject,
        edge: Vector3D = OUT,
        direction: Vector3D = RIGHT,
>>>>>>> 7eb88562
        buff: float = SMALL_BUFF,
        rotation: float = PI / 2,
        rotation_axis: Vector3DLike = RIGHT,
        **kwargs: Any,
    ) -> Mobject:
        """Generate a z-axis label.

        Parameters
        ----------
        label
            The label. Defaults to :class:`~.MathTex` for ``str`` and ``float`` inputs.
        edge
            The edge of the z-axis to which the label will be added, by default ``OUT``.
        direction
            Allows for further positioning of the label from an edge, by default ``RIGHT``.
        buff
            The distance of the label from the line, by default ``SMALL_BUFF``.
        rotation
            The angle at which to rotate the label, by default ``PI/2``.
        rotation_axis
            The axis about which to rotate the label, by default ``RIGHT``.

        Returns
        -------
        :class:`~.Mobject`
            The positioned label.

        Examples
        --------
        .. manim:: GetZAxisLabelExample
            :save_last_frame:

            class GetZAxisLabelExample(ThreeDScene):
                def construct(self):
                    ax = ThreeDAxes()
                    lab = ax.get_z_axis_label(Tex("$z$-label"))
                    self.set_camera_orientation(phi=2*PI/5, theta=PI/5)
                    self.add(ax, lab)
        """
        positioned_label = self._get_axis_label(
            label, self.get_z_axis(), edge, direction, buff=buff, **kwargs
        )
        positioned_label.rotate(rotation, axis=rotation_axis)
        return positioned_label

    def get_axis_labels(
        self,
        x_label: float | str | VMobject = "x",
        y_label: float | str | VMobject = "y",
        z_label: float | str | VMobject = "z",
    ) -> VGroup:
        """Defines labels for the x_axis and y_axis of the graph.

        For increased control over the position of the labels,
        use :meth:`~.CoordinateSystem.get_x_axis_label`,
        :meth:`~.ThreeDAxes.get_y_axis_label`, and
        :meth:`~.ThreeDAxes.get_z_axis_label`.

        Parameters
        ----------
        x_label
            The label for the x_axis. Defaults to :class:`~.MathTex` for ``str`` and ``float`` inputs.
        y_label
            The label for the y_axis. Defaults to :class:`~.MathTex` for ``str`` and ``float`` inputs.
        z_label
            The label for the z_axis. Defaults to :class:`~.MathTex` for ``str`` and ``float`` inputs.

        Returns
        -------
        :class:`~.VGroup`
            A :class:`~.VGroup` of the labels for the x_axis, y_axis, and z_axis.


        .. seealso::
            :meth:`~.CoordinateSystem.get_x_axis_label`
            :meth:`~.ThreeDAxes.get_y_axis_label`
            :meth:`~.ThreeDAxes.get_z_axis_label`

        Examples
        --------
        .. manim:: GetAxisLabelsExample
            :save_last_frame:

            class GetAxisLabelsExample(ThreeDScene):
                def construct(self):
                    self.set_camera_orientation(phi=2*PI/5, theta=PI/5)
                    axes = ThreeDAxes()
                    labels = axes.get_axis_labels(
                        Text("x-axis").scale(0.7), Text("y-axis").scale(0.45), Text("z-axis").scale(0.45)
                    )
                    self.add(axes, labels)
        """
        self.axis_labels = VGroup(
            self.get_x_axis_label(x_label),
            self.get_y_axis_label(y_label),
            self.get_z_axis_label(z_label),
        )
        return self.axis_labels


class NumberPlane(Axes):
    """Creates a cartesian plane with background lines.

    Parameters
    ----------
    x_range
        The ``[x_min, x_max, x_step]`` values of the plane in the horizontal direction.
    y_range
        The ``[y_min, y_max, y_step]`` values of the plane in the vertical direction.
    x_length
        The width of the plane.
    y_length
        The height of the plane.
    background_line_style
        Arguments that influence the construction of the background lines of the plane.
    faded_line_style
        Similar to :attr:`background_line_style`, affects the construction of the scene's background lines.
    faded_line_ratio
        Determines the number of boxes within the background lines: :code:`2` = 4 boxes, :code:`3` = 9 boxes.
    make_smooth_after_applying_functions
        Currently non-functional.
    kwargs
        Additional arguments to be passed to :class:`Axes`.


    .. note::
        If :attr:`x_length` or :attr:`y_length` are not defined, they are automatically calculated such that
        one unit on each axis is one Manim unit long.

    Examples
    --------
    .. manim:: NumberPlaneExample
        :save_last_frame:

        class NumberPlaneExample(Scene):
            def construct(self):
                number_plane = NumberPlane(
                    background_line_style={
                        "stroke_color": TEAL,
                        "stroke_width": 4,
                        "stroke_opacity": 0.6
                    }
                )
                self.add(number_plane)

    .. manim:: NumberPlaneScaled
        :save_last_frame:

        class NumberPlaneScaled(Scene):
            def construct(self):
                number_plane = NumberPlane(
                    x_range=(-4, 11, 1),
                    y_range=(-3, 3, 1),
                    x_length=5,
                    y_length=2,
                ).move_to(LEFT*3)

                number_plane_scaled_y = NumberPlane(
                    x_range=(-4, 11, 1),
                    x_length=5,
                    y_length=4,
                ).move_to(RIGHT*3)

                self.add(number_plane)
                self.add(number_plane_scaled_y)
    """

    def __init__(
        self,
        x_range: Sequence[float] | None = (
            -config["frame_x_radius"],
            config["frame_x_radius"],
            1,
        ),
        y_range: Sequence[float] | None = (
            -config["frame_y_radius"],
            config["frame_y_radius"],
            1,
        ),
        x_length: float | None = None,
        y_length: float | None = None,
        background_line_style: dict[str, Any] | None = None,
        faded_line_style: dict[str, Any] | None = None,
        faded_line_ratio: int = 1,
        make_smooth_after_applying_functions: bool = True,
        **kwargs: dict[str, Any],
    ):
        # configs
        self.axis_config: dict[str, Any] = {
            "stroke_width": 2,
            "include_ticks": False,
            "include_tip": False,
            "line_to_number_buff": SMALL_BUFF,
            "label_direction": DR,
            "font_size": 24,
        }
        self.y_axis_config: dict[str, Any] = {"label_direction": DR}
        self.background_line_style: dict[str, Any] = {
            "stroke_color": BLUE_D,
            "stroke_width": 2,
            "stroke_opacity": 1,
        }

        self._update_default_configs(
            (self.axis_config, self.y_axis_config, self.background_line_style),
            (
                kwargs.pop("axis_config", None),
                kwargs.pop("y_axis_config", None),
                background_line_style,
            ),
        )

        # Defaults to a faded version of line_config
        self.faded_line_style = faded_line_style
        self.faded_line_ratio = faded_line_ratio
        self.make_smooth_after_applying_functions = make_smooth_after_applying_functions

        # init
        super().__init__(
            x_range=x_range,
            y_range=y_range,
            x_length=x_length,
            y_length=y_length,
            axis_config=self.axis_config,
            y_axis_config=self.y_axis_config,
            **kwargs,
        )

        self._init_background_lines()

    def _init_background_lines(self) -> None:
        """Will init all the lines of NumberPlanes (faded or not)"""
        if self.faded_line_style is None:
            style = dict(self.background_line_style)
            # For anything numerical, like stroke_width
            # and stroke_opacity, chop it in half
            for key in style:
                if isinstance(style[key], numbers.Number):
                    style[key] *= 0.5
            self.faded_line_style = style

        self.background_lines, self.faded_lines = self._get_lines()

        self.background_lines.set_style(
            **self.background_line_style,
        )
        self.faded_lines.set_style(
            **self.faded_line_style,
        )
        self.add_to_back(
            self.faded_lines,
            self.background_lines,
        )

    def _get_lines(self) -> tuple[VGroup, VGroup]:
        """Generate all the lines, faded and not faded.
         Two sets of lines are generated: one parallel to the X-axis, and parallel to the Y-axis.

        Returns
        -------
        Tuple[:class:`~.VGroup`, :class:`~.VGroup`]
            The first (i.e the non faded lines) and second (i.e the faded lines) sets of lines, respectively.
        """
        x_axis = self.get_x_axis()
        y_axis = self.get_y_axis()

        x_lines1, x_lines2 = self._get_lines_parallel_to_axis(
            x_axis,
            y_axis,
            self.y_axis.x_range[2],
            self.faded_line_ratio,
        )

        y_lines1, y_lines2 = self._get_lines_parallel_to_axis(
            y_axis,
            x_axis,
            self.x_axis.x_range[2],
            self.faded_line_ratio,
        )

        # TODO this was added so that we can run tests on NumberPlane
        # In the future these attributes will be tacked onto self.background_lines
        self.x_lines = x_lines1
        self.y_lines = y_lines1
        lines1 = VGroup(*x_lines1, *y_lines1)
        lines2 = VGroup(*x_lines2, *y_lines2)

        return lines1, lines2

    def _get_lines_parallel_to_axis(
        self,
        axis_parallel_to: NumberLine,
        axis_perpendicular_to: NumberLine,
        freq: float,
        ratio_faded_lines: int,
    ) -> tuple[VGroup, VGroup]:
        """Generate a set of lines parallel to an axis.

        Parameters
        ----------
        axis_parallel_to
            The axis with which the lines will be parallel.
        axis_perpendicular_to
            The axis with which the lines will be perpendicular.
        ratio_faded_lines
            The ratio between the space between faded lines and the space between non-faded lines.
        freq
            Frequency of non-faded lines (number of non-faded lines per graph unit).

        Returns
        -------
        Tuple[:class:`~.VGroup`, :class:`~.VGroup`]
            The first (i.e the non-faded lines parallel to `axis_parallel_to`) and second
             (i.e the faded lines parallel to `axis_parallel_to`) sets of lines, respectively.
        """
        line = Line(axis_parallel_to.get_start(), axis_parallel_to.get_end())
        if ratio_faded_lines == 0:  # don't show faded lines
            ratio_faded_lines = 1  # i.e. set ratio to 1
        step = (1 / ratio_faded_lines) * freq
        lines1 = VGroup()
        lines2 = VGroup()
        unit_vector_axis_perp_to = axis_perpendicular_to.get_unit_vector()

        # need to unpack all three values
        x_min, x_max, _ = axis_perpendicular_to.x_range

        # account for different axis scalings (logarithmic), where
        # negative values do not exist and [-2 , 4] should output lines
        # similar to [0, 6]
        if axis_perpendicular_to.x_min > 0 and x_min < 0:
            x_min, x_max = (0, np.abs(x_min) + np.abs(x_max))

        # min/max used in case range does not include 0. i.e. if (2,6):
        # the range becomes (0,4), not (0,6).
        ranges = (
            [0],
            np.arange(step, min(x_max - x_min, x_max), step),
            np.arange(-step, max(x_min - x_max, x_min), -step),
        )

        for inputs in ranges:
            for k, x in enumerate(inputs):
                new_line = line.copy()
                new_line.shift(unit_vector_axis_perp_to * x)
                if (k + 1) % ratio_faded_lines == 0:
                    lines1.add(new_line)
                else:
                    lines2.add(new_line)
        return lines1, lines2

    def get_vector(self, coords: Sequence[ManimFloat], **kwargs: Any) -> Arrow:
        kwargs["buff"] = 0
        return Arrow(
            self.coords_to_point(0, 0), self.coords_to_point(*coords), **kwargs
        )

    def prepare_for_nonlinear_transform(self, num_inserted_curves: int = 50) -> Self:
        for mob in self.family_members_with_points():
            num_curves = mob.get_num_curves()
            if num_inserted_curves > num_curves:
                mob.insert_n_curves(num_inserted_curves - num_curves)
        return self


class PolarPlane(Axes):
    r"""Creates a polar plane with background lines.

    Parameters
    ----------
    azimuth_step
        The number of divisions in the azimuth (also known as the `angular coordinate` or `polar angle`). If ``None`` is specified then it will use the default
        specified by ``azimuth_units``:

        - ``"PI radians"`` or ``"TAU radians"``: 20
        - ``"degrees"``: 36
        - ``"gradians"``: 40
        - ``None``: 1

        A non-integer value will result in a partial division at the end of the circle.

    size
        The diameter of the plane.

    radius_step
        The distance between faded radius lines.

    radius_max
        The maximum value of the radius.

    azimuth_units
        Specifies a default labelling system for the azimuth. Choices are:

        - ``"PI radians"``: Fractional labels in the interval :math:`\left[0, 2\pi\right]` with :math:`\pi` as a constant.
        - ``"TAU radians"``: Fractional labels in the interval :math:`\left[0, \tau\right]` (where :math:`\tau = 2\pi`) with :math:`\tau` as a constant.
        - ``"degrees"``: Decimal labels in the interval :math:`\left[0, 360\right]` with a degree (:math:`^{\circ}`) symbol.
        - ``"gradians"``: Decimal labels in the interval :math:`\left[0, 400\right]` with a superscript "g" (:math:`^{g}`).
        - ``None``: Decimal labels in the interval :math:`\left[0, 1\right]`.

    azimuth_compact_fraction
        If the ``azimuth_units`` choice has fractional labels, choose whether to
        combine the constant in a compact form :math:`\tfrac{xu}{y}` as opposed to
        :math:`\tfrac{x}{y}u`, where :math:`u` is the constant.

    azimuth_offset
        The angle offset of the azimuth, expressed in radians.

    azimuth_direction
        The direction of the azimuth.

        - ``"CW"``: Clockwise.
        - ``"CCW"``: Anti-clockwise.

    azimuth_label_buff
        The buffer for the azimuth labels.

    azimuth_label_font_size
        The font size of the azimuth labels.

    radius_config
        The axis config for the radius.

    Examples
    --------
    .. manim:: PolarPlaneExample
        :ref_classes: PolarPlane
        :save_last_frame:

        class PolarPlaneExample(Scene):
            def construct(self):
                polarplane_pi = PolarPlane(
                    azimuth_units="PI radians",
                    size=6,
                    azimuth_label_font_size=33.6,
                    radius_config={"font_size": 33.6},
                ).add_coordinates()
                self.add(polarplane_pi)
    """

    def __init__(
        self,
        radius_max: float = config["frame_y_radius"],
        size: float | None = None,
        radius_step: float = 1,
        azimuth_step: float | None = None,
        azimuth_units: str = "PI radians",
        azimuth_compact_fraction: bool = True,
        azimuth_offset: float = 0,
        azimuth_direction: str = "CCW",
        azimuth_label_buff: float = SMALL_BUFF,
        azimuth_label_font_size: float = 24,
        radius_config: dict[str, Any] | None = None,
        background_line_style: dict[str, Any] | None = None,
        faded_line_style: dict[str, Any] | None = None,
        faded_line_ratio: int = 1,
        make_smooth_after_applying_functions: bool = True,
        **kwargs: Any,
    ):
        # error catching
        if azimuth_units in ["PI radians", "TAU radians", "degrees", "gradians", None]:
            self.azimuth_units = azimuth_units
        else:
            raise ValueError(
                "Invalid azimuth units. Expected one of: PI radians, TAU radians, degrees, gradians or None.",
            )

        if azimuth_direction in ["CW", "CCW"]:
            self.azimuth_direction = azimuth_direction
        else:
            raise ValueError("Invalid azimuth units. Expected one of: CW, CCW.")

        # configs
        self.radius_config = {
            "stroke_width": 2,
            "include_ticks": False,
            "include_tip": False,
            "line_to_number_buff": SMALL_BUFF,
            "label_direction": DL,
            "font_size": 24,
        }

        self.background_line_style = {
            "stroke_color": BLUE_D,
            "stroke_width": 2,
            "stroke_opacity": 1,
        }

        self.azimuth_step = (
            (
                {
                    "PI radians": 20,
                    "TAU radians": 20,
                    "degrees": 36,
                    "gradians": 40,
                    None: 1,
                }[azimuth_units]
            )
            if azimuth_step is None
            else azimuth_step
        )

        self._update_default_configs(
            (self.radius_config, self.background_line_style),
            (radius_config, background_line_style),
        )

        # Defaults to a faded version of line_config
        self.faded_line_style = faded_line_style
        self.faded_line_ratio = faded_line_ratio
        self.make_smooth_after_applying_functions = make_smooth_after_applying_functions
        self.azimuth_offset = azimuth_offset
        self.azimuth_label_buff = azimuth_label_buff
        self.azimuth_label_font_size = azimuth_label_font_size
        self.azimuth_compact_fraction = azimuth_compact_fraction

        # init

        super().__init__(
            x_range=np.array((-radius_max, radius_max, radius_step)),
            y_range=np.array((-radius_max, radius_max, radius_step)),
            x_length=size,
            y_length=size,
            axis_config=self.radius_config,
            **kwargs,
        )

        self._init_background_lines()

    def _init_background_lines(self) -> None:
        """Will init all the lines of NumberPlanes (faded or not)"""
        if self.faded_line_style is None:
            style = dict(self.background_line_style)
            # For anything numerical, like stroke_width
            # and stroke_opacity, chop it in half
            for key in style:
                if isinstance(style[key], numbers.Number):
                    style[key] *= 0.5
            self.faded_line_style = style

        self.background_lines, self.faded_lines = self._get_lines()
        self.background_lines.set_style(
            **self.background_line_style,
        )
        self.faded_lines.set_style(
            **self.faded_line_style,
        )
        self.add_to_back(
            self.faded_lines,
            self.background_lines,
        )

    def _get_lines(self) -> tuple[VGroup, VGroup]:
        """Generate all the lines and circles, faded and not faded.

        Returns
        -------
        Tuple[:class:`~.VGroup`, :class:`~.VGroup`]
            The first (i.e the non faded lines and circles) and second (i.e the faded lines and circles) sets of lines and circles, respectively.
        """
        center = self.get_origin()
        ratio_faded_lines = self.faded_line_ratio
        offset = self.azimuth_offset

        if ratio_faded_lines == 0:  # don't show faded lines
            ratio_faded_lines = 1  # i.e. set ratio to 1
        rstep = (1 / ratio_faded_lines) * self.x_axis.x_range[2]
        astep = (1 / ratio_faded_lines) * (TAU * (1 / self.azimuth_step))
        rlines1 = VGroup()
        rlines2 = VGroup()
        alines1 = VGroup()
        alines2 = VGroup()

        rinput = np.arange(0, self.x_axis.x_range[1] + rstep, rstep)
        ainput = np.arange(0, TAU, astep)

        unit_vector = self.x_axis.get_unit_vector()[0]

        for k, x in enumerate(rinput):
            new_circle = Circle(radius=x * unit_vector)
            if k % ratio_faded_lines == 0:
                alines1.add(new_circle)
            else:
                alines2.add(new_circle)

        line = Line(center, self.get_x_axis().get_end())

        for k, x in enumerate(ainput):
            new_line = line.copy()
            new_line.rotate(x + offset, about_point=center)
            if k % ratio_faded_lines == 0:
                rlines1.add(new_line)
            else:
                rlines2.add(new_line)

        lines1 = VGroup(*rlines1, *alines1)
        lines2 = VGroup(*rlines2, *alines2)
        return lines1, lines2

    def get_axes(self) -> VGroup:
        """Gets the axes.

        Returns
        -------
        :class:`~.VGroup`
            A pair of axes.
        """
        return self.axes

    def get_vector(self, coords: Sequence[ManimFloat], **kwargs: Any) -> Arrow:
        kwargs["buff"] = 0
        return Arrow(
            self.coords_to_point(0, 0), self.coords_to_point(*coords), **kwargs
        )

    def prepare_for_nonlinear_transform(self, num_inserted_curves: int = 50) -> Self:
        for mob in self.family_members_with_points():
            num_curves = mob.get_num_curves()
            if num_inserted_curves > num_curves:
                mob.insert_n_curves(num_inserted_curves - num_curves)
        return self

    def get_coordinate_labels(
        self,
        r_values: Iterable[float] | None = None,
        a_values: Iterable[float] | None = None,
        **kwargs: Any,
    ) -> VDict:
        """Gets labels for the coordinates

        Parameters
        ----------
        r_values
            Iterable of values along the radius, by default None.
        a_values
            Iterable of values along the azimuth, by default None.

        Returns
        -------
        VDict
            Labels for the radius and azimuth values.
        """
        if r_values is None:
            r_values = [r for r in self.get_x_axis().get_tick_range() if r >= 0]
        if a_values is None:
            a_values = np.arange(0, 1, 1 / self.azimuth_step)
        r_mobs = self.get_x_axis().add_numbers(r_values)
        if self.azimuth_direction == "CCW":
            d = 1
        elif self.azimuth_direction == "CW":
            d = -1
        else:
            raise ValueError("Invalid azimuth direction. Expected one of: CW, CCW")
        a_points = [
            {
                "label": i,
                "point": np.array(
                    [
                        self.get_right()[0]
                        * np.cos(d * (i * TAU) + self.azimuth_offset),
                        self.get_right()[0]
                        * np.sin(d * (i * TAU) + self.azimuth_offset),
                        0,
                    ],
                ),
            }
            for i in a_values
        ]
        if self.azimuth_units == "PI radians" or self.azimuth_units == "TAU radians":
            a_tex = [
                self.get_radian_label(
                    i["label"],
                    font_size=self.azimuth_label_font_size,
                ).next_to(
                    i["point"],
                    direction=i["point"],
                    aligned_edge=i["point"],
                    buff=self.azimuth_label_buff,
                )
                for i in a_points
            ]
        elif self.azimuth_units == "degrees":
            a_tex = [
                MathTex(
                    f"{360 * i['label']:g}" + r"^{\circ}",
                    font_size=self.azimuth_label_font_size,
                ).next_to(
                    i["point"],
                    direction=i["point"],
                    aligned_edge=i["point"],
                    buff=self.azimuth_label_buff,
                )
                for i in a_points
            ]
        elif self.azimuth_units == "gradians":
            a_tex = [
                MathTex(
                    f"{400 * i['label']:g}" + r"^{g}",
                    font_size=self.azimuth_label_font_size,
                ).next_to(
                    i["point"],
                    direction=i["point"],
                    aligned_edge=i["point"],
                    buff=self.azimuth_label_buff,
                )
                for i in a_points
            ]
        elif self.azimuth_units is None:
            a_tex = [
                MathTex(
                    f"{i['label']:g}",
                    font_size=self.azimuth_label_font_size,
                ).next_to(
                    i["point"],
                    direction=i["point"],
                    aligned_edge=i["point"],
                    buff=self.azimuth_label_buff,
                )
                for i in a_points
            ]
        a_mobs = VGroup(*a_tex)
        self.coordinate_labels = VGroup(r_mobs, a_mobs)
        return self.coordinate_labels

    def add_coordinates(
        self,
        r_values: Iterable[float] | None = None,
        a_values: Iterable[float] | None = None,
    ) -> Self:
        """Adds the coordinates.

        Parameters
        ----------
        r_values
            Iterable of values along the radius, by default None.
        a_values
            Iterable of values along the azimuth, by default None.
        """
        self.add(self.get_coordinate_labels(r_values, a_values))
        return self

    def get_radian_label(
        self, number: float, font_size: float = 24, **kwargs: Any
    ) -> MathTex:
        constant_label = {"PI radians": r"\pi", "TAU radians": r"\tau"}[
            self.azimuth_units
        ]
        division = number * {"PI radians": 2, "TAU radians": 1}[self.azimuth_units]
        frac = fr.Fraction(division).limit_denominator(max_denominator=100)
        if frac.numerator == 0 & frac.denominator == 0:
            string = r"0"
        elif frac.numerator == 1 and frac.denominator == 1:
            string = constant_label
        elif frac.numerator == 1:
            if self.azimuth_compact_fraction:
                string = (
                    r"\tfrac{" + constant_label + r"}{" + str(frac.denominator) + "}"
                )
            else:
                string = r"\tfrac{1}{" + str(frac.denominator) + "}" + constant_label
        elif frac.denominator == 1:
            string = str(frac.numerator) + constant_label

        else:
            if self.azimuth_compact_fraction:
                string = (
                    r"\tfrac{"
                    + str(frac.numerator)
                    + constant_label
                    + r"}{"
                    + str(frac.denominator)
                    + r"}"
                )
            else:
                string = (
                    r"\tfrac{"
                    + str(frac.numerator)
                    + r"}{"
                    + str(frac.denominator)
                    + r"}"
                    + constant_label
                )

        return MathTex(string, font_size=font_size, **kwargs)


class ComplexPlane(NumberPlane):
    """A :class:`~.NumberPlane` specialized for use with complex numbers.

    Examples
    --------
    .. manim:: ComplexPlaneExample
        :save_last_frame:
        :ref_classes: Dot MathTex

        class ComplexPlaneExample(Scene):
            def construct(self):
                plane = ComplexPlane().add_coordinates()
                self.add(plane)
                d1 = Dot(plane.n2p(2 + 1j), color=YELLOW)
                d2 = Dot(plane.n2p(-3 - 2j), color=YELLOW)
                label1 = MathTex("2+i").next_to(d1, UR, 0.1)
                label2 = MathTex("-3-2i").next_to(d2, UR, 0.1)
                self.add(
                    d1,
                    label1,
                    d2,
                    label2,
                )

    """

    def __init__(self, **kwargs: Any):
        super().__init__(
            **kwargs,
        )

    def number_to_point(self, number: float | complex) -> np.ndarray:
        """Accepts a float/complex number and returns the equivalent point on the plane.

        Parameters
        ----------
        number
            The number. Can be a float or a complex number.

        Returns
        -------
        np.ndarray
            The point on the plane.
        """
        number = complex(number)
        return self.coords_to_point(number.real, number.imag)

    def n2p(self, number: float | complex) -> np.ndarray:
        """Abbreviation for :meth:`number_to_point`."""
        return self.number_to_point(number)

    def point_to_number(self, point: Point3DLike) -> complex:
        """Accepts a point and returns a complex number equivalent to that point on the plane.

        Parameters
        ----------
        point
            The point in manim's coordinate-system

        Returns
        -------
        complex
            A complex number consisting of real and imaginary components.
        """
        x, y = self.point_to_coords(point)
        return complex(x, y)

    def p2n(self, point: Point3DLike) -> complex:
        """Abbreviation for :meth:`point_to_number`."""
        return self.point_to_number(point)

    def _get_default_coordinate_values(self) -> list[float | complex]:
        """Generate a list containing the numerical values of the plane's labels.

        Returns
        -------
        List[float | complex]
            A list of floats representing the x-axis and complex numbers representing the y-axis.
        """
        x_numbers = self.get_x_axis().get_tick_range()
        y_numbers = self.get_y_axis().get_tick_range()
        y_numbers = [complex(0, y) for y in y_numbers if y != 0]
        return [*x_numbers, *y_numbers]

    def get_coordinate_labels(
        self, *numbers: Iterable[float | complex], **kwargs: Any
    ) -> VGroup:
        """Generates the :class:`~.DecimalNumber` mobjects for the coordinates of the plane.

        Parameters
        ----------
        numbers
            An iterable of floats/complex numbers. Floats are positioned along the x-axis, complex numbers along the y-axis.
        kwargs
            Additional arguments to be passed to :meth:`~.NumberLine.get_number_mobject`, i.e. :class:`~.DecimalNumber`.

        Returns
        -------
        :class:`~.VGroup`
            A :class:`~.VGroup` containing the positioned label mobjects.
        """
        # TODO: Make this work the same as coord_sys.add_coordinates()
        if len(numbers) == 0:
            numbers = self._get_default_coordinate_values()

        self.coordinate_labels = VGroup()
        for number in numbers:
            z = complex(number)
            if abs(z.imag) > abs(z.real):
                axis = self.get_y_axis()
                value = z.imag
                kwargs["unit"] = "i"
            else:
                axis = self.get_x_axis()
                value = z.real
            number_mob = axis.get_number_mobject(value, **kwargs)
            self.coordinate_labels.add(number_mob)
        return self.coordinate_labels

    def add_coordinates(
        self, *numbers: Iterable[float | complex], **kwargs: Any
    ) -> Self:
        """Adds the labels produced from :meth:`~.NumberPlane.get_coordinate_labels` to the plane.

        Parameters
        ----------
        numbers
            An iterable of floats/complex numbers. Floats are positioned along the x-axis, complex numbers along the y-axis.
        kwargs
            Additional arguments to be passed to :meth:`~.NumberLine.get_number_mobject`, i.e. :class:`~.DecimalNumber`.
        """
        self.add(self.get_coordinate_labels(*numbers, **kwargs))
        return self<|MERGE_RESOLUTION|>--- conflicted
+++ resolved
@@ -354,13 +354,8 @@
         self,
         label: float | str | VMobject,
         axis: Mobject,
-<<<<<<< HEAD
         edge: Vector3DLike,
         direction: Vector3DLike,
-=======
-        edge: Vector3D,
-        direction: Vector3D,
->>>>>>> 7eb88562
         buff: float = SMALL_BUFF,
     ) -> Mobject:
         """Gets the label for an axis.
@@ -2524,23 +2519,13 @@
 
     def get_y_axis_label(
         self,
-<<<<<<< HEAD
         label: float | str | Mobject,
         edge: Vector3DLike = UR,
         direction: Vector3DLike = UR,
         buff: float = SMALL_BUFF,
         rotation: float = PI / 2,
         rotation_axis: Vector3DLike = OUT,
-        **kwargs,
-=======
-        label: float | str | VMobject,
-        edge: Vector3D = UR,
-        direction: Vector3D = UR,
-        buff: float = SMALL_BUFF,
-        rotation: float = PI / 2,
-        rotation_axis: Vector3D = OUT,
         **kwargs: dict[str, Any],
->>>>>>> 7eb88562
     ) -> Mobject:
         """Generate a y-axis label.
 
@@ -2584,15 +2569,9 @@
 
     def get_z_axis_label(
         self,
-<<<<<<< HEAD
-        label: float | str | Mobject,
+        label: float | str | VMobject,
         edge: Vector3DLike = OUT,
         direction: Vector3DLike = RIGHT,
-=======
-        label: float | str | VMobject,
-        edge: Vector3D = OUT,
-        direction: Vector3D = RIGHT,
->>>>>>> 7eb88562
         buff: float = SMALL_BUFF,
         rotation: float = PI / 2,
         rotation_axis: Vector3DLike = RIGHT,
