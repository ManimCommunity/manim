"""Mobject representing a number line."""

from __future__ import annotations

__all__ = ["NumberLine", "UnitInterval"]

<<<<<<< HEAD
from typing import Iterable, Sequence, Type
=======
from typing import Callable, Iterable, Sequence
>>>>>>> c78bd8a2

import numpy as np

from manim import config
from manim.constants import *
from manim.mobject.geometry.line import Line
from manim.mobject.graphing.scale import LinearBase, _ScaleBase
from manim.mobject.text.numbers import DecimalNumber
from manim.mobject.text.tex_mobject import MathTex, Tex
from manim.mobject.types.vectorized_mobject import VGroup, VMobject
from manim.utils.bezier import interpolate
from manim.utils.config_ops import merge_dicts_recursively
from manim.utils.space_ops import normalize


class NumberLine(Line):
    """Creates a number line with tick marks.

    Parameters
    ----------
    x_range
        The ``[x_min, x_max, x_step]`` values to create the line.
    length
        The length of the number line.
    unit_size
        The distance between each tick of the line. Overwritten by :attr:`length`, if specified.
    include_ticks
        Whether to include ticks on the number line.
    tick_size
        The length of each tick mark.
    numbers_with_elongated_ticks
        An iterable of specific values with elongated ticks.
    longer_tick_multiple
        Influences how many times larger elongated ticks are than regular ticks (2 = 2x).
    rotation
        The angle (in radians) at which the line is rotated.
    stroke_width
        The thickness of the line.
    include_tip
        Whether to add a tip to the end of the line.
    tip_width
        The width of the tip.
    tip_height
        The height of the tip.
    tip_shape
        The mobject class used to construct the tip. Inherits from :class:`.ArrowTip`.
    include_numbers
        Whether to add numbers to the tick marks. The number of decimal places is determined
        by the step size, this default can be overridden by ``decimal_number_config``.
    scaling
        The way the ``x_range`` is value is scaled, i.e. :class:`~.LogBase` for a logarithmic numberline. Defaults to :class:`~.LinearBase`.
    font_size
        The size of the label mobjects. Defaults to 36.
    label_direction
        The specific position to which label mobjects are added on the line.
    label_constructor
        Determines the mobject class that will be used to construct the labels of the number line.
    line_to_number_buff
        The distance between the line and the label mobject.
    decimal_number_config
        Arguments that can be passed to :class:`~.numbers.DecimalNumber` to influence number mobjects.
    numbers_to_exclude
        An explicit iterable of numbers to not be added to the number line.
    numbers_to_include
        An explicit iterable of numbers to add to the number line
    kwargs
        Additional arguments to be passed to :class:`~.Line`.


    .. note::

        Number ranges that include both negative and positive values will be generated
        from the 0 point, and may not include a tick at the min / max
        values as the tick locations are dependent on the step size.

    Examples
    --------
    .. manim:: NumberLineExample
        :save_last_frame:

        class NumberLineExample(Scene):
            def construct(self):
                l0 = NumberLine(
                    x_range=[-10, 10, 2],
                    length=10,
                    color=BLUE,
                    include_numbers=True,
                    label_direction=UP,
                )

                l1 = NumberLine(
                    x_range=[-10, 10, 2],
                    unit_size=0.5,
                    numbers_with_elongated_ticks=[-2, 4],
                    include_numbers=True,
                    font_size=24,
                )
                num6 = l1.numbers[8]
                num6.set_color(RED)

                l2 = NumberLine(
                    x_range=[-2.5, 2.5 + 0.5, 0.5],
                    length=12,
                    decimal_number_config={"num_decimal_places": 2},
                    include_numbers=True,
                )

                l3 = NumberLine(
                    x_range=[-5, 5 + 1, 1],
                    length=6,
                    include_tip=True,
                    include_numbers=True,
                    rotation=10 * DEGREES,
                )

                line_group = VGroup(l0, l1, l2, l3).arrange(DOWN, buff=1)
                self.add(line_group)
    """

    def __init__(
        self,
        x_range: Sequence[float] | None = None,  # must be first
        length: float | None = None,
        unit_size: float = 1,
        # ticks
        include_ticks: bool = True,
        tick_size: float = 0.1,
        numbers_with_elongated_ticks: Iterable[float] | None = None,
        longer_tick_multiple: int = 2,
        exclude_origin_tick: bool = False,
        # visuals
        rotation: float = 0,
        stroke_width: float = 2.0,
        # tip
        include_tip: bool = False,
        tip_width: float = DEFAULT_ARROW_TIP_LENGTH,
        tip_height: float = DEFAULT_ARROW_TIP_LENGTH,
        tip_shape: Type | None = None,
        # numbers/labels
        include_numbers: bool = False,
        font_size: float = 36,
        label_direction: Sequence[float] = DOWN,
        label_constructor: VMobject = MathTex,
        scaling: _ScaleBase = LinearBase(),
        line_to_number_buff: float = MED_SMALL_BUFF,
        decimal_number_config: dict | None = None,
        numbers_to_exclude: Iterable[float] | None = None,
        numbers_to_include: Iterable[float] | None = None,
        **kwargs,
    ):
        # avoid mutable arguments in defaults
        if numbers_to_exclude is None:
            numbers_to_exclude = []
        if numbers_with_elongated_ticks is None:
            numbers_with_elongated_ticks = []

        if x_range is None:
            x_range = [
                round(-config["frame_x_radius"]),
                round(config["frame_x_radius"]),
                1,
            ]
        elif len(x_range) == 2:
            # adds x_step if not specified. not sure how to feel about this. a user can't know default without peeking at source code
            x_range = [*x_range, 1]

        if decimal_number_config is None:
            decimal_number_config = {
                "num_decimal_places": self._decimal_places_from_step(x_range[2]),
            }

        # turn into a NumPy array to scale by just applying the function
        self.x_range = np.array(x_range, dtype=float)
        self.x_min, self.x_max, self.x_step = scaling.function(self.x_range)
        self.length = length
        self.unit_size = unit_size
        # ticks
        self.include_ticks = include_ticks
        self.tick_size = tick_size
        self.numbers_with_elongated_ticks = numbers_with_elongated_ticks
        self.longer_tick_multiple = longer_tick_multiple
        self.exclude_origin_tick = exclude_origin_tick
        # visuals
        self.rotation = rotation
        # tip
        self.include_tip = include_tip
        self.tip_width = tip_width
        self.tip_height = tip_height
        # numbers
        self.font_size = font_size
        self.include_numbers = include_numbers
        self.label_direction = label_direction
        self.label_constructor = label_constructor
        self.line_to_number_buff = line_to_number_buff
        self.decimal_number_config = decimal_number_config
        self.numbers_to_exclude = numbers_to_exclude
        self.numbers_to_include = numbers_to_include

        self.scaling = scaling
        super().__init__(
            self.x_range[0] * RIGHT,
            self.x_range[1] * RIGHT,
            stroke_width=stroke_width,
            **kwargs,
        )

        if self.length:
            self.set_length(self.length)
            self.unit_size = self.get_unit_size()
        else:
            self.scale(self.unit_size)

        self.center()

        if self.include_tip:
            self.add_tip(
                tip_length=self.tip_height,
                tip_width=self.tip_width,
                tip_shape=tip_shape,
            )
            self.tip.set_stroke(self.stroke_color, self.stroke_width)

        if self.include_ticks:
            self.add_ticks()

        self.rotate(self.rotation)
        if self.include_numbers or self.numbers_to_include is not None:
            if self.scaling.custom_labels:
                tick_range = self.get_tick_range()

                self.add_labels(
                    dict(
                        zip(
                            tick_range,
                            self.scaling.get_custom_labels(
                                tick_range,
                                unit_decimal_places=decimal_number_config[
                                    "num_decimal_places"
                                ],
                            ),
                        )
                    ),
                )

            else:
                self.add_numbers(
                    x_values=self.numbers_to_include,
                    excluding=self.numbers_to_exclude,
                    font_size=self.font_size,
                )

    def rotate_about_zero(self, angle: float, axis: Sequence[float] = OUT, **kwargs):
        return self.rotate_about_number(0, angle, axis, **kwargs)

    def rotate_about_number(
        self, number: float, angle: float, axis: Sequence[float] = OUT, **kwargs
    ):
        return self.rotate(angle, axis, about_point=self.n2p(number), **kwargs)

    def add_ticks(self):
        """Adds ticks to the number line. Ticks can be accessed after creation
        via ``self.ticks``."""
        ticks = VGroup()
        elongated_tick_size = self.tick_size * self.longer_tick_multiple
        for x in self.get_tick_range():
            size = self.tick_size
            if x in self.numbers_with_elongated_ticks:
                size = elongated_tick_size
            ticks.add(self.get_tick(x, size))
        self.add(ticks)
        self.ticks = ticks

    def get_tick(self, x: float, size: float | None = None) -> Line:
        """Generates a tick and positions it along the number line.

        Parameters
        ----------
        x
            The position of the tick.
        size
            The factor by which the tick is scaled.

        Returns
        -------
        :class:`~.Line`
            A positioned tick.
        """
        if size is None:
            size = self.tick_size
        result = Line(size * DOWN, size * UP)
        result.rotate(self.get_angle())
        result.move_to(self.number_to_point(x))
        result.match_style(self)
        return result

    def get_tick_marks(self) -> VGroup:
        return self.ticks

    def get_tick_range(self) -> np.ndarray:
        """Generates the range of values on which labels are plotted based on the
        ``x_range`` attribute of the number line.

        Returns
        -------
        np.ndarray
            A numpy array of floats represnting values along the number line.
        """
        x_min, x_max, x_step = self.x_range
        if not self.include_tip:
            x_max += 1e-6

        # Handle cases where min and max are both positive or both negative
        if x_min < x_max < 0 or x_max > x_min > 0:
            tick_range = np.arange(x_min, x_max, x_step)
        else:
            start_point = 0
            if self.exclude_origin_tick:
                start_point += x_step

            x_min_segment = np.arange(start_point, np.abs(x_min) + 1e-6, x_step) * -1
            x_max_segment = np.arange(start_point, x_max, x_step)

            tick_range = np.unique(np.concatenate((x_min_segment, x_max_segment)))

        return self.scaling.function(tick_range)

    def number_to_point(self, number: float | np.ndarray) -> np.ndarray:
        """Accepts a value along the number line and returns a point with
        respect to the scene.

        Parameters
        ----------
        number
            The value to be transformed into a coordinate. Or a list of values.

        Returns
        -------
        np.ndarray
            A point with respect to the scene's coordinate system. Or a list of points.

        Examples
        --------

            >>> from manim import NumberLine
            >>> number_line = NumberLine()
            >>> number_line.number_to_point(0)
            array([0., 0., 0.])
            >>> number_line.number_to_point(1)
            array([1., 0., 0.])
            >>> number_line.number_to_point([1,2,3])
            array([[1., 0., 0.],
                   [2., 0., 0.],
                   [3., 0., 0.]])
        """
        number = np.asarray(number)
        scalar = number.ndim == 0
        number = self.scaling.inverse_function(number)
        alphas = (number - self.x_range[0]) / (self.x_range[1] - self.x_range[0])
        alphas = float(alphas) if scalar else np.vstack(alphas)
        val = interpolate(self.get_start(), self.get_end(), alphas)
        return val

    def point_to_number(self, point: Sequence[float]) -> float:
        """Accepts a point with respect to the scene and returns
        a float along the number line.

        Parameters
        ----------
        point
            A sequence of values consisting of ``(x_coord, y_coord, z_coord)``.

        Returns
        -------
        float
            A float representing a value along the number line.

        Examples
        --------

            >>> from manim import NumberLine
            >>> number_line = NumberLine()
            >>> number_line.point_to_number((0,0,0))
            0.0
            >>> number_line.point_to_number((1,0,0))
            1.0
            >>> number_line.point_to_number([[0.5,0,0],[1,0,0],[1.5,0,0]])
            array([0.5, 1. , 1.5])

        """
        point = np.asarray(point)
        start, end = self.get_start_and_end()
        unit_vect = normalize(end - start)
        proportion = np.dot(point - start, unit_vect) / np.dot(end - start, unit_vect)
        return interpolate(self.x_min, self.x_max, proportion)

    def n2p(self, number: float | np.ndarray) -> np.ndarray:
        """Abbreviation for :meth:`~.NumberLine.number_to_point`."""
        return self.number_to_point(number)

    def p2n(self, point: Sequence[float]) -> float:
        """Abbreviation for :meth:`~.NumberLine.point_to_number`."""
        return self.point_to_number(point)

    def get_unit_size(self) -> float:
        return self.get_length() / (self.x_range[1] - self.x_range[0])

    def get_unit_vector(self) -> np.ndarray:
        return super().get_unit_vector() * self.unit_size

    def get_number_mobject(
        self,
        x: float,
        direction: Sequence[float] | None = None,
        buff: float | None = None,
        font_size: float | None = None,
        label_constructor: VMobject | None = None,
        **number_config,
    ) -> VMobject:
        """Generates a positioned :class:`~.DecimalNumber` mobject
        generated according to ``label_constructor``.

        Parameters
        ----------
        x
            The x-value at which the mobject should be positioned.
        direction
            Determines the direction at which the label is positioned next to the line.
        buff
            The distance of the label from the line.
        font_size
            The font size of the label mobject.
        label_constructor
            The :class:`~.VMobject` class that will be used to construct the label.
            Defaults to the ``label_constructor`` attribute of the number line
            if not specified.

        Returns
        -------
        :class:`~.DecimalNumber`
            The positioned mobject.
        """
        number_config = merge_dicts_recursively(
            self.decimal_number_config,
            number_config,
        )
        if direction is None:
            direction = self.label_direction
        if buff is None:
            buff = self.line_to_number_buff
        if font_size is None:
            font_size = self.font_size
        if label_constructor is None:
            label_constructor = self.label_constructor

        num_mob = DecimalNumber(
            x, font_size=font_size, mob_class=label_constructor, **number_config
        )

        num_mob.next_to(self.number_to_point(x), direction=direction, buff=buff)
        if x < 0 and self.label_direction[0] == 0:
            # Align without the minus sign
            num_mob.shift(num_mob[0].get_width() * LEFT / 2)
        return num_mob

    def get_number_mobjects(self, *numbers, **kwargs) -> VGroup:
        if len(numbers) == 0:
            numbers = self.default_numbers_to_display()
        return VGroup([self.get_number_mobject(number, **kwargs) for number in numbers])

    def get_labels(self) -> VGroup:
        return self.get_number_mobjects()

    def add_numbers(
        self,
        x_values: Iterable[float] | None = None,
        excluding: Iterable[float] | None = None,
        font_size: float | None = None,
        label_constructor: VMobject | None = None,
        **kwargs,
    ):
        """Adds :class:`~.DecimalNumber` mobjects representing their position
        at each tick of the number line. The numbers can be accessed after creation
        via ``self.numbers``.

        Parameters
        ----------
        x_values
            An iterable of the values used to position and create the labels.
            Defaults to the output produced by :meth:`~.NumberLine.get_tick_range`
        excluding
            A list of values to exclude from :attr:`x_values`.
        font_size
            The font size of the labels. Defaults to the ``font_size`` attribute
            of the number line.
        label_constructor
            The :class:`~.VMobject` class that will be used to construct the label.
            Defaults to the ``label_constructor`` attribute of the number line
            if not specified.
        """
        if x_values is None:
            x_values = self.get_tick_range()

        if excluding is None:
            excluding = self.numbers_to_exclude

        if font_size is None:
            font_size = self.font_size

        if label_constructor is None:
            label_constructor = self.label_constructor

        numbers = VGroup()
        for x in x_values:
            if x in excluding:
                continue
            numbers.add(
                self.get_number_mobject(
                    x,
                    font_size=font_size,
                    label_constructor=label_constructor,
                    **kwargs,
                )
            )
        self.add(numbers)
        self.numbers = numbers
        return self

    def add_labels(
        self,
        dict_values: dict[float, str | float | VMobject],
        direction: Sequence[float] = None,
        buff: float | None = None,
        font_size: float | None = None,
        label_constructor: VMobject | None = None,
    ):
        """Adds specifically positioned labels to the :class:`~.NumberLine` using a ``dict``.
        The labels can be accessed after creation via ``self.labels``.

        Parameters
        ----------
        dict_values
            A dictionary consisting of the position along the number line and the mobject to be added:
            ``{1: Tex("Monday"), 3: Tex("Tuesday")}``. :attr:`label_constructor` will be used
            to construct the labels if the value is not a mobject (``str`` or ``float``).
        direction
            Determines the direction at which the label is positioned next to the line.
        buff
            The distance of the label from the line.
        font_size
            The font size of the mobject to be positioned.
        label_constructor
            The :class:`~.VMobject` class that will be used to construct the label.
            Defaults to the ``label_constructor`` attribute of the number line
            if not specified.

        Raises
        ------
        AttributeError
            If the label does not have a ``font_size`` attribute, an ``AttributeError`` is raised.
        """

        direction = self.label_direction if direction is None else direction
        buff = self.line_to_number_buff if buff is None else buff
        font_size = self.font_size if font_size is None else font_size
        if label_constructor is None:
            label_constructor = self.label_constructor

        labels = VGroup()
        for x, label in dict_values.items():
            # TODO: remove this check and ability to call
            # this method via CoordinateSystem.add_coordinates()
            # must be explicitly called
            if isinstance(label, str) and label_constructor is MathTex:
                label = Tex(label)
            else:
                label = self._create_label_tex(label, label_constructor)

            if hasattr(label, "font_size"):
                label.font_size = font_size
            else:
                raise AttributeError(f"{label} is not compatible with add_labels.")
            label.next_to(self.number_to_point(x), direction=direction, buff=buff)
            labels.add(label)

        self.labels = labels
        self.add(labels)
        return self

    def _create_label_tex(
        self,
        label_tex: str | float | VMobject,
        label_constructor: Callable | None = None,
        **kwargs,
    ) -> VMobject:
        """Checks if the label is a :class:`~.VMobject`, otherwise, creates a
        label by passing ``label_tex`` to ``label_constructor``.

        Parameters
        ----------
        label_tex
            The label for which a mobject should be created. If the label already
            is a mobject, no new mobject is created.
        label_constructor
            Optional. A class or function returning a mobject when
            passing ``label_tex`` as an argument. If ``None`` is passed
            (the default), the label constructor from the :attr:`.label_constructor`
            attribute is used.

        Returns
        -------
        :class:`~.VMobject`
            The label.
        """
        if label_constructor is None:
            label_constructor = self.label_constructor
        if isinstance(label_tex, VMobject):
            return label_tex
        else:
            return label_constructor(label_tex, **kwargs)

    @staticmethod
    def _decimal_places_from_step(step) -> int:
        step = str(step)
        if "." not in step:
            return 0
        return len(step.split(".")[-1])


class UnitInterval(NumberLine):
    def __init__(
        self,
        unit_size=10,
        numbers_with_elongated_ticks=None,
        decimal_number_config=None,
        **kwargs,
    ):
        numbers_with_elongated_ticks = (
            [0, 1]
            if numbers_with_elongated_ticks is None
            else numbers_with_elongated_ticks
        )

        decimal_number_config = (
            {
                "num_decimal_places": 1,
            }
            if decimal_number_config is None
            else decimal_number_config
        )

        super().__init__(
            x_range=(0, 1, 0.1),
            unit_size=unit_size,
            numbers_with_elongated_ticks=numbers_with_elongated_ticks,
            decimal_number_config=decimal_number_config,
            **kwargs,
        )<|MERGE_RESOLUTION|>--- conflicted
+++ resolved
@@ -4,11 +4,8 @@
 
 __all__ = ["NumberLine", "UnitInterval"]
 
-<<<<<<< HEAD
-from typing import Iterable, Sequence, Type
-=======
-from typing import Callable, Iterable, Sequence
->>>>>>> c78bd8a2
+
+from typing import Callable, Iterable, Sequence, Type
 
 import numpy as np
 
