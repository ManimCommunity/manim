"""Mobjects that represent coordinate systems."""


__all__ = [
    "CoordinateSystem",
    "Axes",
    "ThreeDAxes",
    "NumberPlane",
    "PolarPlane",
    "ComplexPlane",
]

import fractions as fr
import numbers
from typing import Callable, Iterable, Optional, Sequence, Tuple, Union

import numpy as np
from colour import Color

from manim.mobject.opengl_compatibility import ConvertToOpenGL

from .. import config
from ..constants import *
from ..mobject.functions import ParametricFunction
from ..mobject.geometry import (
    Arrow,
    Circle,
    DashedLine,
    Dot,
    Line,
    Rectangle,
    RegularPolygon,
)
from ..mobject.number_line import NumberLine
from ..mobject.svg.tex_mobject import MathTex
from ..mobject.types.vectorized_mobject import (
    Mobject,
    VDict,
    VectorizedPoint,
    VGroup,
    VMobject,
)
from ..utils.color import (
    BLACK,
    BLUE,
    BLUE_D,
    GREEN,
    LIGHT_GREY,
    WHITE,
    YELLOW,
    color_gradient,
    invert_color,
)
from ..utils.config_ops import merge_dicts_recursively, update_dict_recursively
from ..utils.simple_functions import binary_search
from ..utils.space_ops import angle_of_vector

# TODO: There should be much more code reuse between Axes, NumberPlane and GraphScene


class CoordinateSystem:
    """
    Abstract class for Axes and NumberPlane

    Examples
    --------

    .. manim:: CoordSysExample
        :save_last_frame:

        class CoordSysExample(Scene):
            def construct(self):
                # the location of the ticks depends on the x_range and y_range.
                grid = Axes(
                    x_range=[0, 1, 0.05],  # step size determines num_decimal_places.
                    y_range=[0, 1, 0.05],
                    x_length=9,
                    y_length=5.5,
                    axis_config={
                        "numbers_to_include": np.arange(0, 1 + 0.1, 0.1),
                        "number_scale_value": 0.5,
                    },
                    tips=False,
                )

                # Labels for the x-axis and y-axis.
                y_label = grid.get_y_axis_label("y", edge=LEFT, direction=LEFT, buff=0.4)
                x_label = grid.get_x_axis_label("x")
                grid_labels = VGroup(x_label, y_label)

                graphs = VGroup()
                for n in np.arange(1, 20 + 0.5, 0.5):
                    graphs += grid.get_graph(lambda x: x ** n, color=WHITE)
                    graphs += grid.get_graph(
                        lambda x: x ** (1 / n), color=WHITE, use_smoothing=False
                    )

                # Extra lines and labels for point (1,1)
                graphs += grid.get_horizontal_line(grid.c2p(1, 1, 0), color=BLUE)
                graphs += grid.get_vertical_line(grid.c2p(1, 1, 0), color=BLUE)
                graphs += Dot(point=grid.c2p(1, 1, 0), color=YELLOW)
                graphs += Tex("(1,1)").scale(0.75).next_to(grid.c2p(1, 1, 0))
                title = Title(
                    # spaces between braces to prevent SyntaxError
                    r"Graphs of $y=x^{ {1}\over{n} }$ and $y=x^n (n=1,2,3,...,20)$",
                    include_underline=False,
                    scale_factor=0.85,
                )

                self.add(title, graphs, grid, grid_labels)

    """

    def __init__(
        self,
        x_range=None,
        y_range=None,
        x_length=None,
        y_length=None,
        dimension=2,
    ):
        self.dimension = dimension

        default_step = 1
        if x_range is None:
            x_range = [
                round(-config["frame_x_radius"]),
                round(config["frame_x_radius"]),
                default_step,
            ]
        elif len(x_range) == 2:
            x_range = [*x_range, default_step]

        if y_range is None:
            y_range = [
                round(-config["frame_y_radius"]),
                round(config["frame_y_radius"]),
                default_step,
            ]
        elif len(y_range) == 2:
            y_range = [*y_range, default_step]

        self.x_range = x_range
        self.y_range = y_range
        self.x_length = x_length
        self.y_length = y_length
        self.num_sampled_graph_points_per_tick = 10

    def coords_to_point(self, *coords):
        raise NotImplementedError()

    def point_to_coords(self, point):
        raise NotImplementedError()

    def c2p(self, *coords):
        """Abbreviation for coords_to_point"""
        return self.coords_to_point(*coords)

    def p2c(self, point):
        """Abbreviation for point_to_coords"""
        return self.point_to_coords(point)

    def get_axes(self):
        raise NotImplementedError()

    def get_axis(self, index):
        return self.get_axes()[index]

    def get_x_axis(self):
        return self.get_axis(0)

    def get_y_axis(self):
        return self.get_axis(1)

    def get_z_axis(self):
        return self.get_axis(2)

    def get_x_axis_label(self, label_tex, edge=UR, direction=UR, **kwargs):
        return self.get_axis_label(
            label_tex, self.get_x_axis(), edge, direction, **kwargs
        )

    def get_y_axis_label(
        self, label_tex, edge=UR, direction=UP * 0.5 + RIGHT, **kwargs
    ):
        return self.get_axis_label(
            label_tex, self.get_y_axis(), edge, direction, **kwargs
        )

    # move to a util_file, or Mobject()??
    @staticmethod
    def create_label_tex(label_tex) -> "Mobject":
        """Checks if the label is a ``float``, ``int`` or a ``str`` and creates a :class:`~.MathTex` label accordingly.

        Parameters
        ----------
        label_tex : The label to be compared against the above types.

        Returns
        -------
        :class:`~.Mobject`
            The label.
        """

        if (
            isinstance(label_tex, float)
            or isinstance(label_tex, int)
            or isinstance(label_tex, str)
        ):
            label_tex = MathTex(label_tex)
        return label_tex

    def get_axis_label(
        self,
        label: Union[float, str, "Mobject"],
        axis: "Mobject",
        edge: Sequence[float],
        direction: Sequence[float],
        buff: float = SMALL_BUFF,
    ) -> "Mobject":
        """Gets the label for an axis.

        Parameters
        ----------
        label
            The label. Can be any mobject or `int/float/str` to be used with :class:`~.MathTex`
        axis
            The axis to which the label will be added.
        edge
            The edge of the axes to which the label will be added. ``RIGHT`` adds to the right side of the axis
        direction
            Allows for further positioning of the label.
        buff
            The distance of the label from the line.

        Returns
        -------
        :class:`~.Mobject`
            The positioned label along the given axis.
        """

        label = self.create_label_tex(label)
        label.next_to(axis.get_edge_center(edge), direction, buff=buff)
        label.shift_onto_screen(buff=MED_SMALL_BUFF)
        return label

    def get_axis_labels(
        self,
        x_label: Union[float, str, "Mobject"] = "x",
        y_label: Union[float, str, "Mobject"] = "y",
    ) -> "VGroup":
        """Defines labels for the x_axis and y_axis of the graph.

        Parameters
        ----------
        x_label
            The label for the x_axis
        y_label
            The label for the y_axis

        Returns
        -------
        :class:`~.VGroup`
            A :class:`~.Vgroup` of the labels for the x_axis and y_axis.

        See Also
        --------
        :class:`get_x_axis_label`
        :class:`get_y_axis_label`
        """

        self.axis_labels = VGroup(
            self.get_x_axis_label(x_label),
            self.get_y_axis_label(y_label),
        )
        return self.axis_labels

    def add_coordinates(
        self, *axes_numbers: Optional[Iterable[float]], **kwargs
    ) -> VGroup:
        """Adds labels to the axes.

        axes_numbers
            The numbers to be added to the axes. Use ``None`` to represent an axis with default labels.

        Examples
        --------

        .. code-block:: python

            ax = ThreeDAxes()
            x_labels = range(-4, 5)
            z_labels = range(-4, 4, 2)
            ax.add_coordinates(x_labels, None, z_labels)  # default y labels, custom x & z labels
            ax.add_coordinates(x_labels)  # only x labels

        Returns
        -------
        VGroup
            A :class:`VGroup` of the number mobjects.
        """

        self.coordinate_labels = VGroup()
        # if nothing is passed to axes_numbers, produce axes with default labelling
        if not axes_numbers:
            axes_numbers = [None for _ in range(self.dimension)]

        for axis, values in zip(self.axes, axes_numbers):
            labels = axis.add_numbers(values, **kwargs)
            self.coordinate_labels.add(labels)

        return self.coordinate_labels

    def get_line_from_axis_to_point(
        self,
        index: int,
        point: Sequence[float],
        line_func: Line = DashedLine,
        color: Color = LIGHT_GREY,
        stroke_width: float = 2,
    ) -> Line:
        """Returns a straight line from a given axis to a point in the scene.

        Parameters
        ----------
        index
            Specifies the axis from which to draw the line. `0 = x_axis`, `1 = y_axis`
        point
            The point to which the line will be drawn.
        line_func
            The function of the :class:`~.Line` mobject used to construct the line.
        color
            The color of the line.
        stroke_width
            The stroke width of the line.

        Returns
        -------
        :class:`~.Line`
            The line from an axis to a point.

        See Also
        --------
        :class:`get_vertical_line`
        :class:`get_horizontal_line`
        """
        axis = self.get_axis(index)
        line = line_func(axis.get_projection(point), point)
        line.set_stroke(color, stroke_width)
        return line

    def get_vertical_line(self, point: Sequence[float], **kwargs) -> Line:
        """A vertical line from the x-axis to a given point in the scene.

        Parameters
        ----------
        point
            The point to which the vertical line will be drawn.

        kwargs
            Additional parameters to be passed to :class:`get_line_from_axis_to_point`

        Returns
        -------
        :class:`Line`
            A vertical line from the x-axis to the point.
        """

        return self.get_line_from_axis_to_point(0, point, **kwargs)

    def get_horizontal_line(self, point: Sequence[float], **kwargs) -> Line:
        """A horizontal line from the y-axis to a given point in the scene.

        Parameters
        ----------
        point
            The point to which the horizontal line will be drawn.

        kwargs
            Additional parameters to be passed to :class:`get_line_from_axis_to_point`

        Returns
        -------
        :class:`Line`
            A horizontal line from the y-axis to the point.
        """

        return self.get_line_from_axis_to_point(1, point, **kwargs)

    # graphing

    def get_graph(
        self,
        function: Callable[[float], float],
        x_range: Optional[Sequence[float]] = None,
        **kwargs,
    ):
        """Generates a curve based on a function.

        Parameters
        ----------
        function
            The function used to construct the :class:`~.ParametricFunction`.

        x_range
            The range of the curve along the axes. ``x_range = [x_min, x_max]``.

        kwargs
            Additional parameters to be passed to :class:`~.ParametricFunction`.

        Returns
        -------
        :class:`~.ParametricFunction`
            The plotted curve.
        """

        t_range = np.array(self.x_range, dtype=float)
        if x_range is not None:
            t_range[: len(x_range)] = x_range

        if x_range is None or len(x_range) < 3:
            # if t_range has a defined step size, increase the number of sample points per tick
            t_range[2] /= self.num_sampled_graph_points_per_tick
        # For axes, the third coordinate of x_range indicates
        # tick frequency.  But for functions, it indicates a
        # sample frequency
        graph = ParametricFunction(
            lambda t: self.coords_to_point(t, function(t)), t_range=t_range, **kwargs
        )
        graph.underlying_function = function
        return graph

    def get_parametric_curve(self, function, **kwargs):
        dim = self.dimension
        graph = ParametricFunction(
            lambda t: self.coords_to_point(*function(t)[:dim]), **kwargs
        )
        graph.underlying_function = function
        return graph

    def input_to_graph_point(self, x: float, graph: "ParametricFunction") -> np.ndarray:
        """Returns the coordinates of the point on the ``graph``
        corresponding to the input ``x`` value.

        Parameters
        ----------
        x
            The x-value for which the coordinates of corresponding point on the :attr:`graph` are to be found.

        graph
            The :class:`~.ParametricFunction` on which the x-value and y-value lie.

        Returns
        -------
        :class:`np.ndarray`
            The coordinates of the point on the :attr:`graph` corresponding to the :attr:`x` value.
        """

        if hasattr(graph, "underlying_function"):
            return graph.function(x)
        else:
            alpha = binary_search(
                function=lambda a: self.point_to_coords(graph.point_from_proportion(a))[
                    0
                ],
                target=x,
                lower_bound=self.x_range[0],
                upper_bound=self.x_range[1],
            )
            if alpha is not None:
                return graph.point_from_proportion(alpha)
            else:
                return None

    def i2gp(self, x, graph):
        """
        Alias for :meth:`input_to_graph_point`.
        """
        return self.input_to_graph_point(x, graph)

    def get_graph_label(
        self,
        graph: "ParametricFunction",
        label: Union[float, str, "Mobject"] = "f(x)",
        x_val: Optional[float] = None,
        direction: Sequence[float] = RIGHT,
        buff: float = MED_SMALL_BUFF,
        color: Optional[Color] = None,
        dot: bool = False,
        dot_config: Optional[dict] = None,
    ) -> Mobject:
        """Creates a properly positioned label for the passed graph,
        styled with parameters and an optional dot.

        Parameters
        ----------
        graph
            The curve of the function plotted.
        label
            The label for the function's curve. Written with :class:`MathTex` if not specified otherwise.
        x_val
            The x_value with which the label should be aligned.
        direction
            The cartesian position, relative to the curve that the label will be at --> ``LEFT``, ``RIGHT``
        buff
            The buffer space between the curve and the label.
        color
            The color of the label.
        dot
            Adds a dot at the given point on the graph.
        dot_config
            Additional parameters to be passed to :class:`~.Dot`.

        Returns
        -------
        :class:`Mobject`
            The positioned label and :class:`~.Dot`, if applicable.
        """

        if dot_config is None:
            dot_config = {}
        label = self.create_label_tex(label)
        color = color or graph.get_color()
        label.set_color(color)

        if x_val is None:
            # Search from right to left
            for x in np.linspace(self.x_range[1], self.x_range[0], 100):
                point = self.input_to_graph_point(x, graph)
                if point[1] < config["frame_y_radius"]:
                    break
        else:
            point = self.input_to_graph_point(x_val, graph)

        label.next_to(point, direction, buff=buff)
        label.shift_onto_screen()

        if dot:
            label.add(Dot(point=point, **dot_config))
        return label

    # calculus

    def get_riemann_rectangles(
        self,
        graph: "ParametricFunction",
        x_range: Optional[Sequence[float]] = None,
        dx: Optional[float] = 0.1,
        input_sample_type: str = "left",
        stroke_width: float = 1,
        stroke_color: Color = BLACK,
        fill_opacity: float = 1,
        color: Union[Iterable[Color], Color] = np.array((BLUE, GREEN)),
        show_signed_area: bool = True,
        bounded_graph: "ParametricFunction" = None,
        blend: bool = False,
        width_scale_factor: float = 1.001,
    ) -> VGroup:
        """This method returns the :class:`~.VGroup` of the Riemann Rectangles for
        a particular curve.

        Parameters
        ----------
        graph
            The graph whose area will be approximated by Riemann rectangles.

        x_range
            The minimum and maximum x-values of the rectangles. ``x_range = [x_min, x_max]``.

        dx
            The change in x-value that separates each rectangle.

        input_sample_type
            Can be any of ``"left"``, ``"right"`` or ``"center"``. Refers to where
            the sample point for the height of each Riemann Rectangle
            will be inside the segments of the partition.

        stroke_width
            The stroke_width of the border of the rectangles.

        stroke_color
            The color of the border of the rectangle.

        fill_opacity
            The opacity of the rectangles.

        color
            The colors of the rectangles. Creates a balanced gradient if multiple colors are passed.

        show_signed_area
            Indicates negative area when the curve dips below the x-axis by inverting its color.

        blend
            Sets the :attr:`stroke_color` to :attr:`fill_color`, blending the rectangles without clear separation.

        bounded_graph
            If a secondary graph is specified, encloses the area between the two curves.

        width_scale_factor
            The factor by which the width of the rectangles is scaled.

        Returns
        -------
        :class:`~.VGroup`
            A :class:`~.VGroup` containing the Riemann Rectangles.
        """

        # setting up x_range, overwrite user's third input
        if x_range is None:
            if bounded_graph is None:
                x_range = [graph.t_min, graph.t_max]
            else:
                x_min = max(graph.t_min, bounded_graph.t_min)
                x_max = min(graph.t_max, bounded_graph.t_max)
                x_range = [x_min, x_max]

        x_range = [*x_range[:2], dx]

        rectangles = VGroup()
        x_range = np.arange(*x_range)

        # allows passing a string to color the graph
        if type(color) is str:
            colors = [color] * len(x_range)
        else:
            colors = color_gradient(color, len(x_range))

        for x, color in zip(x_range, colors):
            if input_sample_type == "left":
                sample_input = x
            elif input_sample_type == "right":
                sample_input = x + dx
            elif input_sample_type == "center":
                sample_input = x + 0.5 * dx
            else:
                raise ValueError("Invalid input sample type")
            graph_point = self.input_to_graph_point(sample_input, graph)

            if bounded_graph is None:
                y_point = self.origin_shift(self.y_range)
            else:
                y_point = bounded_graph.underlying_function(x)

            points = VGroup(
                *list(
                    map(
                        VectorizedPoint,
                        [
                            self.coords_to_point(x, y_point),
                            self.coords_to_point(x + width_scale_factor * dx, y_point),
                            graph_point,
                        ],
                    )
                )
            )

            rect = Rectangle().replace(points, stretch=True)
            rectangles.add(rect)

            # checks if the rectangle is under the x-axis
            if self.p2c(graph_point)[1] < y_point and show_signed_area:
                color = invert_color(color)

            # blends rectangles smoothly
            if blend:
                stroke_color = color

            rect.set_style(
                fill_color=color,
                fill_opacity=fill_opacity,
                stroke_color=stroke_color,
                stroke_width=stroke_width,
            )

        return rectangles

    def get_area(
        self,
        graph: "ParametricFunction",
        x_range: Optional[Sequence[float]] = None,
        color: Union[Color, Iterable[Color]] = [BLUE, GREEN],
        opacity: float = 0.3,
        dx_scaling: float = 1,
        bounded: "ParametricFunction" = None,
    ):
        """Returns a :class:`~.VGroup` of Riemann rectangles sufficiently small enough to visually
        approximate the area under the graph passed.

        Parameters
        ----------
        graph
            The graph/curve for which the area needs to be gotten.

        x_range
            The range of the minimum and maximum x-values of the area. ``x_range = [x_min, x_max]``.

        color
            The color of the area. Creates a gradient if a list of colors is provided.

        opacity
            The opacity of the area.

        bounded
            If a secondary :attr:`graph` is specified, encloses the area between the two curves.

        dx_scaling
            The factor by which the :attr:`dx` value is scaled.

        Returns
        -------
        :class:`~.VGroup`
            The :class:`~.VGroup` containing the Riemann Rectangles.
        """

        dx = self.x_range[2] / 500
        return self.get_riemann_rectangles(
            graph,
            x_range=x_range,
            dx=dx * dx_scaling,
            bounded_graph=bounded,
            blend=True,
            color=color,
            show_signed_area=False,
        ).set_opacity(opacity=opacity)

    def angle_of_tangent(
        self, x: float, graph: "ParametricFunction", dx: float = 1e-8
    ) -> float:
        """Returns the angle to the x-axis of the tangent
        to the plotted curve at a particular x-value.

        Parameters
        ----------
        x
            The x-value at which the tangent must touch the curve.

        graph
            The :class:`~.ParametricFunction` for which to calculate the tangent.

        dx
            The small change in `x` with which a small change in `y`
            will be compared in order to obtain the tangent.

        Returns
        -------
        :class:`float`
            The angle of the tangent with the x axis.
        """

        p0 = self.input_to_graph_point(x, graph)
        p1 = self.input_to_graph_point(x + dx, graph)
        return angle_of_vector(p1 - p0)

    def slope_of_tangent(
        self, x: float, graph: "ParametricFunction", **kwargs
    ) -> float:
        """Returns the slope of the tangent to the plotted curve
        at a particular x-value.

        Parameters
        ----------
        x
            The x-value at which the tangent must touch the curve.

        graph
            The :class:`~.ParametricFunction` for which to calculate the tangent.

        Returns
        -------
        :class:`float`
            The slope of the tangent with the x axis.
        """

        return np.tan(self.angle_of_tangent(x, graph, **kwargs))

    def get_derivative_graph(
        self, graph: "ParametricFunction", color: Color = GREEN, **kwargs
    ) -> ParametricFunction:
        """Returns the curve of the derivative of the passed
        graph.

        Parameters
        ----------
        graph
            The graph for which the derivative will be found.

        color
            The color of the derivative curve.

        **kwargs
            Any valid keyword argument of :class:`~.ParametricFunction`

        Returns
        -------
        :class:`~.ParametricFunction`
            The curve of the derivative.
        """

        def deriv(x):
            return self.slope_of_tangent(x, graph)

        return self.get_graph(deriv, color=color, **kwargs)

    def get_secant_slope_group(
        self,
        x: float,
        graph: ParametricFunction,
        dx: Optional[float] = None,
        dx_line_color: Color = YELLOW,
        dy_line_color: Optional[Color] = None,
        dx_label: Optional[Union[float, str]] = None,
        dy_label: Optional[Union[float, str]] = None,
        include_secant_line: bool = True,
        secant_line_color: Color = GREEN,
        secant_line_length: float = 10,
    ) -> VGroup:
        """Creates two lines representing `dx` and `df`, the labels for `dx` and `df`, and
         the secant to the curve at a particular x-value.

        Parameters
        ----------
        x
            The x-value at which the secant intersects the graph for the first time.

        graph
            The curve for which the secant will be found.

        dx
            The change in `x` after which the secant exits.

        dx_line_color
            The color of the line that indicates the change in `x`.

        dy_line_color
            The color of the line that indicates the change in `y`. Defaults to the color of :attr:`graph`.

        dx_label
            The label for the `dx` line.

        dy_label
            The label for the `dy` line.

        include_secant_line
            Whether or not to include the secant line in the graph,
            or just have the df and dx lines and labels.

        secant_line_color
            The color of the secant line.

        secant_line_length
            The length of the secant line.

        Returns
        -------
        :class:`~.VGroup`
            A group containing the elements: `dx_line`, `df_line`, and
            if applicable also :attr:`dx_label`, :attr:`df_label`, `secant_line`.

        """
        group = VGroup()

        dx = dx or float(self.x_range[1] - self.x_range[0]) / 10
        dx_line_color = dx_line_color
        dy_line_color = dy_line_color or graph.get_color()

        p1 = self.input_to_graph_point(x, graph)
        p2 = self.input_to_graph_point(x + dx, graph)
        interim_point = p2[0] * RIGHT + p1[1] * UP

        group.dx_line = Line(p1, interim_point, color=dx_line_color)
        group.df_line = Line(interim_point, p2, color=dy_line_color)
        group.add(group.dx_line, group.df_line)

        labels = VGroup()
        if dx_label is not None:
            group.dx_label = self.create_label_tex(dx_label)
            labels.add(group.dx_label)
            group.add(group.dx_label)
        if dy_label is not None:
            group.df_label = self.create_label_tex(dy_label)
            labels.add(group.df_label)
            group.add(group.df_label)

        if len(labels) > 0:
            max_width = 0.8 * group.dx_line.width
            max_height = 0.8 * group.df_line.height
            if labels.width > max_width:
                labels.width = max_width
            if labels.height > max_height:
                labels.height = max_height

        if dx_label is not None:
            group.dx_label.next_to(
                group.dx_line, np.sign(dx) * DOWN, buff=group.dx_label.height / 2
            )
            group.dx_label.set_color(group.dx_line.get_color())

        if dy_label is not None:
            group.df_label.next_to(
                group.df_line, np.sign(dx) * RIGHT, buff=group.df_label.height / 2
            )
            group.df_label.set_color(group.df_line.get_color())

        if include_secant_line:
            secant_line_color = secant_line_color
            group.secant_line = Line(p1, p2, color=secant_line_color)
            group.secant_line.scale_in_place(
                secant_line_length / group.secant_line.get_length()
            )
            group.add(group.secant_line)
        return group

    def get_vertical_lines_to_graph(
        self,
        graph: ParametricFunction,
        x_range: Optional[Sequence[float]] = None,
        num_lines: int = 20,
        **kwargs,
    ) -> VGroup:
        """Obtains multiple lines from the x-axis to the curve.

        Parameters
        ----------
        graph
            The graph on which the line should extend to.

        x_range
            A list containing the lower and and upper bounds of the lines -> ``x_range = [x_min, x_max]``.

        num_lines
            The number of evenly spaced lines.

        Returns
        -------
        :class:`~.VGroup`
            The :class:`~.VGroup` of the evenly spaced lines.
        """

        x_range = x_range if x_range is not None else self.x_range

        return VGroup(
            *[
                self.get_vertical_line(self.i2gp(x, graph), **kwargs)
                for x in np.linspace(x_range[0], x_range[1], num_lines)
            ]
        )

    def get_T_label(
        self,
        x_val: float,
        graph: "ParametricFunction",
        label: Optional[Union[float, str, "Mobject"]] = None,
        label_color: Color = WHITE,
        triangle_size: float = MED_SMALL_BUFF,
        triangle_color: Color = WHITE,
        line_func: "Line" = Line,
        line_color: Color = YELLOW,
    ) -> VGroup:
        """Creates a labelled triangle marker with a vertical line from the x-axis
        to a curve at a given x-value.

        Parameters
        ----------
        x_val
            The position along the curve at which the label, line and triangle will be constructed.

        graph
            The :class:`~.ParametricFunction` for which to construct the label.

        label
            The label of the vertical line and triangle.

        label_color
            The color of the label.

        triangle_size
            The size of the triangle.

        triangle_color
            The color of the triangle.

        line_func
            The function used to construct the vertical line.

        line_color
            The color of the vertical line.

        Examples
        -------
        .. manim:: T_labelExample
            :save_last_frame:

            class T_labelExample(Scene):
                def construct(self):
                    # defines the axes and linear function
                    axes = Axes(x_range=[-1, 10], y_range=[-1, 10], x_length=9, y_length=6)
                    func = axes.get_graph(lambda x: x, color=BLUE)
                    # creates the T_label
                    t_label = axes.get_T_label(x_val=4, graph=func, label=Tex("x-value"))
                    self.add(axes, func, t_label)

        Returns
        -------
        :class:`~.VGroup`
            A :class:`~.VGroup` of the label, triangle and vertical line mobjects.
        """

        T_label_group = VGroup()
        triangle = RegularPolygon(n=3, start_angle=np.pi / 2, stroke_width=0).set_fill(
            color=triangle_color, opacity=1
        )
        triangle.height = triangle_size
        triangle.move_to(self.coords_to_point(x_val, 0), UP)
        if label is not None:
            t_label = self.create_label_tex(label).set_color(label_color)
            t_label.next_to(triangle, DOWN)
            T_label_group.add(t_label)

        v_line = self.get_vertical_line(
            self.i2gp(x_val, graph), color=line_color, line_func=line_func
        )

        T_label_group.add(triangle, v_line)

        return T_label_group


class Axes(VGroup, CoordinateSystem, metaclass=ConvertToOpenGL):
    """Creates a set of axes.

    Parameters
    ----------
    x_range
        The :code:`[x_min, x_max, x_step]` values of the x-axis.
    y_range
        The :code:`[y_min, y_max, y_step]` values of the y-axis.
    x_length
        The length of the x-axis.
    y_length
        The length of the y-axis.
    axis_config
        Arguments to be passed to :class:`~.NumberLine` that influences both axes.
    x_axis_config
        Arguments to be passed to :class:`~.NumberLine` that influence the x-axis.
    y_axis_config
        Arguments to be passed to :class:`~.NumberLine` that influence the y-axis.
    tips
        Whether or not to include the tips on both axes.
    kwargs : Any
        Additional arguments to be passed to :class:`CoordinateSystem` and :class:`~.VGroup`.
    """

    def __init__(
        self,
        x_range: Optional[Sequence[float]] = None,
        y_range: Optional[Sequence[float]] = None,
        x_length: Optional[float] = round(config.frame_width) - 2,
        y_length: Optional[float] = round(config.frame_height) - 2,
        axis_config: Optional[dict] = None,
        x_axis_config: Optional[dict] = None,
        y_axis_config: Optional[dict] = None,
        tips: bool = True,
        **kwargs,
    ):
        VGroup.__init__(self, **kwargs)
        CoordinateSystem.__init__(self, x_range, y_range, x_length, y_length)

        self.axis_config = {
            "include_tip": tips,
            "numbers_to_exclude": [0],
            "exclude_origin_tick": True,
        }
        self.x_axis_config = {}
        self.y_axis_config = {"rotation": 90 * DEGREES, "label_direction": LEFT}

        self.update_default_configs(
            (self.axis_config, self.x_axis_config, self.y_axis_config),
            (axis_config, x_axis_config, y_axis_config),
        )

        self.x_axis_config = merge_dicts_recursively(
            self.axis_config, self.x_axis_config
        )
        self.y_axis_config = merge_dicts_recursively(
            self.axis_config, self.y_axis_config
        )

        self.x_axis = self.create_axis(self.x_range, self.x_axis_config, self.x_length)
        self.y_axis = self.create_axis(self.y_range, self.y_axis_config, self.y_length)

        # Add as a separate group in case various other
        # mobjects are added to self, as for example in
        # NumberPlane below
        self.axes = VGroup(self.x_axis, self.y_axis)
        self.add(*self.axes)

        # finds the middle-point on each axis
        lines_center_point = [((axis.x_max + axis.x_min) / 2) for axis in self.axes]

        self.shift(-self.coords_to_point(*lines_center_point))

    @staticmethod
    def update_default_configs(default_configs, passed_configs):
        for default_config, passed_config in zip(default_configs, passed_configs):
            if passed_config is not None:
                update_dict_recursively(default_config, passed_config)

    def create_axis(
        self,
        range_terms: Sequence[float],
        axis_config: dict,
        length: float,
    ) -> NumberLine:
        """Creates an axis and dynamically adjusts its position depending on where 0 is located on the line.

        Parameters
        ----------
        range_terms
            The range of the the axis : `(x_min, x_max, x_step)`.
        axis_config
            Additional parameters that are passed to :class:`NumberLine`.
        length
            The length of the axis.

        Returns
        -------
        :class:`NumberLine`
            Returns a number line with the provided x and y axis range.
        """
        axis_config["length"] = length
        axis = NumberLine(range_terms, **axis_config)

        # without the call to origin_shift, graph does not exist when min > 0 or max < 0
        # shifts the axis so that 0 is centered
        axis.shift(-axis.number_to_point(self.origin_shift(range_terms)))
        return axis

    def coords_to_point(self, *coords: Sequence[float]) -> np.ndarray:
        """Transforms the vector formed from ``coords`` formed by the :class:`Axes`
        into the corresponding vector with respect to the default basis.

        Returns
        -------
        np.ndarray
            A point that results from a change of basis from the coordinate system
            defined by the :class:`Axes` to that of ``manim``'s default coordinate system
        """
        origin = self.x_axis.number_to_point(self.origin_shift(self.x_range))
        result = np.array(origin)
        for axis, coord in zip(self.get_axes(), coords):
            result += axis.number_to_point(coord) - origin
        return result

    def point_to_coords(self, point: float) -> Tuple:
        """Transforms the coordinates of the point which are with respect to ``manim``'s default
        basis into the coordinates of that point with respect to the basis defined by :class:`Axes`.

        Parameters
        ----------
        point
            The point whose coordinates will be found.

        Returns
        -------
        Tuple
            Coordinates of the point with respect to :class:`Axes`'s basis
        """
        return tuple([axis.point_to_number(point) for axis in self.get_axes()])

    def get_axes(self) -> VGroup:
        """Gets the axes.

        Returns
        -------
        :class:`~.VGroup`
            A pair of axes.
        """
        return self.axes

    def get_line_graph(
        self,
        x_values: Iterable[float],
        y_values: Iterable[float],
        z_values: Optional[Iterable[float]] = None,
        line_color: Color = YELLOW,
        add_vertex_dots: bool = True,
        vertex_dot_radius: float = DEFAULT_DOT_RADIUS,
        vertex_dot_style: Optional[dict] = None,
        **kwargs,
    ) -> VDict:
        """Draws a line graph.

        The graph connects the vertices formed from zipping
        ``x_values``, ``y_values`` and ``z_values``. Also adds :class:`Dots <.Dot>` at the
        vertices if ``add_vertex_dots`` is set to ``True``.

        Parameters
        ----------
        x_values
            Iterable of values along the x-axis.
        y_values
            Iterable of values along the y-axis.
        z_values
            Iterable of values (zeros if z_values is None) along the z-axis.
        line_color
            Color for the line graph.
        add_vertex_dots
            Whether or not to add :class:`~.Dot` at each vertex.
        vertex_dot_radius
            Radius for the :class:`~.Dot` at each vertex.
        vertex_dot_style
            Style arguments to be passed into :class:`~.Dot` at each vertex.
        kwargs
            Additional arguments to be passed into :class:`~.VMobject`.

        Examples
        --------

        .. manim:: LineGraphExample
            :save_last_frame:

            class LineGraphExample(Scene):
                def construct(self):
                    plane = NumberPlane(
                        x_range = (0, 7),
                        y_range = (0, 5),
                        x_length = 7,
                        axis_config={"include_numbers": True},
                    )
                    plane.center()
                    line_graph = plane.get_line_graph(
                        x_values = [0, 1.5, 2, 2.8, 4, 6.25],
                        y_values = [1, 3, 2.25, 4, 2.5, 1.75],
                        line_color=GOLD_E,
                        vertex_dot_style=dict(stroke_width=3,  fill_color=PURPLE),
                        stroke_width = 4,
                    )
                    self.add(plane, line_graph)
        """
        x_values, y_values = map(np.array, (x_values, y_values))
        if z_values is None:
            z_values = np.zeros(x_values.shape)

        line_graph = VDict()
        graph = VMobject(color=line_color, **kwargs)
        vertices = [
            self.coords_to_point(x, y, z)
            for x, y, z in zip(x_values, y_values, z_values)
        ]
        graph.set_points_as_corners(vertices)
        graph.z_index = -1
        line_graph["line_graph"] = graph

        if add_vertex_dots:
            vertex_dot_style = vertex_dot_style or {}
            vertex_dots = VGroup(
                *[
                    Dot(point=vertex, radius=vertex_dot_radius, **vertex_dot_style)
                    for vertex in vertices
                ]
            )
            line_graph["vertex_dots"] = vertex_dots

        return line_graph

    @staticmethod
    def origin_shift(axis_range: Sequence[float]) -> float:
        """Determines how to shift graph mobjects to compensate when 0 is not on the axis.

        Parameters
        ----------
        axis_range
            The range of the axis : ``(x_min, x_max, x_step)``.
        """
        if axis_range[0] > 0:
            return axis_range[0]
        if axis_range[1] < 0:
            return axis_range[1]
        else:
            return 0


class ThreeDAxes(Axes):
    """A 3-dimensional set of axes.

    Parameters
    ----------
    x_range
        The :code:`[x_min, x_max, x_step]` values of the x-axis.
    y_range
        The :code:`[y_min, y_max, y_step]` values of the y-axis.
    z_range
        The :code:`[z_min, z_max, z_step]` values of the z-axis.
    x_length
        The length of the x-axis.
    y_length
        The length of the y-axis.
    z_length
        The length of the z-axis.
    z_axis_config
        Arguments to be passed to :class:`~.NumberLine` that influence the z-axis.
    z_normal
        The direction of the normal.
    num_axis_pieces
        The number of pieces used to construct the axes.
    light_source
        The direction of the light source.
    depth
        Currently non-functional.
    gloss
        Currently non-functional.
    kwargs : Any
        Additional arguments to be passed to :class:`Axes`.
    """

    def __init__(
        self,
        x_range: Optional[Sequence[float]] = (-6, 6, 1),
        y_range: Optional[Sequence[float]] = (-5, 5, 1),
        z_range: Optional[Sequence[float]] = (-4, 4, 1),
        x_length: Optional[float] = config.frame_height + 2.5,
        y_length: Optional[float] = config.frame_height + 2.5,
        z_length: Optional[float] = config.frame_height - 1.5,
        z_axis_config: Optional[dict] = None,
        z_normal: Sequence[float] = DOWN,
        num_axis_pieces: int = 20,
        light_source: Sequence[float] = 9 * DOWN + 7 * LEFT + 10 * OUT,
        # opengl stuff (?)
        depth=None,
        gloss=0.5,
        **kwargs,
    ):

        Axes.__init__(
            self,
            x_range=x_range,
            x_length=x_length,
            y_range=y_range,
            y_length=y_length,
            **kwargs,
        )

        self.z_range = z_range
        self.z_length = z_length

        self.z_axis_config = {}
        self.update_default_configs((self.z_axis_config,), (z_axis_config,))
        self.z_axis_config = merge_dicts_recursively(
            self.axis_config, self.z_axis_config
        )

        self.z_normal = z_normal
        self.num_axis_pieces = num_axis_pieces

        self.light_source = light_source

        self.dimension = 3

        z_axis = self.create_axis(self.z_range, self.z_axis_config, self.z_length)

        z_axis.rotate_about_zero(-PI / 2, UP)
        z_axis.rotate_about_zero(angle_of_vector(self.z_normal))
        z_axis.shift(self.x_axis.number_to_point(self.origin_shift(x_range)))

        self.axes.add(z_axis)
        self.add(z_axis)
        self.z_axis = z_axis

        if not config.renderer == "opengl":
            self.add_3d_pieces()
            self.set_axis_shading()

    def add_3d_pieces(self):
        for axis in self.axes:
            axis.pieces = VGroup(*axis.get_pieces(self.num_axis_pieces))
            axis.add(axis.pieces)
            axis.set_stroke(width=0, family=False)
            axis.set_shade_in_3d(True)

    def set_axis_shading(self):
        def make_func(axis):
            vect = self.light_source
            return lambda: (
                axis.get_edge_center(-vect),
                axis.get_edge_center(vect),
            )

        for axis in self:
            for submob in axis.family_members_with_points():
                submob.get_gradient_start_and_end_points = make_func(axis)
                submob.get_unit_normal = lambda a: np.ones(3)
                submob.set_sheen(0.2)


class NumberPlane(Axes):
    """Creates a cartesian plane with background lines.

    Parameters
    ----------
    x_range
        The :code:`[x_min, x_max, x_step]` values of the plane in the horizontal direction.
    y_range
        The :code:`[y_min, y_max, y_step]` values of the plane in the vertical direction.
    x_length
        The width of the plane.
    y_length
        The height of the plane.
    background_line_style
        Arguments that influence the construction of the background lines of the plane.
    faded_line_style
        Similar to :attr:`background_line_style`, affects the construction of the scene's background lines.
    faded_line_ratio
        Determines the number of boxes within the background lines: :code:`2` = 4 boxes, :code:`3` = 9 boxes.
    make_smooth_after_applying_functions
        Currently non-functional.
    kwargs : Any
        Additional arguments to be passed to :class:`Axes`.

    .. note:: If :attr:`x_length` or :attr:`y_length` are not defined, the plane automatically adjusts its lengths based
        on the :attr:`x_range` and :attr:`y_range` values to set the unit_size to 1.

    Examples
    --------

    .. manim:: NumberPlaneExample
        :save_last_frame:

        class NumberPlaneExample(Scene):
            def construct(self):
                number_plane = NumberPlane(
                    x_range=[-10, 10, 1],
                    y_range=[-10, 10, 1],
                    background_line_style={
                        "stroke_color": TEAL,
                        "stroke_width": 4,
                        "stroke_opacity": 0.6
                    }
                )
                self.add(number_plane)
    """

    def __init__(
        self,
        x_range: Optional[Sequence[float]] = (
            -config["frame_x_radius"],
            config["frame_x_radius"],
            1,
        ),
        y_range: Optional[Sequence[float]] = (
            -config["frame_y_radius"],
            config["frame_y_radius"],
            1,
        ),
        x_length: Optional[float] = None,
        y_length: Optional[float] = None,
        background_line_style: Optional[dict] = None,
        faded_line_style: Optional[dict] = None,
        faded_line_ratio: Optional[float] = 1,
        make_smooth_after_applying_functions=True,
        **kwargs,
    ):

        # configs
        self.axis_config = {
            "stroke_color": WHITE,
            "stroke_width": 2,
            "include_ticks": False,
            "include_tip": False,
            "line_to_number_buff": SMALL_BUFF,
            "label_direction": DR,
            "number_scale_value": 0.5,
        }
        self.y_axis_config = {"label_direction": DR}
        self.background_line_style = {
            "stroke_color": BLUE_D,
            "stroke_width": 2,
            "stroke_opacity": 1,
        }

        self.update_default_configs(
            (self.axis_config, self.y_axis_config, self.background_line_style),
            (
                kwargs.pop("axis_config", None),
                kwargs.pop("y_axis_config", None),
                background_line_style,
            ),
        )

        # Defaults to a faded version of line_config
        self.faded_line_style = faded_line_style
        self.faded_line_ratio = faded_line_ratio
        self.make_smooth_after_applying_functions = make_smooth_after_applying_functions

        # init
        super().__init__(
            x_range=x_range,
            y_range=y_range,
            x_length=x_length,
            y_length=y_length,
            axis_config=self.axis_config,
            y_axis_config=self.y_axis_config,
            **kwargs,
        )

        # dynamically adjusts x_length and y_length so that the unit_size is one by default
        if x_length is None:
            x_length = self.x_range[1] - self.x_range[0]
        if y_length is None:
            y_length = self.y_range[1] - self.y_range[0]

        self.init_background_lines()

    def init_background_lines(self):
        """Will init all the lines of NumberPlanes (faded or not)"""
        if self.faded_line_style is None:
            style = dict(self.background_line_style)
            # For anything numerical, like stroke_width
            # and stroke_opacity, chop it in half
            for key in style:
                if isinstance(style[key], numbers.Number):
                    style[key] *= 0.5
            self.faded_line_style = style

        self.background_lines, self.faded_lines = self.get_lines()

        self.background_lines.set_style(
            **self.background_line_style,
        )
        self.faded_lines.set_style(
            **self.faded_line_style,
        )
        self.add_to_back(
            self.faded_lines,
            self.background_lines,
        )

    def get_lines(self) -> Tuple[VGroup, VGroup]:
        """Generate all the lines, faded and not faded. Two sets of lines are generated: one parallel to the X-axis, and parallel to the Y-axis.

        Returns
        -------
        Tuple[:class:`~.VGroup`, :class:`~.VGroup`]
            The first (i.e the non faded lines) and second (i.e the faded lines) sets of lines, respectively.
        """
        x_axis = self.get_x_axis()
        y_axis = self.get_y_axis()

        x_lines1, x_lines2 = self.get_lines_parallel_to_axis(
            x_axis,
            y_axis,
            self.x_axis.x_step,
            self.faded_line_ratio,
        )

        y_lines1, y_lines2 = self.get_lines_parallel_to_axis(
            y_axis,
            x_axis,
            self.y_axis.x_step,
            self.faded_line_ratio,
        )

        # TODO this was added so that we can run tests on NumberPlane
        # In the future these attributes will be tacked onto self.background_lines
<<<<<<< HEAD
=======
        # self.x_lines = x_lines1
        # self.y_lines = y_lines1

        # For some reason the above is wrong
>>>>>>> f913cec0

        lines1 = VGroup(*x_lines1, *y_lines1)
        lines2 = VGroup(*x_lines2, *y_lines2)

        return lines1, lines2

    def get_lines_parallel_to_axis(
        self,
        axis_parallel_to: Line,
        axis_perpendicular_to: NumberLine,
        freq: float,
        ratio_faded_lines: float,
    ) -> Tuple[VGroup, VGroup]:
        """Generate a set of lines parallel to an axis.

        Parameters
        ----------
        axis_parallel_to
            The axis with which the lines will be parallel.

        axis_perpendicular_to
            The axis with which the lines will be perpendicular.

        ratio_faded_lines
            The ratio between the space between faded lines and the space between non-faded lines.

        freq
            Frequency of non-faded lines (number of non-faded lines per graph unit).

        Returns
        -------
        Tuple[:class:`~.VGroup`, :class:`~.VGroup`]
            The first (i.e the non-faded lines parallel to `axis_parallel_to`) and second (i.e the faded lines parallel to `axis_parallel_to`) sets of lines, respectively.
        """

        line = Line(axis_parallel_to.get_start(), axis_parallel_to.get_end())
        if ratio_faded_lines == 0:  # don't show faded lines
            ratio_faded_lines = 1  # i.e. set ratio to 1
        step = (1 / ratio_faded_lines) * freq
        lines1 = VGroup()
        lines2 = VGroup()
        unit_vector_axis_perp_to = axis_perpendicular_to.get_unit_vector()

        # min/max used in case range does not include 0. i.e. if (2,6):
        # the range becomes (0,4), not (0,6), to produce the corrent amount of lines
        ranges = (
            np.arange(
                0,
                min(
                    axis_perpendicular_to.x_max - axis_perpendicular_to.x_min,
                    axis_perpendicular_to.x_max,
                ),
                step,
            ),
            np.arange(
                0,
                max(
                    axis_perpendicular_to.x_min - axis_perpendicular_to.x_max,
                    axis_perpendicular_to.x_min,
                ),
                -step,
            ),
        )

        for inputs in ranges:
            for k, x in enumerate(inputs):
                new_line = line.copy()
                new_line.shift(unit_vector_axis_perp_to * x)
                if k % ratio_faded_lines == 0:
                    lines1.add(new_line)
                else:
                    lines2.add(new_line)
        return lines1, lines2

    def get_center_point(self) -> np.ndarray:
        """Gets the origin of :class:`NumberPlane`.

        Returns
        -------
        np.ndarray
            The center point.
        """
        return self.coords_to_point(0, 0)

    def get_x_unit_size(self):
        return self.get_x_axis().get_unit_size()

    def get_y_unit_size(self):
        return self.get_x_axis().get_unit_size()

    def get_axes(self) -> VGroup:
        # Method Already defined at Axes.get_axes so we could remove this a later PR.
        """Gets the pair of axes.

        Returns
        -------
        :class:`~.VGroup`
            Axes
        """
        return self.axes

    def get_vector(self, coords, **kwargs):
        kwargs["buff"] = 0
        return Arrow(
            self.coords_to_point(0, 0), self.coords_to_point(*coords), **kwargs
        )

    def prepare_for_nonlinear_transform(self, num_inserted_curves=50):
        for mob in self.family_members_with_points():
            num_curves = mob.get_num_curves()
            if num_inserted_curves > num_curves:
                mob.insert_n_curves(num_inserted_curves - num_curves)
        return self


class PolarPlane(Axes):
    r"""Creates a polar plane with background lines.

    Parameters
    ----------
    azimuth_step
        The number of divisions in the azimuth (also known as the `angular coordinate` or `polar angle`). If ``None`` is specified then it will use the default
        specified by ``azimuth_units``:

        - ``"PI radians"`` or ``"TAU radians"``: 20
        - ``"degrees"``: 36
        - ``"gradians"``: 40
        - ``None``: 1

        A non-integer value will result in a partial division at the end of the circle.

    size
        The diameter of the plane.

    radius_step
        The distance between faded radius lines.

    radius_max
        The maximum value of the radius.

    azimuth_units
        Specifies a default labelling system for the azimuth. Choices are:

        - ``"PI radians"``: Fractional labels in the interval :math:`\left[0, 2\pi\right]` with :math:`\pi` as a constant.
        - ``"TAU radians"``: Fractional labels in the interval :math:`\left[0, \tau\right]` (where :math:`\tau = 2\pi`) with :math:`\tau` as a constant.
        - ``"degrees"``: Decimal labels in the interval :math:`\left[0, 360\right]` with a degree (:math:`^{\circ}`) symbol.
        - ``"gradians"``: Decimal labels in the interval :math:`\left[0, 400\right]` with a superscript "g" (:math:`^{g}`).
        - ``None``: Decimal labels in the interval :math:`\left[0, 1\right]`.

    azimuth_compact_fraction
        If the ``azimuth_units`` choice has fractional labels, choose whether to combine the constant in a compact form :math:`\tfrac{xu}{y}` as opposed to :math:`\tfrac{x}{y}u`, where :math:`u` is the constant.

    azimuth_offset
        The angle offset of the azimuth, expressed in radians.

    azimuth_direction
        The direction of the azimuth.

        - ``"CW"``: Clockwise.
        - ``"CCW"``: Anti-clockwise.

    azimuth_label_buff
        The buffer for the azimuth labels.

    azimuth_label_scale
        The scale of the azimuth labels.

    radius_config
        The axis config for the radius.

    Examples
    --------

    .. manim:: PolarPlaneExample
        :ref_classes: PolarPlane
        :save_last_frame:

        class PolarPlaneExample(Scene):
            def construct(self):
                polarplane_pi = PolarPlane(
                    azimuth_units="PI radians",
                    size=6,
                    azimuth_label_scale=0.7,
                    radius_config={"number_scale_value": 0.7},
                ).add_coordinates()
                self.add(polarplane_pi)
    """

    def __init__(
        self,
        radius_max: float = config["frame_y_radius"],
        size: Optional[float] = None,
        radius_step: float = 1,
        azimuth_step: Optional[float] = None,
        azimuth_units: Optional[str] = "PI radians",
        azimuth_compact_fraction: bool = True,
        azimuth_offset: float = 0,
        azimuth_direction: str = "CCW",
        azimuth_label_buff: float = SMALL_BUFF,
        azimuth_label_scale: float = 0.5,
        radius_config: Optional[dict] = None,
        background_line_style: Optional[dict] = None,
        faded_line_style: Optional[dict] = None,
        faded_line_ratio: int = 1,
        make_smooth_after_applying_functions: bool = True,
        **kwargs,
    ):

        # error catching
        if azimuth_units in ["PI radians", "TAU radians", "degrees", "gradians", None]:
            self.azimuth_units = azimuth_units
        else:
            raise ValueError(
                "Invalid azimuth units. Expected one of: PI radians, TAU radians, degrees, gradians or None."
            )

        if azimuth_direction in ["CW", "CCW"]:
            self.azimuth_direction = azimuth_direction
        else:
            raise ValueError("Invalid azimuth units. Expected one of: CW, CCW.")

        # configs
        self.radius_config = {
            "stroke_color": WHITE,
            "stroke_width": 2,
            "include_ticks": False,
            "include_tip": False,
            "line_to_number_buff": SMALL_BUFF,
            "label_direction": DL,
            "number_scale_value": 0.5,
        }

        self.background_line_style = {
            "stroke_color": BLUE_D,
            "stroke_width": 2,
            "stroke_opacity": 1,
        }

        self.azimuth_step = (
            (
                {
                    "PI radians": 20,
                    "TAU radians": 20,
                    "degrees": 36,
                    "gradians": 40,
                    None: 1,
                }[azimuth_units]
            )
            if azimuth_step is None
            else azimuth_step
        )

        self.update_default_configs(
            (self.radius_config, self.background_line_style),
            (radius_config, background_line_style),
        )

        # Defaults to a faded version of line_config
        self.faded_line_style = faded_line_style
        self.faded_line_ratio = faded_line_ratio
        self.make_smooth_after_applying_functions = make_smooth_after_applying_functions
        self.azimuth_offset = azimuth_offset
        self.azimuth_label_buff = azimuth_label_buff
        self.azimuth_label_scale = azimuth_label_scale
        self.azimuth_compact_fraction = azimuth_compact_fraction

        # init

        super().__init__(
            x_range=np.array((-radius_max, radius_max, radius_step)),
            y_range=np.array((-radius_max, radius_max, radius_step)),
            x_length=size,
            y_length=size,
            axis_config=self.radius_config,
            **kwargs,
        )

        # dynamically adjusts size so that the unit_size is one by default
        if size is None:
            size = 0

        self.init_background_lines()

    def init_background_lines(self):
        """Will init all the lines of NumberPlanes (faded or not)"""
        if self.faded_line_style is None:
            style = dict(self.background_line_style)
            # For anything numerical, like stroke_width
            # and stroke_opacity, chop it in half
            for key in style:
                if isinstance(style[key], numbers.Number):
                    style[key] *= 0.5
            self.faded_line_style = style

        self.background_lines, self.faded_lines = self.get_lines()
        self.background_lines.set_style(
            **self.background_line_style,
        )
        self.faded_lines.set_style(
            **self.faded_line_style,
        )
        self.add_to_back(
            self.faded_lines,
            self.background_lines,
        )

    def get_lines(self) -> Tuple[VGroup, VGroup]:
        """Generate all the lines and circles, faded and not faded.

        Returns
        -------
        Tuple[:class:`~.VGroup`, :class:`~.VGroup`]
            The first (i.e the non faded lines and circles) and second (i.e the faded lines and circles) sets of lines and circles, respectively.
        """
        center = self.get_center_point()
        ratio_faded_lines = self.faded_line_ratio
        offset = self.azimuth_offset

        if ratio_faded_lines == 0:  # don't show faded lines
            ratio_faded_lines = 1  # i.e. set ratio to 1
        rstep = (1 / ratio_faded_lines) * self.x_axis.x_step
        astep = (1 / ratio_faded_lines) * (TAU * (1 / self.azimuth_step))
        rlines1 = VGroup()
        rlines2 = VGroup()
        alines1 = VGroup()
        alines2 = VGroup()

        rinput = np.arange(0, self.x_axis.x_max + rstep, rstep)
        ainput = np.arange(0, TAU, astep)

        unit_vector = self.x_axis.get_unit_vector()[0]

        for k, x in enumerate(rinput):
            new_line = Circle(radius=x * unit_vector)
            if k % ratio_faded_lines == 0:
                alines1.add(new_line)
            else:
                alines2.add(new_line)

        line = Line(center, self.get_x_axis().get_end())

        for k, x in enumerate(ainput):
            new_line = line.copy()
            new_line.rotate(x + offset, about_point=center)
            if k % ratio_faded_lines == 0:
                rlines1.add(new_line)
            else:
                rlines2.add(new_line)

        lines1 = VGroup(*rlines1, *alines1)
        lines2 = VGroup(*rlines2, *alines2)
        return lines1, lines2

    def get_center_point(self):
        return self.coords_to_point(0, 0)

    def get_x_unit_size(self):
        return self.get_x_axis().get_unit_size()

    def get_y_unit_size(self):
        return self.get_x_axis().get_unit_size()

    def get_axes(self) -> VGroup:
        """Gets the axes.
        Returns
        -------
        :class:`~.VGroup`
            A pair of axes.
        """
        return self.axes

    def get_vector(self, coords, **kwargs):
        kwargs["buff"] = 0
        return Arrow(
            self.coords_to_point(0, 0), self.coords_to_point(*coords), **kwargs
        )

    def prepare_for_nonlinear_transform(self, num_inserted_curves=50):
        for mob in self.family_members_with_points():
            num_curves = mob.get_num_curves()
            if num_inserted_curves > num_curves:
                mob.insert_n_curves(num_inserted_curves - num_curves)
        return self

    def polar_to_point(self, radius: float, azimuth: float) -> np.ndarray:
        r"""Gets a point from polar coordinates.

        Parameters
        ----------
        radius
            The coordinate radius (:math:`r`).

        azimuth
            The coordinate azimuth (:math:`\theta`).

        Returns
        -------
        numpy.ndarray
            The point.

        Examples
        --------

        .. manim:: PolarToPointExample
            :ref_classes: PolarPlane Vector
            :save_last_frame:

            class PolarToPointExample(Scene):
                def construct(self):
                    polarplane_pi = PolarPlane(azimuth_units="PI radians", size=6)
                    polartopoint_vector = Vector(polarplane_pi.polar_to_point(3, PI/4))
                    self.add(polarplane_pi)
                    self.add(polartopoint_vector)
        """
        return self.coords_to_point(radius * np.cos(azimuth), radius * np.sin(azimuth))

    def pr2pt(self, radius: float, azimuth: float) -> np.ndarray:
        """Abbreviation for :meth:`polar_to_point`"""
        return self.polar_to_point(radius, azimuth)

    def point_to_polar(self, point: np.ndarray) -> Tuple[float, float]:
        r"""Gets polar coordinates from a point.

        Parameters
        ----------
        point
            The point.

        Returns
        -------
        Tuple[:class:`float`, :class:`float`]
            The coordinate radius (:math:`r`) and the coordinate azimuth (:math:`\theta`).
        """
        x, y = self.point_to_coords(point)
        return np.sqrt(x ** 2 + y ** 2), np.arctan2(y, x)

    def pt2pr(self, point: np.ndarray) -> Tuple[float, float]:
        """Abbreviation for :meth:`point_to_polar`"""
        return self.point_to_polar(point)

    def get_coordinate_labels(
        self,
        r_values: Optional[Iterable[float]] = None,
        a_values: Optional[Iterable[float]] = None,
        **kwargs,
    ) -> VDict:
        """Gets labels for the coordinates
        Parameters
        ----------
        r_values
            Iterable of values along the radius, by default None.
        a_values
            Iterable of values along the azimuth, by default None.
        Returns
        -------
        VDict
            Labels for the radius and azimuth values.
        """
        if r_values is None:
            r_values = [r for r in self.get_x_axis().get_tick_range() if r >= 0]
        if a_values is None:
            a_values = np.arange(0, 1, 1 / self.azimuth_step)
        r_mobs = self.get_x_axis().add_numbers(r_values)
        if self.azimuth_direction == "CCW":
            d = 1
        elif self.azimuth_direction == "CW":
            d = -1
        else:
            raise ValueError("Invalid azimuth direction. Expected one of: CW, CCW")
        a_points = [
            {
                "label": i,
                "point": np.array(
                    [
                        self.get_right()[0]
                        * np.cos(d * (i * TAU) + self.azimuth_offset),
                        self.get_right()[0]
                        * np.sin(d * (i * TAU) + self.azimuth_offset),
                        0,
                    ]
                ),
            }
            for i in a_values
        ]
        if self.azimuth_units == "PI radians" or self.azimuth_units == "TAU radians":
            a_tex = [
                self.get_radian_label(i["label"])
                .scale(self.azimuth_label_scale)
                .next_to(
                    i["point"],
                    direction=i["point"],
                    aligned_edge=i["point"],
                    buff=self.azimuth_label_buff,
                )
                for i in a_points
            ]
        elif self.azimuth_units == "degrees":
            a_tex = [
                MathTex(f'{360 * i["label"]:g}' + r"^{\circ}")
                .scale(self.azimuth_label_scale)
                .next_to(
                    i["point"],
                    direction=i["point"],
                    aligned_edge=i["point"],
                    buff=self.azimuth_label_buff,
                )
                for i in a_points
            ]
        elif self.azimuth_units == "gradians":
            a_tex = [
                MathTex(f'{400 * i["label"]:g}' + r"^{g}")
                .scale(self.azimuth_label_scale)
                .next_to(
                    i["point"],
                    direction=i["point"],
                    aligned_edge=i["point"],
                    buff=self.azimuth_label_buff,
                )
                for i in a_points
            ]
        elif self.azimuth_units is None:
            a_tex = [
                MathTex(f'{i["label"]:g}')
                .scale(self.azimuth_label_scale)
                .next_to(
                    i["point"],
                    direction=i["point"],
                    aligned_edge=i["point"],
                    buff=self.azimuth_label_buff,
                )
                for i in a_points
            ]
        a_mobs = VGroup(*a_tex)
        self.coordinate_labels = VGroup(r_mobs, a_mobs)
        return self.coordinate_labels

    def add_coordinates(
        self,
        r_values: Optional[Iterable[float]] = None,
        a_values: Optional[Iterable[float]] = None,
    ):
        """Adds the coordinates.
        Parameters
        ----------
        r_values
            Iterable of values along the radius, by default None.
        a_values
            Iterable of values along the azimuth, by default None.
        """
        self.add(self.get_coordinate_labels(r_values, a_values))
        return self

    def get_radian_label(self, number, stacked=True):
        constant_label = {"PI radians": r"\pi", "TAU radians": r"\tau"}[
            self.azimuth_units
        ]
        division = number * {"PI radians": 2, "TAU radians": 1}[self.azimuth_units]
        frac = fr.Fraction(division).limit_denominator(max_denominator=100)
        if frac.numerator == 0 & frac.denominator == 0:
            return MathTex(r"0")
        elif frac.numerator == 1 and frac.denominator == 1:
            return MathTex(constant_label)
        elif frac.numerator == 1:
            if self.azimuth_compact_fraction:
                return MathTex(
                    r"\tfrac{" + constant_label + r"}{" + str(frac.denominator) + "}"
                )
            else:
                return MathTex(
                    r"\tfrac{1}{" + str(frac.denominator) + "}" + constant_label
                )
        elif frac.denominator == 1:
            return MathTex(str(frac.numerator) + constant_label)
        else:
            if self.azimuth_compact_fraction:
                return MathTex(
                    r"\tfrac{"
                    + str(frac.numerator)
                    + constant_label
                    + r"}{"
                    + str(frac.denominator)
                    + r"}"
                )
            else:
                return MathTex(
                    r"\tfrac{"
                    + str(frac.numerator)
                    + r"}{"
                    + str(frac.denominator)
                    + r"}"
                    + constant_label
                )


class ComplexPlane(NumberPlane):
    """
    Examples
    --------

    .. manim:: ComplexPlaneExample
        :save_last_frame:
        :ref_classes: Dot MathTex

        class ComplexPlaneExample(Scene):
            def construct(self):
                plane = ComplexPlane().add_coordinates()
                self.add(plane)
                d1 = Dot(plane.n2p(2 + 1j), color=YELLOW)
                d2 = Dot(plane.n2p(-3 - 2j), color=YELLOW)
                label1 = MathTex("2+i").next_to(d1, UR, 0.1)
                label2 = MathTex("-3-2i").next_to(d2, UR, 0.1)
                self.add(
                    d1,
                    label1,
                    d2,
                    label2,
                )

    """

    def __init__(self, color=BLUE, **kwargs):
        super().__init__(
            color=color,
            **kwargs,
        )

    def number_to_point(self, number):
        number = complex(number)
        return self.coords_to_point(number.real, number.imag)

    def n2p(self, number):
        return self.number_to_point(number)

    def point_to_number(self, point):
        x, y = self.point_to_coords(point)
        return complex(x, y)

    def p2n(self, point):
        return self.point_to_number(point)

    def get_default_coordinate_values(self):
        x_numbers = self.get_x_axis().get_tick_range()
        y_numbers = self.get_y_axis().get_tick_range()
        y_numbers = [complex(0, y) for y in y_numbers if y != 0]
        return [*x_numbers, *y_numbers]

    def get_coordinate_labels(self, *numbers, **kwargs):
        if len(numbers) == 0:
            numbers = self.get_default_coordinate_values()

        self.coordinate_labels = VGroup()
        for number in numbers:
            z = complex(number)
            if abs(z.imag) > abs(z.real):
                axis = self.get_y_axis()
                value = z.imag
                kwargs["unit"] = "i"
            else:
                axis = self.get_x_axis()
                value = z.real
            number_mob = axis.get_number_mobject(value, **kwargs)
            self.coordinate_labels.add(number_mob)
        return self.coordinate_labels

    def add_coordinates(self, *numbers):
        self.add(self.get_coordinate_labels(*numbers))
        return self<|MERGE_RESOLUTION|>--- conflicted
+++ resolved
@@ -1561,13 +1561,6 @@
 
         # TODO this was added so that we can run tests on NumberPlane
         # In the future these attributes will be tacked onto self.background_lines
-<<<<<<< HEAD
-=======
-        # self.x_lines = x_lines1
-        # self.y_lines = y_lines1
-
-        # For some reason the above is wrong
->>>>>>> f913cec0
 
         lines1 = VGroup(*x_lines1, *y_lines1)
         lines2 = VGroup(*x_lines2, *y_lines2)
