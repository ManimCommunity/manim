--- conflicted
+++ resolved
@@ -485,13 +485,8 @@
         index: int,
         point: Sequence[float],
         line_func: Line = DashedLine,
-<<<<<<< HEAD
-        line_config: Optional[Dict] = None,
-        color: Optional[Color] = None,
-=======
         line_config: dict | None = None,
-        color: Color = LIGHT_GREY,
->>>>>>> c061ee21
+        color: Color | None = None,
         stroke_width: float = 2,
     ) -> Line:
         """Returns a straight line from a given axis to a point in the scene.
@@ -1631,21 +1626,12 @@
     def get_T_label(
         self,
         x_val: float,
-<<<<<<< HEAD
-        graph: "ParametricFunction",
-        label: Optional[Union[float, str, "Mobject"]] = None,
-        label_color: Optional[Color] = None,
+        graph: ParametricFunction,
+        label: float, str, Mobject | None = None,
+        label_color: Color | None = None,
         triangle_size: float = MED_SMALL_BUFF,
-        triangle_color: Optional[Color] = WHITE,
-        line_func: "Line" = Line,
-=======
-        graph: ParametricFunction,
-        label: float | str | Mobject | None = None,
-        label_color: Color = WHITE,
-        triangle_size: float = MED_SMALL_BUFF,
-        triangle_color: Color = WHITE,
+        triangle_color: Color | None = WHITE,
         line_func: Line = Line,
->>>>>>> c061ee21
         line_color: Color = YELLOW,
     ) -> VGroup:
         """Creates a labelled triangle marker with a vertical line from the x-axis
