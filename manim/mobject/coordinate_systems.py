"""Mobjects that represent coordinate systems."""

__all__ = [
    "CoordinateSystem",
    "Axes",
    "ThreeDAxes",
    "NumberPlane",
    "ComplexPlane",
    "PolarPlane",
]


import fractions as fr
import numbers

import numpy as np

from .. import config
from ..constants import *
from ..mobject.functions import ParametricFunction
from ..mobject.geometry import Arrow, Line
from ..mobject.number_line import NumberLine
from ..mobject.svg.tex_mobject import MathTex
from ..mobject.types.vectorized_mobject import VGroup
from ..utils.color import BLUE, BLUE_D, LIGHT_GREY, WHITE
from ..utils.config_ops import merge_dicts_recursively, update_dict_recursively
from ..utils.simple_functions import binary_search
from ..utils.space_ops import angle_of_vector

# TODO: There should be much more code reuse between Axes, NumberPlane and GraphScene


class CoordinateSystem:
    """
    Abstract class for Axes and NumberPlane
    """

    def __init__(self, x_min=None, x_max=None, y_min=None, y_max=None, dim=2):
        self.dimension = dim
        self.x_min = -config["frame_x_radius"] if x_min is None else x_min
        self.x_max = config["frame_x_radius"] if x_max is None else x_max
        self.y_min = -config["frame_y_radius"] if y_min is None else y_min
        self.y_max = config["frame_y_radius"] if y_max is None else y_max

    def coords_to_point(self, *coords):
        raise NotImplementedError()

    def point_to_coords(self, point):
        raise NotImplementedError()

    def c2p(self, *coords):
        """Abbreviation for coords_to_point"""
        return self.coords_to_point(*coords)

    def p2c(self, point):
        """Abbreviation for point_to_coords"""
        return self.point_to_coords(point)

    def get_axes(self):
        raise NotImplementedError()

    def get_axis(self, index):
        return self.get_axes()[index]

    def get_x_axis(self):
        return self.get_axis(0)

    def get_y_axis(self):
        return self.get_axis(1)

    def get_z_axis(self):
        return self.get_axis(2)

    def get_x_axis_label(self, label_tex, edge=RIGHT, direction=DL, **kwargs):
        return self.get_axis_label(
            label_tex, self.get_x_axis(), edge, direction, **kwargs
        )

    def get_y_axis_label(self, label_tex, edge=UP, direction=DR, **kwargs):
        return self.get_axis_label(
            label_tex, self.get_y_axis(), edge, direction, **kwargs
        )

    def get_axis_label(self, label_tex, axis, edge, direction, buff=MED_SMALL_BUFF):
        label = MathTex(label_tex)
        label.next_to(axis.get_edge_center(edge), direction, buff=buff)
        label.shift_onto_screen(buff=MED_SMALL_BUFF)
        return label

    def get_axis_labels(self, x_label_tex="x", y_label_tex="y"):
        self.axis_labels = VGroup(
            self.get_x_axis_label(x_label_tex),
            self.get_y_axis_label(y_label_tex),
        )
        return self.axis_labels

    def get_graph(self, function, **kwargs):
        x_min = kwargs.pop("x_min", self.x_min)
        x_max = kwargs.pop("x_max", self.x_max)
        graph = ParametricFunction(
            lambda t: self.coords_to_point(t, function(t)),
            t_min=x_min,
            t_max=x_max,
            **kwargs,
        )
        graph.underlying_function = function
        return graph

    def get_parametric_curve(self, function, **kwargs):
        dim = self.dimension
        graph = ParametricFunction(
            lambda t: self.coords_to_point(*function(t)[:dim]), **kwargs
        )
        graph.underlying_function = function
        return graph

    def input_to_graph_point(self, x, graph):
        if hasattr(graph, "underlying_function"):
            return self.coords_to_point(x, graph.underlying_function(x))
        else:
            alpha = binary_search(
                function=lambda a: self.point_to_coords(graph.point_from_proportion(a))[
                    0
                ],
                target=x,
                lower_bound=self.x_min,
                upper_bound=self.x_max,
            )
            if alpha is not None:
                return graph.point_from_proportion(alpha)
            else:
                return None


class Axes(VGroup, CoordinateSystem):
    def __init__(
        self,
        x_min=None,
        x_max=None,
        y_min=None,
        y_max=None,
        axis_config=None,
        x_axis_config=None,
        y_axis_config=None,
        center_point=ORIGIN,
        **kwargs,
    ):
        CoordinateSystem.__init__(
            self, x_min=x_min, x_max=x_max, y_min=y_min, y_max=y_max
        )
        VGroup.__init__(self, **kwargs)

        self.axis_config = {
            "color": LIGHT_GREY,
            "include_tip": True,
            "exclude_zero_from_default_numbers": True,
        }
        self.x_axis_config = {"x_min": self.x_min, "x_max": self.x_max}
        self.y_axis_config = {
            "x_min": self.y_min,
            "x_max": self.y_max,
            "label_direction": LEFT,
            "rotation": 90 * DEGREES,
        }

        self.update_default_configs(
            (self.axis_config, self.x_axis_config, self.y_axis_config),
            (axis_config, x_axis_config, y_axis_config),
        )
        self.center_point = center_point
        self.x_axis = self.create_axis(self.x_axis_config)
        self.y_axis = self.create_axis(self.y_axis_config)
        # Add as a separate group in case various other
        # mobjects are added to self, as for example in
        # NumberPlane below
        self.axes = VGroup(self.x_axis, self.y_axis, dim=self.dim)
        self.add(*self.axes)
        self.shift(self.center_point)

    @staticmethod
    def update_default_configs(default_configs, passed_configs):
        for default_config, passed_config in zip(default_configs, passed_configs):
            if passed_config is not None:
                update_dict_recursively(default_config, passed_config)

    def create_axis(self, axis_config):
        return NumberLine(**merge_dicts_recursively(self.axis_config, axis_config))

    def coords_to_point(self, *coords):
        origin = self.x_axis.number_to_point(0)
        result = np.array(origin)
        for axis, coord in zip(self.get_axes(), coords):
            result += axis.number_to_point(coord) - origin
        return result

    def c2p(self, *coords):
        return self.coords_to_point(*coords)

    def point_to_coords(self, point):
        return tuple([axis.point_to_number(point) for axis in self.get_axes()])

    def p2c(self, point):
        return self.point_to_coords(point)

    def get_axes(self):
        return self.axes

    def get_coordinate_labels(self, x_vals=None, y_vals=None):
        if x_vals is None:
            x_vals = []
        if y_vals is None:
            y_vals = []
        x_mobs = self.get_x_axis().get_number_mobjects(*x_vals)
        y_mobs = self.get_y_axis().get_number_mobjects(*y_vals)

        self.coordinate_labels = VGroup(x_mobs, y_mobs)
        return self.coordinate_labels

    def add_coordinates(self, x_vals=None, y_vals=None):
        self.add(self.get_coordinate_labels(x_vals, y_vals))
        return self


class ThreeDAxes(Axes):
    def __init__(
        self,
        x_min=-5.5,
        x_max=5.5,
        y_min=-5.5,
        y_max=5.5,
        z_min=-3.5,
        z_max=3.5,
        z_axis_config=None,
        z_normal=DOWN,
        num_axis_pieces=20,
        light_source=9 * DOWN + 7 * LEFT + 10 * OUT,
        **kwargs,
    ):
        Axes.__init__(
            self, x_min=x_min, x_max=x_max, y_min=y_min, y_max=y_max, **kwargs
        )
        self.z_min = z_min
        self.z_max = z_max
        self.z_axis_config = {"x_min": self.z_min, "x_max": self.z_max}
        self.update_default_configs((self.z_axis_config,), (z_axis_config,))
        self.z_normal = z_normal
        self.num_axis_pieces = num_axis_pieces
        self.light_source = light_source
        self.dimension = 3
        z_axis = self.z_axis = self.create_axis(self.z_axis_config)
        z_axis.shift(self.center_point)
        z_axis.rotate_about_zero(-np.pi / 2, UP)
        z_axis.rotate_about_zero(angle_of_vector(self.z_normal))
        self.axes.add(z_axis)
        self.add(z_axis)

        self.add_3d_pieces()
        self.set_axis_shading()

    def add_3d_pieces(self):
        for axis in self.axes:
            axis.pieces = VGroup(*axis.get_pieces(self.num_axis_pieces))
            axis.add(axis.pieces)
            axis.set_stroke(width=0, family=False)
            axis.set_shade_in_3d(True)

    def set_axis_shading(self):
        def make_func(axis):
            vect = self.light_source
            return lambda: (
                axis.get_edge_center(-vect),
                axis.get_edge_center(vect),
            )

        for axis in self:
            for submob in axis.family_members_with_points():
                submob.get_gradient_start_and_end_points = make_func(axis)
                submob.get_unit_normal = lambda a: np.ones(3)
                submob.set_sheen(0.2)


class NumberPlane(Axes):
    def __init__(
        self,
        axis_config=None,
        y_axis_config=None,
        background_line_style=None,
        faded_line_style=None,
        x_line_frequency=1,
        y_line_frequency=1,
        faded_line_ratio=1,
        make_smooth_after_applying_functions=True,
        **kwargs,
    ):
        self.axis_config = {
            "stroke_color": WHITE,
            "stroke_width": 2,
            "include_ticks": False,
            "include_tip": False,
            "line_to_number_buff": SMALL_BUFF,
            "label_direction": DR,
            "number_scale_val": 0.5,
        }
        self.y_axis_config = {"label_direction": DR}
        self.background_line_style = {
            "stroke_color": BLUE_D,
            "stroke_width": 2,
            "stroke_opacity": 1,
        }

        self.update_default_configs(
            (self.axis_config, self.y_axis_config, self.background_line_style),
            (axis_config, y_axis_config, background_line_style),
        )

        # Defaults to a faded version of line_config
        self.faded_line_style = faded_line_style
        self.x_line_frequency = x_line_frequency
        self.y_line_frequency = y_line_frequency
        self.faded_line_ratio = faded_line_ratio
        self.make_smooth_after_applying_functions = make_smooth_after_applying_functions

        super().__init__(
            axis_config=self.axis_config,
            y_axis_config=self.y_axis_config,
            **kwargs,
        )
        self.init_background_lines()

    def init_background_lines(self):
        """Will init all the lines of NumberPlanes (faded or not)"""
        if self.faded_line_style is None:
            style = dict(self.background_line_style)
            # For anything numerical, like stroke_width
            # and stroke_opacity, chop it in half
            for key in style:
                if isinstance(style[key], numbers.Number):
                    style[key] *= 0.5
            self.faded_line_style = style

        self.background_lines, self.faded_lines = self.get_lines()
        self.background_lines.set_style(
            **self.background_line_style,
        )
        self.faded_lines.set_style(
            **self.faded_line_style,
        )
        self.add_to_back(
            self.faded_lines,
            self.background_lines,
        )

    def get_lines(self):
        """Generate all the lines, faded and not faded. Two sets of lines are generated: one parallel to the X-axis, and parallel to the Y-axis.

        Returns
        -------
        Tuple[:class:`~.VGroup`, :class:`~.VGroup`]
            The first (i.e the non faded lines) and second (i.e the faded lines) sets of lines, respectively.
        """
        x_axis = self.get_x_axis()
        y_axis = self.get_y_axis()
        x_freq = self.x_line_frequency
        y_freq = self.y_line_frequency

        x_lines1, x_lines2 = self.get_lines_parallel_to_axis(
            x_axis,
            y_axis,
            x_freq,
            self.faded_line_ratio,
        )
        y_lines1, y_lines2 = self.get_lines_parallel_to_axis(
            y_axis,
            x_axis,
            y_freq,
            self.faded_line_ratio,
        )
        lines1 = VGroup(*x_lines1, *y_lines1)
        lines2 = VGroup(*x_lines2, *y_lines2)
        return lines1, lines2

    def get_lines_parallel_to_axis(
        self, axis_parallel_to, axis_perpendicular_to, freq, ratio_faded_lines
    ):
        """Generate a set of lines parallel to an axis.

        Parameters
        ----------
        axis_parallel_to : :class:`~.Line`
            The axis with which the lines will be parallel.

        axis_perpendicular_to : :class:`~.Line`
            The axis with which the lines will be perpendicular.

        ratio_faded_lines : :class:`float`
            The ratio between the space between faded lines and the space between non-faded lines.

        freq : :class:`float`
            Frequency of non-faded lines (number of non-faded lines per graph unit).

        Returns
        -------
        Tuple[:class:`~.VGroup`, :class:`~.VGroup`]
            The first (i.e the non-faded lines parallel to `axis_parallel_to`) and second (i.e the faded lines parallel to `axis_parallel_to`) sets of lines, respectively.
        """
        line = Line(axis_parallel_to.get_start(), axis_parallel_to.get_end())
        if ratio_faded_lines == 0:  # don't show faded lines
            ratio_faded_lines = 1  # i.e. set ratio to 1
        step = (1 / ratio_faded_lines) * freq
        lines1 = VGroup()
        lines2 = VGroup()
        unit_vector_axis_perp_to = axis_perpendicular_to.get_unit_vector()
        ranges = (
            np.arange(0, axis_perpendicular_to.x_max, step),
            np.arange(0, axis_perpendicular_to.x_min, -step),
        )
        for inputs in ranges:
            for k, x in enumerate(inputs):
                new_line = line.copy()
                new_line.shift(unit_vector_axis_perp_to * x)
                if k % ratio_faded_lines == 0:
                    lines1.add(new_line)
                else:
                    lines2.add(new_line)
        return lines1, lines2

    def get_center_point(self):
        return self.coords_to_point(0, 0)

    def get_x_unit_size(self):
        return self.get_x_axis().get_unit_size()

    def get_y_unit_size(self):
        return self.get_x_axis().get_unit_size()

    def get_axes(self):
        return self.axes

    def get_vector(self, coords, **kwargs):
        kwargs["buff"] = 0
        return Arrow(
            self.coords_to_point(0, 0), self.coords_to_point(*coords), **kwargs
        )

    def prepare_for_nonlinear_transform(self, num_inserted_curves=50):
        for mob in self.family_members_with_points():
            num_curves = mob.get_num_curves()
            if num_inserted_curves > num_curves:
                mob.insert_n_curves(num_inserted_curves - num_curves)
        return self


class ComplexPlane(NumberPlane):
    def __init__(self, color=BLUE, x_line_frequency=1, y_line_frequency=1, **kwargs):
        super().__init__(
            color=color,
            x_line_frequency=x_line_frequency,
            y_line_frequency=y_line_frequency,
            **kwargs,
        )

    def number_to_point(self, number):
        number = complex(number)
        return self.coords_to_point(number.real, number.imag)

    def n2p(self, number):
        return self.number_to_point(number)

    def point_to_number(self, point):
        x, y = self.point_to_coords(point)
        return complex(x, y)

    def p2n(self, point):
        return self.point_to_number(point)

    def get_default_coordinate_values(self):
        x_numbers = self.get_x_axis().default_numbers_to_display()
        y_numbers = self.get_y_axis().default_numbers_to_display()
        y_numbers = [complex(0, y) for y in y_numbers if y != 0]
        return [*x_numbers, *y_numbers]

    def get_coordinate_labels(self, *numbers, **kwargs):
        if len(numbers) == 0:
            numbers = self.get_default_coordinate_values()

        self.coordinate_labels = VGroup()
        for number in numbers:
            z = complex(number)
            if abs(z.imag) > abs(z.real):
                axis = self.get_y_axis()
                value = z.imag
                kwargs = merge_dicts_recursively(
                    kwargs,
                    {"number_config": {"unit": "i"}},
                )
            else:
                axis = self.get_x_axis()
                value = z.real
            number_mob = axis.get_number_mobject(value, **kwargs)
            self.coordinate_labels.add(number_mob)
        return self.coordinate_labels

    def add_coordinates(self, *numbers):
        self.add(self.get_coordinate_labels(*numbers))
        return self


class PolarPlane(NumberPlane):
    r"""A version of ``NumberPlane`` for polar coordinates.

    Parameters
    ----------
    azimuth_line_frequency : :class:`float`, optional
        The frequency of faded lines in the azimuth, expressed in units of revolution
        (so :math:`\frac{1}{n}` would result in :math:`n` lines). If ``None`` is specified then it will use the default
        specified by ``azimuth_units``:

            - ``"PI radians"`` or ``"TAU radians"``: :math:`\frac{1}{20}`
            - ``"degrees"``: :math:`\frac{1}{36}`
            - ``"gradians"``: :math:`\frac{1}{40}`
            - ``None``: :math:`1`

    radius_line_frequency : :class:`float`, optional
        The frequency of faded lines in the radius.

    azimuth_units : Optional[:class:`str`], optional
        Specifies a default labelling system for the azimuth. Choices are:

            - ``"PI radians"``: Fractional labels in the interval :math:`\left[0, 2\pi\right]` with :math:`\pi` as a constant.
            - ``"TAU radians"``: Fractional labels in the interval :math:`\left[0, \tau\right]` (where :math:`\tau = 2\pi`) with :math:`\tau` as a constant.
            - ``"degrees"``: Decimal labels in the interval :math:`\left[0, 360\right]` with a degree (:math:`^{\circ}`) symbol.
            - ``"gradians"``: Decimal lables in the interval :math:`\left[0, 400\right]` with a superscript "g" (:math:`^{g}`).

          .. manim:: PolarPlaneUnits
                :ref_classes: PolarPlane

                polarplot = PolarPlane(azimuth_units="PI radians").scale(0.4)
                polarplot.add_coordinates()

                class PolarPlaneUnits(Scene):
                    def construct(self):
                        self.add(polarplot)
                        self.play(Transform(polarplot, PolarPlane(azimuth_units="TAU radians").scale(0.4)))
                        self.play(Transform(polarplot, PolarPlane(azimuth_units="degrees").scale(0.4)))
                        self.play(Transform(polarplot, PolarPlane(azimuth_units="gradians").scale(0.4)))

    azimuth_offset : :class:`float`, optional
        The angle offset of the azimuth labels, expressed in radians.

    azimuth_direction : :class:`str`, optional
        The direction of the azimuth labels.

            - ``"CW"``: Clockwise.
            - ``"CCW"`` Anti-clockwise.

    azimuth_buff : :class:`int`, optional
        The buffer for the azimuth labels.

    radius_config: :class:`dict`
        The axis config for the radius.

    radius_max : :class:`float`
        The maximum value of the radius.
    """

    def __init__(
        self,
        color=BLUE,
        azimuth_line_frequency=None,
        radius_line_frequency=1,
        azimuth_units="PI radians",
        azimuth_offset=0,
        azimuth_direction="CCW",
        azimuth_buff=SMALL_BUFF,
        radius_config={"label_direction": DOWN + LEFT},
        radius_max=None,
        **kwargs,
    ):
<<<<<<< HEAD
        if azimuth_units in ["PI radians", "TAU radians", "degrees", "gradians", None]:
=======
        if azimuth_units not in [
            "PI radians",
            "TAU radians",
            "degrees",
            "gradians",
            None,
        ]:
>>>>>>> 934a6572
            self.azimuth_units = azimuth_units
        else:
            ValueError(
                "Invalid azimuth units. Expected one of: PI radians, TAU radians, degrees, gradians or None."
            )
        self.azimuth_frequency = (
            {
                "PI radians": (1 / 20),
                "TAU radians": (1 / 20),
                "degrees": (1 / 36),
                "gradians": (1 / 40),
                None: 1,
            }[self.azimuth_units]
            if azimuth_line_frequency is None
            else azimuth_line_frequency
        )
        super().__init__(
            color=color,
            x_line_frequency=self.azimuth_frequency * TAU,
            y_line_frequency=radius_line_frequency,
            x_axis_config=radius_config,
            x_min=None if (radius_max is None) else -radius_max,
            x_max=radius_max,
            y_min=-config["frame_x_radius"] if (radius_max is None) else -radius_max,
            y_max=config["frame_x_radius"] if (radius_max is None) else radius_max,
            **kwargs,
        )
        self.azimuth_offset = azimuth_offset
        self.azimuth_direction = azimuth_direction
        self.azimuth_buff = azimuth_buff
        self.prepare_for_nonlinear_transform()
        self.background_lines.apply_function(
            lambda p: np.array([p[0] * np.sin(p[1]), p[0] * np.cos(p[1]), 0])
        )

    def prepare_for_nonlinear_transform(self, num_inserted_curves=50):
        for mob in self.background_lines.family_members_with_points():
            num_curves = mob.get_num_curves()
            if num_inserted_curves > num_curves:
                mob.insert_n_curves(num_inserted_curves - num_curves)
        return self

    def polar_to_point(self, radius, azimuth):
        r"""Gets a point from polar coordinates.

        Parameters
        ----------
        radius : :class:`float`
            The coordinate radius (:math:`r`).

        azimuth : :class:`float`
            The coordinate azimuth (:math:`\theta`).

        Returns
        -------
        :class:`numpy.ndarray`
            The point.
        """
        return self.coords_to_point(radius * np.cos(azimuth), radius * np.sin(azimuth))

    def pr2pt(self, radius, azimuth):
        """Abbreviation for `polar_to_point`"""
        return self.polar_to_point(radius, azimuth)

    def point_to_polar(self, point):
        r"""Gets polar coordinates from a point.

        Parameters
        ----------
        point : :class:`numpy.ndarray`
            The point.

        Returns
        -------
        Tuple[:class:`float`, :class:`float`]
            The coordinate radius (:math:`r`) and the coordinate azimuth (:math:`\theta`).
        """
        x, y = self.point_to_coords(point)
        return np.sqrt(x ** 2 + y ** 2), np.arctan2(y, x)

    def pt2pr(self, point):
        """Abbreviation for `point_to_polar`"""
        return self.point_to_polar(point)

    def get_coordinate_labels(self, r_vals, a_vals, **kwargs):
        if r_vals is None:
            r_vals = [
                r for r in self.get_x_axis().default_numbers_to_display() if r >= 0
            ]
        if a_vals is None:
            a_vals = np.arange(0, 1, self.azimuth_frequency)
        r_mobs = self.get_x_axis().get_number_mobjects(*r_vals)
        if self.azimuth_direction == "CCW":
            d = 1
        elif self.azimuth_direction == "CW":
            d = -1
        else:
            d = 0
            ValueError("Invalid azimuth direction. Expected one of: CW, CCW")
        a_points = [
            {
                "label": i,
                "point": np.array(
                    [
                        self.get_right()[0]
                        * np.cos(d * (i * TAU) + self.azimuth_offset),
                        self.get_right()[0]
                        * np.sin(d * (i * TAU) + self.azimuth_offset),
                        0,
                    ]
                ),
            }
            for i in a_vals
        ]
        if self.azimuth_units == "PI radians" or self.azimuth_units == "TAU radians":
            a_tex = [
                self.get_radian_label(i["label"])
                .scale(self.y_axis.number_scale_val)
                .next_to(
                    i["point"],
                    direction=i["point"],
                    aligned_edge=i["point"],
                    buff=self.azimuth_buff,
                )
                for i in a_points
            ]
        elif self.azimuth_units == "degrees":
            a_tex = [
                MathTex(f'{360 * i["label"]:g}' + r"^{\circ}")
                .scale(self.y_axis.number_scale_val)
                .next_to(
                    i["point"],
                    direction=i["point"],
                    aligned_edge=i["point"],
                    buff=self.azimuth_buff,
                )
                for i in a_points
            ]
        elif self.azimuth_units == "gradians":
            a_tex = [
                MathTex(f'{400 * i["label"]:g}' + r"^{g}")
                .scale(self.y_axis.number_scale_val)
                .next_to(
                    i["point"],
                    direction=i["point"],
                    aligned_edge=i["point"],
                    buff=self.azimuth_buff,
                )
                for i in a_points
            ]
        else:
            a_tex = []
            ValueError()
        a_mobs = VGroup(*a_tex)
        self.coordinate_labels = VGroup(r_mobs, a_mobs)
        return self.coordinate_labels

    def add_coordinates(self, r_vals=None, a_vals=None):
        self.add(self.get_coordinate_labels(r_vals, a_vals))
        return self

    def get_radian_label(self, number):
        constant_label = {"PI radians": r"\pi", "TAU radians": r"\tau"}[
            self.azimuth_units
        ]
        division = number * {"PI radians": 2, "TAU radians": 1}[self.azimuth_units]
        frac = fr.Fraction(division).limit_denominator(max_denominator=100)
        if frac.numerator == 0 & frac.denominator == 0:
            return MathTex(r"0")
        elif frac.numerator == 1 and frac.denominator == 1:
            return MathTex(constant_label)
        elif frac.numerator == 1:
            return MathTex(
                r"\tfrac{" + constant_label + r"}{" + str(frac.denominator) + "}"
            )
        elif frac.denominator == 1:
            return MathTex(str(frac.numerator) + constant_label)
        else:
            return MathTex(
                r"\tfrac{"
                + str(frac.numerator)
                + constant_label
                + r"}{"
                + str(frac.denominator)
                + r"}"
            )<|MERGE_RESOLUTION|>--- conflicted
+++ resolved
@@ -576,17 +576,13 @@
         radius_max=None,
         **kwargs,
     ):
-<<<<<<< HEAD
-        if azimuth_units in ["PI radians", "TAU radians", "degrees", "gradians", None]:
-=======
-        if azimuth_units not in [
+        if azimuth_units in [
             "PI radians",
             "TAU radians",
             "degrees",
             "gradians",
             None,
         ]:
->>>>>>> 934a6572
             self.azimuth_units = azimuth_units
         else:
             ValueError(
