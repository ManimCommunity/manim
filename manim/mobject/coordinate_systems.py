"""Mobjects that represent coordinate systems."""

__all__ = ["CoordinateSystem", "Axes", "ThreeDAxes", "NumberPlane", "ComplexPlane"]


import math
import numbers
from typing import Iterable, Optional

import numpy as np

from .. import config
from ..constants import *
from ..mobject.functions import ParametricFunction
from ..mobject.geometry import Arrow, DashedLine, Dot, Line
from ..mobject.number_line import NumberLine
from ..mobject.svg.tex_mobject import MathTex
from ..mobject.types.vectorized_mobject import VDict, VGroup, VMobject
from ..utils.color import BLUE, BLUE_D, LIGHT_GREY, WHITE, YELLOW, Colors
from ..utils.config_ops import merge_dicts_recursively, update_dict_recursively
from ..utils.simple_functions import binary_search
from ..utils.space_ops import angle_of_vector

# TODO: There should be much more code reuse between Axes, NumberPlane and GraphScene


class CoordinateSystem:
    """
    Abstract class for Axes and NumberPlane
    """

    def __init__(
        self,
        x_range=None,
        y_range=None,
        x_length=None,
        y_length=None,
        dimension=2,
    ):
        self.dimension = dimension

        if x_range is None:
            x_range = [
                round(-config["frame_x_radius"]),
                round(config["frame_x_radius"]),
                1.0,
            ]
        if y_range is None:
            y_range = [
                round(-config["frame_y_radius"]),
                round(config["frame_y_radius"]),
                1.0,
            ]

        self.x_range = x_range
        self.y_range = y_range
        self.x_length = x_length
        self.y_length = y_length
        self.num_sampled_graph_points_per_tick = 10

    def coords_to_point(self, *coords):
        raise NotImplementedError()

    def point_to_coords(self, point):
        raise NotImplementedError()

    def c2p(self, *coords):
        """Abbreviation for coords_to_point"""
        return self.coords_to_point(*coords)

    def p2c(self, point):
        """Abbreviation for point_to_coords"""
        return self.point_to_coords(point)

    def get_axes(self):
        raise NotImplementedError()

    def get_axis(self, index):
        return self.get_axes()[index]

    def get_x_axis(self):
        return self.get_axis(0)

    def get_y_axis(self):
        return self.get_axis(1)

    def get_z_axis(self):
        return self.get_axis(2)

    def get_x_axis_label(
        self, label_tex, edge=RIGHT, direction=UP * 4 + RIGHT, **kwargs
    ):
        return self.get_axis_label(
            label_tex, self.get_x_axis(), edge, direction, **kwargs
        )

    def get_y_axis_label(self, label_tex, edge=UP, direction=UP + RIGHT * 2, **kwargs):
        return self.get_axis_label(
            label_tex, self.get_y_axis(), edge, direction, **kwargs
        )

    def get_axis_label(self, label_tex, axis, edge, direction, buff=SMALL_BUFF):
        label = MathTex(label_tex)
        label.next_to(axis.get_edge_center(edge), direction, buff=buff)
        label.shift_onto_screen(buff=MED_SMALL_BUFF)
        return label

    def get_axis_labels(self, x_label_tex="x", y_label_tex="y"):
        self.axis_labels = VGroup(
            self.get_x_axis_label(x_label_tex),
            self.get_y_axis_label(y_label_tex),
        )
        return self.axis_labels

    def get_line_from_axis_to_point(
        self, index, point, line_func=DashedLine, color=LIGHT_GREY, stroke_width=2
    ):
        axis = self.get_axis(index)
        line = line_func(axis.get_projection(point), point)
        line.set_stroke(color, stroke_width)
        return line

    def get_vertical_line(self, point, **kwargs):
        return self.get_line_from_axis_to_point(0, point, **kwargs)

    def get_horizontal_line(self, point, **kwargs):
        return self.get_line_from_axis_to_point(1, point, **kwargs)

    # graphing

    def get_graph(self, function, **kwargs):
        t_range = self.x_range

        if len(t_range) == 3:
            # if t_range has a defined step size, increase the number of sample points per tick
            t_range[2] /= self.num_sampled_graph_points_per_tick
        # For axes, the third coordinate of x_range indicates
        # tick frequency.  But for functions, it indicates a
        # sample frequency
        graph = ParametricFunction(
            lambda t: self.coords_to_point(t, function(t)), t_range=t_range, **kwargs
        )
        graph.underlying_function = function
        return graph

    def get_parametric_curve(self, function, **kwargs):
        dim = self.dimension
        graph = ParametricFunction(
            lambda t: self.coords_to_point(*function(t)[:dim]), **kwargs
        )
        graph.underlying_function = function
        return graph

    def input_to_graph_point(self, x, graph):
        if hasattr(graph, "underlying_function"):
            return self.coords_to_point(x, graph.underlying_function(x))
        else:
            alpha = binary_search(
                function=lambda a: self.point_to_coords(graph.point_from_proportion(a))[
                    0
                ],
                target=x,
                lower_bound=self.x_range[0],
                upper_bound=self.x_range[1],
            )
            if alpha is not None:
                return graph.point_from_proportion(alpha)
            else:
                return None


class Axes(VGroup, CoordinateSystem):
    """Creates a set of axes.

    Parameters
    ----------
    x_range : Optional[Union[:class:`list`, :class:`numpy.ndarray`]]
        The :code:`[x_min, x_max, x_step]` values of the x-axis.
    y_range : Optional[Union[:class:`list`, :class:`numpy.ndarray`]]
        The :code:`[y_min, y_max, y_step]` values of the y-axis.
    x_length : Optional[:class:`float`]
        The length of the x-axis.
    y_length : Optional[:class:`float`]
        The length of the y-axis.
    axis_config : Optional[:class:`dict`]
        Arguments to be passed to :class:`~.NumberLine` that influences both axes.
    x_axis_config : Optional[:class:`dict`]
        Arguments to be passed to :class:`~.NumberLine` that influence the x-axis.
    y_axis_config : Optional[:class:`dict`]
        Arguments to be passed to :class:`~.NumberLine` that influence the y-axis.
    kwargs : Any
        Additional arguments to be passed to :class:`CoordinateSystem` and :class:`~.VGroup`.
    """

    def __init__(
        self,
        x_range=None,
        y_range=None,
        x_length=round(config.frame_width) - 2,
        y_length=round(config.frame_height) - 2,
        axis_config=None,
        x_axis_config=None,
        y_axis_config=None,
        **kwargs,
    ):
        VGroup.__init__(self, **kwargs)
        CoordinateSystem.__init__(self, x_range, y_range, x_length, y_length)

        self.axis_config = {"include_tip": True, "numbers_to_exclude": [0]}
        self.x_axis_config = {}
        self.y_axis_config = {"rotation": 90 * DEGREES, "label_direction": LEFT}

        self.update_default_configs(
            (self.axis_config, self.x_axis_config, self.y_axis_config),
            (axis_config, x_axis_config, y_axis_config),
        )
        self.x_axis = self.create_axis(self.x_range, self.x_axis_config, self.x_length)
        self.y_axis = self.create_axis(self.y_range, self.y_axis_config, self.y_length)

        # Add as a separate group in case various other
        # mobjects are added to self, as for example in
        # NumberPlane below
        self.axes = VGroup(self.x_axis, self.y_axis)
        self.add(*self.axes)
        self.center()

    @staticmethod
    def update_default_configs(default_configs, passed_configs):
        for default_config, passed_config in zip(default_configs, passed_configs):
            if passed_config is not None:
                update_dict_recursively(default_config, passed_config)

    def create_axis(self, range_terms, axis_config, length):
        """Creates an axis and dynamically adjusts its position depending on where 0 is located on the line.

        Parameters
        ----------
        range_terms : Union[:class:`list`, :class:`numpy.ndarray`]
            The range of the the axis : `(x_min, x_max, x_step)`.
        axis_config : :class:`dict`
            Additional parameters that are passed to :class:`NumberLine`.
        length : :class:`float`
            The length of the axis.
        """
        new_config = merge_dicts_recursively(self.axis_config, axis_config)
        new_config["length"] = length
        axis = NumberLine(range_terms, **new_config)

        # without the if/elif, graph does not exist when min > 0 or max < 0
        # shifts the axis so that 0 is centered
        if range_terms[0] > 0:
            axis.shift(-axis.number_to_point(range_terms[0]))
        elif range_terms[1] < 0:
            axis.shift(-axis.number_to_point(range_terms[1]))
        else:
            axis.shift(-axis.number_to_point(0))
        return axis

    def coords_to_point(self, *coords):
        origin = self.x_axis.number_to_point(0)
        result = np.array(origin)
        for axis, coord in zip(self.get_axes(), coords):
            result += axis.number_to_point(coord) - origin
        return result

    def point_to_coords(self, point):
        return tuple([axis.point_to_number(point) for axis in self.get_axes()])

    def get_axes(self):
        return self.axes

    def get_coordinate_labels(self, x_values=None, y_values=None, **kwargs):
        axes = self.get_axes()
        self.coordinate_labels = VGroup()
        for axis, values in zip(axes, [x_values, y_values]):
            labels = axis.add_numbers(values, **kwargs)
            self.coordinate_labels.add(labels)
        return self.coordinate_labels

    def add_coordinates(self, x_values=None, y_values=None):
        self.add(self.get_coordinate_labels(x_values, y_values))
        return self

    def get_line_graph(
        self,
        x_values: Iterable[float],
        y_values: Iterable[float],
        z_values: Optional[Iterable[float]] = None,
        line_color: Colors = YELLOW,
        add_vertex_dots: bool = True,
        vertex_dot_radius: float = DEFAULT_DOT_RADIUS,
        vertex_dot_style: Optional[dict] = None,
        **kwargs,
    ) -> VDict:
        """Draws a line graph.

        The graph connects the vertices formed from zipping
        ``x_values``, ``y_values`` and ``z_values``. Also adds :class:`Dots <.Dot>` at the
        vertices if ``add_vertex_dots`` is set to ``True``.

        Parameters
        ----------
        x_values
            Iterable of values along the x-axis.
        y_values
            Iterable of values along the y-axis.
        z_values
            Iterable of values (zeros if z_values is None) along the z-axis.
        line_color
            Color for the line graph.
        add_vertex_dots
            Whether or not to add :class:`~.Dot` at each vertex.
        vertex_dot_radius
            Radius for the :class:`~.Dot` at each vertex.
        vertex_dot_style
            Style arguments to be passed into :class:`~.Dot` at each vertex.
        kwargs
            Additional arguments to be passed into :class:`~.VMobject`.

        Examples
        --------

        .. manim:: LineGraphExample
            :save_last_frame:

            class LineGraphExample(Scene):
                def construct(self):
                    plane = NumberPlane(
<<<<<<< HEAD
                        x_range=(0, 7),
                        y_range=(0, 5),
                        axis_config={"width": 7, "include_numbers": True}
=======
                        x_range = (0, 7),
                        y_range = (0, 5),
                        x_length = 7
                        axis_config={"include_numbers": True}
>>>>>>> 52d5932f
                    )
                    plane.center()
                    line_graph = plane.get_line_graph(
                        x_values = [0, 1.5, 2, 2.8, 4, 6.25],
                        y_values = [1, 3, 2.25, 4, 2.5, 1.75],
                        line_color=GOLD_E,
                        vertex_dot_style=dict(stroke_width=3,  fill_color=PURPLE),
                        stroke_width = 4,
                    )
                    self.add(plane, line_graph)
        """
        x_values, y_values = map(np.array, (x_values, y_values))
        if z_values is None:
            z_values = np.zeros(x_values.shape)

        line_graph = VDict()
        graph = VMobject(color=line_color, **kwargs)
        vertices = [
            self.coords_to_point(x, y, z)
            for x, y, z in zip(x_values, y_values, z_values)
        ]
        graph.set_points_as_corners(vertices)
        graph.z_index = -1
        line_graph["line_graph"] = graph

        if add_vertex_dots:
            vertex_dot_style = vertex_dot_style or {}
            vertex_dots = VGroup(
                *[
                    Dot(point=vertex, radius=vertex_dot_radius, **vertex_dot_style)
                    for vertex in vertices
                ]
            )
            line_graph["vertex_dots"] = vertex_dots

        return line_graph


class ThreeDAxes(Axes):
    """A 3-dimensional set of axes.

    Parameters
    ----------
    x_range : Optional[Union[:class:`list`, :class:`numpy.ndarray`]]
        The :code:`[x_min, x_max, x_step]` values of the x-axis.
    y_range : Optional[Union[:class:`list`, :class:`numpy.ndarray`]]
        The :code:`[y_min, y_max, y_step]` values of the y-axis.
    z_range : Optional[Union[:class:`list`, :class:`numpy.ndarray`]]
        The :code:`[z_min, z_max, z_step]` values of the z-axis.
    x_length : Optional[:class:`float`]
        The length of the x-axis.
    y_length : Optional[:class:`float`]
        The length of the y-axis.
    z_length : Optional[:class:`float`]
        The length of the z-axis.
    z_axis_config : Optional[:class:`dict`]
        Arguments to be passed to :class:`~.NumberLine` that influence the z-axis.
    z_normal : Union[:class:`list`, :class:`numpy.ndarray`]
        The direction of the normal.
    num_axis_pieces : :class:`int`
        The number of pieces used to construct the axes.
    light_source : Union[:class:`list`, :class:`numpy.ndarray`]
        The direction of the light source.
    depth
        Currently non-functional.
    gloss
        Currently non-functional.
    kwargs : Any
        Additional arguments to be passed to :class:`Axes`.
    """

    def __init__(
        self,
<<<<<<< HEAD
        x_range=(-5.5, 5.5, 1),
        y_range=(-5.5, 5.5, 1),
        z_range=(-3.5, 3.5, 1),
=======
        x_range=(-6, 6, 1),
        y_range=(-5, 5, 1),
        z_range=(-4, 4, 1),
>>>>>>> 52d5932f
        x_length=config.frame_height + 2.5,
        y_length=config.frame_height + 2.5,
        z_length=config.frame_height - 1.5,
        z_axis_config=None,
        z_normal=DOWN,
        num_axis_pieces=20,
        light_source=9 * DOWN + 7 * LEFT + 10 * OUT,
        # opengl stuff (?)
        depth=None,
        gloss=0.5,
        **kwargs,
    ):

        Axes.__init__(
            self,
            x_range=x_range,
            x_length=x_length,
            y_range=y_range,
            y_length=y_length,
            **kwargs,
        )

        self.z_range = z_range
        self.z_length = z_length

        self.z_axis_config = {}
        self.update_default_configs((self.z_axis_config,), (z_axis_config,))

        self.z_normal = z_normal
        self.num_axis_pieces = num_axis_pieces

        self.light_source = light_source

        self.dimension = 3

        z_axis = self.create_axis(self.z_range, self.z_axis_config, self.z_length)
        z_axis.rotate_about_zero(-PI / 2, UP)
        z_axis.rotate_about_zero(angle_of_vector(self.z_normal))
        z_axis.shift(self.x_axis.n2p(0))

        self.axes.add(z_axis)
        self.add(z_axis)
        self.z_axis = z_axis

        self.add_3d_pieces()
        self.set_axis_shading()

    def add_3d_pieces(self):
        for axis in self.axes:
            axis.pieces = VGroup(*axis.get_pieces(self.num_axis_pieces))
            axis.add(axis.pieces)
            axis.set_stroke(width=0, family=False)
            axis.set_shade_in_3d(True)

    def set_axis_shading(self):
        def make_func(axis):
            vect = self.light_source
            return lambda: (
                axis.get_edge_center(-vect),
                axis.get_edge_center(vect),
            )

        for axis in self:
            for submob in axis.family_members_with_points():
                submob.get_gradient_start_and_end_points = make_func(axis)
                submob.get_unit_normal = lambda a: np.ones(3)
                submob.set_sheen(0.2)


class NumberPlane(Axes):
    """Creates a cartesian plane with background lines.

    Parameters
    ----------
    x_range : Optional[Union[:class:`list`, :class:`numpy.ndarray`]]
        The :code:`[x_min, x_max, x_step]` values of the plane in the horizontal direction.
    y_range : Optional[Union[:class:`list`, :class:`numpy.ndarray`]]
        The :code:`[y_min, y_max, y_step]` values of the plane in the vertical direction.
    x_length : Optional[:class:`float`]
        The width of the plane.
    y_length : Optional[:class:`float`]
        The height of the plane.
    axis_config : Optional[:class:`dict`]
        Arguments to be passed to :class:`~.NumberLine` that influences both axes.
    y_axis_config : Optional[:class:`dict`]
        Arguments to be passed to :class:`~.NumberLine` that influence the y-axis.
    background_line_style : Optional[:class:`dict`]
        Arguments that influence the construction of the background lines of the plane.
    faded_line_style : Optional[:class:`dict`]
        Similar to :attr:`background_line_style`, affects the construction of the scene's background lines.
    faded_line_ratio : Optional[:class:`int`]
        Determines the number of boxes within the background lines: :code:`2` = 4 boxes, :code:`3` = 9 boxes.
    make_smooth_after_applying_functions
        Currently non-functional.
    kwargs : Any
        Additional arguments to be passed to :class:`Axes`.

    .. note:: If :attr:`x_length` or :attr:`y_length` are not defined, the plane automatically adjusts its lengths based
        on the :attr:`x_range` and :attr:`y_range` values to set the unit_size to 1.
    """

    def __init__(
        self,
<<<<<<< HEAD
        x_range=(-6, 6, 1),
        y_range=(-3, 3, 1),
=======
        x_range=(-config["frame_x_radius"], config["frame_x_radius"], 1),
        y_range=(-config["frame_y_radius"], config["frame_y_radius"], 1),
>>>>>>> 52d5932f
        x_length=None,
        y_length=None,
        axis_config=None,
        y_axis_config=None,
        background_line_style=None,
        faded_line_style=None,
        faded_line_ratio=1,
        make_smooth_after_applying_functions=True,
        **kwargs,
    ):

        # configs
        self.axis_config = {
            "stroke_color": WHITE,
            "stroke_width": 2,
            "include_ticks": False,
            "include_tip": False,
            "line_to_number_buff": SMALL_BUFF,
            "label_direction": DR,
            "number_scale_value": 0.5,
        }
        self.y_axis_config = {"label_direction": DR}
        self.background_line_style = {
            "stroke_color": BLUE_D,
            "stroke_width": 2,
            "stroke_opacity": 1,
        }

        self.update_default_configs(
            (self.axis_config, self.y_axis_config, self.background_line_style),
            (axis_config, y_axis_config, background_line_style),
        )

        # Defaults to a faded version of line_config
        self.faded_line_style = faded_line_style
        self.faded_line_ratio = faded_line_ratio
        self.make_smooth_after_applying_functions = make_smooth_after_applying_functions

        # init

        super().__init__(
            x_range=x_range,
            y_range=y_range,
            x_length=x_length,
            y_length=y_length,
            axis_config=self.axis_config,
            y_axis_config=self.y_axis_config,
            **kwargs,
        )

        # dynamically adjusts x_length and y_length so that the unit_size is one by default
        if x_length is None:
            x_length = self.x_range[1] - self.x_range[0]
        if y_length is None:
            y_length = self.y_range[1] - self.y_range[0]

        self.init_background_lines()

    def init_background_lines(self):
        """Will init all the lines of NumberPlanes (faded or not)"""
        if self.faded_line_style is None:
            style = dict(self.background_line_style)
            # For anything numerical, like stroke_width
            # and stroke_opacity, chop it in half
            for key in style:
                if isinstance(style[key], numbers.Number):
                    style[key] *= 0.5
            self.faded_line_style = style

        self.background_lines, self.faded_lines = self.get_lines()
        self.background_lines.set_style(
            **self.background_line_style,
        )
        self.faded_lines.set_style(
            **self.faded_line_style,
        )
        self.add_to_back(
            self.faded_lines,
            self.background_lines,
        )

    def get_lines(self):
        """Generate all the lines, faded and not faded. Two sets of lines are generated: one parallel to the X-axis, and parallel to the Y-axis.

        Returns
        -------
        Tuple[:class:`~.VGroup`, :class:`~.VGroup`]
            The first (i.e the non faded lines) and second (i.e the faded lines) sets of lines, respectively.
        """
        x_axis = self.get_x_axis()
        y_axis = self.get_y_axis()

        x_lines1, x_lines2 = self.get_lines_parallel_to_axis(
            x_axis,
            y_axis,
            self.x_axis.x_step,
            self.faded_line_ratio,
        )
        y_lines1, y_lines2 = self.get_lines_parallel_to_axis(
            y_axis,
            x_axis,
            self.y_axis.x_step,
            self.faded_line_ratio,
        )
        lines1 = VGroup(*x_lines1, *y_lines1)
        lines2 = VGroup(*x_lines2, *y_lines2)
        return lines1, lines2

    def get_lines_parallel_to_axis(
        self, axis_parallel_to, axis_perpendicular_to, freq, ratio_faded_lines
    ):
        """Generate a set of lines parallel to an axis.

        Parameters
        ----------
        axis_parallel_to : :class:`~.Line`
            The axis with which the lines will be parallel.

        axis_perpendicular_to : :class:`~.Line`
            The axis with which the lines will be perpendicular.

        ratio_faded_lines : :class:`float`
            The ratio between the space between faded lines and the space between non-faded lines.

        freq : :class:`float`
            Frequency of non-faded lines (number of non-faded lines per graph unit).

        Returns
        -------
        Tuple[:class:`~.VGroup`, :class:`~.VGroup`]
            The first (i.e the non-faded lines parallel to `axis_parallel_to`) and second (i.e the faded lines parallel to `axis_parallel_to`) sets of lines, respectively.
        """

        line = Line(axis_parallel_to.get_start(), axis_parallel_to.get_end())
        if ratio_faded_lines == 0:  # don't show faded lines
            ratio_faded_lines = 1  # i.e. set ratio to 1
        step = (1 / ratio_faded_lines) * freq
        lines1 = VGroup()
        lines2 = VGroup()
        unit_vector_axis_perp_to = axis_perpendicular_to.get_unit_vector()
        ranges = (
            np.arange(0, axis_perpendicular_to.x_max, step),
            np.arange(0, axis_perpendicular_to.x_min, -step),
        )
        for inputs in ranges:
            for k, x in enumerate(inputs):
                new_line = line.copy()
                new_line.shift(unit_vector_axis_perp_to * x)
                if k % ratio_faded_lines == 0:
                    lines1.add(new_line)
                else:
                    lines2.add(new_line)
        return lines1, lines2

    def get_center_point(self):
        return self.coords_to_point(0, 0)

    def get_x_unit_size(self):
        return self.get_x_axis().get_unit_size()

    def get_y_unit_size(self):
        return self.get_x_axis().get_unit_size()

    def get_axes(self):
        return self.axes

    def get_vector(self, coords, **kwargs):
        kwargs["buff"] = 0
        return Arrow(
            self.coords_to_point(0, 0), self.coords_to_point(*coords), **kwargs
        )

    def prepare_for_nonlinear_transform(self, num_inserted_curves=50):
        for mob in self.family_members_with_points():
            num_curves = mob.get_num_curves()
            if num_inserted_curves > num_curves:
                mob.insert_n_curves(num_inserted_curves - num_curves)
        return self


class ComplexPlane(NumberPlane):
    def __init__(self, color=BLUE, **kwargs):
        super().__init__(
            color=color,
            **kwargs,
        )

    def number_to_point(self, number):
        number = complex(number)
        return self.coords_to_point(number.real, number.imag)

    def n2p(self, number):
        return self.number_to_point(number)

    def point_to_number(self, point):
        x, y = self.point_to_coords(point)
        return complex(x, y)

    def p2n(self, point):
        return self.point_to_number(point)

    def get_default_coordinate_values(self):
        x_numbers = self.get_x_axis().get_tick_range()
        y_numbers = self.get_y_axis().get_tick_range()
        y_numbers = [complex(0, y) for y in y_numbers if y != 0]
        return [*x_numbers, *y_numbers]

    def get_coordinate_labels(self, *numbers, **kwargs):
        if len(numbers) == 0:
            numbers = self.get_default_coordinate_values()

        self.coordinate_labels = VGroup()
        for number in numbers:
            z = complex(number)
            if abs(z.imag) > abs(z.real):
                axis = self.get_y_axis()
                value = z.imag
                kwargs["unit"] = "i"
            else:
                axis = self.get_x_axis()
                value = z.real
            number_mob = axis.get_number_mobject(value, **kwargs)
            self.coordinate_labels.add(number_mob)
        return self.coordinate_labels

    def add_coordinates(self, *numbers):
        self.add(self.get_coordinate_labels(*numbers))
        return self<|MERGE_RESOLUTION|>--- conflicted
+++ resolved
@@ -326,16 +326,10 @@
             class LineGraphExample(Scene):
                 def construct(self):
                     plane = NumberPlane(
-<<<<<<< HEAD
-                        x_range=(0, 7),
-                        y_range=(0, 5),
-                        axis_config={"width": 7, "include_numbers": True}
-=======
                         x_range = (0, 7),
                         y_range = (0, 5),
                         x_length = 7
                         axis_config={"include_numbers": True}
->>>>>>> 52d5932f
                     )
                     plane.center()
                     line_graph = plane.get_line_graph(
@@ -409,15 +403,9 @@
 
     def __init__(
         self,
-<<<<<<< HEAD
-        x_range=(-5.5, 5.5, 1),
-        y_range=(-5.5, 5.5, 1),
-        z_range=(-3.5, 3.5, 1),
-=======
         x_range=(-6, 6, 1),
         y_range=(-5, 5, 1),
         z_range=(-4, 4, 1),
->>>>>>> 52d5932f
         x_length=config.frame_height + 2.5,
         y_length=config.frame_height + 2.5,
         z_length=config.frame_height - 1.5,
@@ -521,13 +509,8 @@
 
     def __init__(
         self,
-<<<<<<< HEAD
-        x_range=(-6, 6, 1),
-        y_range=(-3, 3, 1),
-=======
         x_range=(-config["frame_x_radius"], config["frame_x_radius"], 1),
         y_range=(-config["frame_y_radius"], config["frame_y_radius"], 1),
->>>>>>> 52d5932f
         x_length=None,
         y_length=None,
         axis_config=None,
