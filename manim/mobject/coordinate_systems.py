"""Mobjects that represent coordinate systems."""
from __future__ import annotations

__all__ = [
    "CoordinateSystem",
    "Axes",
    "ThreeDAxes",
    "NumberPlane",
    "PolarPlane",
    "ComplexPlane",
]

import fractions as fr
import numbers
from typing import Callable, Dict, Iterable, List, Optional, Sequence, Tuple, Union

import numpy as np
from colour import Color

from manim.mobject.opengl_compatibility import ConvertToOpenGL
from manim.utils.scale import LinearBase

from .. import config
from ..constants import *
from ..mobject.functions import ImplicitFunction, ParametricFunction
from ..mobject.geometry import (
    Arrow,
    Circle,
    DashedLine,
    Dot,
    Line,
    Polygon,
    Rectangle,
    RegularPolygon,
)
from ..mobject.number_line import NumberLine
from ..mobject.svg.tex_mobject import MathTex
from ..mobject.types.vectorized_mobject import (
    Mobject,
    VDict,
    VectorizedPoint,
    VGroup,
    VMobject,
)
from ..utils.color import (
    BLACK,
    BLUE,
    BLUE_D,
    GREEN,
    LIGHT_GREY,
    WHITE,
    YELLOW,
    color_gradient,
    invert_color,
)
from ..utils.config_ops import merge_dicts_recursively, update_dict_recursively
from ..utils.simple_functions import binary_search
from ..utils.space_ops import angle_of_vector


class CoordinateSystem:
    r"""
    Abstract class for Axes and NumberPlane

    Examples
    --------

    .. manim:: CoordSysExample
        :save_last_frame:

        class CoordSysExample(Scene):
            def construct(self):
                # the location of the ticks depends on the x_range and y_range.
                grid = Axes(
                    x_range=[0, 1, 0.05],  # step size determines num_decimal_places.
                    y_range=[0, 1, 0.05],
                    x_length=9,
                    y_length=5.5,
                    axis_config={
                        "numbers_to_include": np.arange(0, 1 + 0.1, 0.1),
                        "font_size": 24,
                    },
                    tips=False,
                )

                # Labels for the x-axis and y-axis.
                y_label = grid.get_y_axis_label("y", edge=LEFT, direction=LEFT, buff=0.4)
                x_label = grid.get_x_axis_label("x")
                grid_labels = VGroup(x_label, y_label)

                graphs = VGroup()
                for n in np.arange(1, 20 + 0.5, 0.5):
                    graphs += grid.plot(lambda x: x ** n, color=WHITE)
                    graphs += grid.plot(
                        lambda x: x ** (1 / n), color=WHITE, use_smoothing=False
                    )

                # Extra lines and labels for point (1,1)
                graphs += grid.get_horizontal_line(grid.c2p(1, 1, 0), color=BLUE)
                graphs += grid.get_vertical_line(grid.c2p(1, 1, 0), color=BLUE)
                graphs += Dot(point=grid.c2p(1, 1, 0), color=YELLOW)
                graphs += Tex("(1,1)").scale(0.75).next_to(grid.c2p(1, 1, 0))
                title = Title(
                    # spaces between braces to prevent SyntaxError
                    r"Graphs of $y=x^{ {1}\over{n} }$ and $y=x^n (n=1,2,3,...,20)$",
                    include_underline=False,
                    font_size=40,
                )

                self.add(title, graphs, grid, grid_labels)

    """

    def __init__(
        self,
        x_range=None,
        y_range=None,
        x_length=None,
        y_length=None,
        dimension=2,
    ):
        self.dimension = dimension

        default_step = 1
        if x_range is None:
            x_range = [
                round(-config["frame_x_radius"]),
                round(config["frame_x_radius"]),
                default_step,
            ]
        elif len(x_range) == 2:
            x_range = [*x_range, default_step]

        if y_range is None:
            y_range = [
                round(-config["frame_y_radius"]),
                round(config["frame_y_radius"]),
                default_step,
            ]
        elif len(y_range) == 2:
            y_range = [*y_range, default_step]

        self.x_range = x_range
        self.y_range = y_range
        self.x_length = x_length
        self.y_length = y_length
        self.num_sampled_graph_points_per_tick = 10

    def coords_to_point(self, *coords):
        raise NotImplementedError()

    def point_to_coords(self, point):
        raise NotImplementedError()

    def polar_to_point(self, radius: float, azimuth: float) -> np.ndarray:
        r"""Gets a point from polar coordinates.

        Parameters
        ----------
        radius
            The coordinate radius (:math:`r`).

        azimuth
            The coordinate azimuth (:math:`\theta`).

        Returns
        -------
        numpy.ndarray
            The point.

        Examples
        --------

        .. manim:: PolarToPointExample
            :ref_classes: PolarPlane Vector
            :save_last_frame:

            class PolarToPointExample(Scene):
                def construct(self):
                    polarplane_pi = PolarPlane(azimuth_units="PI radians", size=6)
                    polartopoint_vector = Vector(polarplane_pi.polar_to_point(3, PI/4))
                    self.add(polarplane_pi)
                    self.add(polartopoint_vector)
        """
        return self.coords_to_point(radius * np.cos(azimuth), radius * np.sin(azimuth))

    def point_to_polar(self, point: np.ndarray) -> tuple[float, float]:
        r"""Gets polar coordinates from a point.

        Parameters
        ----------
        point
            The point.

        Returns
        -------
        Tuple[:class:`float`, :class:`float`]
            The coordinate radius (:math:`r`) and the coordinate azimuth (:math:`\theta`).
        """
        x, y = self.point_to_coords(point)
        return np.sqrt(x ** 2 + y ** 2), np.arctan2(y, x)

    def c2p(self, *coords):
        """Abbreviation for coords_to_point"""
        return self.coords_to_point(*coords)

    def p2c(self, point):
        """Abbreviation for point_to_coords"""
        return self.point_to_coords(point)

    def pr2pt(self, radius: float, azimuth: float) -> np.ndarray:
        """Abbreviation for :meth:`polar_to_point`"""
        return self.polar_to_point(radius, azimuth)

    def pt2pr(self, point: np.ndarray) -> tuple[float, float]:
        """Abbreviation for :meth:`point_to_polar`"""
        return self.point_to_polar(point)

    def get_axes(self):
        raise NotImplementedError()

    def get_axis(self, index):
        return self.get_axes()[index]

    def get_origin(self) -> np.ndarray:
        """Gets the origin of :class:`~.Axes`.

        Returns
        -------
        np.ndarray
            The center point.
        """
        return self.coords_to_point(0, 0)

    def get_x_axis(self):
        return self.get_axis(0)

    def get_y_axis(self):
        return self.get_axis(1)

    def get_z_axis(self):
        return self.get_axis(2)

    def get_x_unit_size(self):
        return self.get_x_axis().get_unit_size()

    def get_y_unit_size(self):
        return self.get_y_axis().get_unit_size()

    def get_x_axis_label(
        self,
        label: float | str | Mobject,
        edge: Sequence[float] = UR,
        direction: Sequence[float] = UR,
        buff: float = SMALL_BUFF,
        **kwargs,
    ) -> Mobject:
        """Generate an x-axis label.

        Examples
        --------

        .. manim:: GetXAxisLabelExample
            :save_last_frame:

            class GetXAxisLabelExample(Scene):
                def construct(self):
                    ax = Axes(x_range=(0, 8), y_range=(0, 5), x_length=8, y_length=5)
                    x_label = ax.get_x_axis_label(
                        Tex("$x$-values").scale(0.65), edge=DOWN, direction=DOWN, buff=0.5
                    )
                    self.add(ax, x_label)

        Parameters
        ----------
        label
            The label. Defaults to :class:`~.MathTex` for ``str`` and ``float`` inputs.
        edge
            The edge of the x-axis to which the label will be added, by default ``UR``.
        direction
            Allows for further positioning of the label from an edge, by default ``UR``.
        buff
            The distance of the label from the line.

        Returns
        -------
        :class:`~.Mobject`
            The positioned label.
        """
        return self._get_axis_label(
            label, self.get_x_axis(), edge, direction, buff=buff, **kwargs
        )

    def get_y_axis_label(
        self,
        label: float | str | Mobject,
        edge: Sequence[float] = UR,
        direction: Sequence[float] = UP * 0.5 + RIGHT,
        buff: float = SMALL_BUFF,
        **kwargs,
    ):
        """Generate a y-axis label.

        Examples
        --------

        .. manim:: GetYAxisLabelExample
            :save_last_frame:

            class GetYAxisLabelExample(Scene):
                def construct(self):
                    ax = Axes(x_range=(0, 8), y_range=(0, 5), x_length=8, y_length=5)
                    y_label = ax.get_y_axis_label(
                        Tex("$y$-values").scale(0.65).rotate(90 * DEGREES),
                        edge=LEFT,
                        direction=LEFT,
                        buff=0.3,
                    )
                    self.add(ax, y_label)

        Parameters
        ----------
        label
            The label. Defaults to :class:`~.MathTex` for ``str`` and ``float`` inputs.
        edge
            The edge of the x-axis to which the label will be added, by default ``UR``.
        direction
            Allows for further positioning of the label from an edge, by default ``UR``
        buff
            The distance of the label from the line.

        Returns
        -------
        :class:`~.Mobject`
            The positioned label.
        """

        return self._get_axis_label(
            label, self.get_y_axis(), edge, direction, buff=buff, **kwargs
        )

<<<<<<< HEAD
    # move to a util_file, or Mobject()??
    @staticmethod
    def _create_label_tex(label_tex) -> Mobject:
        """Checks if the label is a ``float``, ``int`` or a ``str`` and creates a :class:`~.MathTex` label accordingly.

        Parameters
        ----------
        label_tex : The label to be compared against the above types.

        Returns
        -------
        :class:`~.Mobject`
            The label.
        """

        if isinstance(label_tex, (float, int, str)):
            label_tex = MathTex(label_tex)
        return label_tex

=======
>>>>>>> 7399c24b
    def _get_axis_label(
        self,
        label: float | str | Mobject,
        axis: Mobject,
        edge: Sequence[float],
        direction: Sequence[float],
        buff: float = SMALL_BUFF,
    ) -> Mobject:
        """Gets the label for an axis.

        Parameters
        ----------
        label
            The label. Defaults to :class:`~.MathTex` for ``str`` and ``float`` inputs.
        axis
            The axis to which the label will be added.
        edge
            The edge of the axes to which the label will be added. ``RIGHT`` adds to the right side of the axis
        direction
            Allows for further positioning of the label.
        buff
            The distance of the label from the line.

        Returns
        -------
        :class:`~.Mobject`
            The positioned label along the given axis.
        """

        label = self.x_axis._create_label_tex(label)
        label.next_to(axis.get_edge_center(edge), direction=direction, buff=buff)
        label.shift_onto_screen(buff=MED_SMALL_BUFF)
        return label

    def get_axis_labels(
        self,
        x_label: float | str | Mobject = "x",
        y_label: float | str | Mobject = "y",
    ) -> VGroup:
        """Defines labels for the x_axis and y_axis of the graph. For increased control over the position of the labels,
        use :meth:`get_x_axis_label` and :meth:`get_y_axis_label`.

        Examples
        --------

        .. manim:: GetAxisLabelsExample
            :save_last_frame:

            class GetAxisLabelsExample(Scene):
                def construct(self):
                    ax = Axes()
                    labels = ax.get_axis_labels(
                        Tex("x-axis").scale(0.7), Text("y-axis").scale(0.45)
                    )
                    self.add(ax, labels)

        Parameters
        ----------
        x_label
            The label for the x_axis. Defaults to :class:`~.MathTex` for ``str`` and ``float`` inputs.
        y_label
            The label for the y_axis. Defaults to :class:`~.MathTex` for ``str`` and ``float`` inputs.

        Returns
        -------
        :class:`~.VGroup`
            A :class:`~.Vgroup` of the labels for the x_axis and y_axis.

        See Also
        --------
        :class:`get_x_axis_label`
        :class:`get_y_axis_label`
        """

        self.axis_labels = VGroup(
            self.get_x_axis_label(x_label),
            self.get_y_axis_label(y_label),
        )
        return self.axis_labels

    def add_coordinates(
        self,
        *axes_numbers: (Iterable[float] | None | dict[float, str | float | Mobject]),
        **kwargs,
    ):
        """Adds labels to the axes. Use ``Axes.coordinate_labels`` to
        access the coordinates after creation.

        Parameters
        ----------

        axes_numbers
            The numbers to be added to the axes. Use ``None`` to represent an axis with default labels.

        Examples
        --------

        .. code-block:: python

            ax = ThreeDAxes()
            x_labels = range(-4, 5)
            z_labels = range(-4, 4, 2)
            ax.add_coordinates(x_labels, None, z_labels)  # default y labels, custom x & z labels
            ax.add_coordinates(x_labels)  # only x labels

        You can also specifically control the position and value of the labels using a dict.

        .. code-block:: python

            ax = Axes(x_range=[0, 7])
            x_pos = [x for x in range(1, 8)]

            # strings are automatically converted into a `Tex` mobject.
            x_vals = ["Monday", "Tuesday", "Wednesday", "Thursday", "Friday", "Saturday", "Sunday"]
            x_dict = dict(zip(x_pos, x_vals))
            ax.add_coordinates(x_dict)
        """

        self.coordinate_labels = VGroup()
        # if nothing is passed to axes_numbers, produce axes with default labelling
        if not axes_numbers:
            axes_numbers = [None for _ in range(self.dimension)]

        for axis, values in zip(self.axes, axes_numbers):
            if isinstance(values, dict):
                axis.add_labels(values, **kwargs)
                labels = axis.labels
            elif values is None and axis.scaling.custom_labels:
                tick_range = axis.get_tick_range()
                axis.add_labels(
                    dict(zip(tick_range, axis.scaling.get_custom_labels(tick_range)))
                )
                labels = axis.labels
            else:
                axis.add_numbers(values, **kwargs)
                labels = axis.numbers
            self.coordinate_labels.add(labels)

        return self

    def get_line_from_axis_to_point(
        self,
        index: int,
        point: Sequence[float],
        line_func: Line = DashedLine,
        line_config: dict | None = None,
        color: Color = LIGHT_GREY,
        stroke_width: float = 2,
    ) -> Line:
        """Returns a straight line from a given axis to a point in the scene.

        Parameters
        ----------
        index
            Specifies the axis from which to draw the line. `0 = x_axis`, `1 = y_axis`
        point
            The point to which the line will be drawn.
        line_func
            The function of the :class:`~.Line` mobject used to construct the line.
        line_config
            Optional arguments to passed to :attr:`line_func`.
        color
            The color of the line.
        stroke_width
            The stroke width of the line.

        Returns
        -------
        :class:`~.Line`
            The line from an axis to a point.

        See Also
        --------
        :meth:`~.CoordinateSystem.get_vertical_line`
        :meth:`~.CoordinateSystem.get_horizontal_line`
        """
        line_config = line_config if line_config is not None else {}
        line_config["color"] = color
        line_config["stroke_width"] = stroke_width
        axis = self.get_axis(index)
        return line_func(axis.get_projection(point), point, **line_config)

    def get_vertical_line(self, point: Sequence[float], **kwargs) -> Line:
        """A vertical line from the x-axis to a given point in the scene.

        Examples
        --------

        .. manim:: GetVerticalLineExample
            :save_last_frame:

            class GetVerticalLineExample(Scene):
                def construct(self):
                    ax = Axes().add_coordinates()
                    point = ax.coords_to_point(-3.5, 2)

                    dot = Dot(point)
                    line = ax.get_vertical_line(point, line_config={"dashed_ratio": 0.85})

                    self.add(ax, line, dot)

        Parameters
        ----------
        point
            The point to which the vertical line will be drawn.

        kwargs
            Additional parameters to be passed to :class:`get_line_from_axis_to_point`

        Returns
        -------
        :class:`Line`
            A vertical line from the x-axis to the point.
        """
        return self.get_line_from_axis_to_point(0, point, **kwargs)

    def get_horizontal_line(self, point: Sequence[float], **kwargs) -> Line:
        """A horizontal line from the y-axis to a given point in the scene.

        Examples
        --------

        .. manim:: GetHorizontalLineExample
            :save_last_frame:

            class GetHorizontalLineExample(Scene):
                def construct(self):
                    ax = Axes().add_coordinates()
                    point = ax.c2p(-4, 1.5)

                    dot = Dot(point)
                    line = ax.get_horizontal_line(point, line_func=Line)

                    self.add(ax, line, dot)

        Parameters
        ----------
        point
            The point to which the horizontal line will be drawn.

        kwargs
            Additional parameters to be passed to :class:`get_line_from_axis_to_point`

        Returns
        -------
        :class:`Line`
            A horizontal line from the y-axis to the point.
        """

        return self.get_line_from_axis_to_point(1, point, **kwargs)

    def get_lines_to_point(self, point: Sequence[float], **kwargs) -> VGroup:
        """Generate both horizontal and vertical lines from the axis to a point.

        Examples
        --------

        .. manim:: GetLinesToPointExample
            :save_last_frame:

            class GetLinesToPointExample(Scene):
                def construct(self):
                    ax = Axes()
                    circ = Circle(radius=0.5).move_to([-4, -1.5, 0])

                    lines_1 = ax.get_lines_to_point(circ.get_right(), color=GREEN_B)
                    lines_2 = ax.get_lines_to_point(circ.get_corner(DL), color=BLUE_B)
                    self.add(ax, lines_1, lines_2, circ)

        Parameters
        ----------
        point
            A point on the scene.
        kwargs
            Additional arguments to be provided :meth:`CoordinateSystem.get_line_from_axis_to_point`.

        Returns
        -------
        :class:`~.VGroup`
            A :class:`~.VGroup` of the horizontal and vertical lines.

        See Also
        --------
        :meth:`~.CoordinateSystem.get_vertical_line`
        :meth:`~.CoordinateSystem.get_horizontal_line`
        """

        return VGroup(
            self.get_horizontal_line(point, **kwargs),
            self.get_vertical_line(point, **kwargs),
        )

    # graphing

    def plot(
        self,
        function: Callable[[float], float],
        x_range: Sequence[float] | None = None,
        **kwargs,
    ):
        """Generates a curve based on a function.

        .. warning::

            This method may not produce accurate graphs since Manim currently relies on interpolation between
            evenly-spaced samples of the curve, instead of intelligent plotting.
            See the example below for some solutions to this problem.

        Examples
        --------

        .. manim:: PlotExample
            :save_last_frame:

            class PlotExample(Scene):
                def construct(self):
                    # construct the axes
                    ax_1 = Axes(
                        x_range=[0.001, 6],
                        y_range=[-8, 2],
                        x_length=5,
                        y_length=3,
                        tips=False,
                    )
                    ax_2 = ax_1.copy()
                    ax_3 = ax_1.copy()

                    # position the axes
                    ax_1.to_corner(UL)
                    ax_2.to_corner(UR)
                    ax_3.to_edge(DOWN)
                    axes = VGroup(ax_1, ax_2, ax_3)

                    # create the logarithmic curves
                    def log_func(x):
                        return np.log(x)

                    # a curve without adjustments; poor interpolation.
                    curve_1 = ax_1.plot(log_func, color=PURE_RED)

                    # disabling interpolation makes the graph look choppy as not enough
                    # inputs are available
                    curve_2 = ax_2.plot(log_func, use_smoothing=False, color=ORANGE)

                    # taking more inputs of the curve by specifying a step for the
                    # x_range yields expected results, but increases rendering time.
                    curve_3 = ax_3.plot(
                        log_func, x_range=(0.001, 6, 0.001), color=PURE_GREEN
                    )

                    curves = VGroup(curve_1, curve_2, curve_3)

                    self.add(axes, curves)

        Parameters
        ----------
        function
            The function used to construct the :class:`~.ParametricFunction`.

        x_range
            The range of the curve along the axes. ``x_range = [x_min, x_max, x_step]``.

        kwargs
            Additional parameters to be passed to :class:`~.ParametricFunction`.

        Returns
        -------
        :class:`~.ParametricFunction`
            The plotted curve.
        """

        t_range = np.array(self.x_range, dtype=float)
        if x_range is not None:
            t_range[: len(x_range)] = x_range

        if x_range is None or len(x_range) < 3:
            # if t_range has a defined step size, increase the number of sample points per tick
            t_range[2] /= self.num_sampled_graph_points_per_tick
        # For axes, the third coordinate of x_range indicates
        # tick frequency.  But for functions, it indicates a
        # sample frequency

        graph = ParametricFunction(
            lambda t: self.coords_to_point(t, function(t)),
            t_range=t_range,
            scaling=self.x_axis.scaling,
            **kwargs,
        )
        graph.underlying_function = function
        return graph

    def plot_implicit_curve(
        self,
        func: Callable,
        min_depth: int = 5,
        max_quads: int = 1500,
        **kwargs,
    ) -> ImplicitFunction:
        """Creates the curves of an implicit function.

        Parameters
        ----------
        func
            The function to graph, in the form of f(x, y) = 0.
        min_depth
            The minimum depth of the function to calculate.
        max_quads
            The maximum number of quads to use.
        kwargs
            Additional parameters to pass into :class:`ImplicitFunction`

        Examples
        --------
        .. manim:: ImplicitExample
            :save_last_frame:

            class ImplicitExample(Scene):
                def construct(self):
                    ax = Axes()
                    a = ax.plot_implicit_curve(
                        lambda x, y: y * (x - y) ** 2 - 4 * x - 8, color=BLUE
                    )
                    self.add(ax, a)
        """
        graph = ImplicitFunction(
            func=func,
            x_range=self.x_range[:2],
            y_range=self.y_range[:2],
            min_depth=min_depth,
            max_quads=max_quads,
            **kwargs,
        )
        (
            graph.stretch(self.get_x_unit_size(), 0, about_point=ORIGIN)
            .stretch(self.get_y_unit_size(), 1, about_point=ORIGIN)
            .shift(self.get_origin())
        )
        return graph

    def plot_parametric_curve(self, function, **kwargs):
        dim = self.dimension
        graph = ParametricFunction(
            lambda t: self.coords_to_point(*function(t)[:dim]), **kwargs
        )
        graph.underlying_function = function
        return graph

    def plot_polar_graph(
        self,
        r_func: Callable[[float], float],
        theta_range: Sequence[float] = [0, 2 * PI],
        **kwargs,
    ) -> ParametricFunction:
        """A polar graph.

        Parameters
        ----------
        r_func
            The function r of theta.
        theta_range
            The range of theta as ``theta_range = [theta_min, theta_max, theta_step]``.
        kwargs
            Additional parameters passed to :class:`~.ParametricFunction`.

        Examples
        --------
        .. manim:: PolarGraphExample
            :ref_classes: PolarPlane
            :save_last_frame:

            class PolarGraphExample(Scene):
                def construct(self):
                    plane = PolarPlane()
                    r = lambda theta: 2 * np.sin(theta * 5)
                    graph = plane.plot_polar_graph(r, [0, 2 * PI], color=ORANGE)
                    self.add(plane, graph)
        """
        graph = ParametricFunction(
            function=lambda th: self.pr2pt(r_func(th), th),
            t_range=theta_range,
            **kwargs,
        )
        graph.underlying_function = r_func
        return graph

    def input_to_graph_point(
        self,
        x: float,
        graph: ParametricFunction | VMobject,
    ) -> np.ndarray:
        """Returns the coordinates of the point on a ``graph`` corresponding to an ``x`` value.

        Examples
        --------

        .. manim:: InputToGraphPointExample
            :save_last_frame:

            class InputToGraphPointExample(Scene):
                def construct(self):
                    ax = Axes()
                    curve = ax.plot(lambda x : np.cos(x))

                    # move a square to PI on the cosine curve.
                    position = ax.input_to_graph_point(x=PI, graph=curve)
                    sq = Square(side_length=1, color=YELLOW).move_to(position)

                    self.add(ax, curve, sq)

        Parameters
        ----------
        x
            The x-value of a point on the ``graph``.
        graph
            The :class:`~.ParametricFunction` on which the point lies.

        Returns
        -------
        :class:`np.ndarray`
            The coordinates of the point on the :attr:`graph` corresponding to the :attr:`x` value.

        Raises
        ------
        :exc:`ValueError`
            When the target x is not in the range of the line graph.
        """

        if hasattr(graph, "underlying_function"):
            return graph.function(x)
        else:
            alpha = binary_search(
                function=lambda a: self.point_to_coords(graph.point_from_proportion(a))[
                    0
                ],
                target=x,
                lower_bound=0,
                upper_bound=1,
            )
            if alpha is not None:
                return graph.point_from_proportion(alpha)
            else:
                raise ValueError(
                    f"x={x} not located in the range of the graph ([{self.p2c(graph.get_start())[0]}, {self.p2c(graph.get_end())[0]}])",
                )

    def input_to_graph_coords(self, x: float, graph: ParametricFunction) -> tuple:
        """
        Returns a tuple of the axis relative coordinates of the point
        on the graph based on the x-value given.

        Examples
        --------

        .. code-block:: pycon

            >>> from manim import Axes
            >>> ax = Axes()
            >>> parabola = ax.plot(lambda x: x ** 2)
            >>> ax.input_to_graph_coords(x=3, graph=parabola)
            (3, 9)
        """
        return x, graph.underlying_function(x)

    def i2gc(self, x: float, graph: ParametricFunction) -> tuple:
        """
        Alias for :meth:`input_to_graph_coords`.
        """
        return self.input_to_graph_coords(x, graph)

    def i2gp(self, x: float, graph: ParametricFunction) -> np.ndarray:
        """
        Alias for :meth:`input_to_graph_point`.
        """
        return self.input_to_graph_point(x, graph)

    def get_graph_label(
        self,
        graph: ParametricFunction,
        label: float | str | Mobject = "f(x)",
        x_val: float | None = None,
        direction: Sequence[float] = RIGHT,
        buff: float = MED_SMALL_BUFF,
        color: Color | None = None,
        dot: bool = False,
        dot_config: dict | None = None,
    ) -> Mobject:
        """Creates a properly positioned label for the passed graph, with an optional dot.

        Examples
        --------

        .. manim:: GetGraphLabelExample
            :save_last_frame:

            class GetGraphLabelExample(Scene):
                def construct(self):
                    ax = Axes()
                    sin = ax.plot(lambda x: np.sin(x), color=PURPLE_B)
                    label = ax.get_graph_label(
                        graph=sin,
                        label= MathTex(r"\\frac{\\pi}{2}"),
                        x_val=PI / 2,
                        dot=True,
                        direction=UR,
                    )

                    self.add(ax, sin, label)

        Parameters
        ----------
        graph
            The curve.
        label
            The label for the function's curve. Defaults to :class:`~.MathTex` for ``str`` and ``float`` inputs.
        x_val
            The x_value along the curve that positions the label.
        direction
            The cartesian position, relative to the curve that the label will be at --> ``LEFT``, ``RIGHT``
        buff
            The distance between the curve and the label.
        color
            The color of the label. Defaults to the color of the curve.
        dot
            Whether to add a dot at the point on the graph.
        dot_config
            Additional parameters to be passed to :class:`~.Dot`.

        Returns
        -------
        :class:`Mobject`
            The positioned label and :class:`~.Dot`, if applicable.
        """

        if dot_config is None:
            dot_config = {}
        label = self.x_axis._create_label_tex(label)
        color = color or graph.get_color()
        label.set_color(color)

        if x_val is None:
            # Search from right to left
            for x in np.linspace(self.x_range[1], self.x_range[0], 100):
                point = self.input_to_graph_point(x, graph)
                if point[1] < config["frame_y_radius"]:
                    break
        else:
            point = self.input_to_graph_point(x_val, graph)

        label.next_to(point, direction, buff=buff)
        label.shift_onto_screen()

        if dot:
            dot = Dot(point=point, **dot_config)
            label.add(dot)
            label.dot = dot
        return label

    # calculus

    def get_riemann_rectangles(
        self,
        graph: ParametricFunction,
        x_range: Sequence[float] | None = None,
        dx: float | None = 0.1,
        input_sample_type: str = "left",
        stroke_width: float = 1,
        stroke_color: Color = BLACK,
        fill_opacity: float = 1,
        color: Iterable[Color] | Color = np.array((BLUE, GREEN)),
        show_signed_area: bool = True,
        bounded_graph: ParametricFunction = None,
        blend: bool = False,
        width_scale_factor: float = 1.001,
    ) -> VGroup:
        """Generates a :class:`~.VGroup` of the Riemann Rectangles for a given curve.

        Examples
        --------

        .. manim:: GetRiemannRectanglesExample
            :save_last_frame:

            class GetRiemannRectanglesExample(Scene):
                def construct(self):
                    ax = Axes(y_range=[-2, 10])
                    quadratic = ax.plot(lambda x: 0.5 * x ** 2 - 0.5)

                    # the rectangles are constructed from their top right corner.
                    # passing an iterable to `color` produces a gradient
                    rects_right = ax.get_riemann_rectangles(
                        quadratic,
                        x_range=[-4, -3],
                        dx=0.25,
                        color=(TEAL, BLUE_B, DARK_BLUE),
                        input_sample_type="right",
                    )

                    # the colour of rectangles below the x-axis is inverted
                    # due to show_signed_area
                    rects_left = ax.get_riemann_rectangles(
                        quadratic, x_range=[-1.5, 1.5], dx=0.15, color=YELLOW
                    )

                    bounding_line = ax.plot(
                        lambda x: 1.5 * x, color=BLUE_B, x_range=[3.3, 6]
                    )
                    bounded_rects = ax.get_riemann_rectangles(
                        bounding_line,
                        bounded_graph=quadratic,
                        dx=0.15,
                        x_range=[4, 5],
                        show_signed_area=False,
                        color=(MAROON_A, RED_B, PURPLE_D),
                    )

                    self.add(
                        ax, bounding_line, quadratic, rects_right, rects_left, bounded_rects
                    )

        Parameters
        ----------
        graph
            The graph whose area will be approximated by Riemann rectangles.

        x_range
            The minimum and maximum x-values of the rectangles. ``x_range = [x_min, x_max]``.

        dx
            The change in x-value that separates each rectangle.

        input_sample_type
            Can be any of ``"left"``, ``"right"`` or ``"center"``. Refers to where
            the sample point for the height of each Riemann Rectangle
            will be inside the segments of the partition.

        stroke_width
            The stroke_width of the border of the rectangles.

        stroke_color
            The color of the border of the rectangle.

        fill_opacity
            The opacity of the rectangles.

        color
            The colors of the rectangles. Creates a balanced gradient if multiple colors are passed.

        show_signed_area
            Indicates negative area when the curve dips below the x-axis by inverting its color.

        blend
            Sets the :attr:`stroke_color` to :attr:`fill_color`, blending the rectangles without clear separation.

        bounded_graph
            If a secondary graph is specified, encloses the area between the two curves.

        width_scale_factor
            The factor by which the width of the rectangles is scaled.

        Returns
        -------
        :class:`~.VGroup`
            A :class:`~.VGroup` containing the Riemann Rectangles.
        """

        # setting up x_range, overwrite user's third input
        if x_range is None:
            if bounded_graph is None:
                x_range = [graph.t_min, graph.t_max]
            else:
                x_min = max(graph.t_min, bounded_graph.t_min)
                x_max = min(graph.t_max, bounded_graph.t_max)
                x_range = [x_min, x_max]

        x_range = [*x_range[:2], dx]

        rectangles = VGroup()
        x_range = np.arange(*x_range)

        # allows passing a string to color the graph
        if isinstance(color, str):
            colors = [color] * len(x_range)
        else:
            colors = color_gradient(color, len(x_range))

        for x, color in zip(x_range, colors):
            if input_sample_type == "left":
                sample_input = x
            elif input_sample_type == "right":
                sample_input = x + dx
            elif input_sample_type == "center":
                sample_input = x + 0.5 * dx
            else:
                raise ValueError("Invalid input sample type")
            graph_point = self.input_to_graph_point(sample_input, graph)

            if bounded_graph is None:
                y_point = self._origin_shift(self.y_range)
            else:
                y_point = bounded_graph.underlying_function(x)

            points = VGroup(
                *list(
                    map(
                        VectorizedPoint,
                        [
                            self.coords_to_point(x, y_point),
                            self.coords_to_point(x + width_scale_factor * dx, y_point),
                            graph_point,
                        ],
                    ),
                )
            )

            rect = Rectangle().replace(points, stretch=True)
            rectangles.add(rect)

            # checks if the rectangle is under the x-axis
            if self.p2c(graph_point)[1] < y_point and show_signed_area:
                color = invert_color(color)

            # blends rectangles smoothly
            if blend:
                stroke_color = color

            rect.set_style(
                fill_color=color,
                fill_opacity=fill_opacity,
                stroke_color=stroke_color,
                stroke_width=stroke_width,
            )

        return rectangles

    def get_area(
        self,
        graph: ParametricFunction,
        x_range: tuple[float, float] | None = None,
        color: Color | Iterable[Color] = [BLUE, GREEN],
        opacity: float = 0.3,
        bounded_graph: ParametricFunction = None,
        **kwargs,
    ):
        """Returns a :class:`~.Polygon` representing the area under the graph passed.

        Examples
        --------

        .. manim:: GetAreaExample
            :save_last_frame:

            class GetAreaExample(Scene):
                def construct(self):
                    ax = Axes().add_coordinates()
                    curve = ax.plot(lambda x: 2 * np.sin(x), color=DARK_BLUE)
                    area = ax.get_area(
                        curve,
                        x_range=(PI / 2, 3 * PI / 2),
                        color=(GREEN_B, GREEN_D),
                        opacity=1,
                    )

                    self.add(ax, curve, area)

        Parameters
        ----------
        graph
            The graph/curve for which the area needs to be gotten.
        x_range
            The range of the minimum and maximum x-values of the area. ``x_range = [x_min, x_max]``.
        color
            The color of the area. Creates a gradient if a list of colors is provided.
        opacity
            The opacity of the area.
        bounded_graph
            If a secondary :attr:`graph` is specified, encloses the area between the two curves.
        kwargs
            Additional parameters passed to :class:`~.Polygon`

        Returns
        -------
        :class:`~.Polygon`
            The :class:`~.Polygon` representing the area.

        Raises
        ------
        :exc:`ValueError`
            When x_ranges do not match (either area x_range, graph's x_range or bounded_graph's x_range).
        """
        if x_range is None:
            a = graph.t_min
            b = graph.t_max
        else:
            a, b = x_range
        if bounded_graph is not None:
            if bounded_graph.t_min > b:
                raise ValueError(
                    f"Ranges not matching: {bounded_graph.t_min} < {b}",
                )
            if bounded_graph.t_max < a:
                raise ValueError(
                    f"Ranges not matching: {bounded_graph.t_max} > {a}",
                )
            a = max(a, bounded_graph.t_min)
            b = min(b, bounded_graph.t_max)

        if bounded_graph is None:
            points = (
                [self.c2p(a), graph.function(a)]
                + [p for p in graph.points if a <= self.p2c(p)[0] <= b]
                + [graph.function(b), self.c2p(b)]
            )
        else:
            graph_points, bounded_graph_points = (
                [g.function(a)]
                + [p for p in g.points if a <= self.p2c(p)[0] <= b]
                + [g.function(b)]
                for g in (graph, bounded_graph)
            )
            points = graph_points + bounded_graph_points[::-1]
        return Polygon(*points, **kwargs).set_opacity(opacity).set_color(color)

    def angle_of_tangent(
        self,
        x: float,
        graph: ParametricFunction,
        dx: float = 1e-8,
    ) -> float:
        """Returns the angle to the x-axis of the tangent
        to the plotted curve at a particular x-value.

        Examples
        --------

        .. code-block:: python

            ax = Axes()
            curve = ax.plot(lambda x: x ** 2)
            ax.angle_of_tangent(x=3, graph=curve)
            # 1.4056476493802699


        Parameters
        ----------
        x
            The x-value at which the tangent must touch the curve.
        graph
            The :class:`~.ParametricFunction` for which to calculate the tangent.
        dx
            The change in `x` used to determine the angle of the tangent to the curve.

        Returns
        -------
        :class:`float`
            The angle of the tangent to the curve.
        """

        p0 = np.array([*self.input_to_graph_coords(x, graph)])
        p1 = np.array([*self.input_to_graph_coords(x + dx, graph)])
        return angle_of_vector(p1 - p0)

    def slope_of_tangent(self, x: float, graph: ParametricFunction, **kwargs) -> float:
        """Returns the slope of the tangent to the plotted curve
        at a particular x-value.

        Examples
        --------

        .. code-block:: python

            ax = Axes()
            curve = ax.plot(lambda x: x ** 2)
            ax.slope_of_tangent(x=-2, graph=curve)
            # -3.5000000259052038

        Parameters
        ----------
        x
            The x-value at which the tangent must touch the curve.
        graph
            The :class:`~.ParametricFunction` for which to calculate the tangent.

        Returns
        -------
        :class:`float`
            The slope of the tangent with the x axis.
        """

        return np.tan(self.angle_of_tangent(x, graph, **kwargs))

    def plot_derivative_graph(
        self, graph: ParametricFunction, color: Color = GREEN, **kwargs
    ) -> ParametricFunction:
        """Returns the curve of the derivative of the passed graph.

        Examples
        --------

        .. manim:: DerivativeGraphExample
            :save_last_frame:

            class DerivativeGraphExample(Scene):
                def construct(self):
                    ax = NumberPlane(y_range=[-1, 7], background_line_style={"stroke_opacity": 0.4})

                    curve_1 = ax.plot(lambda x: x ** 2, color=PURPLE_B)
                    curve_2 = ax.plot_derivative_graph(curve_1)
                    curves = VGroup(curve_1, curve_2)

                    label_1 = ax.get_graph_label(curve_1, "x^2", x_val=-2, direction=DL)
                    label_2 = ax.get_graph_label(curve_2, "2x", x_val=3, direction=RIGHT)
                    labels = VGroup(label_1, label_2)

                    self.add(ax, curves, labels)

        Parameters
        ----------
        graph
            The graph for which the derivative will be found.

        color
            The color of the derivative curve.

        **kwargs
            Any valid keyword argument of :class:`~.ParametricFunction`

        Returns
        -------
        :class:`~.ParametricFunction`
            The curve of the derivative.
        """

        def deriv(x):
            return self.slope_of_tangent(x, graph)

        return self.plot(deriv, color=color, **kwargs)

    def plot_antiderivative_graph(
        self,
        graph: ParametricFunction,
        y_intercept: float = 0,
        samples: int = 50,
        **kwargs,
    ):
        """Plots an antiderivative graph.

        Examples
        --------
        .. manim:: AntiderivativeExample
            :save_last_frame:

            class AntiderivativeExample(Scene):
                def construct(self):
                    ax = Axes()
                    graph1 = ax.plot(
                        lambda x: (x ** 2 - 2) / 3,
                        color=RED,
                    )
                    graph2 = ax.plot_antiderivative_graph(graph1, color=BLUE)
                    self.add(ax, graph1, graph2)

        .. note::
            This graph is plotted from the values of area under the reference graph.
            The result might not be ideal if the reference graph contains uncalculatable
            areas from x=0.

        Parameters
        ----------
        graph
            The graph for which the antiderivative will be found.
        y_intercept
            The y-value at which the graph intercepts the y-axis.
        samples
            The number of points to take the area under the graph.
        **kwargs
            Any valid keyword argument of :class:`~.ParametricFunction`

        Returns
        -------
        :class:`~.ParametricFunction`
            The curve of the antiderivative.
        """

        def antideriv(x):
            x_vals = np.linspace(0, x, samples)
            f_vec = np.vectorize(graph.underlying_function)
            y_vals = f_vec(x_vals)
            return np.trapz(y_vals, x_vals) + y_intercept

        return self.plot(antideriv, **kwargs)

    def get_secant_slope_group(
        self,
        x: float,
        graph: ParametricFunction,
        dx: float | None = None,
        dx_line_color: Color = YELLOW,
        dy_line_color: Color | None = None,
        dx_label: float | str | None = None,
        dy_label: float | str | None = None,
        include_secant_line: bool = True,
        secant_line_color: Color = GREEN,
        secant_line_length: float = 10,
    ) -> VGroup:
        """Creates two lines representing `dx` and `df`, the labels for `dx` and `df`, and
         the secant to the curve at a particular x-value.

        Examples
        --------

         .. manim:: GetSecantSlopeGroupExample
            :save_last_frame:

            class GetSecantSlopeGroupExample(Scene):
                def construct(self):
                    ax = Axes(y_range=[-1, 7])
                    graph = ax.plot(lambda x: 1 / 4 * x ** 2, color=BLUE)
                    slopes = ax.get_secant_slope_group(
                        x=2.0,
                        graph=graph,
                        dx=1.0,
                        dx_label=Tex("dx = 1.0"),
                        dy_label="dy",
                        dx_line_color=GREEN_B,
                        secant_line_length=4,
                        secant_line_color=RED_D,
                    )

                    self.add(ax, graph, slopes)


        Parameters
        ----------
        x
            The x-value at which the secant intersects the graph for the first time.

        graph
            The curve for which the secant will be found.

        dx
            The change in `x` after which the secant exits.

        dx_line_color
            The color of the line that indicates the change in `x`.

        dy_line_color
            The color of the line that indicates the change in `y`. Defaults to the color of :attr:`graph`.

        dx_label
            The label for the `dx` line. Defaults to :class:`~.MathTex` for ``str`` and ``float`` inputs.

        dy_label
            The label for the `dy` line. Defaults to :class:`~.MathTex` for ``str`` and ``float`` inputs.

        include_secant_line
            Whether to include the secant line in the graph,
            or just the df/dx lines and labels.

        secant_line_color
            The color of the secant line.

        secant_line_length
            The length of the secant line.

        Returns
        -------
        :class:`~.VGroup`
            A group containing the elements: `dx_line`, `df_line`, and
            if applicable also :attr:`dx_label`, :attr:`df_label`, `secant_line`.

        """
        group = VGroup()

        dx = dx or float(self.x_range[1] - self.x_range[0]) / 10
        dy_line_color = dy_line_color or graph.get_color()

        p1 = self.input_to_graph_point(x, graph)
        p2 = self.input_to_graph_point(x + dx, graph)
        interim_point = p2[0] * RIGHT + p1[1] * UP

        group.dx_line = Line(p1, interim_point, color=dx_line_color)
        group.df_line = Line(interim_point, p2, color=dy_line_color)
        group.add(group.dx_line, group.df_line)

        labels = VGroup()
        if dx_label is not None:
            group.dx_label = self.x_axis._create_label_tex(dx_label)
            labels.add(group.dx_label)
            group.add(group.dx_label)
        if dy_label is not None:
            group.df_label = self.x_axis._create_label_tex(dy_label)
            labels.add(group.df_label)
            group.add(group.df_label)

        if len(labels) > 0:
            max_width = 0.8 * group.dx_line.width
            max_height = 0.8 * group.df_line.height
            if labels.width > max_width:
                labels.width = max_width
            if labels.height > max_height:
                labels.height = max_height

        if dx_label is not None:
            group.dx_label.next_to(
                group.dx_line,
                np.sign(dx) * DOWN,
                buff=group.dx_label.height / 2,
            )
            group.dx_label.set_color(group.dx_line.get_color())

        if dy_label is not None:
            group.df_label.next_to(
                group.df_line,
                np.sign(dx) * RIGHT,
                buff=group.df_label.height / 2,
            )
            group.df_label.set_color(group.df_line.get_color())

        if include_secant_line:
            group.secant_line = Line(p1, p2, color=secant_line_color)
            group.secant_line.scale(
                secant_line_length / group.secant_line.get_length(),
            )
            group.add(group.secant_line)
        return group

    def get_vertical_lines_to_graph(
        self,
        graph: ParametricFunction,
        x_range: Sequence[float] | None = None,
        num_lines: int = 20,
        **kwargs,
    ) -> VGroup:
        """Obtains multiple lines from the x-axis to the curve.

        Examples
        --------

        .. manim:: GetVerticalLinesToGraph
            :save_last_frame:

            class GetVerticalLinesToGraph(Scene):
                def construct(self):
                    ax = Axes(
                        x_range=[0, 8.0, 1],
                        y_range=[-1, 1, 0.2],
                        axis_config={"font_size": 24},
                    ).add_coordinates()

                    curve = ax.plot(lambda x: np.sin(x) / np.e ** 2 * x)

                    lines = ax.get_vertical_lines_to_graph(
                        curve, x_range=[0, 4], num_lines=30, color=BLUE
                    )

                    self.add(ax, curve, lines)

        Parameters
        ----------
        graph
            The graph along which the lines are placed.
        x_range
            A list containing the lower and and upper bounds of the lines: ``x_range = [x_min, x_max]``.
        num_lines
            The number of evenly spaced lines.
        kwargs
            Additional arguments to be passed to :meth:`~.CoordinateSystem.get_vertical_line`

        Returns
        -------
        :class:`~.VGroup`
            The :class:`~.VGroup` of the evenly spaced lines.
        """

        x_range = x_range if x_range is not None else self.x_range

        return VGroup(
            *(
                self.get_vertical_line(self.i2gp(x, graph), **kwargs)
                for x in np.linspace(x_range[0], x_range[1], num_lines)
            )
        )

    def get_T_label(
        self,
        x_val: float,
        graph: ParametricFunction,
        label: float | str | Mobject | None = None,
        label_color: Color = WHITE,
        triangle_size: float = MED_SMALL_BUFF,
        triangle_color: Color = WHITE,
        line_func: Line = Line,
        line_color: Color = YELLOW,
    ) -> VGroup:
        """Creates a labelled triangle marker with a vertical line from the x-axis
        to a curve at a given x-value.

        Parameters
        ----------
        x_val
            The position along the curve at which the label, line and triangle will be constructed.
        graph
            The :class:`~.ParametricFunction` for which to construct the label.
        label
            The label of the vertical line and triangle.
        label_color
            The color of the label.
        triangle_size
            The size of the triangle.
        triangle_color
            The color of the triangle.
        line_func
            The function used to construct the vertical line.
        line_color
            The color of the vertical line.

        Examples
        --------

        .. manim:: T_labelExample
            :save_last_frame:

            class T_labelExample(Scene):
                def construct(self):
                    # defines the axes and linear function
                    axes = Axes(x_range=[-1, 10], y_range=[-1, 10], x_length=9, y_length=6)
                    func = axes.plot(lambda x: x, color=BLUE)
                    # creates the T_label
                    t_label = axes.get_T_label(x_val=4, graph=func, label=Tex("x-value"))
                    self.add(axes, func, t_label)

        Returns
        -------
        :class:`~.VGroup`
            A :class:`~.VGroup` of the label, triangle and vertical line mobjects.

        """

        T_label_group = VGroup()
        triangle = RegularPolygon(n=3, start_angle=np.pi / 2, stroke_width=0).set_fill(
            color=triangle_color,
            opacity=1,
        )
        triangle.height = triangle_size
        triangle.move_to(self.coords_to_point(x_val, 0), UP)
        if label is not None:
            t_label = self.x_axis._create_label_tex(label).set_color(label_color)
            t_label.next_to(triangle, DOWN)
            T_label_group.add(t_label)

        v_line = self.get_vertical_line(
            self.i2gp(x_val, graph),
            color=line_color,
            line_func=line_func,
        )

        T_label_group.add(triangle, v_line)

        return T_label_group


class Axes(VGroup, CoordinateSystem, metaclass=ConvertToOpenGL):
    """Creates a set of axes.

    Examples
    --------

    .. manim:: LogScalingExample
        :save_last_frame:

        class LogScalingExample(Scene):
            def construct(self):
                ax = Axes(
                    x_range=[0, 10, 1],
                    y_range=[-2, 6, 1],
                    tips=False,
                    axis_config={"include_numbers": True},
                    y_axis_config={"scaling": LogBase(custom_labels=True)},
                )

                # x_min must be > 0 because log is undefined at 0.
                graph = ax.plot(lambda x: x ** 2, x_range=[0.001, 10], use_smoothing=False)
                self.add(ax, graph)

    Parameters
    ----------
    x_range
        The ``(x_min, x_max, x_step)`` values of the x-axis.
    y_range
        The ``(y_min, y_max, y_step)`` values of the y-axis.
    x_length
        The length of the x-axis.
    y_length
        The length of the y-axis.
    axis_config
        Arguments to be passed to :class:`~.NumberLine` that influences both axes.
    x_axis_config
        Arguments to be passed to :class:`~.NumberLine` that influence the x-axis.
    y_axis_config
        Arguments to be passed to :class:`~.NumberLine` that influence the y-axis.
    tips
        Whether or not to include the tips on both axes.
    kwargs : Any
        Additional arguments to be passed to :class:`CoordinateSystem` and :class:`~.VGroup`.
    """

    def __init__(
        self,
        x_range: Sequence[float] | None = None,
        y_range: Sequence[float] | None = None,
        x_length: float | None = round(config.frame_width) - 2,
        y_length: float | None = round(config.frame_height) - 2,
        axis_config: dict | None = None,
        x_axis_config: dict | None = None,
        y_axis_config: dict | None = None,
        tips: bool = True,
        **kwargs,
    ):
        VGroup.__init__(self, **kwargs)
        CoordinateSystem.__init__(self, x_range, y_range, x_length, y_length)

        self.axis_config = {
            "include_tip": tips,
            "numbers_to_exclude": [0],
        }
        self.x_axis_config = {}
        self.y_axis_config = {"rotation": 90 * DEGREES, "label_direction": LEFT}

        self._update_default_configs(
            (self.axis_config, self.x_axis_config, self.y_axis_config),
            (axis_config, x_axis_config, y_axis_config),
        )

        self.x_axis_config = merge_dicts_recursively(
            self.axis_config,
            self.x_axis_config,
        )
        self.y_axis_config = merge_dicts_recursively(
            self.axis_config,
            self.y_axis_config,
        )

        # excluding the origin tick removes a tick at the 0-point of the axis
        # This is desired for LinearBase because the 0 point is always the x-axis
        # For non-LinearBase, the "0-point" does not have this quality, so it must be included.

        # i.e. with LogBase range [-2, 4]:
        # it would remove the "0" tick, which is actually 10^0,
        # not the lowest tick on the graph (which is 10^-2).

        if self.x_axis_config.get("scaling") is None or isinstance(
            self.x_axis_config.get("scaling"), LinearBase
        ):
            self.x_axis_config["exclude_origin_tick"] = True
        else:
            self.x_axis_config["exclude_origin_tick"] = False

        if self.y_axis_config.get("scaling") is None or isinstance(
            self.y_axis_config.get("scaling"), LinearBase
        ):
            self.y_axis_config["exclude_origin_tick"] = True
        else:
            self.y_axis_config["exclude_origin_tick"] = False

        self.x_axis = self._create_axis(self.x_range, self.x_axis_config, self.x_length)
        self.y_axis = self._create_axis(self.y_range, self.y_axis_config, self.y_length)

        # Add as a separate group in case various other
        # mobjects are added to self, as for example in
        # NumberPlane below
        self.axes = VGroup(self.x_axis, self.y_axis)
        self.add(*self.axes)

        # finds the middle-point on each axis
        lines_center_point = [
            axis.scaling.function((axis.x_range[1] + axis.x_range[0]) / 2)
            for axis in self.axes
        ]

        self.shift(-self.coords_to_point(*lines_center_point))

    @staticmethod
    def _update_default_configs(default_configs, passed_configs):
        for default_config, passed_config in zip(default_configs, passed_configs):
            if passed_config is not None:
                update_dict_recursively(default_config, passed_config)

    def _create_axis(
        self,
        range_terms: Sequence[float],
        axis_config: dict,
        length: float,
    ) -> NumberLine:
        """Creates an axis and dynamically adjusts its position depending on where 0 is located on the line.

        Parameters
        ----------
        range_terms
            The range of the the axis : ``(x_min, x_max, x_step)``.
        axis_config
            Additional parameters that are passed to :class:`~.NumberLine`.
        length
            The length of the axis.

        Returns
        -------
        :class:`NumberLine`
            Returns a number line based on ``range_terms``.
        """
        axis_config["length"] = length
        axis = NumberLine(range_terms, **axis_config)

        # without the call to _origin_shift, graph does not exist when min > 0 or max < 0
        # shifts the axis so that 0 is centered
        axis.shift(-axis.number_to_point(self._origin_shift([axis.x_min, axis.x_max])))
        return axis

    def coords_to_point(self, *coords: Sequence[float]) -> np.ndarray:
        """Accepts coordinates from the axes and returns a point with respect to the scene.

        Examples
        --------

        .. manim:: CoordsToPointExample
            :save_last_frame:

            class CoordsToPointExample(Scene):
                def construct(self):
                    ax = Axes().add_coordinates()

                    # a dot with respect to the axes
                    dot_axes = Dot(ax.coords_to_point(2, 2), color=GREEN)
                    lines = ax.get_lines_to_point(ax.c2p(2,2))

                    # a dot with respect to the scene
                    # the default plane corresponds to the coordinates of the scene.
                    plane = NumberPlane()
                    dot_scene = Dot((2,2,0), color=RED)

                    self.add(plane, dot_scene, ax, dot_axes, lines)

        Parameters
        ----------
        coords
            The coordinates. Each coord is passed as a separate argument: ``ax.coords_to_point(1, 2, 3)``.

        Returns
        -------
        np.ndarray
            A point with respect to the scene's coordinate system.
        """
        origin = self.x_axis.number_to_point(
            self._origin_shift([self.x_axis.x_min, self.x_axis.x_max]),
        )
        result = np.array(origin)
        for axis, coord in zip(self.get_axes(), coords):
            result += axis.number_to_point(coord) - origin
        return result

    def point_to_coords(self, point: Sequence[float]) -> tuple[float]:
        """Accepts a point from the scene and returns its coordinates with respect to the axes.

        Examples
        --------

        .. manim:: PointToCoordsExample
            :save_last_frame:

            class PointToCoordsExample(Scene):
                def construct(self):
                    ax = Axes(x_range=[0, 10, 2]).add_coordinates()
                    circ = Circle(radius=0.5).shift(UR * 2)

                    # get the coordinates of the circle with respect to the axes
                    coords = np.around(ax.point_to_coords(circ.get_right()), decimals=2)

                    label = (
                        Matrix([[coords[0]], [coords[1]]]).scale(0.75).next_to(circ, RIGHT)
                    )

                    self.add(ax, circ, label, Dot(circ.get_right()))

        Parameters
        ----------
        point
            The point, i.e. ``RIGHT`` or ``[0, 1, 0]``.

        Returns
        -------
        Tuple[float]
            The coordinates on the axes, i.e. ``(4.0, 7.0)``.
        """
        return tuple(axis.point_to_number(point) for axis in self.get_axes())

    def get_axes(self) -> VGroup:
        """Gets the axes.

        Returns
        -------
        :class:`~.VGroup`
            A pair of axes.
        """
        return self.axes

    def plot_line_graph(
        self,
        x_values: Iterable[float],
        y_values: Iterable[float],
        z_values: Iterable[float] | None = None,
        line_color: Color = YELLOW,
        add_vertex_dots: bool = True,
        vertex_dot_radius: float = DEFAULT_DOT_RADIUS,
        vertex_dot_style: dict | None = None,
        **kwargs,
    ) -> VDict:
        """Draws a line graph.

        The graph connects the vertices formed from zipping
        ``x_values``, ``y_values`` and ``z_values``. Also adds :class:`Dots <.Dot>` at the
        vertices if ``add_vertex_dots`` is set to ``True``.

        Parameters
        ----------
        x_values
            Iterable of values along the x-axis.
        y_values
            Iterable of values along the y-axis.
        z_values
            Iterable of values (zeros if z_values is None) along the z-axis.
        line_color
            Color for the line graph.
        add_vertex_dots
            Whether or not to add :class:`~.Dot` at each vertex.
        vertex_dot_radius
            Radius for the :class:`~.Dot` at each vertex.
        vertex_dot_style
            Style arguments to be passed into :class:`~.Dot` at each vertex.
        kwargs
            Additional arguments to be passed into :class:`~.VMobject`.

        Examples
        --------

        .. manim:: LineGraphExample
            :save_last_frame:

            class LineGraphExample(Scene):
                def construct(self):
                    plane = NumberPlane(
                        x_range = (0, 7),
                        y_range = (0, 5),
                        x_length = 7,
                        axis_config={"include_numbers": True},
                    )
                    plane.center()
                    line_graph = plane.plot_line_graph(
                        x_values = [0, 1.5, 2, 2.8, 4, 6.25],
                        y_values = [1, 3, 2.25, 4, 2.5, 1.75],
                        line_color=GOLD_E,
                        vertex_dot_style=dict(stroke_width=3,  fill_color=PURPLE),
                        stroke_width = 4,
                    )
                    self.add(plane, line_graph)

        Returns
        -------
        :class:`~.VDict`
            A VDict containing both the line and dots (if specified). The line can be accessed with: ``line_graph["line_graph"]``.
            The dots can be accessed with: ``line_graph["vertex_dots"]``.
        """
        x_values, y_values = map(np.array, (x_values, y_values))
        if z_values is None:
            z_values = np.zeros(x_values.shape)

        line_graph = VDict()
        graph = VGroup(color=line_color, **kwargs)

        vertices = [
            self.coords_to_point(x, y, z)
            for x, y, z in zip(x_values, y_values, z_values)
        ]
        graph.set_points_as_corners(vertices)
        line_graph["line_graph"] = graph

        if add_vertex_dots:
            vertex_dot_style = vertex_dot_style or {}
            vertex_dots = VGroup(
                *(
                    Dot(point=vertex, radius=vertex_dot_radius, **vertex_dot_style)
                    for vertex in vertices
                )
            )
            line_graph["vertex_dots"] = vertex_dots

        return line_graph

    @staticmethod
    def _origin_shift(axis_range: Sequence[float]) -> float:
        """Determines how to shift graph mobjects to compensate when 0 is not on the axis.

        Parameters
        ----------
        axis_range
            The range of the axis : ``(x_min, x_max, x_step)``.
        """
        if axis_range[0] > 0:
            # min greater than 0
            return axis_range[0]
        if axis_range[1] < 0:
            # max less than 0
            return axis_range[1]
        else:
            return 0


class ThreeDAxes(Axes):
    """A 3-dimensional set of axes.

    Parameters
    ----------
    x_range
        The ``[x_min, x_max, x_step]`` values of the x-axis.
    y_range
        The ``[y_min, y_max, y_step]`` values of the y-axis.
    z_range
        The ``[z_min, z_max, z_step]`` values of the z-axis.
    x_length
        The length of the x-axis.
    y_length
        The length of the y-axis.
    z_length
        The length of the z-axis.
    z_axis_config
        Arguments to be passed to :class:`~.NumberLine` that influence the z-axis.
    z_normal
        The direction of the normal.
    num_axis_pieces
        The number of pieces used to construct the axes.
    light_source
        The direction of the light source.
    depth
        Currently non-functional.
    gloss
        Currently non-functional.
    kwargs : Any
        Additional arguments to be passed to :class:`Axes`.
    """

    def __init__(
        self,
        x_range: Sequence[float] | None = (-6, 6, 1),
        y_range: Sequence[float] | None = (-5, 5, 1),
        z_range: Sequence[float] | None = (-4, 4, 1),
        x_length: float | None = config.frame_height + 2.5,
        y_length: float | None = config.frame_height + 2.5,
        z_length: float | None = config.frame_height - 1.5,
        z_axis_config: dict | None = None,
        z_normal: Sequence[float] = DOWN,
        num_axis_pieces: int = 20,
        light_source: Sequence[float] = 9 * DOWN + 7 * LEFT + 10 * OUT,
        # opengl stuff (?)
        depth=None,
        gloss=0.5,
        **kwargs,
    ):

        super().__init__(
            x_range=x_range,
            x_length=x_length,
            y_range=y_range,
            y_length=y_length,
            **kwargs,
        )

        self.z_range = z_range
        self.z_length = z_length

        self.z_axis_config = {}
        self._update_default_configs((self.z_axis_config,), (z_axis_config,))
        self.z_axis_config = merge_dicts_recursively(
            self.axis_config,
            self.z_axis_config,
        )

        self.z_normal = z_normal
        self.num_axis_pieces = num_axis_pieces

        self.light_source = light_source

        self.dimension = 3

        if self.z_axis_config.get("scaling") is None or isinstance(
            self.z_axis_config.get("scaling"), LinearBase
        ):
            self.z_axis_config["exclude_origin_tick"] = True
        else:
            self.z_axis_config["exclude_origin_tick"] = False

        z_axis = self._create_axis(self.z_range, self.z_axis_config, self.z_length)

        # [ax.x_min, ax.x_max] used to account for LogBase() scaling
        # where ax.x_range[0] != ax.x_min
        z_origin = self._origin_shift([z_axis.x_min, z_axis.x_max])

        z_axis.rotate_about_number(z_origin, -PI / 2, UP)
        z_axis.rotate_about_number(z_origin, angle_of_vector(self.z_normal))
        z_axis.shift(-z_axis.number_to_point(z_origin))
        z_axis.shift(
            self.x_axis.number_to_point(
                self._origin_shift([self.x_axis.x_min, self.x_axis.x_max]),
            ),
        )

        self.axes.add(z_axis)
        self.add(z_axis)
        self.z_axis = z_axis

        if config.renderer != "opengl":
            self._add_3d_pieces()
            self._set_axis_shading()

    def _add_3d_pieces(self):
        for axis in self.axes:
            axis.pieces = VGroup(*axis.get_pieces(self.num_axis_pieces))
            axis.add(axis.pieces)
            axis.set_stroke(width=0, family=False)
            axis.set_shade_in_3d(True)

    def _set_axis_shading(self):
        def make_func(axis):
            vect = self.light_source
            return lambda: (
                axis.get_edge_center(-vect),
                axis.get_edge_center(vect),
            )

        for axis in self:
            for submob in axis.family_members_with_points():
                submob.get_gradient_start_and_end_points = make_func(axis)
                submob.get_unit_normal = lambda a: np.ones(3)
                submob.set_sheen(0.2)

    def get_z_axis_label(
        self,
        label: float | str | Mobject,
        edge: Sequence[float] = OUT,
        direction: Sequence[float] = RIGHT,
        buff: float = SMALL_BUFF,
        rotation=PI / 2,
        rotation_axis=RIGHT,
        **kwargs,
    ) -> Mobject:
        """Generate a z-axis label.

        Examples
        --------

        .. manim:: GetZAxisLabelExample
            :save_last_frame:

            class GetZAxisLabelExample(ThreeDScene):
                def construct(self):
                    ax = ThreeDAxes()
                    lab = ax.get_z_axis_label(Tex("$z$-label"))
                    self.set_camera_orientation(phi=2*PI/5, theta=PI/5)
                    self.add(ax, lab)

        Parameters
        ----------
        label
            The label. Defaults to :class:`~.MathTex` for ``str`` and ``float`` inputs.
        edge
            The edge of the x-axis to which the label will be added, by default ``UR``.
        direction
            Allows for further positioning of the label from an edge, by default ``UR``.
        buff
            The distance of the label from the line.
        rotation
            The angle at which to rotate the label, by default ``PI/2``.
        rotation_axis
            The axis about which to rotate the label, by default ``RIGHT``.

        Returns
        -------
        :class:`~.Mobject`
            The positioned label.
        """

        positioned_label = self._get_axis_label(
            label, self.get_z_axis(), edge, direction, buff=buff, **kwargs
        )
        positioned_label.rotate(rotation, axis=rotation_axis)
        return positioned_label


class NumberPlane(Axes):
    """Creates a cartesian plane with background lines.

    Parameters
    ----------
    x_range
        The ``[x_min, x_max, x_step]`` values of the plane in the horizontal direction.
    y_range
        The ``[y_min, y_max, y_step]`` values of the plane in the vertical direction.
    x_length
        The width of the plane.
    y_length
        The height of the plane.
    background_line_style
        Arguments that influence the construction of the background lines of the plane.
    faded_line_style
        Similar to :attr:`background_line_style`, affects the construction of the scene's background lines.
    faded_line_ratio
        Determines the number of boxes within the background lines: :code:`2` = 4 boxes, :code:`3` = 9 boxes.
    make_smooth_after_applying_functions
        Currently non-functional.
    kwargs : Any
        Additional arguments to be passed to :class:`Axes`.

    .. note::

        If :attr:`x_length` or :attr:`y_length` are not defined, the plane automatically adjusts its lengths based
        on the :attr:`x_range` and :attr:`y_range` values to set the ``unit_size`` to 1.

    Examples
    --------

    .. manim:: NumberPlaneExample
        :save_last_frame:

        class NumberPlaneExample(Scene):
            def construct(self):
                number_plane = NumberPlane(
                    x_range=[-10, 10, 1],
                    y_range=[-10, 10, 1],
                    background_line_style={
                        "stroke_color": TEAL,
                        "stroke_width": 4,
                        "stroke_opacity": 0.6
                    }
                )
                self.add(number_plane)
    """

    def __init__(
        self,
        x_range: Sequence[float]
        | None = (
            -config["frame_x_radius"],
            config["frame_x_radius"],
            1,
        ),
        y_range: Sequence[float]
        | None = (
            -config["frame_y_radius"],
            config["frame_y_radius"],
            1,
        ),
        x_length: float | None = None,
        y_length: float | None = None,
        background_line_style: dict | None = None,
        faded_line_style: dict | None = None,
        faded_line_ratio: int = 1,
        make_smooth_after_applying_functions: bool = True,
        **kwargs,
    ):

        # configs
        self.axis_config = {
            "stroke_color": WHITE,
            "stroke_width": 2,
            "include_ticks": False,
            "include_tip": False,
            "line_to_number_buff": SMALL_BUFF,
            "label_direction": DR,
            "font_size": 24,
        }
        self.y_axis_config = {"label_direction": DR}
        self.background_line_style = {
            "stroke_color": BLUE_D,
            "stroke_width": 2,
            "stroke_opacity": 1,
        }

        self._update_default_configs(
            (self.axis_config, self.y_axis_config, self.background_line_style),
            (
                kwargs.pop("axis_config", None),
                kwargs.pop("y_axis_config", None),
                background_line_style,
            ),
        )

        # Defaults to a faded version of line_config
        self.faded_line_style = faded_line_style
        self.faded_line_ratio = faded_line_ratio
        self.make_smooth_after_applying_functions = make_smooth_after_applying_functions

        # init
        super().__init__(
            x_range=x_range,
            y_range=y_range,
            x_length=x_length,
            y_length=y_length,
            axis_config=self.axis_config,
            y_axis_config=self.y_axis_config,
            **kwargs,
        )

        self._init_background_lines()

    def _init_background_lines(self):
        """Will init all the lines of NumberPlanes (faded or not)"""
        if self.faded_line_style is None:
            style = dict(self.background_line_style)
            # For anything numerical, like stroke_width
            # and stroke_opacity, chop it in half
            for key in style:
                if isinstance(style[key], numbers.Number):
                    style[key] *= 0.5
            self.faded_line_style = style

        self.background_lines, self.faded_lines = self._get_lines()

        self.background_lines.set_style(
            **self.background_line_style,
        )
        self.faded_lines.set_style(
            **self.faded_line_style,
        )
        self.add_to_back(
            self.faded_lines,
            self.background_lines,
        )

    def _get_lines(self) -> tuple[VGroup, VGroup]:
        """Generate all the lines, faded and not faded.
         Two sets of lines are generated: one parallel to the X-axis, and parallel to the Y-axis.

        Returns
        -------
        Tuple[:class:`~.VGroup`, :class:`~.VGroup`]
            The first (i.e the non faded lines) and second (i.e the faded lines) sets of lines, respectively.
        """
        x_axis = self.get_x_axis()
        y_axis = self.get_y_axis()

        x_lines1, x_lines2 = self._get_lines_parallel_to_axis(
            x_axis,
            y_axis,
            self.y_axis.x_range[2],
            self.faded_line_ratio,
        )

        y_lines1, y_lines2 = self._get_lines_parallel_to_axis(
            y_axis,
            x_axis,
            self.x_axis.x_range[2],
            self.faded_line_ratio,
        )

        # TODO this was added so that we can run tests on NumberPlane
        # In the future these attributes will be tacked onto self.background_lines
        self.x_lines = x_lines1
        self.y_lines = y_lines1
        lines1 = VGroup(*x_lines1, *y_lines1)
        lines2 = VGroup(*x_lines2, *y_lines2)

        return lines1, lines2

    def _get_lines_parallel_to_axis(
        self,
        axis_parallel_to: NumberLine,
        axis_perpendicular_to: NumberLine,
        freq: float,
        ratio_faded_lines: int,
    ) -> tuple[VGroup, VGroup]:
        """Generate a set of lines parallel to an axis.

        Parameters
        ----------
        axis_parallel_to
            The axis with which the lines will be parallel.

        axis_perpendicular_to
            The axis with which the lines will be perpendicular.

        ratio_faded_lines
            The ratio between the space between faded lines and the space between non-faded lines.

        freq
            Frequency of non-faded lines (number of non-faded lines per graph unit).

        Returns
        -------
        Tuple[:class:`~.VGroup`, :class:`~.VGroup`]
            The first (i.e the non-faded lines parallel to `axis_parallel_to`) and second
             (i.e the faded lines parallel to `axis_parallel_to`) sets of lines, respectively.
        """

        line = Line(axis_parallel_to.get_start(), axis_parallel_to.get_end())
        if ratio_faded_lines == 0:  # don't show faded lines
            ratio_faded_lines = 1  # i.e. set ratio to 1
        step = (1 / ratio_faded_lines) * freq
        lines1 = VGroup()
        lines2 = VGroup()
        unit_vector_axis_perp_to = axis_perpendicular_to.get_unit_vector()

        # need to unpack all three values
        x_min, x_max, _ = axis_perpendicular_to.x_range

        # account for different axis scalings (logarithmic), where
        # negative values do not exist and [-2 , 4] should output lines
        # similar to [0, 6]
        if axis_perpendicular_to.x_min > 0 and x_min < 0:
            x_min, x_max = (0, np.abs(x_min) + np.abs(x_max))

        # min/max used in case range does not include 0. i.e. if (2,6):
        # the range becomes (0,4), not (0,6).
        ranges = (
            np.arange(0, min(x_max - x_min, x_max), step),
            np.arange(0, max(x_min - x_max, x_min), -step),
        )

        for inputs in ranges:
            for k, x in enumerate(inputs):
                new_line = line.copy()
                new_line.shift(unit_vector_axis_perp_to * x)
                if k % ratio_faded_lines == 0:
                    lines1.add(new_line)
                else:
                    lines2.add(new_line)
        return lines1, lines2

    def get_vector(self, coords: Sequence[float], **kwargs):
        kwargs["buff"] = 0
        return Arrow(
            self.coords_to_point(0, 0), self.coords_to_point(*coords), **kwargs
        )

    def prepare_for_nonlinear_transform(self, num_inserted_curves: int = 50):
        for mob in self.family_members_with_points():
            num_curves = mob.get_num_curves()
            if num_inserted_curves > num_curves:
                mob.insert_n_curves(num_inserted_curves - num_curves)
        return self


class PolarPlane(Axes):
    r"""Creates a polar plane with background lines.

    Parameters
    ----------
    azimuth_step
        The number of divisions in the azimuth (also known as the `angular coordinate` or `polar angle`). If ``None`` is specified then it will use the default
        specified by ``azimuth_units``:

        - ``"PI radians"`` or ``"TAU radians"``: 20
        - ``"degrees"``: 36
        - ``"gradians"``: 40
        - ``None``: 1

        A non-integer value will result in a partial division at the end of the circle.

    size
        The diameter of the plane.

    radius_step
        The distance between faded radius lines.

    radius_max
        The maximum value of the radius.

    azimuth_units
        Specifies a default labelling system for the azimuth. Choices are:

        - ``"PI radians"``: Fractional labels in the interval :math:`\left[0, 2\pi\right]` with :math:`\pi` as a constant.
        - ``"TAU radians"``: Fractional labels in the interval :math:`\left[0, \tau\right]` (where :math:`\tau = 2\pi`) with :math:`\tau` as a constant.
        - ``"degrees"``: Decimal labels in the interval :math:`\left[0, 360\right]` with a degree (:math:`^{\circ}`) symbol.
        - ``"gradians"``: Decimal labels in the interval :math:`\left[0, 400\right]` with a superscript "g" (:math:`^{g}`).
        - ``None``: Decimal labels in the interval :math:`\left[0, 1\right]`.

    azimuth_compact_fraction
        If the ``azimuth_units`` choice has fractional labels, choose whether to
        combine the constant in a compact form :math:`\tfrac{xu}{y}` as opposed to
        :math:`\tfrac{x}{y}u`, where :math:`u` is the constant.

    azimuth_offset
        The angle offset of the azimuth, expressed in radians.

    azimuth_direction
        The direction of the azimuth.

        - ``"CW"``: Clockwise.
        - ``"CCW"``: Anti-clockwise.

    azimuth_label_buff
        The buffer for the azimuth labels.

    azimuth_label_font_size
        The font size of the azimuth labels.

    radius_config
        The axis config for the radius.

    Examples
    --------

    .. manim:: PolarPlaneExample
        :ref_classes: PolarPlane
        :save_last_frame:

        class PolarPlaneExample(Scene):
            def construct(self):
                polarplane_pi = PolarPlane(
                    azimuth_units="PI radians",
                    size=6,
                    azimuth_label_font_size=33.6,
                    radius_config={"font_size": 33.6},
                ).add_coordinates()
                self.add(polarplane_pi)
    """

    def __init__(
        self,
        radius_max: float = config["frame_y_radius"],
        size: float | None = None,
        radius_step: float = 1,
        azimuth_step: float | None = None,
        azimuth_units: str | None = "PI radians",
        azimuth_compact_fraction: bool = True,
        azimuth_offset: float = 0,
        azimuth_direction: str = "CCW",
        azimuth_label_buff: float = SMALL_BUFF,
        azimuth_label_font_size: float = 24,
        radius_config: dict | None = None,
        background_line_style: dict | None = None,
        faded_line_style: dict | None = None,
        faded_line_ratio: int = 1,
        make_smooth_after_applying_functions: bool = True,
        **kwargs,
    ):
        # error catching
        if azimuth_units in ["PI radians", "TAU radians", "degrees", "gradians", None]:
            self.azimuth_units = azimuth_units
        else:
            raise ValueError(
                "Invalid azimuth units. Expected one of: PI radians, TAU radians, degrees, gradians or None.",
            )

        if azimuth_direction in ["CW", "CCW"]:
            self.azimuth_direction = azimuth_direction
        else:
            raise ValueError("Invalid azimuth units. Expected one of: CW, CCW.")

        # configs
        self.radius_config = {
            "stroke_color": WHITE,
            "stroke_width": 2,
            "include_ticks": False,
            "include_tip": False,
            "line_to_number_buff": SMALL_BUFF,
            "label_direction": DL,
            "font_size": 24,
        }

        self.background_line_style = {
            "stroke_color": BLUE_D,
            "stroke_width": 2,
            "stroke_opacity": 1,
        }

        self.azimuth_step = (
            (
                {
                    "PI radians": 20,
                    "TAU radians": 20,
                    "degrees": 36,
                    "gradians": 40,
                    None: 1,
                }[azimuth_units]
            )
            if azimuth_step is None
            else azimuth_step
        )

        self._update_default_configs(
            (self.radius_config, self.background_line_style),
            (radius_config, background_line_style),
        )

        # Defaults to a faded version of line_config
        self.faded_line_style = faded_line_style
        self.faded_line_ratio = faded_line_ratio
        self.make_smooth_after_applying_functions = make_smooth_after_applying_functions
        self.azimuth_offset = azimuth_offset
        self.azimuth_label_buff = azimuth_label_buff
        self.azimuth_label_font_size = azimuth_label_font_size
        self.azimuth_compact_fraction = azimuth_compact_fraction

        # init

        super().__init__(
            x_range=np.array((-radius_max, radius_max, radius_step)),
            y_range=np.array((-radius_max, radius_max, radius_step)),
            x_length=size,
            y_length=size,
            axis_config=self.radius_config,
            **kwargs,
        )

        self._init_background_lines()

    def _init_background_lines(self):
        """Will init all the lines of NumberPlanes (faded or not)"""
        if self.faded_line_style is None:
            style = dict(self.background_line_style)
            # For anything numerical, like stroke_width
            # and stroke_opacity, chop it in half
            for key in style:
                if isinstance(style[key], numbers.Number):
                    style[key] *= 0.5
            self.faded_line_style = style

        self.background_lines, self.faded_lines = self._get_lines()
        self.background_lines.set_style(
            **self.background_line_style,
        )
        self.faded_lines.set_style(
            **self.faded_line_style,
        )
        self.add_to_back(
            self.faded_lines,
            self.background_lines,
        )

    def _get_lines(self) -> tuple[VGroup, VGroup]:
        """Generate all the lines and circles, faded and not faded.

        Returns
        -------
        Tuple[:class:`~.VGroup`, :class:`~.VGroup`]
            The first (i.e the non faded lines and circles) and second (i.e the faded lines and circles) sets of lines and circles, respectively.
        """
        center = self.get_origin()
        ratio_faded_lines = self.faded_line_ratio
        offset = self.azimuth_offset

        if ratio_faded_lines == 0:  # don't show faded lines
            ratio_faded_lines = 1  # i.e. set ratio to 1
        rstep = (1 / ratio_faded_lines) * self.x_axis.x_range[2]
        astep = (1 / ratio_faded_lines) * (TAU * (1 / self.azimuth_step))
        rlines1 = VGroup()
        rlines2 = VGroup()
        alines1 = VGroup()
        alines2 = VGroup()

        rinput = np.arange(0, self.x_axis.x_range[1] + rstep, rstep)
        ainput = np.arange(0, TAU, astep)

        unit_vector = self.x_axis.get_unit_vector()[0]

        for k, x in enumerate(rinput):
            new_line = Circle(radius=x * unit_vector)
            if k % ratio_faded_lines == 0:
                alines1.add(new_line)
            else:
                alines2.add(new_line)

        line = Line(center, self.get_x_axis().get_end())

        for k, x in enumerate(ainput):
            new_line = line.copy()
            new_line.rotate(x + offset, about_point=center)
            if k % ratio_faded_lines == 0:
                rlines1.add(new_line)
            else:
                rlines2.add(new_line)

        lines1 = VGroup(*rlines1, *alines1)
        lines2 = VGroup(*rlines2, *alines2)
        return lines1, lines2

    def get_axes(self) -> VGroup:
        """Gets the axes.
        Returns
        -------
        :class:`~.VGroup`
            A pair of axes.
        """
        return self.axes

    def get_vector(self, coords, **kwargs):
        kwargs["buff"] = 0
        return Arrow(
            self.coords_to_point(0, 0), self.coords_to_point(*coords), **kwargs
        )

    def prepare_for_nonlinear_transform(self, num_inserted_curves=50):
        for mob in self.family_members_with_points():
            num_curves = mob.get_num_curves()
            if num_inserted_curves > num_curves:
                mob.insert_n_curves(num_inserted_curves - num_curves)
        return self

    def get_coordinate_labels(
        self,
        r_values: Iterable[float] | None = None,
        a_values: Iterable[float] | None = None,
        **kwargs,
    ) -> VDict:
        """Gets labels for the coordinates
        Parameters
        ----------
        r_values
            Iterable of values along the radius, by default None.
        a_values
            Iterable of values along the azimuth, by default None.
        Returns
        -------
        VDict
            Labels for the radius and azimuth values.
        """
        if r_values is None:
            r_values = [r for r in self.get_x_axis().get_tick_range() if r >= 0]
        if a_values is None:
            a_values = np.arange(0, 1, 1 / self.azimuth_step)
        r_mobs = self.get_x_axis().add_numbers(r_values)
        if self.azimuth_direction == "CCW":
            d = 1
        elif self.azimuth_direction == "CW":
            d = -1
        else:
            raise ValueError("Invalid azimuth direction. Expected one of: CW, CCW")
        a_points = [
            {
                "label": i,
                "point": np.array(
                    [
                        self.get_right()[0]
                        * np.cos(d * (i * TAU) + self.azimuth_offset),
                        self.get_right()[0]
                        * np.sin(d * (i * TAU) + self.azimuth_offset),
                        0,
                    ],
                ),
            }
            for i in a_values
        ]
        if self.azimuth_units == "PI radians" or self.azimuth_units == "TAU radians":
            a_tex = [
                self.get_radian_label(
                    i["label"],
                    font_size=self.azimuth_label_font_size,
                ).next_to(
                    i["point"],
                    direction=i["point"],
                    aligned_edge=i["point"],
                    buff=self.azimuth_label_buff,
                )
                for i in a_points
            ]
        elif self.azimuth_units == "degrees":
            a_tex = [
                MathTex(
                    f'{360 * i["label"]:g}' + r"^{\circ}",
                    font_size=self.azimuth_label_font_size,
                ).next_to(
                    i["point"],
                    direction=i["point"],
                    aligned_edge=i["point"],
                    buff=self.azimuth_label_buff,
                )
                for i in a_points
            ]
        elif self.azimuth_units == "gradians":
            a_tex = [
                MathTex(
                    f'{400 * i["label"]:g}' + r"^{g}",
                    font_size=self.azimuth_label_font_size,
                ).next_to(
                    i["point"],
                    direction=i["point"],
                    aligned_edge=i["point"],
                    buff=self.azimuth_label_buff,
                )
                for i in a_points
            ]
        elif self.azimuth_units is None:
            a_tex = [
                MathTex(
                    f'{i["label"]:g}',
                    font_size=self.azimuth_label_font_size,
                ).next_to(
                    i["point"],
                    direction=i["point"],
                    aligned_edge=i["point"],
                    buff=self.azimuth_label_buff,
                )
                for i in a_points
            ]
        a_mobs = VGroup(*a_tex)
        self.coordinate_labels = VGroup(r_mobs, a_mobs)
        return self.coordinate_labels

    def add_coordinates(
        self,
        r_values: Iterable[float] | None = None,
        a_values: Iterable[float] | None = None,
    ):
        """Adds the coordinates.
        Parameters
        ----------
        r_values
            Iterable of values along the radius, by default None.
        a_values
            Iterable of values along the azimuth, by default None.
        """
        self.add(self.get_coordinate_labels(r_values, a_values))
        return self

    def get_radian_label(self, number, font_size=24, **kwargs):
        constant_label = {"PI radians": r"\pi", "TAU radians": r"\tau"}[
            self.azimuth_units
        ]
        division = number * {"PI radians": 2, "TAU radians": 1}[self.azimuth_units]
        frac = fr.Fraction(division).limit_denominator(max_denominator=100)
        if frac.numerator == 0 & frac.denominator == 0:
            string = r"0"
        elif frac.numerator == 1 and frac.denominator == 1:
            string = constant_label
        elif frac.numerator == 1:
            if self.azimuth_compact_fraction:
                string = (
                    r"\tfrac{" + constant_label + r"}{" + str(frac.denominator) + "}"
                )
            else:
                string = r"\tfrac{1}{" + str(frac.denominator) + "}" + constant_label
        elif frac.denominator == 1:
            string = str(frac.numerator) + constant_label

        else:
            if self.azimuth_compact_fraction:
                string = (
                    r"\tfrac{"
                    + str(frac.numerator)
                    + constant_label
                    + r"}{"
                    + str(frac.denominator)
                    + r"}"
                )
            else:
                string = (
                    r"\tfrac{"
                    + str(frac.numerator)
                    + r"}{"
                    + str(frac.denominator)
                    + r"}"
                    + constant_label
                )

        return MathTex(string, font_size=font_size, **kwargs)


class ComplexPlane(NumberPlane):
    """A :class:`~.NumberPlane` specialized for use with complex numbers.

    Examples
    --------

    .. manim:: ComplexPlaneExample
        :save_last_frame:
        :ref_classes: Dot MathTex

        class ComplexPlaneExample(Scene):
            def construct(self):
                plane = ComplexPlane().add_coordinates()
                self.add(plane)
                d1 = Dot(plane.n2p(2 + 1j), color=YELLOW)
                d2 = Dot(plane.n2p(-3 - 2j), color=YELLOW)
                label1 = MathTex("2+i").next_to(d1, UR, 0.1)
                label2 = MathTex("-3-2i").next_to(d2, UR, 0.1)
                self.add(
                    d1,
                    label1,
                    d2,
                    label2,
                )

    """

    def __init__(self, **kwargs):
        super().__init__(
            **kwargs,
        )

    def number_to_point(self, number: float | complex) -> np.ndarray:
        """Accepts a float/complex number and returns the equivalent point on the plane.

        Parameters
        ----------
        number
            The number. Can be a float or a complex number.

        Returns
        -------
        np.ndarray
            The point on the plane.
        """

        number = complex(number)
        return self.coords_to_point(number.real, number.imag)

    def n2p(self, number: float | complex) -> np.ndarray:
        """Abbreviation for :meth:`number_to_point`."""
        return self.number_to_point(number)

    def point_to_number(self, point: Sequence[float]) -> complex:
        """Accepts a point and returns a complex number equivalent to that point on the plane.

        Parameters
        ----------
        point
            The point in manim's coordinate-system

        Returns
        -------
        complex
            A complex number consisting of real and imaginary components.
        """

        x, y = self.point_to_coords(point)
        return complex(x, y)

    def p2n(self, point: Sequence[float]) -> complex:
        """Abbreviation for :meth:`point_to_number`."""
        return self.point_to_number(point)

    def _get_default_coordinate_values(self) -> list[float | complex]:
        """Generate a list containing the numerical values of the plane's labels.

        Returns
        -------
        List[Union[float, complex]]
            A list of floats representing the x-axis and complex numbers representing the y-axis.
        """
        x_numbers = self.get_x_axis().get_tick_range()
        y_numbers = self.get_y_axis().get_tick_range()
        y_numbers = [complex(0, y) for y in y_numbers if y != 0]
        return [*x_numbers, *y_numbers]

    def get_coordinate_labels(
        self, *numbers: Iterable[float | complex], **kwargs
    ) -> VGroup:
        """Generates the :class:`~.DecimalNumber` mobjects for the coordinates of the plane.

        Parameters
        ----------
        numbers
            An iterable of floats/complex numbers. Floats are positioned along the x-axis, complex numbers along the y-axis.
        kwargs
            Additional arguments to be passed to :meth:`~.NumberLine.get_number_mobject`, i.e. :class:`~.DecimalNumber`.

        Returns
        -------
        :class:`~.VGroup`
            A :class:`~.VGroup` containing the positioned label mobjects.
        """

        # TODO: Make this work the same as coord_sys.add_coordinates()
        if len(numbers) == 0:
            numbers = self._get_default_coordinate_values()

        self.coordinate_labels = VGroup()
        for number in numbers:
            z = complex(number)
            if abs(z.imag) > abs(z.real):
                axis = self.get_y_axis()
                value = z.imag
                kwargs["unit"] = "i"
            else:
                axis = self.get_x_axis()
                value = z.real
            number_mob = axis.get_number_mobject(value, **kwargs)
            self.coordinate_labels.add(number_mob)
        return self.coordinate_labels

    def add_coordinates(self, *numbers: Iterable[float | complex], **kwargs):
        """Adds the labels produced from :meth:`~.NumberPlane.get_coordinate_labels` to the plane.

        Parameters
        ----------
        numbers
            An iterable of floats/complex numbers. Floats are positioned along the x-axis, complex numbers along the y-axis.
        kwargs
            Additional arguments to be passed to :meth:`~.NumberLine.get_number_mobject`, i.e. :class:`~.DecimalNumber`.
        """

        self.add(self.get_coordinate_labels(*numbers, **kwargs))
        return self<|MERGE_RESOLUTION|>--- conflicted
+++ resolved
@@ -339,7 +339,6 @@
             label, self.get_y_axis(), edge, direction, buff=buff, **kwargs
         )
 
-<<<<<<< HEAD
     # move to a util_file, or Mobject()??
     @staticmethod
     def _create_label_tex(label_tex) -> Mobject:
@@ -359,8 +358,6 @@
             label_tex = MathTex(label_tex)
         return label_tex
 
-=======
->>>>>>> 7399c24b
     def _get_axis_label(
         self,
         label: float | str | Mobject,
