"""Mobjects that represent coordinate systems."""

__all__ = ["CoordinateSystem", "Axes", "ThreeDAxes", "NumberPlane", "ComplexPlane"]


import math
import numbers
from typing import Iterable, Optional

import numpy as np

from .. import config
from ..constants import *
from ..mobject.functions import ParametricFunction
<<<<<<< HEAD
from ..mobject.geometry import Arrow, DashedLine, Line
=======
from ..mobject.geometry import Arrow, Dot, Line
>>>>>>> 56911101
from ..mobject.number_line import NumberLine
from ..mobject.svg.tex_mobject import MathTex
from ..mobject.types.vectorized_mobject import VDict, VGroup, VMobject
from ..utils.color import BLUE, BLUE_D, LIGHT_GREY, WHITE, YELLOW, Colors
from ..utils.config_ops import merge_dicts_recursively, update_dict_recursively
from ..utils.simple_functions import binary_search
from ..utils.space_ops import angle_of_vector

# TODO: There should be much more code reuse between Axes, NumberPlane and GraphScene


class CoordinateSystem:
    """
    Abstract class for Axes and NumberPlane
    """

    def __init__(
        self,
        x_range=None,
        y_range=None,
        x_length=None,
        y_length=None,
        dimension=2,
    ):
        self.dimension = dimension

        if x_range is None:
            x_range = [
                round(-config["frame_x_radius"]),
                round(config["frame_x_radius"]),
                1.0,
            ]
        if y_range is None:
            y_range = [
                round(-config["frame_y_radius"]),
                round(config["frame_y_radius"]),
                1.0,
            ]

        self.x_range = np.array(x_range)
        self.y_range = np.array(y_range)
        self.x_length = x_length
        self.y_length = y_length
        self.num_sampled_graph_points_per_tick = 10

    def coords_to_point(self, *coords):
        raise NotImplementedError()

    def point_to_coords(self, point):
        raise NotImplementedError()

    def c2p(self, *coords):
        """Abbreviation for coords_to_point"""
        return self.coords_to_point(*coords)

    def p2c(self, point):
        """Abbreviation for point_to_coords"""
        return self.point_to_coords(point)

    def get_axes(self):
        raise NotImplementedError()

    def get_axis(self, index):
        return self.get_axes()[index]

    def get_x_axis(self):
        return self.get_axis(0)

    def get_y_axis(self):
        return self.get_axis(1)

    def get_z_axis(self):
        return self.get_axis(2)

    def get_x_axis_label(
        self, label_tex, edge=RIGHT, direction=UP * 4 + RIGHT, **kwargs
    ):
        return self.get_axis_label(
            label_tex, self.get_x_axis(), edge, direction, **kwargs
        )

    def get_y_axis_label(self, label_tex, edge=UP, direction=UP + RIGHT * 2, **kwargs):
        return self.get_axis_label(
            label_tex, self.get_y_axis(), edge, direction, **kwargs
        )

    def get_axis_label(self, label_tex, axis, edge, direction, buff=SMALL_BUFF):
        label = MathTex(label_tex)
        label.next_to(axis.get_edge_center(edge), direction, buff=buff)
        label.shift_onto_screen(buff=MED_SMALL_BUFF)
        return label

    def get_axis_labels(self, x_label_tex="x", y_label_tex="y"):
        self.axis_labels = VGroup(
            self.get_x_axis_label(x_label_tex),
            self.get_y_axis_label(y_label_tex),
        )
        return self.axis_labels

    def get_line_from_axis_to_point(
        self, index, point, line_func=DashedLine, color=LIGHT_GREY, stroke_width=2
    ):
        axis = self.get_axis(index)
        line = line_func(axis.get_projection(point), point)
        line.set_stroke(color, stroke_width)
        return line

    def get_vertical_line(self, point, **kwargs):
        return self.get_line_from_axis_to_point(0, point, **kwargs)

    def get_horizontal_line(self, point, **kwargs):
        return self.get_line_from_axis_to_point(1, point, **kwargs)

    # graphing

    def get_graph(self, function, **kwargs):
        t_range = self.x_range

        if len(t_range) == 3:
            # if t_range has a defined step size, increase the number of sample points per tick
            t_range[2] /= self.num_sampled_graph_points_per_tick
        # For axes, the third coordinate of x_range indicates
        # tick frequency.  But for functions, it indicates a
        # sample frequency
        graph = ParametricFunction(
            lambda t: self.coords_to_point(t, function(t)), t_range=t_range, **kwargs
        )
        graph.underlying_function = function
        return graph

    def get_parametric_curve(self, function, **kwargs):
        dim = self.dimension
        graph = ParametricFunction(
            lambda t: self.coords_to_point(*function(t)[:dim]), **kwargs
        )
        graph.underlying_function = function
        return graph

    def input_to_graph_point(self, x, graph):
        if hasattr(graph, "underlying_function"):
            return self.coords_to_point(x, graph.underlying_function(x))
        else:
            alpha = binary_search(
                function=lambda a: self.point_to_coords(graph.point_from_proportion(a))[
                    0
                ],
                target=x,
                lower_bound=self.x_range[0],
                upper_bound=self.x_range[1],
            )
            if alpha is not None:
                return graph.point_from_proportion(alpha)
            else:
                return None


class Axes(VGroup, CoordinateSystem):
    """Creates a set of axes.

    Parameters
    ----------
    x_range : Optional[Union[:class:`list`, :class:`numpy.ndarray`]]
        The :code:`[x_min, x_max, x_step]` values of the x-axis.
    y_range : Optional[Union[:class:`list`, :class:`numpy.ndarray`]]
        The :code:`[y_min, y_max, y_step]` values of the y-axis.
    x_length : Optional[:class:`float`]
        The length of the x-axis.
    y_length : Optional[:class:`float`]
        The length of the y-axis.
    axis_config : Optional[:class:`dict`]
        Arguments to be passed to :class:`~.NumberLine` that influences both axes.
    x_axis_config : Optional[:class:`dict`]
        Arguments to be passed to :class:`~.NumberLine` that influence the x-axis.
    y_axis_config : Optional[:class:`dict`]
        Arguments to be passed to :class:`~.NumberLine` that influence the y-axis.
    kwargs : Any
        Additional arguments to be passed to :class:`CoordinateSystem` and :class:`~.VGroup`.
    """

    def __init__(
        self,
        x_range=None,
        y_range=None,
        x_length=round(config.frame_width) - 2,
        y_length=round(config.frame_height) - 2,
        axis_config=None,
        x_axis_config=None,
        y_axis_config=None,
        **kwargs,
    ):
        VGroup.__init__(self, **kwargs)
        CoordinateSystem.__init__(self, x_range, y_range, x_length, y_length)

        self.axis_config = {"include_tip": True, "numbers_to_exclude": [0]}
        self.x_axis_config = {}
        self.y_axis_config = {"rotation": 90 * DEGREES, "label_direction": LEFT}

        self.update_default_configs(
            (self.axis_config, self.x_axis_config, self.y_axis_config),
            (axis_config, x_axis_config, y_axis_config),
        )
        self.x_axis = self.create_axis(self.x_range, self.x_axis_config, self.x_length)
        self.y_axis = self.create_axis(self.y_range, self.y_axis_config, self.y_length)

        # Add as a separate group in case various other
        # mobjects are added to self, as for example in
        # NumberPlane below
        self.axes = VGroup(self.x_axis, self.y_axis)
        self.add(*self.axes)
        self.center()

    @staticmethod
    def update_default_configs(default_configs, passed_configs):
        for default_config, passed_config in zip(default_configs, passed_configs):
            if passed_config is not None:
                update_dict_recursively(default_config, passed_config)

    def create_axis(self, range_terms, axis_config, length):
        """Creates an axis and dynamically adjusts its position depending on where 0 is located on the line.

        Parameters
        ----------
        range_terms : Union[:class:`list`, :class:`numpy.ndarray`]
            The range of the the axis : `(x_min, x_max, x_step)`.
        axis_config : :class:`dict`
            Additional parameters that are passed to :class:`NumberLine`.
        length : :class:`float`
            The length of the axis.
        """
        new_config = merge_dicts_recursively(self.axis_config, axis_config)
        new_config["length"] = length
        axis = NumberLine(range_terms, **new_config)

        # without the if/elif, graph does not exist when min > 0 or max < 0
        # shifts the axis so that 0 is centered
        if range_terms[0] > 0:
            axis.shift(-axis.number_to_point(range_terms[0]))
        elif range_terms[1] < 0:
            axis.shift(-axis.number_to_point(range_terms[1]))
        else:
            axis.shift(-axis.number_to_point(0))
        return axis

    def coords_to_point(self, *coords):
        origin = self.x_axis.number_to_point(0)
        result = np.array(origin)
        for axis, coord in zip(self.get_axes(), coords):
            result += axis.number_to_point(coord) - origin
        return result

    def point_to_coords(self, point):
        return tuple([axis.point_to_number(point) for axis in self.get_axes()])

    def get_axes(self):
        return self.axes

    def get_coordinate_labels(self, x_values=None, y_values=None, **kwargs):
        axes = self.get_axes()
        self.coordinate_labels = VGroup()
        for axis, values in zip(axes, [x_values, y_values]):
            labels = axis.add_numbers(values, **kwargs)
            self.coordinate_labels.add(labels)
        return self.coordinate_labels

    def add_coordinates(self, x_values=None, y_values=None):
        self.add(self.get_coordinate_labels(x_values, y_values))
        return self

    def get_line_graph(
        self,
        x_values: Iterable[float],
        y_values: Iterable[float],
        z_values: Optional[Iterable[float]] = None,
        line_color: Colors = YELLOW,
        add_vertex_dots: bool = True,
        vertex_dot_radius: float = DEFAULT_DOT_RADIUS,
        vertex_dot_style: Optional[dict] = None,
        **kwargs
    ) -> VDict:
        """Draws a line graph.

        The graph connects the vertices formed from zipping
        ``x_values``, ``y_values`` and ``z_values``. Also adds :class:`Dots <.Dot>` at the
        vertices if ``add_vertex_dots`` is set to ``True``.

        Parameters
        ----------
        x_values
            Iterable of values along the x-axis.
        y_values
            Iterable of values along the y-axis.
        z_values
            Iterable of values (zeros if z_values is None) along the z-axis.
        line_color
            Color for the line graph.
        add_vertex_dots
            Whether or not to add :class:`~.Dot` at each vertex.
        vertex_dot_radius
            Radius for the :class:`~.Dot` at each vertex.
        vertex_dot_style
            Style arguments to be passed into :class:`~.Dot` at each vertex.
        kwargs
            Additional arguments to be passed into :class:`~.VMobject`.

        Examples
        --------

        .. manim:: LineGraphExample
            :save_last_frame:

            class LineGraphExample(Scene):
                def construct(self):
                    plane = NumberPlane(x_min=0, x_max=7, y_min=0, y_max=5, axis_config={"width": 7, "include_numbers": True})
                    plane.center()
                    line_graph = plane.get_line_graph(
                        x_values = [0, 1.5, 2, 2.8, 4, 6.25],
                        y_values = [1, 3, 2.25, 4, 2.5, 1.75],
                        line_color=GOLD_E,
                        vertex_dot_style=dict(stroke_width=3,  fill_color=PURPLE),
                        stroke_width = 4,
                    )
                    self.add(plane, line_graph)
        """
        x_values, y_values = map(np.array, (x_values, y_values))
        if z_values is None:
            z_values = np.zeros(x_values.shape)

        line_graph = VDict()
        graph = VMobject(color=line_color, **kwargs)
        vertices = [
            self.coords_to_point(x, y, z)
            for x, y, z in zip(x_values, y_values, z_values)
        ]
        graph.set_points_as_corners(vertices)
        graph.z_index = -1
        line_graph["line_graph"] = graph

        if add_vertex_dots:
            vertex_dot_style = vertex_dot_style or {}
            vertex_dots = VGroup(
                *[
                    Dot(point=vertex, radius=vertex_dot_radius, **vertex_dot_style)
                    for vertex in vertices
                ]
            )
            line_graph["vertex_dots"] = vertex_dots

        return line_graph


class ThreeDAxes(Axes):
    """A 3-dimensional set of axes.

    Parameters
    ----------
    x_range : Optional[Union[:class:`list`, :class:`numpy.ndarray`]]
        The :code:`[x_min, x_max, x_step]` values of the x-axis.
    y_range : Optional[Union[:class:`list`, :class:`numpy.ndarray`]]
        The :code:`[y_min, y_max, y_step]` values of the y-axis.
    z_range : Optional[Union[:class:`list`, :class:`numpy.ndarray`]]
        The :code:`[z_min, z_max, z_step]` values of the z-axis.
    x_length : Optional[:class:`float`]
        The length of the x-axis.
    y_length : Optional[:class:`float`]
        The length of the y-axis.
    z_length : Optional[:class:`float`]
        The length of the z-axis.
    z_axis_config : Optional[:class:`dict`]
        Arguments to be passed to :class:`~.NumberLine` that influence the z-axis.
    z_normal : Union[:class:`list`, :class:`numpy.ndarray`]
        The direction of the normal.
    num_axis_pieces : :class:`int`
        The number of pieces used to construct the axes.
    light_source : Union[:class:`list`, :class:`numpy.ndarray`]
        The direction of the light source.
    depth
        Currently non-functional.
    gloss
        Currently non-functional.
    kwargs : Any
        Additional arguments to be passed to :class:`Axes`.
    """

    def __init__(
        self,
        x_range=np.array((-5.5, 5.5, 1)),
        y_range=np.array((-5.5, 5.5, 1)),
        z_range=np.array((-3.5, 3.5, 1)),
        x_length=config.frame_height + 2.5,
        y_length=config.frame_height + 2.5,
        z_length=config.frame_height - 1.5,
        z_axis_config=None,
        z_normal=DOWN,
        num_axis_pieces=20,
        light_source=9 * DOWN + 7 * LEFT + 10 * OUT,
        # opengl stuff (?)
        depth=None,
        gloss=0.5,
        **kwargs,
    ):

        Axes.__init__(
            self,
            x_range=x_range,
            x_length=x_length,
            y_range=y_range,
            y_length=y_length,
            **kwargs,
        )

        self.z_range = z_range
        self.z_length = z_length

        self.z_axis_config = {}
        self.update_default_configs((self.z_axis_config,), (z_axis_config,))

        self.z_normal = z_normal
        self.num_axis_pieces = num_axis_pieces

        self.light_source = light_source

        self.dimension = 3

        z_axis = self.create_axis(self.z_range, self.z_axis_config, self.z_length)
        z_axis.rotate_about_zero(-PI / 2, UP)
        z_axis.rotate_about_zero(angle_of_vector(self.z_normal))
        z_axis.shift(self.x_axis.n2p(0))

        self.axes.add(z_axis)
        self.add(z_axis)
        self.z_axis = z_axis

        self.add_3d_pieces()
        self.set_axis_shading()

    def add_3d_pieces(self):
        for axis in self.axes:
            axis.pieces = VGroup(*axis.get_pieces(self.num_axis_pieces))
            axis.add(axis.pieces)
            axis.set_stroke(width=0, family=False)
            axis.set_shade_in_3d(True)

    def set_axis_shading(self):
        def make_func(axis):
            vect = self.light_source
            return lambda: (
                axis.get_edge_center(-vect),
                axis.get_edge_center(vect),
            )

        for axis in self:
            for submob in axis.family_members_with_points():
                submob.get_gradient_start_and_end_points = make_func(axis)
                submob.get_unit_normal = lambda a: np.ones(3)
                submob.set_sheen(0.2)


class NumberPlane(Axes):
    """Creates a cartesian plane with background lines.

    Parameters
    ----------
    x_range : Optional[Union[:class:`list`, :class:`numpy.ndarray`]]
        The :code:`[x_min, x_max, x_step]` values of the plane in the horizontal direction.
    y_range : Optional[Union[:class:`list`, :class:`numpy.ndarray`]]
        The :code:`[y_min, y_max, y_step]` values of the plane in the vertical direction.
    x_length : Optional[:class:`float`]
        The width of the plane.
    y_length : Optional[:class:`float`]
        The height of the plane.
    axis_config : Optional[:class:`dict`]
        Arguments to be passed to :class:`~.NumberLine` that influences both axes.
    y_axis_config : Optional[:class:`dict`]
        Arguments to be passed to :class:`~.NumberLine` that influence the y-axis.
    background_line_style : Optional[:class:`dict`]
        Arguments that influence the construction of the background lines of the plane.
    faded_line_style : Optional[:class:`dict`]
        Similar to :attr:`background_line_style`, affects the construction of the scene's background lines.
    faded_line_ratio : Optional[:class:`int`]
        Determines the number of boxes within the background lines: :code:`2` = 4 boxes, :code:`3` = 9 boxes.
    make_smooth_after_applying_functions
        Currently non-functional.
    kwargs : Any
        Additional arguments to be passed to :class:`Axes`.

    .. note:: If :attr:`x_length` or :attr:`y_length` are not defined, the plane automatically adjusts its lengths based
        on the :attr:`x_range` and :attr:`y_range` values to set the unit_size to 1.
    """

    def __init__(
        self,
        x_range=np.array((-6, 6, 1)),
        y_range=np.array((-3, 3, 1)),
        x_length=None,
        y_length=None,
        axis_config=None,
        y_axis_config=None,
        background_line_style=None,
        faded_line_style=None,
        faded_line_ratio=1,
        make_smooth_after_applying_functions=True,
        **kwargs,
    ):

        # configs
        self.axis_config = {
            "stroke_color": WHITE,
            "stroke_width": 2,
            "include_ticks": False,
            "include_tip": False,
            "line_to_number_buff": SMALL_BUFF,
            "label_direction": DR,
            "number_scale_value": 0.5,
        }
        self.y_axis_config = {"label_direction": DR}
        self.background_line_style = {
            "stroke_color": BLUE_D,
            "stroke_width": 2,
            "stroke_opacity": 1,
        }

        self.update_default_configs(
            (self.axis_config, self.y_axis_config, self.background_line_style),
            (axis_config, y_axis_config, background_line_style),
        )

        # Defaults to a faded version of line_config
        self.faded_line_style = faded_line_style
        self.faded_line_ratio = faded_line_ratio
        self.make_smooth_after_applying_functions = make_smooth_after_applying_functions

        # init

        super().__init__(
            x_range=x_range,
            y_range=y_range,
            x_length=x_length,
            y_length=y_length,
            axis_config=self.axis_config,
            y_axis_config=self.y_axis_config,
            **kwargs,
        )

        # dynamically adjusts x_length and y_length so that the unit_size is one by default
        if x_length is None:
            x_length = self.x_range[1] - self.x_range[0]
        if y_length is None:
            y_length = self.y_range[1] - self.y_range[0]

        self.init_background_lines()

    def init_background_lines(self):
        """Will init all the lines of NumberPlanes (faded or not)"""
        if self.faded_line_style is None:
            style = dict(self.background_line_style)
            # For anything numerical, like stroke_width
            # and stroke_opacity, chop it in half
            for key in style:
                if isinstance(style[key], numbers.Number):
                    style[key] *= 0.5
            self.faded_line_style = style

        self.background_lines, self.faded_lines = self.get_lines()
        self.background_lines.set_style(
            **self.background_line_style,
        )
        self.faded_lines.set_style(
            **self.faded_line_style,
        )
        self.add_to_back(
            self.faded_lines,
            self.background_lines,
        )

    def get_lines(self):
        """Generate all the lines, faded and not faded. Two sets of lines are generated: one parallel to the X-axis, and parallel to the Y-axis.

        Returns
        -------
        Tuple[:class:`~.VGroup`, :class:`~.VGroup`]
            The first (i.e the non faded lines) and second (i.e the faded lines) sets of lines, respectively.
        """
        x_axis = self.get_x_axis()
        y_axis = self.get_y_axis()

        x_lines1, x_lines2 = self.get_lines_parallel_to_axis(
            x_axis,
            y_axis,
            self.x_axis.x_step,
            self.faded_line_ratio,
        )
        y_lines1, y_lines2 = self.get_lines_parallel_to_axis(
            y_axis,
            x_axis,
            self.y_axis.x_step,
            self.faded_line_ratio,
        )
        lines1 = VGroup(*x_lines1, *y_lines1)
        lines2 = VGroup(*x_lines2, *y_lines2)
        return lines1, lines2

    def get_lines_parallel_to_axis(
        self, axis_parallel_to, axis_perpendicular_to, freq, ratio_faded_lines
    ):
        """Generate a set of lines parallel to an axis.

        Parameters
        ----------
        axis_parallel_to : :class:`~.Line`
            The axis with which the lines will be parallel.

        axis_perpendicular_to : :class:`~.Line`
            The axis with which the lines will be perpendicular.

        ratio_faded_lines : :class:`float`
            The ratio between the space between faded lines and the space between non-faded lines.

        freq : :class:`float`
            Frequency of non-faded lines (number of non-faded lines per graph unit).

        Returns
        -------
        Tuple[:class:`~.VGroup`, :class:`~.VGroup`]
            The first (i.e the non-faded lines parallel to `axis_parallel_to`) and second (i.e the faded lines parallel to `axis_parallel_to`) sets of lines, respectively.
        """

        line = Line(axis_parallel_to.get_start(), axis_parallel_to.get_end())
        if ratio_faded_lines == 0:  # don't show faded lines
            ratio_faded_lines = 1  # i.e. set ratio to 1
        step = (1 / ratio_faded_lines) * freq
        lines1 = VGroup()
        lines2 = VGroup()
        inputs = np.arange(
            axis_perpendicular_to.x_min, axis_perpendicular_to.x_max + step, step
        )
        for k, x in enumerate(inputs):
            new_line = line.copy()
            new_line.shift(axis_perpendicular_to.n2p(x) - axis_perpendicular_to.n2p(0))
            if k % ratio_faded_lines == 0:
                lines1.add(new_line)
            else:
                lines2.add(new_line)
        return lines1, lines2

    def get_center_point(self):
        return self.coords_to_point(0, 0)

    def get_x_unit_size(self):
        return self.get_x_axis().get_unit_size()

    def get_y_unit_size(self):
        return self.get_x_axis().get_unit_size()

    def get_axes(self):
        return self.axes

    def get_vector(self, coords, **kwargs):
        kwargs["buff"] = 0
        return Arrow(
            self.coords_to_point(0, 0), self.coords_to_point(*coords), **kwargs
        )

    def prepare_for_nonlinear_transform(self, num_inserted_curves=50):
        for mob in self.family_members_with_points():
            num_curves = mob.get_num_curves()
            if num_inserted_curves > num_curves:
                mob.insert_n_curves(num_inserted_curves - num_curves)
        return self


class ComplexPlane(NumberPlane):
    def __init__(self, color=BLUE, **kwargs):
        super().__init__(
            color=color,
            **kwargs,
        )

    def number_to_point(self, number):
        number = complex(number)
        return self.coords_to_point(number.real, number.imag)

    def n2p(self, number):
        return self.number_to_point(number)

    def point_to_number(self, point):
        x, y = self.point_to_coords(point)
        return complex(x, y)

    def p2n(self, point):
        return self.point_to_number(point)

    def get_default_coordinate_values(self):
        x_numbers = self.get_x_axis().get_tick_range()
        y_numbers = self.get_y_axis().get_tick_range()
        y_numbers = [complex(0, y) for y in y_numbers if y != 0]
        return [*x_numbers, *y_numbers]

    def get_coordinate_labels(self, *numbers, **kwargs):
        if len(numbers) == 0:
            numbers = self.get_default_coordinate_values()

        self.coordinate_labels = VGroup()
        for number in numbers:
            z = complex(number)
            if abs(z.imag) > abs(z.real):
                axis = self.get_y_axis()
                value = z.imag
                kwargs["unit"] = "i"
            else:
                axis = self.get_x_axis()
                value = z.real
            number_mob = axis.get_number_mobject(value, **kwargs)
            self.coordinate_labels.add(number_mob)
        return self.coordinate_labels

    def add_coordinates(self, *numbers):
        self.add(self.get_coordinate_labels(*numbers))
        return self<|MERGE_RESOLUTION|>--- conflicted
+++ resolved
@@ -12,11 +12,7 @@
 from .. import config
 from ..constants import *
 from ..mobject.functions import ParametricFunction
-<<<<<<< HEAD
-from ..mobject.geometry import Arrow, DashedLine, Line
-=======
-from ..mobject.geometry import Arrow, Dot, Line
->>>>>>> 56911101
+from ..mobject.geometry import Arrow, Dot, DashedLine, Line
 from ..mobject.number_line import NumberLine
 from ..mobject.svg.tex_mobject import MathTex
 from ..mobject.types.vectorized_mobject import VDict, VGroup, VMobject
