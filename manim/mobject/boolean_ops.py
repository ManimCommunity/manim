--- conflicted
+++ resolved
@@ -14,7 +14,10 @@
 
 
 class _BooleanOps(VMobject, metaclass=ConvertToOpenGL):
-    """This class contains some helper functions which helps to convert to and from skia objects and manim objects (:class:`~.VMobject`)."""
+    """This class contains some helper functions which
+    helps to convert to and from skia objects and manim
+    objects (:class:`~.VMobject`).
+    """
 
     def __init__(self, *args, **kwargs):
         super().__init__(*args, **kwargs)
@@ -23,14 +26,9 @@
         self,
         points: typing.Iterable,
         z_dim: float = 0.0,
-<<<<<<< HEAD
-    ) -> typing.List[np.ndarray]:
-        """Convert an iterable with coordinates in 2d to 3d by adding :attr:`z_dim` as the z coordinate.
-=======
     ) -> list[np.ndarray]:
         """Converts an iterable with coordinates in 2d to 3d by adding
         :attr:`z_dim` as the z coordinate.
->>>>>>> 962c2468
 
         Parameters
         ----------
@@ -58,7 +56,8 @@
         return points
 
     def _convert_vmobject_to_skia_path(self, vmobject: VMobject) -> SkiaPath:
-        """Convert a :class:`~.VMobject` to SkiaPath. This method only works for cairo renderer because it treats the points as Cubic beizer curves.
+        """Converts a :class:`~.VMobject` to SkiaPath. This method only works for
+        cairo renderer because it treats the points as Cubic beizer curves.
 
         Parameters
         ----------
@@ -87,7 +86,7 @@
                 quads = vmobject.get_bezier_tuples_from_points(subpath)
                 start = subpath[0]
                 path.moveTo(*start[:2])
-                for _, p1, p2 in quads:
+                for _p0, p1, p2 in quads:
                     path.quadTo(*p1[:2], *p2[:2])
                 if vmobject.consider_points_equals(subpath[0], subpath[-1]):
                     path.close()
@@ -97,7 +96,7 @@
                 quads = vmobject.gen_cubic_bezier_tuples_from_points(subpath)
                 start = subpath[0]
                 path.moveTo(*start[:2])
-                for _, p1, p2, p3 in quads:
+                for _p0, p1, p2, p3 in quads:
                     path.cubicTo(*p1[:2], *p2[:2], *p3[:2])
 
                 if vmobject.consider_points_equals_2d(subpath[0], subpath[-1]):
@@ -106,7 +105,7 @@
         return path
 
     def _convert_skia_path_to_vmobject(self, path: SkiaPath) -> VMobject:
-        """Convert SkiaPath back to VMobject.
+        """Converts SkiaPath back to VMobject.
 
         Parameters
         ----------
@@ -145,7 +144,8 @@
 
 
 class Union(_BooleanOps):
-    """Union of two or more :class:`~.VMobject` s. This returns the common region of the :class:`~VMobject` s.
+    """Union of two or more :class:`~.VMobject` s. This returns the common region of
+    the :class:`~VMobject` s.
 
     Parameters
     ----------
@@ -159,7 +159,6 @@
 
     Example
     -------
-
     .. manim:: UnionExample
         :save_last_frame:
 
@@ -172,6 +171,7 @@
                 un = Union(sq, cr, color=GREEN, fill_opacity=1)
                 un.move_to([1.5, 0.3, 0])
                 self.add(sq, cr, un)
+
     """
 
     def __init__(self, *vmobjects: VMobject, **kwargs) -> None:
@@ -210,6 +210,7 @@
                 un = Difference(sq, cr, color=GREEN, fill_opacity=1)
                 un.move_to([1.5, 0, 0])
                 self.add(sq, cr, un)
+
     """
 
     def __init__(self, subject, clip, **kwargs) -> None:
@@ -224,7 +225,8 @@
 
 
 class Intersection(_BooleanOps):
-    """Find the intersection of two :class:`~.VMobject` s. This keeps the parts covered by both :class:`~.VMobject` s.
+    """Find the intersection of two :class:`~.VMobject` s.
+    This keeps the parts covered by both :class:`~.VMobject` s.
 
     Parameters
     ----------
@@ -250,6 +252,7 @@
                 un = Intersection(sq, cr, color=GREEN, fill_opacity=1)
                 un.move_to([1.5, 0, 0])
                 self.add(sq, cr, un)
+
     """
 
     def __init__(self, *vmobjects, **kwargs) -> None:
@@ -277,7 +280,9 @@
 
 
 class Exclusion(_BooleanOps):
-    """Find the XOR region between two :class:`~.VMobject` and create a new :class:`~.VMobject` consisting it.
+    """Find the XOR between two :class:`~.VMobject`.
+    This creates a new :class:`~.VMobject` consisting of the region
+    covered by exactly one of them.
 
     Parameters
     ----------
@@ -288,6 +293,7 @@
 
     Example
     -------
+
     .. manim:: IntersectionExample
         :save_last_frame:
 
@@ -300,6 +306,7 @@
                 un = Exclusion(sq, cr, color=GREEN, fill_opacity=1)
                 un.move_to([1.5, 0.4, 0])
                 self.add(sq, cr, un)
+
     """
 
     def __init__(self, subject, clip, **kwargs) -> None:
