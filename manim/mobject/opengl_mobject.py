from __future__ import annotations

import copy
import itertools as it
import random
import sys
from functools import partialmethod, wraps
from math import ceil
from typing import Iterable, Sequence

import moderngl
import numpy as np
from colour import Color

from .. import config
from ..constants import *
from ..utils.bezier import integer_interpolate, interpolate
from ..utils.color import *
from ..utils.color import Colors
from ..utils.config_ops import _Data, _Uniforms

# from ..utils.iterables import batch_by_property
from ..utils.iterables import (
    batch_by_property,
    list_update,
    listify,
    make_even,
    resize_array,
    resize_preserving_order,
    resize_with_interpolation,
    uniq_chain,
)
from ..utils.paths import straight_path
from ..utils.simple_functions import get_parameters
from ..utils.space_ops import (
    angle_between_vectors,
    normalize,
    rotation_matrix_transpose,
)


class OpenGLMobject:
    """Mathematical Object: base class for objects that can be displayed on screen.

    Attributes
    ----------
    submobjects : List[:class:`OpenGLMobject`]
        The contained objects.
    points : :class:`numpy.ndarray`
        The points of the objects.

        .. seealso::

            :class:`~.OpenGLVMobject`
    """

    shader_dtype = [
        ("point", np.float32, (3,)),
    ]
    shader_folder = ""

    # _Data and _Uniforms are set as class variables to tell manim how to handle setting/getting these attributes later.
    points = _Data()
    bounding_box = _Data()
    rgbas = _Data()

    is_fixed_in_frame = _Uniforms()
    gloss = _Uniforms()
    shadow = _Uniforms()

    def __init__(
        self,
        color=WHITE,
        opacity=1,
        dim=3,  # TODO, get rid of this
        # Lighting parameters
        # Positive gloss up to 1 makes it reflect the light.
        gloss=0.0,
        # Positive shadow up to 1 makes a side opposite the light darker
        shadow=0.0,
        # For shaders
        render_primitive=moderngl.TRIANGLES,
        texture_paths=None,
        depth_test=False,
        # If true, the mobject will not get rotated according to camera position
        is_fixed_in_frame=False,
        # Must match in attributes of vert shader
        # Event listener
        listen_to_events=False,
        model_matrix=None,
        should_render=True,
        **kwargs,
    ):
        # getattr in case data/uniforms are already defined in parent classes.
        self.data = getattr(self, "data", {})
        self.uniforms = getattr(self, "uniforms", {})

        self.opacity = opacity
        self.dim = dim  # TODO, get rid of this
        # Lighting parameters
        # Positive gloss up to 1 makes it reflect the light.
        self.gloss = gloss
        # Positive shadow up to 1 makes a side opposite the light darker
        self.shadow = shadow
        # For shaders
        self.render_primitive = render_primitive
        self.texture_paths = texture_paths
        self.depth_test = depth_test
        # If true, the mobject will not get rotated according to camera position
        self.is_fixed_in_frame = float(is_fixed_in_frame)
        # Must match in attributes of vert shader
        # Event listener
        self.listen_to_events = listen_to_events

        self._submobjects = []
        self.parents = []
        self.parent = None
        self.family = [self]
        self.locked_data_keys = set()
        self.needs_new_bounding_box = True
        if model_matrix is None:
            self.model_matrix = np.eye(4)
        else:
            self.model_matrix = model_matrix

        self.init_data()
        self.init_updaters()
        # self.init_event_listners()
        self.init_points()
        self.color = Color(color) if color else None
        self.init_colors()

        self.shader_indices = None

        if self.depth_test:
            self.apply_depth_test()

        self.should_render = should_render

    @classmethod
    def __init_subclass__(cls, **kwargs):
        super().__init_subclass__(**kwargs)
        cls._original__init__ = cls.__init__

    def __str__(self):
        return self.__class__.__name__

    def __repr__(self):
        return self.__class__.__name__

    def __sub__(self, other):
        raise NotImplementedError

    def __isub__(self, other):
        raise NotImplementedError

    def __add__(self, mobject):
        raise NotImplementedError

    def __iadd__(self, mobject):
        raise NotImplementedError

    @classmethod
    def set_default(cls, **kwargs):
        """Set the default values of keyword arguments.

        If this method is called without any additional keyword
        arguments, the original default values of the initialization
        method of this class are restored.

        Parameters
        ----------
        kwargs
            Passing any keyword argument will update the default
            values of the keyword arguments of the initialization
            function of this class.

        Examples
        --------
        ::

            >>> from manim import Square, GREEN
            >>> Square.set_default(color=GREEN, fill_opacity=0.25)
            >>> s = Square(); s.color, s.fill_opacity
            (<Color #83c167>, 0.25)
            >>> Square.set_default()
            >>> s = Square(); s.color, s.fill_opacity
            (<Color white>, 0.0)

        .. manim:: ChangedDefaultTextcolor
            :save_last_frame:

            config.background_color = WHITE

            class ChangedDefaultTextcolor(Scene):
                def construct(self):
                    Text.set_default(color=BLACK)
                    self.add(Text("Changing default values is easy!"))

                    # we revert the colour back to the default to prevent a bug in the docs.
                    Text.set_default(color=WHITE)
        """
        if kwargs:
            cls.__init__ = partialmethod(cls.__init__, **kwargs)
        else:
            cls.__init__ = cls._original__init__

    def init_data(self):
        """Initialize the ``points``, ``bounding_box`` and ``rgbas`` attributes and groups them into self.data.

        Subclasses can inherit and overwrite this method to extend
        `self.data`.
        """
        self.points = np.zeros((0, 3))
        self.bounding_box = np.zeros((3, 3))
        self.rgbas = np.zeros((1, 4))

    def init_colors(self):
        """Initialize the colors.

        Gets called upon creation
        """
        self.set_color(self.color, self.opacity)

    def init_points(self):
        """Initialize :attr:`points` and therefore the shape.

        Gets called upon creation. This is an empty method that can be
        implemented by subclasses.
        """
        # Typically implemented in subclass, unless purposefully left blank

<<<<<<< HEAD
    def set(self, **kwargs) -> "OpenGLMobject":
        """Set attributes.
=======
    def set(self, **kwargs) -> OpenGLMobject:
        """Sets attributes.
>>>>>>> 962c2468

        Mainly to be used along with :attr:`animate` to
        animate setting attributes.

        Examples
        --------
        ::

            >>> mob = OpenGLMobject()
            >>> mob.set(foo=0)
            OpenGLMobject
            >>> mob.foo
            0

        Parameters
        ----------
        **kwargs
            The attributes and corresponding values to set.

        Returns
        -------
        :class:`OpenGLMobject`
            ``self``
        """

        for attr, value in kwargs.items():
            setattr(self, attr, value)

        return self

    def set_data(self, data):
        for key in data:
            self.data[key] = data[key].copy()
        return self

    def set_uniforms(self, uniforms):
        for key in uniforms:
            self.uniforms[key] = uniforms[key]  # Copy?
        return self

    @property
    def animate(self):
        """Use to animate the application of a method.

        .. warning::

            Passing multiple animations for the same :class:`OpenGLMobject` in one
            call to :meth:`~.Scene.play` is discouraged and will most likely
            not work properly. Instead of writing an animation like

            ::

                self.play(my_mobject.animate.shift(RIGHT), my_mobject.animate.rotate(PI))

            make use of method chaining for ``animate``, meaning::

                self.play(my_mobject.animate.shift(RIGHT).rotate(PI))

        Keyword arguments that can be passed to :meth:`.Scene.play` can be passed
        directly after accessing ``.animate``, like so::

            self.play(my_mobject.animate(rate_func=linear).shift(RIGHT))

        This is especially useful when animating simultaneous ``.animate`` calls that
        you want to behave differently::

            self.play(
                mobject1.animate(run_time=2).rotate(PI),
                mobject2.animate(rate_func=there_and_back).shift(RIGHT),
            )

        .. seealso::

            :func:`override_animate`


        Examples
        --------
        .. manim:: AnimateExample

            class AnimateExample(Scene):
                def construct(self):
                    s = Square()
                    self.play(Create(s))
                    self.play(s.animate.shift(RIGHT))
                    self.play(s.animate.scale(2))
                    self.play(s.animate.rotate(PI / 2))
                    self.play(Uncreate(s))


        .. manim:: AnimateChainExample

            class AnimateChainExample(Scene):
                def construct(self):
                    s = Square()
                    self.play(Create(s))
                    self.play(s.animate.shift(RIGHT).scale(2).rotate(PI / 2))
                    self.play(Uncreate(s))

        .. manim:: AnimateWithArgsExample

            class AnimateWithArgsExample(Scene):
                def construct(self):
                    s = Square()
                    c = Circle()

                    VGroup(s, c).arrange(RIGHT, buff=2)
                    self.add(s, c)

                    self.play(
                        s.animate(run_time=2).rotate(PI / 2),
                        c.animate(rate_func=there_and_back).shift(RIGHT),
                    )

        .. warning::

            ``.animate``
             will interpolate the :class:`~.OpenGLMobject` between its points prior to
             ``.animate`` and its points after applying ``.animate`` to it. This may
             result in unexpected behavior when attempting to interpolate along paths,
             or rotations.
             If you want animations to consider the points between, consider using
             :class:`~.ValueTracker` with updaters instead.
        """
        return _AnimationBuilder(self)

    @property
    def width(self):
        """The width of the mobject.

        Returns
        -------
        :class:`float`

        Examples
        --------
        .. manim:: WidthExample

            class WidthExample(Scene):
                def construct(self):
                    decimal = DecimalNumber().to_edge(UP)
                    rect = Rectangle(color=BLUE)
                    rect_copy = rect.copy().set_stroke(GRAY, opacity=0.5)

                    decimal.add_updater(lambda d: d.set_value(rect.width))

                    self.add(rect_copy, rect, decimal)
                    self.play(rect.animate.set(width=7))
                    self.wait()

        See Also
        --------
        :meth:`length_over_dim`
        """

        # Get the length across the X dimension
        return self.length_over_dim(0)

    # Only these methods should directly affect points
    @width.setter
    def width(self, value):
        self.rescale_to_fit(value, 0, stretch=False)

    @property
    def height(self):
        """The height of the mobject.

        Returns
        -------
        :class:`float`

        Examples
        --------
        .. manim:: HeightExample

            class HeightExample(Scene):
                def construct(self):
                    decimal = DecimalNumber().to_edge(UP)
                    rect = Rectangle(color=BLUE)
                    rect_copy = rect.copy().set_stroke(GRAY, opacity=0.5)

                    decimal.add_updater(lambda d: d.set_value(rect.height))

                    self.add(rect_copy, rect, decimal)
                    self.play(rect.animate.set(height=5))
                    self.wait()

        See Also
        --------
        :meth:`length_over_dim`
        """

        # Get the length across the Y dimension
        return self.length_over_dim(1)

    @height.setter
    def height(self, value):
        self.rescale_to_fit(value, 1, stretch=False)

    @property
    def depth(self):
        """The depth of the mobject.

        Returns
        -------
        :class:`float`

        See Also
        --------
        :meth:`length_over_dim`
        """

        # Get the length across the Z dimension
        return self.length_over_dim(2)

    @depth.setter
    def depth(self, value):
        self.rescale_to_fit(value, 2, stretch=False)

    def resize_points(self, new_length, resize_func=resize_array):
        if new_length != len(self.points):
            self.points = resize_func(self.points, new_length)
        self.refresh_bounding_box()
        return self

    def set_points(self, points):
        if len(points) == len(self.points):
            self.points[:] = points
        elif isinstance(points, np.ndarray):
            self.points = points.copy()
        else:
            self.points = np.array(points)
        self.refresh_bounding_box()
        return self

    def apply_over_attr_arrays(self, func):
        for attr in self.get_array_attrs():
            setattr(self, attr, func(getattr(self, attr)))
        return self

    def append_points(self, new_points):
        self.points = np.vstack([self.points, new_points])
        self.refresh_bounding_box()
        return self

    def reverse_points(self):
        for mob in self.get_family():
            for key in mob.data:
                mob.data[key] = mob.data[key][::-1]
        return self

    def get_midpoint(self) -> np.ndarray:
        """Get coordinates of the middle of the path that forms the
        :class:`~.OpenGLMobject`.

        Examples
        --------
        .. manim:: AngleMidPoint
            :save_last_frame:

            class AngleMidPoint(Scene):
                def construct(self):
                    line1 = Line(ORIGIN, 2*RIGHT)
                    line2 = Line(ORIGIN, 2*RIGHT).rotate_about_origin(80*DEGREES)

                    a = Angle(line1, line2, radius=1.5, other_angle=False)
                    d = Dot(a.get_midpoint()).set_color(RED)

                    self.add(line1, line2, a, d)
                    self.wait()
        """
        return self.point_from_proportion(0.5)

    def apply_points_function(
        self,
        func,
        about_point=None,
        about_edge=ORIGIN,
        works_on_bounding_box=False,
    ):
        if about_point is None and about_edge is not None:
            about_point = self.get_bounding_box_point(about_edge)

        for mob in self.get_family():
            arrs = []
            if mob.has_points():
                arrs.append(mob.points)
            if works_on_bounding_box:
                arrs.append(mob.get_bounding_box())

            for arr in arrs:
                if about_point is None:
                    arr[:] = func(arr)
                else:
                    arr[:] = func(arr - about_point) + about_point

        if not works_on_bounding_box:
            self.refresh_bounding_box(recurse_down=True)
        else:
            for parent in self.parents:
                parent.refresh_bounding_box()
        return self

    # Others related to points

    def match_points(self, mobject):
        """Edit points, positions, and submobjects to be identical to another
        :class:`~.OpenGLMobject`, while keeping the style unchanged.

        Examples
        --------
        .. manim:: MatchPointsScene

            class MatchPointsScene(Scene):
                def construct(self):
                    circ = Circle(fill_color=RED, fill_opacity=0.8)
                    square = Square(fill_color=BLUE, fill_opacity=0.2)
                    self.add(circ)
                    self.wait(0.5)
                    self.play(circ.animate.match_points(square))
                    self.wait(0.5)
        """
        self.set_points(mobject.points)

    def clear_points(self):
        self.resize_points(0)

    def get_num_points(self):
        return len(self.points)

    def get_all_points(self):
        if self.submobjects:
            return np.vstack([sm.points for sm in self.get_family()])
        else:
            return self.points

    def has_points(self):
        return self.get_num_points() > 0

    def get_bounding_box(self):
        if self.needs_new_bounding_box:
            self.bounding_box = self.compute_bounding_box()
            self.needs_new_bounding_box = False
        return self.bounding_box

    def compute_bounding_box(self):
        all_points = np.vstack(
            [
                self.points,
                *(
                    mob.get_bounding_box()
                    for mob in self.get_family()[1:]
                    if mob.has_points()
                ),
            ],
        )
        if len(all_points) == 0:
            return np.zeros((3, self.dim))
        else:
            # Lower left and upper right corners
            mins = all_points.min(0)
            maxs = all_points.max(0)
            mids = (mins + maxs) / 2
            return np.array([mins, mids, maxs])

    def refresh_bounding_box(self, recurse_down=False, recurse_up=True):
        for mob in self.get_family(recurse_down):
            mob.needs_new_bounding_box = True
        if recurse_up:
            for parent in self.parents:
                parent.refresh_bounding_box()
        return self

    def is_point_touching(self, point, buff=MED_SMALL_BUFF):
        bb = self.get_bounding_box()
        mins = bb[0] - buff
        maxs = bb[2] + buff
        return (point >= mins).all() and (point <= maxs).all()

    # Family matters

    def __getitem__(self, value):
        if isinstance(value, slice):
            GroupClass = self.get_group_class()
            return GroupClass(*self.split().__getitem__(value))
        return self.split().__getitem__(value)

    def __iter__(self):
        return iter(self.split())

    def __len__(self):
        return len(self.split())

    def split(self):
        return self.submobjects

    def assemble_family(self):
        sub_families = (sm.get_family() for sm in self.submobjects)
        self.family = [self, *uniq_chain(*sub_families)]
        self.refresh_has_updater_status()
        self.refresh_bounding_box()
        for parent in self.parents:
            parent.assemble_family()
        return self

    def get_family(self, recurse=True):
        if recurse and hasattr(self, "family"):
            return self.family
        else:
            return [self]

    def family_members_with_points(self):
        return [m for m in self.get_family() if m.has_points()]

    def add(
        self, *mobjects: OpenGLMobject, update_parent: bool = False
    ) -> OpenGLMobject:
        """Add mobjects as submobjects.

        The mobjects are added to :attr:`submobjects`.

        Subclasses of mobject may implement ``+`` and ``+=`` dunder methods.

        Parameters
        ----------
        mobjects
            The mobjects to add.

        Returns
        -------
        :class:`OpenGLMobject`
            ``self``

        Raises
        ------
        :class:`ValueError`
            When a mobject tries to add itself.
        :class:`TypeError`
            When trying to add an object that is not an instance of :class:`OpenGLMobject`.


        Notes
        -----
        A mobject cannot contain itself, and it cannot contain a submobject
        more than once.  If the parent mobject is displayed, the newly-added
        submobjects will also be displayed (i.e. they are automatically added
        to the parent Scene).

        See Also
        --------
        :meth:`remove`
        :meth:`add_to_back`

        Examples
        --------
        ::

            >>> outer = OpenGLMobject()
            >>> inner = OpenGLMobject()
            >>> outer = outer.add(inner)

        Duplicates are not added again::

            >>> outer = outer.add(inner)
            >>> len(outer.submobjects)
            1

        Adding an object to itself raises an error::

            >>> outer.add(outer)
            Traceback (most recent call last):
            ...
            ValueError: OpenGLMobject cannot contain self
        """
        if update_parent:
            assert len(mobjects) == 1, "Can't set multiple parents."
            mobjects[0].parent = self

        if self in mobjects:
            raise ValueError("OpenGLMobject cannot contain self")
        for mobject in mobjects:
            if not isinstance(mobject, OpenGLMobject):
                raise TypeError("All submobjects must be of type OpenGLMobject")
            if mobject not in self.submobjects:
                self.submobjects.append(mobject)
            if self not in mobject.parents:
                mobject.parents.append(self)
        self.assemble_family()
        return self

    def remove(
        self, *mobjects: OpenGLMobject, update_parent: bool = False
    ) -> OpenGLMobject:
        """Remove :attr:`submobjects`.

        The mobjects are removed from :attr:`submobjects`, if they exist.

        Subclasses of mobject may implement ``-`` and ``-=`` dunder methods.

        Parameters
        ----------
        mobjects
            The mobjects to remove.

        Returns
        -------
        :class:`OpenGLMobject`
            ``self``

        See Also
        --------
        :meth:`add`
        """
        if update_parent:
            assert len(mobjects) == 1, "Can't remove multiple parents."
            mobjects[0].parent = None

        for mobject in mobjects:
            if mobject in self.submobjects:
                self.submobjects.remove(mobject)
            if self in mobject.parents:
                mobject.parents.remove(self)
        self.assemble_family()
        return self

    def add_to_back(self, *mobjects: OpenGLMobject) -> OpenGLMobject:
        # NOTE: is the note true OpenGLMobjects?
        """Add all passed mobjects to the back of the submobjects.

        If :attr:`submobjects` already contains the given mobjects, they just get moved
        to the back instead.

        Parameters
        ----------
        mobjects
            The mobjects to add.

        Returns
        -------
        :class:`OpenGLMobject`
            ``self``


        .. note::

            Technically, this is done by adding (or moving) the mobjects to
            the head of :attr:`submobjects`. The head of this list is rendered
            first, which places the corresponding mobjects behind the
            subsequent list members.

        Raises
        ------
        :class:`ValueError`
            When a mobject tries to add itself.
        :class:`TypeError`
            When trying to add an object that is not an instance of :class:`OpenGLMobject`.

        Notes
        -----
        A mobject cannot contain itself, and it cannot contain a submobject
        more than once.  If the parent mobject is displayed, the newly-added
        submobjects will also be displayed (i.e. they are automatically added
        to the parent Scene).

        See Also
        --------
        :meth:`remove`
        :meth:`add`
        """
        self.submobjects = list_update(mobjects, self.submobjects)
        return self

    def replace_submobject(self, index, new_submob):
        old_submob = self.submobjects[index]
        if self in old_submob.parents:
            old_submob.parents.remove(self)
        self.submobjects[index] = new_submob
        self.assemble_family()
        return self

    def invert(self, recursive=False):
        """Inverts the list of :attr:`submobjects`.

        Parameters
        ----------
        recursive
            If ``True``, all submobject lists of this mobject's family are inverted.

        Examples
        --------
        .. manim:: InvertSumobjectsExample

            class InvertSumobjectsExample(Scene):
                def construct(self):
                    s = VGroup(*[Dot().shift(i*0.1*RIGHT) for i in range(-20,20)])
                    s2 = s.copy()
                    s2.invert()
                    s2.shift(DOWN)
                    self.play(Write(s), Write(s2))
        """
        if recursive:
            for submob in self.submobjects:
                submob.invert(recursive=True)
        list.reverse(self.submobjects)
        self.assemble_family()

    # Submobject organization

    def arrange(self, direction=RIGHT, center=True, **kwargs):
        """Sorts :class:`~.OpenGLMobject` next to each other on screen.

        Examples
        --------
        .. manim:: Example
            :save_last_frame:

            class Example(Scene):
                def construct(self):
                    s1 = Square()
                    s2 = Square()
                    s3 = Square()
                    s4 = Square()
                    x = OpenGLVGroup(s1, s2, s3, s4).set_x(0).arrange(buff=1.0)
                    self.add(x)
        """
        for m1, m2 in zip(self.submobjects, self.submobjects[1:]):
            m2.next_to(m1, direction, **kwargs)
        if center:
            self.center()
        return self

    def arrange_in_grid(
        self,
        rows: int | None = None,
        cols: int | None = None,
        buff: float | tuple[float, float] = MED_SMALL_BUFF,
        cell_alignment: np.ndarray = ORIGIN,
        row_alignments: str | None = None,  # "ucd"
        col_alignments: str | None = None,  # "lcr"
        row_heights: Iterable[float | None] | None = None,
        col_widths: Iterable[float | None] | None = None,
        flow_order: str = "rd",
        **kwargs,
    ) -> OpenGLMobject:
        """Arrange submobjects in a grid.

        Parameters
        ----------
        rows
            The number of rows in the grid.
        cols
            The number of columns in the grid.
        buff
            The gap between grid cells. To specify a different buffer in the horizontal and
            vertical directions, a tuple of two values can be given - ``(row, col)``.
        cell_alignment
            The way each submobject is aligned in its grid cell.
        row_alignments
            The vertical alignment for each row (top to bottom). Accepts the following characters: ``"u"`` -
            up, ``"c"`` - center, ``"d"`` - down.
        col_alignments
            The horizontal alignment for each column (left to right). Accepts the following characters ``"l"`` - left,
            ``"c"`` - center, ``"r"`` - right.
        row_heights
            Defines a list of heights for certain rows (top to bottom). If the list contains
            ``None``, the corresponding row will fit its height automatically based
            on the highest element in that row.
        col_widths
            Defines a list of widths for certain columns (left to right). If the list contains ``None``, the
            corresponding column will fit its width automatically based on the widest element in that column.
        flow_order
            The order in which submobjects fill the grid. Can be one of the following values:
            "rd", "dr", "ld", "dl", "ru", "ur", "lu", "ul". ("rd" -> fill rightwards then downwards)

        Returns
        -------
        OpenGLMobject
            The mobject.

        Notes
        -----
        If only one of ``cols`` and ``rows`` is set implicitly, the other one will be chosen big
        enough to fit all submobjects. If neither is set, they will be chosen to be about the same,
        tending towards ``cols`` > ``rows`` (simply because videos are wider than they are high).

        If both ``cell_alignment`` and ``row_alignments`` / ``col_alignments`` are
        defined, the latter has higher priority.


        Raises
        ------
        ValueError
            If ``rows`` and ``cols`` are too small to fit all submobjects.
        ValueError
            If :code:`cols`, :code:`col_alignments` and :code:`col_widths` or :code:`rows`,
            :code:`row_alignments` and :code:`row_heights` have mismatching sizes.

        Examples
        --------
        .. manim:: ExampleBoxes
            :save_last_frame:

            class ExampleBoxes(Scene):
                def construct(self):
                    boxes=VGroup(*[Square() for s in range(0,6)])
                    boxes.arrange_in_grid(rows=2, buff=0.1)
                    self.add(boxes)


        .. manim:: ArrangeInGrid
            :save_last_frame:

            class ArrangeInGrid(Scene):
                def construct(self):
                    #Add some numbered boxes:
                    np.random.seed(3)
                    boxes = VGroup(*[
                        Rectangle(WHITE, np.random.random()+.5, np.random.random()+.5).add(Text(str(i+1)).scale(0.5))
                        for i in range(22)
                    ])
                    self.add(boxes)

                    boxes.arrange_in_grid(
                        buff=(0.25,0.5),
                        col_alignments="lccccr",
                        row_alignments="uccd",
                        col_widths=[2, *[None]*4, 2],
                        flow_order="dr"
                    )
        """
        from .geometry import Line

        mobs = self.submobjects.copy()
        start_pos = self.get_center()

        # get cols / rows values if given (implicitly)
        def init_size(num, alignments, sizes):
            if num is not None:
                return num
            if alignments is not None:
                return len(alignments)
            if sizes is not None:
                return len(sizes)
            return False

        cols = init_size(cols, col_alignments, col_widths)
        rows = init_size(rows, row_alignments, row_heights)

        # calculate rows cols
        if rows is None and cols is None:
            cols = ceil(np.sqrt(len(mobs)))
            # make the grid as close to quadratic as possible.
            # choosing cols first can results in cols>rows.
            # This is favored over rows>cols since in general
            # the sceene is wider than high.
        if rows is None:
            rows = ceil(len(mobs) / cols)
        if cols is None:
            cols = ceil(len(mobs) / rows)
        if rows * cols < len(mobs):
            raise ValueError("Too few rows and columns to fit all submobjetcs.")
        # rows and cols are now finally valid.

        if isinstance(buff, tuple):
            buff_x = buff[0]
            buff_y = buff[1]
        else:
            buff_x = buff_y = buff

        # Initialize alignments correctly
        def init_alignments(alignments, num, mapping, name, dir):
            if alignments is None:
                # Use cell_alignment as fallback
                return [cell_alignment * dir] * num
            if len(alignments) != num:
                raise ValueError(f"{name}_alignments has a mismatching size.")
            alignments = list(alignments)
            for i in range(num):
                alignments[i] = mapping[alignments[i]]
            return alignments

        row_alignments = init_alignments(
            row_alignments,
            rows,
            {"u": UP, "c": ORIGIN, "d": DOWN},
            "row",
            RIGHT,
        )
        col_alignments = init_alignments(
            col_alignments,
            cols,
            {"l": LEFT, "c": ORIGIN, "r": RIGHT},
            "col",
            UP,
        )
        # Now row_alignment[r] + col_alignment[c] is the alignment in cell [r][c]

        mapper = {
            "dr": lambda r, c: (rows - r - 1) + c * rows,
            "dl": lambda r, c: (rows - r - 1) + (cols - c - 1) * rows,
            "ur": lambda r, c: r + c * rows,
            "ul": lambda r, c: r + (cols - c - 1) * rows,
            "rd": lambda r, c: (rows - r - 1) * cols + c,
            "ld": lambda r, c: (rows - r - 1) * cols + (cols - c - 1),
            "ru": lambda r, c: r * cols + c,
            "lu": lambda r, c: r * cols + (cols - c - 1),
        }
        if flow_order not in mapper:
            raise ValueError(
                'flow_order must be one of the following values: "dr", "rd", "ld" "dl", "ru", "ur", "lu", "ul".',
            )
        flow_order = mapper[flow_order]

        # Reverse row_alignments and row_heights. Necessary since the
        # grid filling is handled bottom up for simplicity reasons.
        def reverse(maybe_list):
            if maybe_list is None:
                return None
            maybe_list = list(maybe_list)
            maybe_list.reverse()
            return maybe_list

        row_alignments = reverse(row_alignments)
        row_heights = reverse(row_heights)

        placeholder = OpenGLMobject()
        # Used to fill up the grid temporarily, doesn't get added to the scene.
        # In this case a Mobject is better than None since it has width and height
        # properties of 0.

        mobs.extend([placeholder] * (rows * cols - len(mobs)))
        grid = [[mobs[flow_order(r, c)] for c in range(cols)] for r in range(rows)]

        measured_heigths = [
            max(grid[r][c].height for c in range(cols)) for r in range(rows)
        ]
        measured_widths = [
            max(grid[r][c].width for r in range(rows)) for c in range(cols)
        ]

        # Initialize row_heights / col_widths correctly using measurements as fallback
        def init_sizes(sizes, num, measures, name):
            if sizes is None:
                sizes = [None] * num
            if len(sizes) != num:
                raise ValueError(f"{name} has a mismatching size.")
            return [
                sizes[i] if sizes[i] is not None else measures[i] for i in range(num)
            ]

        heights = init_sizes(row_heights, rows, measured_heigths, "row_heights")
        widths = init_sizes(col_widths, cols, measured_widths, "col_widths")

        x, y = 0, 0
        for r in range(rows):
            x = 0
            for c in range(cols):
                if grid[r][c] is not placeholder:
                    alignment = row_alignments[r] + col_alignments[c]
                    line = Line(
                        x * RIGHT + y * UP,
                        (x + widths[c]) * RIGHT + (y + heights[r]) * UP,
                    )
                    # Use a mobject to avoid rewriting align inside
                    # box code that Mobject.move_to(Mobject) already
                    # includes.

                    grid[r][c].move_to(line, alignment)
                x += widths[c] + buff_x
            y += heights[r] + buff_y

        self.move_to(start_pos)
        return self

    def get_grid(self, n_rows, n_cols, height=None, **kwargs):
        """Return a new mobject containing multiple copies of this one arranged in a grid."""
        grid = self.duplicate(n_rows * n_cols)
        grid.arrange_in_grid(n_rows, n_cols, **kwargs)
        if height is not None:
            grid.set_height(height)
        return grid

    def duplicate(self, n: int):
        """Return an :class:`~.OpenGLVGroup` containing ``n`` copies of the mobject."""
        return self.get_group_class()(*[self.copy() for _ in range(n)])

    def sort(self, point_to_num_func=lambda p: p[0], submob_func=None):
        """Sorts the list of :attr:`submobjects` by a function defined by ``submob_func``."""
        if submob_func is not None:
            self.submobjects.sort(key=submob_func)
        else:
            self.submobjects.sort(key=lambda m: point_to_num_func(m.get_center()))
        return self

    def shuffle(self, recurse=False):
        """Shuffles the order of :attr:`submobjects`

        Examples
        --------
        .. manim:: ShuffleSubmobjectsExample

            class ShuffleSubmobjectsExample(Scene):
                def construct(self):
                    s= OpenGLVGroup(*[Dot().shift(i*0.1*RIGHT) for i in range(-20,20)])
                    s2= s.copy()
                    s2.shuffle()
                    s2.shift(DOWN)
                    self.play(Write(s), Write(s2))
        """
        if recurse:
            for submob in self.submobjects:
                submob.shuffle(recurse=True)
        random.shuffle(self.submobjects)
        self.assemble_family()
        return self

    def invert(self, recursive=False):
        """Inverts the list of :attr:`submobjects`.

        Parameters
        ----------
        recursive
            If ``True``, all submobject lists of this mobject's family are inverted.

        Examples
        --------
        .. manim:: InvertSumobjectsExample

            class InvertSumobjectsExample(Scene):
                def construct(self):
                    s = VGroup(*[Dot().shift(i*0.1*RIGHT) for i in range(-20,20)])
                    s2 = s.copy()
                    s2.invert()
                    s2.shift(DOWN)
                    self.play(Write(s), Write(s2))
        """
        if recursive:
            for submob in self.submobjects:
                submob.invert(recursive=True)
        list.reverse(self.submobjects)

    # Copying

    def copy(self, shallow: bool = False):
        """Create and return an identical copy of the :class:`OpenGLMobject` including all
        :attr:`submobjects`.

        Returns
        -------
        :class:`OpenGLMobject`
            The copy.

        Parameters
        ----------
        shallow
            Controls whether a shallow copy is returned.

        Note
        ----
        The clone is initially not visible in the Scene, even if the original was.
        """
        if not shallow:
            return self.deepcopy()

        # TODO, either justify reason for shallow copy, or
        # remove this redundancy everywhere
        # return self.deepcopy()

        parents = self.parents
        self.parents = []
        copy_mobject = copy.copy(self)
        self.parents = parents

        copy_mobject.data = dict(self.data)
        for key in self.data:
            copy_mobject.data[key] = self.data[key].copy()

        # TODO, are uniforms ever numpy arrays?
        copy_mobject.uniforms = dict(self.uniforms)

        copy_mobject.submobjects = []
        copy_mobject.add(*(sm.copy() for sm in self.submobjects))
        copy_mobject.match_updaters(self)

        copy_mobject.needs_new_bounding_box = self.needs_new_bounding_box

        # Make sure any mobject or numpy array attributes are copied
        family = self.get_family()
        for attr, value in list(self.__dict__.items()):
            if (
                isinstance(value, OpenGLMobject)
                and value in family
                and value is not self
            ):
                setattr(copy_mobject, attr, value.copy())
            if isinstance(value, np.ndarray):
                setattr(copy_mobject, attr, value.copy())
            # if isinstance(value, ShaderWrapper):
            #     setattr(copy_mobject, attr, value.copy())
        return copy_mobject

    def deepcopy(self):
        parents = self.parents
        self.parents = []
        result = copy.deepcopy(self)
        self.parents = parents
        return result

    def generate_target(self, use_deepcopy: bool = False):
        self.target = None  # Prevent exponential explosion
        if use_deepcopy:
            self.target = self.deepcopy()
        else:
            self.target = self.copy()
        return self.target

    def save_state(self, use_deepcopy: bool = False):
        """Save the current state (position, color & size).

        Can be restored with :meth:`~.OpenGLMobject.restore`.
        """
        if hasattr(self, "saved_state"):
            # Prevent exponential growth of data
            self.saved_state = None
        if use_deepcopy:
            self.saved_state = self.deepcopy()
        else:
            self.saved_state = self.copy()
        return self

    def restore(self):
        """Restores the state that was previously saved with
        :meth:`~.OpenGLMobject.save_state`."""
        if not hasattr(self, "saved_state") or self.save_state is None:
            raise Exception("Trying to restore without having saved")
        self.become(self.saved_state)
        return self

    # Updating

    def init_updaters(self):
        self.time_based_updaters = []
        self.non_time_updaters = []
        self.has_updaters = False
        self.updating_suspended = False

    def update(self, dt=0, recurse=True):
        if not self.has_updaters or self.updating_suspended:
            return self
        for updater in self.time_based_updaters:
            updater(self, dt)
        for updater in self.non_time_updaters:
            updater(self)
        if recurse:
            for submob in self.submobjects:
                submob.update(dt, recurse)
        return self

    def get_time_based_updaters(self):
        return self.time_based_updaters

    def has_time_based_updater(self):
        return len(self.time_based_updaters) > 0

    def get_updaters(self):
        return self.time_based_updaters + self.non_time_updaters

    def get_family_updaters(self):
        return list(it.chain(*(sm.get_updaters() for sm in self.get_family())))

    def add_updater(self, update_function, index=None, call_updater=True):
        if "dt" in get_parameters(update_function):
            updater_list = self.time_based_updaters
        else:
            updater_list = self.non_time_updaters

        if index is None:
            updater_list.append(update_function)
        else:
            updater_list.insert(index, update_function)

        self.refresh_has_updater_status()
        if call_updater:
            self.update()
        return self

    def remove_updater(self, update_function):
        for updater_list in [self.time_based_updaters, self.non_time_updaters]:
            while update_function in updater_list:
                updater_list.remove(update_function)
        self.refresh_has_updater_status()
        return self

    def clear_updaters(self, recurse=True):
        self.time_based_updaters = []
        self.non_time_updaters = []
        self.refresh_has_updater_status()
        if recurse:
            for submob in self.submobjects:
                submob.clear_updaters()
        return self

    def match_updaters(self, mobject):
        self.clear_updaters()
        for updater in mobject.get_updaters():
            self.add_updater(updater)
        return self

    def suspend_updating(self, recurse=True):
        self.updating_suspended = True
        if recurse:
            for submob in self.submobjects:
                submob.suspend_updating(recurse)
        return self

    def resume_updating(self, recurse=True, call_updater=True):
        self.updating_suspended = False
        if recurse:
            for submob in self.submobjects:
                submob.resume_updating(recurse)
        for parent in self.parents:
            parent.resume_updating(recurse=False, call_updater=False)
        if call_updater:
            self.update(dt=0, recurse=recurse)
        return self

    def refresh_has_updater_status(self):
        self.has_updaters = any(mob.get_updaters() for mob in self.get_family())
        return self

    # Transforming operations

    def shift(self, vector):
        self.apply_points_function(
            lambda points: points + vector,
            about_edge=None,
            works_on_bounding_box=True,
        )
        return self

    def scale(
        self,
        scale_factor: float,
        about_point: Sequence[float] | None = None,
        about_edge: Sequence[float] = ORIGIN,
        **kwargs,
    ) -> OpenGLMobject:
        r"""Scale the size by a factor.

        Default behavior is to scale about the center of the mobject.
        The argument about_edge can be a vector, indicating which side of
        the mobject to scale about, e.g., mob.scale(about_edge = RIGHT)
        scales about mob.get_right().

        Otherwise, if about_point is given a value, scaling is done with
        respect to that point.

        Parameters
        ----------
        scale_factor
            The scaling factor :math:`\alpha`. If :math:`0 < |\alpha| < 1`, the mobject
            will shrink, and for :math:`|\alpha| > 1` it will grow. Furthermore,
            if :math:`\alpha < 0`, the mobject is also flipped.
        kwargs
            Additional keyword arguments passed to
            :meth:`apply_points_function_about_point`.

        Returns
        -------
        OpenGLMobject
            The scaled mobject.

        Examples
        --------
        .. manim:: MobjectScaleExample
            :save_last_frame:

            class MobjectScaleExample(Scene):
                def construct(self):
                    f1 = Text("F")
                    f2 = Text("F").scale(2)
                    f3 = Text("F").scale(0.5)
                    f4 = Text("F").scale(-1)

                    vgroup = VGroup(f1, f2, f3, f4).arrange(6 * RIGHT)
                    self.add(vgroup)

        See Also
        --------
        :meth:`move_to`

        """
        self.apply_points_function(
            lambda points: scale_factor * points,
            about_point=about_point,
            about_edge=about_edge,
            works_on_bounding_box=True,
            **kwargs,
        )
        return self

    def stretch(self, factor, dim, **kwargs):
        def func(points):
            points[:, dim] *= factor
            return points

        self.apply_points_function(func, works_on_bounding_box=True, **kwargs)
        return self

    def rotate_about_origin(self, angle, axis=OUT):
        return self.rotate(angle, axis, about_point=ORIGIN)

    def rotate(
        self,
        angle,
        axis=OUT,
        about_point: Sequence[float] | None = None,
        **kwargs,
    ):
        """Rotates the :class:`~.OpenGLMobject` about a certain point."""
        rot_matrix_T = rotation_matrix_transpose(angle, axis)
        self.apply_points_function(
            lambda points: np.dot(points, rot_matrix_T),
            about_point=about_point,
            **kwargs,
        )
        return self

    def flip(self, axis=UP, **kwargs):
        """Flips/Mirrors an mobject about its center.

        Examples
        --------
        .. manim:: FlipExample
            :save_last_frame:

            class FlipExample(Scene):
                def construct(self):
                    s= Line(LEFT, RIGHT+UP).shift(4*LEFT)
                    self.add(s)
                    s2= s.copy().flip()
                    self.add(s2)
        """
        return self.rotate(TAU / 2, axis, **kwargs)

    def apply_function(self, function, **kwargs):
        # Default to applying matrix about the origin, not mobjects center
        if len(kwargs) == 0:
            kwargs["about_point"] = ORIGIN
        self.apply_points_function(
            lambda points: np.array([function(p) for p in points]), **kwargs
        )
        return self

    def apply_function_to_position(self, function):
        self.move_to(function(self.get_center()))
        return self

    def apply_function_to_submobject_positions(self, function):
        for submob in self.submobjects:
            submob.apply_function_to_position(function)
        return self

    def apply_matrix(self, matrix, **kwargs):
        # Default to applying matrix about the origin, not mobjects center
        if ("about_point" not in kwargs) and ("about_edge" not in kwargs):
            kwargs["about_point"] = ORIGIN
        full_matrix = np.identity(self.dim)
        matrix = np.array(matrix)
        full_matrix[: matrix.shape[0], : matrix.shape[1]] = matrix
        self.apply_points_function(
            lambda points: np.dot(points, full_matrix.T), **kwargs
        )
        return self

    def apply_complex_function(self, function, **kwargs):
        """Apply a complex function to a :class:`OpenGLMobject`. The x and y coordinates correspond to the real and imaginary parts respectively.

        Example
        -------
        .. manim:: ApplyFuncExample

            class ApplyFuncExample(Scene):
                def construct(self):
                    circ = Circle().scale(1.5)
                    circ_ref = circ.copy()
                    circ.apply_complex_function(
                        lambda x: np.exp(x*1j)
                    )
                    t = ValueTracker(0)
                    circ.add_updater(
                        lambda x: x.become(circ_ref.copy().apply_complex_function(
                            lambda x: np.exp(x+t.get_value()*1j)
                        )).set_color(BLUE)
                    )
                    self.add(circ_ref)
                    self.play(TransformFromCopy(circ_ref, circ))
                    self.play(t.animate.set_value(TAU), run_time=3)
        """

        def R3_func(point):
            x, y, z = point
            xy_complex = function(complex(x, y))
            return [xy_complex.real, xy_complex.imag, z]

        return self.apply_function(R3_func)

    def hierarchical_model_matrix(self):
        if self.parent is None:
            return self.model_matrix

        model_matrices = [self.model_matrix]
        current_object = self
        while current_object.parent is not None:
            model_matrices.append(current_object.parent.model_matrix)
            current_object = current_object.parent
        return np.linalg.multi_dot(list(reversed(model_matrices)))

    def wag(self, direction=RIGHT, axis=DOWN, wag_factor=1.0):
        for mob in self.family_members_with_points():
            alphas = np.dot(mob.points, np.transpose(axis))
            alphas -= min(alphas)
            alphas /= max(alphas)
            alphas = alphas ** wag_factor
            mob.set_points(
                mob.points
                + np.dot(
                    alphas.reshape((len(alphas), 1)),
                    np.array(direction).reshape((1, mob.dim)),
                ),
            )
        return self

    # Positioning methods

    def center(self):
        """Moves the mobject to the center of the Scene."""
        self.shift(-self.get_center())
        return self

    def align_on_border(self, direction, buff=DEFAULT_MOBJECT_TO_EDGE_BUFFER):
        """Direction just needs to be a vector pointing towards side or corner in the 2d plane."""
        target_point = np.sign(direction) * (
            config["frame_x_radius"],
            config["frame_y_radius"],
            0,
        )
        point_to_align = self.get_bounding_box_point(direction)
        shift_val = target_point - point_to_align - buff * np.array(direction)
        shift_val = shift_val * abs(np.sign(direction))
        self.shift(shift_val)
        return self

    def to_corner(self, corner=LEFT + DOWN, buff=DEFAULT_MOBJECT_TO_EDGE_BUFFER):
        return self.align_on_border(corner, buff)

    def to_edge(self, edge=LEFT, buff=DEFAULT_MOBJECT_TO_EDGE_BUFFER):
        return self.align_on_border(edge, buff)

    def next_to(
        self,
        mobject_or_point,
        direction=RIGHT,
        buff=DEFAULT_MOBJECT_TO_MOBJECT_BUFFER,
        aligned_edge=ORIGIN,
        submobject_to_align=None,
        index_of_submobject_to_align=None,
        coor_mask: Optional[np.array] = None,
    ):
        """Move this :class:`~.OpenGLMobject` next to another's
        :class:`~.OpenGLMobject` or coordinate.

        Examples
        --------
        .. manim:: GeometricShapes
            :save_last_frame:

            class GeometricShapes(Scene):
                def construct(self):
                    d = Dot()
                    c = Circle()
                    s = Square()
                    t = Triangle()
                    d.next_to(c, RIGHT)
                    s.next_to(c, LEFT)
                    t.next_to(c, DOWN)
                    self.add(d, c, s, t)
        """
        if coor_mask is None:
            coor_mask = np.array([1, 1, 1])

        if isinstance(mobject_or_point, OpenGLMobject):
            mob = mobject_or_point
            if index_of_submobject_to_align is not None:
                target_aligner = mob[index_of_submobject_to_align]
            else:
                target_aligner = mob
            target_point = target_aligner.get_bounding_box_point(
                aligned_edge + direction,
            )
        else:
            target_point = mobject_or_point
        if submobject_to_align is not None:
            aligner = submobject_to_align
        elif index_of_submobject_to_align is not None:
            aligner = self[index_of_submobject_to_align]
        else:
            aligner = self
        point_to_align = aligner.get_bounding_box_point(aligned_edge - direction)
        self.shift((target_point - point_to_align + buff * direction) * coor_mask)
        return self

    def shift_onto_screen(self, **kwargs):
        space_lengths = [config["frame_x_radius"], config["frame_y_radius"]]
        for vect in UP, DOWN, LEFT, RIGHT:
            dim = np.argmax(np.abs(vect))
            buff = kwargs.get("buff", DEFAULT_MOBJECT_TO_EDGE_BUFFER)
            max_val = space_lengths[dim] - buff
            edge_center = self.get_edge_center(vect)
            if np.dot(edge_center, vect) > max_val:
                self.to_edge(vect, **kwargs)
        return self

    def is_off_screen(self):
        if self.get_left()[0] > config.frame_x_radius:
            return True
        if self.get_right()[0] < config.frame_x_radius:
            return True
        if self.get_bottom()[1] > config.frame_y_radius:
            return True
        return self.get_top()[1] < -config.frame_y_radius

    def stretch_about_point(self, factor, dim, point):
        return self.stretch(factor, dim, about_point=point)

    def rescale_to_fit(self, length, dim, stretch=False, **kwargs):
        old_length = self.length_over_dim(dim)
        if old_length == 0:
            return self
        if stretch:
            self.stretch(length / old_length, dim, **kwargs)
        else:
            self.scale(length / old_length, **kwargs)
        return self

    def stretch_to_fit_width(self, width, **kwargs):
        """Stretches the :class:`~.OpenGLMobject` to fit a width, not keeping height/depth proportional.

        Returns
        -------
        :class:`OpenGLMobject`
            ``self``

        Examples
        --------
        ::

            >>> from manim import *
            >>> sq = Square()
            >>> sq.height
            2.0
            >>> sq.stretch_to_fit_width(5)
            Square
            >>> sq.width
            5.0
            >>> sq.height
            2.0
        """
        return self.rescale_to_fit(width, 0, stretch=True, **kwargs)

    def stretch_to_fit_height(self, height, **kwargs):
        """Stretches the :class:`~.OpenGLMobject` to fit a height, not keeping width/height proportional."""
        return self.rescale_to_fit(height, 1, stretch=True, **kwargs)

    def stretch_to_fit_depth(self, depth, **kwargs):
        """Stretches the :class:`~.OpenGLMobject` to fit a depth, not keeping width/height proportional."""
        return self.rescale_to_fit(depth, 1, stretch=True, **kwargs)

    def set_width(self, width, stretch=False, **kwargs):
        """Scales the :class:`~.OpenGLMobject` to fit a width while keeping height/depth proportional.

        Returns
        -------
        :class:`OpenGLMobject`
            ``self``

        Examples
        --------
        ::

            >>> from manim import *
            >>> sq = Square()
            >>> sq.height
            2.0
            >>> sq.scale_to_fit_width(5)
            Square
            >>> sq.width
            5.0
            >>> sq.height
            5.0
        """
        return self.rescale_to_fit(width, 0, stretch=stretch, **kwargs)

    scale_to_fit_width = set_width

    def set_height(self, height, stretch=False, **kwargs):
        """Scales the :class:`~.OpenGLMobject` to fit a height while keeping width/depth proportional."""
        return self.rescale_to_fit(height, 1, stretch=stretch, **kwargs)

    scale_to_fit_height = set_height

    def set_depth(self, depth, stretch=False, **kwargs):
        """Scales the :class:`~.OpenGLMobject` to fit a depth while keeping width/height proportional."""
        return self.rescale_to_fit(depth, 2, stretch=stretch, **kwargs)

    scale_to_fit_depth = set_depth

    def set_coord(self, value, dim, direction=ORIGIN):
        curr = self.get_coord(dim, direction)
        shift_vect = np.zeros(self.dim)
        shift_vect[dim] = value - curr
        self.shift(shift_vect)
        return self

    def set_x(self, x, direction=ORIGIN):
        """Set x value of the center of the :class:`~.OpenGLMobject` (``int`` or ``float``)"""
        return self.set_coord(x, 0, direction)

    def set_y(self, y, direction=ORIGIN):
        """Set y value of the center of the :class:`~.OpenGLMobject` (``int`` or ``float``)"""
        return self.set_coord(y, 1, direction)

    def set_z(self, z, direction=ORIGIN):
        """Set z value of the center of the :class:`~.OpenGLMobject` (``int`` or ``float``)"""
        return self.set_coord(z, 2, direction)

    def space_out_submobjects(self, factor=1.5, **kwargs):
        self.scale(factor, **kwargs)
        for submob in self.submobjects:
            submob.scale(1.0 / factor)
        return self

    def move_to(
        self,
        point_or_mobject,
        aligned_edge=ORIGIN,
        coor_mask: Optional[np.array] = None,
    ):
        """Move center of the :class:`~.OpenGLMobject` to certain coordinate."""
        if coor_mask is None:
            coor_mask = np.array([1, 1, 1])

        if isinstance(point_or_mobject, OpenGLMobject):
            target = point_or_mobject.get_bounding_box_point(aligned_edge)
        else:
            target = point_or_mobject
        point_to_align = self.get_bounding_box_point(aligned_edge)
        self.shift((target - point_to_align) * coor_mask)
        return self

    def replace(self, mobject, dim_to_match=0, stretch=False):
        if not mobject.get_num_points() and not mobject.submobjects:
            self.scale(0)
            return self
        if stretch:
            for i in range(self.dim):
                self.rescale_to_fit(mobject.length_over_dim(i), i, stretch=True)
        else:
            self.rescale_to_fit(
                mobject.length_over_dim(dim_to_match),
                dim_to_match,
                stretch=False,
            )
        self.shift(mobject.get_center() - self.get_center())
        return self

    def surround(
        self,
        mobject: OpenGLMobject,
        dim_to_match: int = 0,
        stretch: bool = False,
        buff: float = MED_SMALL_BUFF,
    ):
        self.replace(mobject, dim_to_match, stretch)
        length = mobject.length_over_dim(dim_to_match)
        self.scale((length + buff) / length)
        return self

    def put_start_and_end_on(self, start, end):
        curr_start, curr_end = self.get_start_and_end()
        curr_vect = curr_end - curr_start
        if np.all(curr_vect == 0):
            raise Exception("Cannot position endpoints of closed loop")
        target_vect = np.array(end) - np.array(start)
        axis = (
            normalize(np.cross(curr_vect, target_vect))
            if np.linalg.norm(np.cross(curr_vect, target_vect)) != 0
            else OUT
        )
        self.scale(
            np.linalg.norm(target_vect) / np.linalg.norm(curr_vect),
            about_point=curr_start,
        )
        self.rotate(
            angle_between_vectors(curr_vect, target_vect),
            about_point=curr_start,
            axis=axis,
        )
        self.shift(start - curr_start)
        return self

    # Color functions

    def set_rgba_array(self, color=None, opacity=None, name="rgbas", recurse=True):
        if color is not None:
            rgbs = np.array([color_to_rgb(c) for c in listify(color)])
        if opacity is not None:
            opacities = listify(opacity)

        # Color only
        if color is not None and opacity is None:
            for mob in self.get_family(recurse):
                mob.data[name] = resize_array(
                    mob.data[name] if name in mob.data else np.empty((1, 3)), len(rgbs)
                )
                mob.data[name][:, :3] = rgbs

        # Opacity only
        if color is None and opacity is not None:
            for mob in self.get_family(recurse):
                mob.data[name] = resize_array(
                    mob.data[name] if name in mob.data else np.empty((1, 3)),
                    len(opacities),
                )
                mob.data[name][:, 3] = opacities

        # Color and opacity
        if color is not None and opacity is not None:
            rgbas = np.array([[*rgb, o] for rgb, o in zip(*make_even(rgbs, opacities))])
            for mob in self.get_family(recurse):
                mob.data[name] = rgbas.copy()
        return self

    def set_rgba_array_direct(self, rgbas: np.ndarray, name="rgbas", recurse=True):
        """Directly set rgba data from `rgbas` and optionally do the same recursively with submobjects. This can be used if the `rgbas` have already been generated with the correct shape and simply need to be set.

        Parameters
        ----------
        rgbas
            the rgba to be set as data
        name
            the name of the data attribute to be set
        recurse
            set to true to recursively apply this method to submobjects
        """
        for mob in self.get_family(recurse):
            mob.data[name] = rgbas.copy()

    def set_color(self, color, opacity=None, recurse=True):
        self.set_rgba_array(color, opacity, recurse=False)
        # Recurse to submobjects differently from how set_rgba_array
        # in case they implement set_color differently
        if color is not None:
            self.color = Color(color)
        if opacity is not None:
            self.opacity = opacity
        if recurse:
            for submob in self.submobjects:
                submob.set_color(color, recurse=True)
        return self

    def set_opacity(self, opacity, recurse=True):
        self.set_rgba_array(color=None, opacity=opacity, recurse=False)
        if recurse:
            for submob in self.submobjects:
                submob.set_opacity(opacity, recurse=True)
        return self

    def get_color(self):
        return rgb_to_hex(self.rgbas[0, :3])

    def get_opacity(self):
        return self.rgbas[0, 3]

    def set_color_by_gradient(self, *colors):
        self.set_submobject_colors_by_gradient(*colors)
        return self

    def set_submobject_colors_by_gradient(self, *colors):
        if len(colors) == 0:
            raise Exception("Need at least one color")
        elif len(colors) == 1:
            return self.set_color(*colors)

        # mobs = self.family_members_with_points()
        mobs = self.submobjects
        new_colors = color_gradient(colors, len(mobs))

        for mob, color in zip(mobs, new_colors):
            mob.set_color(color)
        return self

    def fade(self, darkness=0.5, recurse=True):
        self.set_opacity(1.0 - darkness, recurse=recurse)

    def get_gloss(self):
        return self.gloss

    def set_gloss(self, gloss, recurse=True):
        for mob in self.get_family(recurse):
            mob.gloss = gloss
        return self

    def get_shadow(self):
        return self.shadow

    def set_shadow(self, shadow, recurse=True):
        for mob in self.get_family(recurse):
            mob.shadow = shadow
        return self

    # Background rectangle

    def add_background_rectangle(
        self, color: Colors | None = None, opacity: float = 0.75, **kwargs
    ):
        # TODO, this does not behave well when the mobject has points,
        # since it gets displayed on top
        """Add a BackgroundRectangle as submobject.

        The BackgroundRectangle is added behind other submobjects.

        This can be used to increase the mobjects visibility in front of a noisy background.

        Parameters
        ----------
        color
            The color of the BackgroundRectangle
        opacity
            The opacity of the BackgroundRectangle
        kwargs
            Additional keyword arguments passed to the BackgroundRectangle constructor


        Returns
        -------
        :class:`OpenGLMobject`
            ``self``

        See Also
        --------
        :meth:`add_to_back`
        :class:`~.BackgroundRectangle`
        """
        from ..mobject.shape_matchers import BackgroundRectangle

        self.background_rectangle = BackgroundRectangle(
            self, color=color, fill_opacity=opacity, **kwargs
        )
        self.add_to_back(self.background_rectangle)
        return self

    def add_background_rectangle_to_submobjects(self, **kwargs):
        for submobject in self.submobjects:
            submobject.add_background_rectangle(**kwargs)
        return self

    def add_background_rectangle_to_family_members_with_points(self, **kwargs):
        for mob in self.family_members_with_points():
            mob.add_background_rectangle(**kwargs)
        return self

    # Getters

    def get_bounding_box_point(self, direction):
        bb = self.get_bounding_box()
        indices = (np.sign(direction) + 1).astype(int)
        return np.array([bb[indices[i]][i] for i in range(3)])

    def get_edge_center(self, direction) -> np.ndarray:
        """Get edge coordinates for certain direction."""
        return self.get_bounding_box_point(direction)

    def get_corner(self, direction) -> np.ndarray:
        """Get corner coordinates for certain direction."""
        return self.get_bounding_box_point(direction)

    def get_center(self) -> np.ndarray:
        """Get center coordinates."""
        return self.get_bounding_box()[1]

    def get_center_of_mass(self):
        return self.get_all_points().mean(0)

    def get_boundary_point(self, direction):
        all_points = self.get_all_points()
        boundary_directions = all_points - self.get_center()
        norms = np.linalg.norm(boundary_directions, axis=1)
        boundary_directions /= np.repeat(norms, 3).reshape((len(norms), 3))
        index = np.argmax(np.dot(boundary_directions, np.array(direction).T))
        return all_points[index]

    def get_continuous_bounding_box_point(self, direction):
        dl, center, ur = self.get_bounding_box()
        corner_vect = ur - center
        return center + direction / np.max(
            np.abs(
                np.true_divide(
                    direction,
                    corner_vect,
                    out=np.zeros(len(direction)),
                    where=((corner_vect) != 0),
                ),
            ),
        )

    def get_top(self) -> np.ndarray:
        """Get top coordinates of a box bounding the
        :class:`~.OpenGLMobject`"""
        return self.get_edge_center(UP)

    def get_bottom(self) -> np.ndarray:
        """Get bottom coordinates of a box bounding the
        :class:`~.OpenGLMobject`"""
        return self.get_edge_center(DOWN)

    def get_right(self) -> np.ndarray:
        """Get right coordinates of a box bounding the
        :class:`~.OpenGLMobject`"""
        return self.get_edge_center(RIGHT)

    def get_left(self) -> np.ndarray:
        """Get left coordinates of a box bounding the
        :class:`~.OpenGLMobject`"""
        return self.get_edge_center(LEFT)

    def get_zenith(self) -> np.ndarray:
        """Get zenith coordinates of a box bounding a 3D
        :class:`~.OpenGLMobject`."""
        return self.get_edge_center(OUT)

    def get_nadir(self) -> np.ndarray:
        """Get nadir (opposite the zenith) coordinates of a box bounding a 3D
        :class:`~.OpenGLMobject`."""
        return self.get_edge_center(IN)

    def length_over_dim(self, dim):
        bb = self.get_bounding_box()
        return abs((bb[2] - bb[0])[dim])

    def get_width(self):
        """Return the width of the mobject."""
        return self.length_over_dim(0)

    def get_height(self):
        """Return the height of the mobject."""
        return self.length_over_dim(1)

    def get_depth(self):
        """Return the depth of the mobject."""
        return self.length_over_dim(2)

    def get_coord(self, dim: int, direction=ORIGIN):
        """Meant to generalize ``get_x``, ``get_y`` and ``get_z``"""
        return self.get_bounding_box_point(direction)[dim]

    def get_x(self, direction=ORIGIN) -> np.float64:
        """Return x coordinate of the center of the :class:`~.OpenGLMobject` as ``float``"""
        return self.get_coord(0, direction)

    def get_y(self, direction=ORIGIN) -> np.float64:
        """Return y coordinate of the center of the :class:`~.OpenGLMobject` as ``float``"""
        return self.get_coord(1, direction)

    def get_z(self, direction=ORIGIN) -> np.float64:
        """Return z coordinate of the center of the :class:`~.OpenGLMobject` as ``float``"""
        return self.get_coord(2, direction)

    def get_start(self):
        """Return the point, where the stroke that surrounds the
        :class:`~.OpenGLMobject` starts."""
        self.throw_error_if_no_points()
        return np.array(self.points[0])

    def get_end(self):
        """Return the point, where the stroke that surrounds the
        :class:`~.OpenGLMobject` ends."""
        self.throw_error_if_no_points()
        return np.array(self.points[-1])

    def get_start_and_end(self):
        """Return starting and ending point of a stroke as a ``tuple``."""
        return self.get_start(), self.get_end()

    def point_from_proportion(self, alpha):
        points = self.points
        i, subalpha = integer_interpolate(0, len(points) - 1, alpha)
        return interpolate(points[i], points[i + 1], subalpha)

    def pfp(self, alpha):
        """Abbreviation for point_from_proportion."""
        return self.point_from_proportion(alpha)

    def get_pieces(self, n_pieces):
        template = self.copy()
        template.submobjects = []
        alphas = np.linspace(0, 1, n_pieces + 1)
        return OpenGLGroup(
            *(
                template.copy().pointwise_become_partial(self, a1, a2)
                for a1, a2 in zip(alphas[:-1], alphas[1:])
            )
        )

    def get_z_index_reference_point(self):
        # TODO, better place to define default z_index_group?
        z_index_group = getattr(self, "z_index_group", self)
        return z_index_group.get_center()

    # Match other mobject properties

<<<<<<< HEAD
    def match_color(self, mobject: "OpenGLMobject"):
        """Match the color with the color of another
        :class:`~.OpenGLMobject`."""
        return self.set_color(mobject.get_color())

    def match_dim_size(self, mobject: "OpenGLMobject", dim, **kwargs):
        """Match the specified dimension with the dimension of another
        :class:`~.OpenGLMobject`."""
        return self.rescale_to_fit(mobject.length_over_dim(dim), dim, **kwargs)

    def match_width(self, mobject: "OpenGLMobject", **kwargs):
        """Match the width with the width of another
        :class:`~.OpenGLMobject`."""
        return self.match_dim_size(mobject, 0, **kwargs)

    def match_height(self, mobject: "OpenGLMobject", **kwargs):
        """Match the height with the height of another
        :class:`~.OpenGLMobject`."""
=======
    def match_color(self, mobject: OpenGLMobject):
        """Match the color with the color of another :class:`~.OpenGLMobject`."""
        return self.set_color(mobject.get_color())

    def match_dim_size(self, mobject: OpenGLMobject, dim, **kwargs):
        """Match the specified dimension with the dimension of another :class:`~.OpenGLMobject`."""
        return self.rescale_to_fit(mobject.length_over_dim(dim), dim, **kwargs)

    def match_width(self, mobject: OpenGLMobject, **kwargs):
        """Match the width with the width of another :class:`~.OpenGLMobject`."""
        return self.match_dim_size(mobject, 0, **kwargs)

    def match_height(self, mobject: OpenGLMobject, **kwargs):
        """Match the height with the height of another :class:`~.OpenGLMobject`."""
>>>>>>> 962c2468
        return self.match_dim_size(mobject, 1, **kwargs)

    def match_depth(self, mobject: OpenGLMobject, **kwargs):
        """Match the depth with the depth of another :class:`~.OpenGLMobject`."""
        return self.match_dim_size(mobject, 2, **kwargs)

    def match_coord(self, mobject: OpenGLMobject, dim, direction=ORIGIN):
        """Match the coordinates with the coordinates of another :class:`~.OpenGLMobject`."""
        return self.set_coord(
            mobject.get_coord(dim, direction),
            dim=dim,
            direction=direction,
        )

    def match_x(self, mobject, direction=ORIGIN):
        """Match x coord.

        to the x coord. of another :class:`~.OpenGLMobject`.
        """
        return self.match_coord(mobject, 0, direction)

    def match_y(self, mobject, direction=ORIGIN):
        """Match y coord.

        to the x coord. of another :class:`~.OpenGLMobject`.
        """
        return self.match_coord(mobject, 1, direction)

    def match_z(self, mobject, direction=ORIGIN):
        """Match z coord.

        to the x coord. of another :class:`~.OpenGLMobject`.
        """
        return self.match_coord(mobject, 2, direction)

    def align_to(
        self,
        mobject_or_point: OpenGLMobject | Sequence[float],
        direction=ORIGIN,
    ):
        """
        Examples
        --------
        >> mob1.align_to(mob2, UP)
        moves mob1 vertically so that its top edge lines ups with mob2's top edge.

        >> mob1.align_to(mob2, alignment_vect = RIGHT)
        moves mob1 horizontally so that it's center is directly above/below the center of mob2
        """
        if isinstance(mobject_or_point, OpenGLMobject):
            point = mobject_or_point.get_bounding_box_point(direction)
        else:
            point = mobject_or_point

        for dim in range(self.dim):
            if direction[dim] != 0:
                self.set_coord(point[dim], dim, direction)
        return self

    def get_group_class(self):
        return OpenGLGroup

    # Alignment

    def align_data_and_family(self, mobject):
        self.align_family(mobject)
        self.align_data(mobject)

    def align_data(self, mobject):
        # In case any data arrays get resized when aligned to shader data
        # self.refresh_shader_data()
        for mob1, mob2 in zip(self.get_family(), mobject.get_family()):
            # Separate out how points are treated so that subclasses
            # can handle that case differently if they choose
            mob1.align_points(mob2)
            for key in mob1.data.keys() & mob2.data.keys():
                if key == "points":
                    continue
                arr1 = mob1.data[key]
                arr2 = mob2.data[key]
                if len(arr2) > len(arr1):
                    mob1.data[key] = resize_preserving_order(arr1, len(arr2))
                elif len(arr1) > len(arr2):
                    mob2.data[key] = resize_preserving_order(arr2, len(arr1))

    def align_points(self, mobject):
        max_len = max(self.get_num_points(), mobject.get_num_points())
        for mob in (self, mobject):
            mob.resize_points(max_len, resize_func=resize_preserving_order)
        return self

    def align_family(self, mobject):
        mob1 = self
        mob2 = mobject
        n1 = len(mob1)
        n2 = len(mob2)
        if n1 != n2:
            mob1.add_n_more_submobjects(max(0, n2 - n1))
            mob2.add_n_more_submobjects(max(0, n1 - n2))
        # Recurse
        for sm1, sm2 in zip(mob1.submobjects, mob2.submobjects):
            sm1.align_family(sm2)
        return self

    def push_self_into_submobjects(self):
        copy = self.deepcopy()
        copy.submobjects = []
        self.resize_points(0)
        self.add(copy)
        return self

    def add_n_more_submobjects(self, n):
        if n == 0:
            return self

        curr = len(self.submobjects)
        if curr == 0:
            # If empty, simply add n point mobjects
            null_mob = self.copy()
            null_mob.set_points([self.get_center()])
            self.submobjects = [null_mob.copy() for k in range(n)]
            return self
        target = curr + n
        repeat_indices = (np.arange(target) * curr) // target
        split_factors = [(repeat_indices == i).sum() for i in range(curr)]
        new_submobs = []
        for submob, sf in zip(self.submobjects, split_factors):
            new_submobs.append(submob)
            for _ in range(1, sf):
                new_submob = submob.copy()
                # If the submobject is at all transparent, then
                # make the copy completely transparent
                if submob.get_opacity() < 1:
                    new_submob.set_opacity(0)
                new_submobs.append(new_submob)
        self.submobjects = new_submobs
        return self

    # Interpolate

    def interpolate(self, mobject1, mobject2, alpha, path_func=None):
        """Turn this :class:`~.OpenGLMobject` into an interpolation between ``mobject1`` and ``mobject2``.

        Examples
        --------
        .. manim:: DotInterpolation
            :save_last_frame:

            class DotInterpolation(Scene):
                def construct(self):
                    dotR = Dot(color=DARK_GREY)
                    dotR.shift(2 * RIGHT)
                    dotL = Dot(color=WHITE)
                    dotL.shift(2 * LEFT)

                    dotMiddle = OpenGLVMobject().interpolate(dotL, dotR, alpha=0.3)

                    self.add(dotL, dotR, dotMiddle)
        """
        if path_func is None:
            path_func = straight_path()

        for key in self.data:
            if key in self.locked_data_keys:
                continue
            if len(self.data[key]) == 0:
                continue
            if key not in mobject1.data or key not in mobject2.data:
                continue

            if key in ("points", "bounding_box"):
                func = path_func
            else:
                func = interpolate

            self.data[key][:] = func(mobject1.data[key], mobject2.data[key], alpha)
        for key in self.uniforms:
            self.uniforms[key] = interpolate(
                mobject1.uniforms[key],
                mobject2.uniforms[key],
                alpha,
            )
        return self

    def pointwise_become_partial(self, mobject, a, b):
        """Set points in such a way as to become only part of mobject.

        Inputs 0 <= a < b <= 1 determine what portion of mobject to
        become.
        """  # To implement in subclass

    def become(
        self,
        mobject: OpenGLMobject,
        match_height: bool = False,
        match_width: bool = False,
        match_depth: bool = False,
        match_center: bool = False,
        stretch: bool = False,
    ):
        """Edit all data and submobjects to be identical to another
        :class:`~.OpenGLMobject`

        .. note::

            If both match_height and match_width are ``True`` then the transformed :class:`~.OpenGLMobject`
            will match the height first and then the width

        Parameters
        ----------
        match_height
            If ``True``, then the transformed :class:`~.OpenGLMobject` will match the height of the original
        match_width
            If ``True``, then the transformed :class:`~.OpenGLMobject` will match the width of the original
        match_depth
            If ``True``, then the transformed :class:`~.OpenGLMobject` will match the depth of the original
        match_center
            If ``True``, then the transformed :class:`~.OpenGLMobject` will match the center of the original
        stretch
            If ``True``, then the transformed :class:`~.OpenGLMobject` will stretch to fit the proportions of the original

        Examples
        --------
        .. manim:: BecomeScene

            class BecomeScene(Scene):
                def construct(self):
                    circ = Circle(fill_color=RED, fill_opacity=0.8)
                    square = Square(fill_color=BLUE, fill_opacity=0.2)
                    self.add(circ)
                    self.wait(0.5)
                    circ.become(square)
                    self.wait(0.5)
        """

        if stretch:
            mobject.stretch_to_fit_height(self.height)
            mobject.stretch_to_fit_width(self.width)
            mobject.stretch_to_fit_depth(self.depth)
        else:
            if match_height:
                mobject.match_height(self)
            if match_width:
                mobject.match_width(self)
            if match_depth:
                mobject.match_depth(self)

        if match_center:
            mobject.move_to(self.get_center())

        self.align_family(mobject)
        for sm1, sm2 in zip(self.get_family(), mobject.get_family()):
            sm1.set_data(sm2.data)
            sm1.set_uniforms(sm2.uniforms)
        self.refresh_bounding_box(recurse_down=True)
        return self

    # Locking data

    def lock_data(self, keys):
        """To speed up some animations, particularly transformations, it can be handy to acknowledge which pieces of data won't change during the animation so that calls to interpolate can skip this, and so that it's not read into the shader_wrapper objects needlessly."""
        if self.has_updaters:
            return
        # Be sure shader data has most up to date information
        self.refresh_shader_data()
        self.locked_data_keys = set(keys)

    def lock_matching_data(self, mobject1, mobject2):
        for sm, sm1, sm2 in zip(
            self.get_family(),
            mobject1.get_family(),
            mobject2.get_family(),
        ):
            keys = sm.data.keys() & sm1.data.keys() & sm2.data.keys()
            sm.lock_data(
                list(
                    filter(
                        lambda key: np.all(sm1.data[key] == sm2.data[key]),
                        keys,
                    ),
                ),
            )
        return self

    def unlock_data(self):
        for mob in self.get_family():
            mob.locked_data_keys = set()

    # Operations touching shader uniforms

    def affects_shader_info_id(func):
        @wraps(func)
        def wrapper(self):
            for mob in self.get_family():
                func(mob)
                # mob.refresh_shader_wrapper_id()
            return self

        return wrapper

    @affects_shader_info_id
    def fix_in_frame(self):
        self.is_fixed_in_frame = 1.0
        return self

    @affects_shader_info_id
    def unfix_from_frame(self):
        self.is_fixed_in_frame = 0.0
        return self

    @affects_shader_info_id
    def apply_depth_test(self):
        self.depth_test = True
        return self

    @affects_shader_info_id
    def deactivate_depth_test(self):
        self.depth_test = False
        return self

    # Shader code manipulation

    def replace_shader_code(self, old, new):
        # TODO, will this work with VMobject structure, given
        # that it does not simpler return shader_wrappers of
        # family?
        for wrapper in self.get_shader_wrapper_list():
            wrapper.replace_code(old, new)
        return self

    def set_color_by_code(self, glsl_code):
        """Takes a snippet of code and inserts it into a context which has the following variables:

        vec4 color, vec3 point, vec3 unit_normal. The code should change
        the color variable
        """
        self.replace_shader_code("///// INSERT COLOR FUNCTION HERE /////", glsl_code)
        return self

    def set_color_by_xyz_func(
        self,
        glsl_snippet,
        min_value=-5.0,
        max_value=5.0,
        colormap="viridis",
    ):
        """Pass in a glsl expression in terms of x, y and z which returns a float."""
        # TODO, add a version of this which changes the point data instead
        # of the shader code
        for char in "xyz":
            glsl_snippet = glsl_snippet.replace(char, "point." + char)
        rgb_list = get_colormap_list(colormap)
        self.set_color_by_code(
            "color.rgb = float_to_color({}, {}, {}, {});".format(
                glsl_snippet,
                float(min_value),
                float(max_value),
                get_colormap_code(rgb_list),
            ),
        )
        return self

    # For shader data

    # def refresh_shader_wrapper_id(self):
    #     self.shader_wrapper.refresh_id()
    #     return self

    def get_shader_wrapper(self):
        from ..renderer.shader_wrapper import ShaderWrapper

        self.shader_wrapper = ShaderWrapper(
            vert_data=self.get_shader_data(),
            vert_indices=self.get_shader_vert_indices(),
            uniforms=self.get_shader_uniforms(),
            depth_test=self.depth_test,
            texture_paths=self.texture_paths,
            render_primitive=self.render_primitive,
            shader_folder=self.__class__.shader_folder,
        )
        return self.shader_wrapper

    def get_shader_wrapper_list(self):
        shader_wrappers = it.chain(
            [self.get_shader_wrapper()],
            *(sm.get_shader_wrapper_list() for sm in self.submobjects),
        )
        batches = batch_by_property(shader_wrappers, lambda sw: sw.get_id())

        result = []
        for wrapper_group, _ in batches:
            shader_wrapper = wrapper_group[0]
            if not shader_wrapper.is_valid():
                continue
            shader_wrapper.combine_with(*wrapper_group[1:])
            if len(shader_wrapper.vert_data) > 0:
                result.append(shader_wrapper)
        return result

    def check_data_alignment(self, array, data_key):
        # Makes sure that self.data[key] can be broadcast into
        # the given array, meaning its length has to be either 1
        # or the length of the array
        d_len = len(self.data[data_key])
        if d_len != 1 and d_len != len(array):
            self.data[data_key] = resize_with_interpolation(
                self.data[data_key],
                len(array),
            )
        return self

    def get_resized_shader_data_array(self, length):
        # If possible, try to populate an existing array, rather
        # than recreating it each frame
        points = self.points
        return np.zeros(len(points), dtype=self.shader_dtype)

    def read_data_to_shader(self, shader_data, shader_data_key, data_key):
        if data_key in self.locked_data_keys:
            return
        self.check_data_alignment(shader_data, data_key)
        shader_data[shader_data_key] = self.data[data_key]

    def get_shader_data(self):
        shader_data = self.get_resized_shader_data_array(self.get_num_points())
        self.read_data_to_shader(shader_data, "point", "points")
        return shader_data

    def refresh_shader_data(self):
        self.get_shader_data()

    def get_shader_uniforms(self):
        return self.uniforms

    def get_shader_vert_indices(self):
        return self.shader_indices

    @property
    def submobjects(self):
        return self._submobjects if hasattr(self, "_submobjects") else []

    @submobjects.setter
    def submobjects(self, submobject_list):
        self.remove(*self.submobjects)
        self.add(*submobject_list)

    # Errors

    def throw_error_if_no_points(self):
        if not self.has_points():
            message = (
                "Cannot call OpenGLMobject.{} " + "for a OpenGLMobject with no points"
            )
            caller_name = sys._getframe(1).f_code.co_name
            raise Exception(message.format(caller_name))


class OpenGLGroup(OpenGLMobject):
    def __init__(self, *mobjects, **kwargs):
        if not all(isinstance(m, OpenGLMobject) for m in mobjects):
            raise Exception("All submobjects must be of type OpenGLMobject")
        super().__init__(**kwargs)
        self.add(*mobjects)


class OpenGLPoint(OpenGLMobject):
    def __init__(
        self, location=ORIGIN, artificial_width=1e-6, artificial_height=1e-6, **kwargs
    ):
        self.artificial_width = artificial_width
        self.artificial_height = artificial_height
        super().__init__(**kwargs)
        self.set_location(location)

    def get_width(self):
        return self.artificial_width

    def get_height(self):
        return self.artificial_height

    def get_location(self):
        return self.points[0].copy()

    def get_bounding_box_point(self, *args, **kwargs):
        return self.get_location()

    def set_location(self, new_loc):
        self.set_points(np.array(new_loc, ndmin=2, dtype=float))


class _AnimationBuilder:
    def __init__(self, mobject):
        self.mobject = mobject
        self.mobject.generate_target()

        self.overridden_animation = None
        self.is_chaining = False
        self.methods = []

        # Whether animation args can be passed
        self.cannot_pass_args = False
        self.anim_args = {}

    def __call__(self, **kwargs):
        if self.cannot_pass_args:
            raise ValueError(
                "Animation arguments must be passed before accessing methods and can only be passed once",
            )

        self.anim_args = kwargs
        self.cannot_pass_args = True

        return self

    def __getattr__(self, method_name):
        method = getattr(self.mobject.target, method_name)
        self.methods.append(method)
        has_overridden_animation = hasattr(method, "_override_animate")

        if (self.is_chaining and has_overridden_animation) or self.overridden_animation:
            raise NotImplementedError(
                "Method chaining is currently not supported for "
                "overridden animations",
            )

        def update_target(*method_args, **method_kwargs):
            if has_overridden_animation:
                self.overridden_animation = method._override_animate(
                    self.mobject,
                    *method_args,
                    anim_args=self.anim_args,
                    **method_kwargs,
                )
            else:
                method(*method_args, **method_kwargs)
            return self

        self.is_chaining = True
        self.cannot_pass_args = True

        return update_target

    def build(self):
        from ..animation.transform import _MethodAnimation

        if self.overridden_animation:
            anim = self.overridden_animation
        else:
            anim = _MethodAnimation(self.mobject, self.methods)

        for attr, value in self.anim_args.items():
            setattr(anim, attr, value)

        return anim


def override_animate(method):
    r"""Decorator for overriding method animations.

    This allows to specify a method (returning an :class:`~.Animation`)
    which is called when the decorated method is used with the ``.animate`` syntax
    for animating the application of a method.

    .. seealso::

        :attr:`OpenGLMobject.animate`

    .. note::

        Overridden methods cannot be combined with normal or other overridden
        methods using method chaining with the ``.animate`` syntax.


    Examples
    --------
    .. manim:: AnimationOverrideExample

        class CircleWithContent(VGroup):
            def __init__(self, content):
                super().__init__()
                self.circle = Circle()
                self.content = content
                self.add(self.circle, content)
                content.move_to(self.circle.get_center())

            def clear_content(self):
                self.remove(self.content)
                self.content = None

            @override_animate(clear_content)
            def _clear_content_animation(self, anim_args=None):
                if anim_args is None:
                    anim_args = {}
                anim = Uncreate(self.content, **anim_args)
                self.clear_content()
                return anim

        class AnimationOverrideExample(Scene):
            def construct(self):
                t = Text("hello!")
                my_mobject = CircleWithContent(t)
                self.play(Create(my_mobject))
                self.play(my_mobject.animate.clear_content())
                self.wait()

    """

    def decorator(animation_method):
        method._override_animate = animation_method
        return animation_method

    return decorator<|MERGE_RESOLUTION|>--- conflicted
+++ resolved
@@ -52,6 +52,7 @@
         .. seealso::
 
             :class:`~.OpenGLVMobject`
+
     """
 
     shader_dtype = [
@@ -162,7 +163,7 @@
 
     @classmethod
     def set_default(cls, **kwargs):
-        """Set the default values of keyword arguments.
+        """Sets the default values of keyword arguments.
 
         If this method is called without any additional keyword
         arguments, the original default values of the initialization
@@ -199,6 +200,7 @@
 
                     # we revert the colour back to the default to prevent a bug in the docs.
                     Text.set_default(color=WHITE)
+
         """
         if kwargs:
             cls.__init__ = partialmethod(cls.__init__, **kwargs)
@@ -206,37 +208,27 @@
             cls.__init__ = cls._original__init__
 
     def init_data(self):
-        """Initialize the ``points``, ``bounding_box`` and ``rgbas`` attributes and groups them into self.data.
-
-        Subclasses can inherit and overwrite this method to extend
-        `self.data`.
-        """
+        """Initializes the ``points``, ``bounding_box`` and ``rgbas`` attributes and groups them into self.data.
+        Subclasses can inherit and overwrite this method to extend `self.data`."""
         self.points = np.zeros((0, 3))
         self.bounding_box = np.zeros((3, 3))
         self.rgbas = np.zeros((1, 4))
 
     def init_colors(self):
-        """Initialize the colors.
-
-        Gets called upon creation
-        """
+        """Initializes the colors.
+
+        Gets called upon creation"""
         self.set_color(self.color, self.opacity)
 
     def init_points(self):
-        """Initialize :attr:`points` and therefore the shape.
-
-        Gets called upon creation. This is an empty method that can be
-        implemented by subclasses.
-        """
+        """Initializes :attr:`points` and therefore the shape.
+
+        Gets called upon creation. This is an empty method that can be implemented by
+        subclasses."""
         # Typically implemented in subclass, unless purposefully left blank
 
-<<<<<<< HEAD
-    def set(self, **kwargs) -> "OpenGLMobject":
-        """Set attributes.
-=======
     def set(self, **kwargs) -> OpenGLMobject:
         """Sets attributes.
->>>>>>> 962c2468
 
         Mainly to be used along with :attr:`animate` to
         animate setting attributes.
@@ -260,6 +252,8 @@
         -------
         :class:`OpenGLMobject`
             ``self``
+
+
         """
 
         for attr, value in kwargs.items():
@@ -279,7 +273,7 @@
 
     @property
     def animate(self):
-        """Use to animate the application of a method.
+        """Used to animate the application of a method.
 
         .. warning::
 
@@ -360,6 +354,7 @@
              or rotations.
              If you want animations to consider the points between, consider using
              :class:`~.ValueTracker` with updaters instead.
+
         """
         return _AnimationBuilder(self)
 
@@ -390,6 +385,7 @@
         See Also
         --------
         :meth:`length_over_dim`
+
         """
 
         # Get the length across the X dimension
@@ -427,6 +423,7 @@
         See Also
         --------
         :meth:`length_over_dim`
+
         """
 
         # Get the length across the Y dimension
@@ -447,6 +444,7 @@
         See Also
         --------
         :meth:`length_over_dim`
+
         """
 
         # Get the length across the Z dimension
@@ -489,8 +487,7 @@
         return self
 
     def get_midpoint(self) -> np.ndarray:
-        """Get coordinates of the middle of the path that forms the
-        :class:`~.OpenGLMobject`.
+        """Get coordinates of the middle of the path that forms the  :class:`~.OpenGLMobject`.
 
         Examples
         --------
@@ -507,6 +504,7 @@
 
                     self.add(line1, line2, a, d)
                     self.wait()
+
         """
         return self.point_from_proportion(0.5)
 
@@ -543,8 +541,8 @@
     # Others related to points
 
     def match_points(self, mobject):
-        """Edit points, positions, and submobjects to be identical to another
-        :class:`~.OpenGLMobject`, while keeping the style unchanged.
+        """Edit points, positions, and submobjects to be identical
+        to another :class:`~.OpenGLMobject`, while keeping the style unchanged.
 
         Examples
         --------
@@ -710,6 +708,7 @@
             Traceback (most recent call last):
             ...
             ValueError: OpenGLMobject cannot contain self
+
         """
         if update_parent:
             assert len(mobjects) == 1, "Can't set multiple parents."
@@ -749,6 +748,7 @@
         See Also
         --------
         :meth:`add`
+
         """
         if update_parent:
             assert len(mobjects) == 1, "Can't remove multiple parents."
@@ -805,6 +805,7 @@
         --------
         :meth:`remove`
         :meth:`add`
+
         """
         self.submobjects = list_update(mobjects, self.submobjects)
         return self
@@ -966,6 +967,8 @@
                         col_widths=[2, *[None]*4, 2],
                         flow_order="dr"
                     )
+
+
         """
         from .geometry import Line
 
@@ -980,7 +983,7 @@
                 return len(alignments)
             if sizes is not None:
                 return len(sizes)
-            return False
+            return None
 
         cols = init_size(cols, col_alignments, col_widths)
         rows = init_size(rows, row_alignments, row_heights)
@@ -1053,11 +1056,11 @@
         # Reverse row_alignments and row_heights. Necessary since the
         # grid filling is handled bottom up for simplicity reasons.
         def reverse(maybe_list):
-            if maybe_list is None:
-                return None
-            maybe_list = list(maybe_list)
-            maybe_list.reverse()
-            return maybe_list
+            if maybe_list is not None:
+                maybe_list = list(maybe_list)
+                maybe_list.reverse()
+                return maybe_list
+            return None
 
         row_alignments = reverse(row_alignments)
         row_heights = reverse(row_heights)
@@ -1112,7 +1115,10 @@
         return self
 
     def get_grid(self, n_rows, n_cols, height=None, **kwargs):
-        """Return a new mobject containing multiple copies of this one arranged in a grid."""
+        """
+        Returns a new mobject containing multiple copies of this one
+        arranged in a grid
+        """
         grid = self.duplicate(n_rows * n_cols)
         grid.arrange_in_grid(n_rows, n_cols, **kwargs)
         if height is not None:
@@ -1120,7 +1126,7 @@
         return grid
 
     def duplicate(self, n: int):
-        """Return an :class:`~.OpenGLVGroup` containing ``n`` copies of the mobject."""
+        """Returns an :class:`~.OpenGLVGroup` containing ``n`` copies of the mobject."""
         return self.get_group_class()(*[self.copy() for _ in range(n)])
 
     def sort(self, point_to_num_func=lambda p: p[0], submob_func=None):
@@ -1254,10 +1260,7 @@
         return self.target
 
     def save_state(self, use_deepcopy: bool = False):
-        """Save the current state (position, color & size).
-
-        Can be restored with :meth:`~.OpenGLMobject.restore`.
-        """
+        """Save the current state (position, color & size). Can be restored with :meth:`~.OpenGLMobject.restore`."""
         if hasattr(self, "saved_state"):
             # Prevent exponential growth of data
             self.saved_state = None
@@ -1268,8 +1271,7 @@
         return self
 
     def restore(self):
-        """Restores the state that was previously saved with
-        :meth:`~.OpenGLMobject.save_state`."""
+        """Restores the state that was previously saved with :meth:`~.OpenGLMobject.save_state`."""
         if not hasattr(self, "saved_state") or self.save_state is None:
             raise Exception("Trying to restore without having saved")
         self.become(self.saved_state)
@@ -1479,6 +1481,7 @@
                     self.add(s)
                     s2= s.copy().flip()
                     self.add(s2)
+
         """
         return self.rotate(TAU / 2, axis, **kwargs)
 
@@ -1513,7 +1516,8 @@
         return self
 
     def apply_complex_function(self, function, **kwargs):
-        """Apply a complex function to a :class:`OpenGLMobject`. The x and y coordinates correspond to the real and imaginary parts respectively.
+        """Applies a complex function to a :class:`OpenGLMobject`.
+        The x and y coordinates correspond to the real and imaginary parts respectively.
 
         Example
         -------
@@ -1578,7 +1582,10 @@
         return self
 
     def align_on_border(self, direction, buff=DEFAULT_MOBJECT_TO_EDGE_BUFFER):
-        """Direction just needs to be a vector pointing towards side or corner in the 2d plane."""
+        """
+        Direction just needs to be a vector pointing towards side or
+        corner in the 2d plane.
+        """
         target_point = np.sign(direction) * (
             config["frame_x_radius"],
             config["frame_y_radius"],
@@ -1604,10 +1611,9 @@
         aligned_edge=ORIGIN,
         submobject_to_align=None,
         index_of_submobject_to_align=None,
-        coor_mask: Optional[np.array] = None,
+        coor_mask=np.array([1, 1, 1]),
     ):
-        """Move this :class:`~.OpenGLMobject` next to another's
-        :class:`~.OpenGLMobject` or coordinate.
+        """Move this :class:`~.OpenGLMobject` next to another's :class:`~.OpenGLMobject` or coordinate.
 
         Examples
         --------
@@ -1624,10 +1630,8 @@
                     s.next_to(c, LEFT)
                     t.next_to(c, DOWN)
                     self.add(d, c, s, t)
-        """
-        if coor_mask is None:
-            coor_mask = np.array([1, 1, 1])
-
+
+        """
         if isinstance(mobject_or_point, OpenGLMobject):
             mob = mobject_or_point
             if index_of_submobject_to_align is not None:
@@ -1661,13 +1665,11 @@
         return self
 
     def is_off_screen(self):
-        if self.get_left()[0] > config.frame_x_radius:
-            return True
-        if self.get_right()[0] < config.frame_x_radius:
-            return True
-        if self.get_bottom()[1] > config.frame_y_radius:
-            return True
+        return self.get_left()[0] > config.frame_x_radius
+        return self.get_right()[0] < config.frame_x_radius
+        return self.get_bottom()[1] > config.frame_y_radius
         return self.get_top()[1] < -config.frame_y_radius
+        return False
 
     def stretch_about_point(self, factor, dim, point):
         return self.stretch(factor, dim, about_point=point)
@@ -1783,12 +1785,9 @@
         self,
         point_or_mobject,
         aligned_edge=ORIGIN,
-        coor_mask: Optional[np.array] = None,
+        coor_mask=np.array([1, 1, 1]),
     ):
         """Move center of the :class:`~.OpenGLMobject` to certain coordinate."""
-        if coor_mask is None:
-            coor_mask = np.array([1, 1, 1])
-
         if isinstance(point_or_mobject, OpenGLMobject):
             target = point_or_mobject.get_bounding_box_point(aligned_edge)
         else:
@@ -1881,7 +1880,9 @@
         return self
 
     def set_rgba_array_direct(self, rgbas: np.ndarray, name="rgbas", recurse=True):
-        """Directly set rgba data from `rgbas` and optionally do the same recursively with submobjects. This can be used if the `rgbas` have already been generated with the correct shape and simply need to be set.
+        """Directly set rgba data from `rgbas` and optionally do the same recursively
+        with submobjects. This can be used if the `rgbas` have already been generated
+        with the correct shape and simply need to be set.
 
         Parameters
         ----------
@@ -1990,6 +1991,7 @@
         --------
         :meth:`add_to_back`
         :class:`~.BackgroundRectangle`
+
         """
         from ..mobject.shape_matchers import BackgroundRectangle
 
@@ -2054,33 +2056,27 @@
         )
 
     def get_top(self) -> np.ndarray:
-        """Get top coordinates of a box bounding the
-        :class:`~.OpenGLMobject`"""
+        """Get top coordinates of a box bounding the :class:`~.OpenGLMobject`"""
         return self.get_edge_center(UP)
 
     def get_bottom(self) -> np.ndarray:
-        """Get bottom coordinates of a box bounding the
-        :class:`~.OpenGLMobject`"""
+        """Get bottom coordinates of a box bounding the :class:`~.OpenGLMobject`"""
         return self.get_edge_center(DOWN)
 
     def get_right(self) -> np.ndarray:
-        """Get right coordinates of a box bounding the
-        :class:`~.OpenGLMobject`"""
+        """Get right coordinates of a box bounding the :class:`~.OpenGLMobject`"""
         return self.get_edge_center(RIGHT)
 
     def get_left(self) -> np.ndarray:
-        """Get left coordinates of a box bounding the
-        :class:`~.OpenGLMobject`"""
+        """Get left coordinates of a box bounding the :class:`~.OpenGLMobject`"""
         return self.get_edge_center(LEFT)
 
     def get_zenith(self) -> np.ndarray:
-        """Get zenith coordinates of a box bounding a 3D
-        :class:`~.OpenGLMobject`."""
+        """Get zenith coordinates of a box bounding a 3D :class:`~.OpenGLMobject`."""
         return self.get_edge_center(OUT)
 
     def get_nadir(self) -> np.ndarray:
-        """Get nadir (opposite the zenith) coordinates of a box bounding a 3D
-        :class:`~.OpenGLMobject`."""
+        """Get nadir (opposite the zenith) coordinates of a box bounding a 3D :class:`~.OpenGLMobject`."""
         return self.get_edge_center(IN)
 
     def length_over_dim(self, dim):
@@ -2088,15 +2084,15 @@
         return abs((bb[2] - bb[0])[dim])
 
     def get_width(self):
-        """Return the width of the mobject."""
+        """Returns the width of the mobject."""
         return self.length_over_dim(0)
 
     def get_height(self):
-        """Return the height of the mobject."""
+        """Returns the height of the mobject."""
         return self.length_over_dim(1)
 
     def get_depth(self):
-        """Return the depth of the mobject."""
+        """Returns the depth of the mobject."""
         return self.length_over_dim(2)
 
     def get_coord(self, dim: int, direction=ORIGIN):
@@ -2104,31 +2100,29 @@
         return self.get_bounding_box_point(direction)[dim]
 
     def get_x(self, direction=ORIGIN) -> np.float64:
-        """Return x coordinate of the center of the :class:`~.OpenGLMobject` as ``float``"""
+        """Returns x coordinate of the center of the :class:`~.OpenGLMobject` as ``float``"""
         return self.get_coord(0, direction)
 
     def get_y(self, direction=ORIGIN) -> np.float64:
-        """Return y coordinate of the center of the :class:`~.OpenGLMobject` as ``float``"""
+        """Returns y coordinate of the center of the :class:`~.OpenGLMobject` as ``float``"""
         return self.get_coord(1, direction)
 
     def get_z(self, direction=ORIGIN) -> np.float64:
-        """Return z coordinate of the center of the :class:`~.OpenGLMobject` as ``float``"""
+        """Returns z coordinate of the center of the :class:`~.OpenGLMobject` as ``float``"""
         return self.get_coord(2, direction)
 
     def get_start(self):
-        """Return the point, where the stroke that surrounds the
-        :class:`~.OpenGLMobject` starts."""
+        """Returns the point, where the stroke that surrounds the :class:`~.OpenGLMobject` starts."""
         self.throw_error_if_no_points()
         return np.array(self.points[0])
 
     def get_end(self):
-        """Return the point, where the stroke that surrounds the
-        :class:`~.OpenGLMobject` ends."""
+        """Returns the point, where the stroke that surrounds the :class:`~.OpenGLMobject` ends."""
         self.throw_error_if_no_points()
         return np.array(self.points[-1])
 
     def get_start_and_end(self):
-        """Return starting and ending point of a stroke as a ``tuple``."""
+        """Returns starting and ending point of a stroke as a ``tuple``."""
         return self.get_start(), self.get_end()
 
     def point_from_proportion(self, alpha):
@@ -2137,7 +2131,7 @@
         return interpolate(points[i], points[i + 1], subalpha)
 
     def pfp(self, alpha):
-        """Abbreviation for point_from_proportion."""
+        """Abbreviation for point_from_proportion"""
         return self.point_from_proportion(alpha)
 
     def get_pieces(self, n_pieces):
@@ -2158,26 +2152,6 @@
 
     # Match other mobject properties
 
-<<<<<<< HEAD
-    def match_color(self, mobject: "OpenGLMobject"):
-        """Match the color with the color of another
-        :class:`~.OpenGLMobject`."""
-        return self.set_color(mobject.get_color())
-
-    def match_dim_size(self, mobject: "OpenGLMobject", dim, **kwargs):
-        """Match the specified dimension with the dimension of another
-        :class:`~.OpenGLMobject`."""
-        return self.rescale_to_fit(mobject.length_over_dim(dim), dim, **kwargs)
-
-    def match_width(self, mobject: "OpenGLMobject", **kwargs):
-        """Match the width with the width of another
-        :class:`~.OpenGLMobject`."""
-        return self.match_dim_size(mobject, 0, **kwargs)
-
-    def match_height(self, mobject: "OpenGLMobject", **kwargs):
-        """Match the height with the height of another
-        :class:`~.OpenGLMobject`."""
-=======
     def match_color(self, mobject: OpenGLMobject):
         """Match the color with the color of another :class:`~.OpenGLMobject`."""
         return self.set_color(mobject.get_color())
@@ -2192,7 +2166,6 @@
 
     def match_height(self, mobject: OpenGLMobject, **kwargs):
         """Match the height with the height of another :class:`~.OpenGLMobject`."""
->>>>>>> 962c2468
         return self.match_dim_size(mobject, 1, **kwargs)
 
     def match_depth(self, mobject: OpenGLMobject, **kwargs):
@@ -2208,24 +2181,15 @@
         )
 
     def match_x(self, mobject, direction=ORIGIN):
-        """Match x coord.
-
-        to the x coord. of another :class:`~.OpenGLMobject`.
-        """
+        """Match x coord. to the x coord. of another :class:`~.OpenGLMobject`."""
         return self.match_coord(mobject, 0, direction)
 
     def match_y(self, mobject, direction=ORIGIN):
-        """Match y coord.
-
-        to the x coord. of another :class:`~.OpenGLMobject`.
-        """
+        """Match y coord. to the x coord. of another :class:`~.OpenGLMobject`."""
         return self.match_coord(mobject, 1, direction)
 
     def match_z(self, mobject, direction=ORIGIN):
-        """Match z coord.
-
-        to the x coord. of another :class:`~.OpenGLMobject`.
-        """
+        """Match z coord. to the x coord. of another :class:`~.OpenGLMobject`."""
         return self.match_coord(mobject, 2, direction)
 
     def align_to(
@@ -2234,13 +2198,13 @@
         direction=ORIGIN,
     ):
         """
-        Examples
-        --------
-        >> mob1.align_to(mob2, UP)
-        moves mob1 vertically so that its top edge lines ups with mob2's top edge.
-
-        >> mob1.align_to(mob2, alignment_vect = RIGHT)
-        moves mob1 horizontally so that it's center is directly above/below the center of mob2
+        Examples:
+        mob1.align_to(mob2, UP) moves mob1 vertically so that its
+        top edge lines ups with mob2's top edge.
+
+        mob1.align_to(mob2, alignment_vect = RIGHT) moves mob1
+        horizontally so that it's center is directly above/below
+        the center of mob2
         """
         if isinstance(mobject_or_point, OpenGLMobject):
             point = mobject_or_point.get_bounding_box_point(direction)
@@ -2333,8 +2297,9 @@
 
     # Interpolate
 
-    def interpolate(self, mobject1, mobject2, alpha, path_func=None):
-        """Turn this :class:`~.OpenGLMobject` into an interpolation between ``mobject1`` and ``mobject2``.
+    def interpolate(self, mobject1, mobject2, alpha, path_func=straight_path()):
+        """Turns this :class:`~.OpenGLMobject` into an interpolation between ``mobject1``
+        and ``mobject2``.
 
         Examples
         --------
@@ -2352,9 +2317,6 @@
 
                     self.add(dotL, dotR, dotMiddle)
         """
-        if path_func is None:
-            path_func = straight_path()
-
         for key in self.data:
             if key in self.locked_data_keys:
                 continue
@@ -2378,11 +2340,13 @@
         return self
 
     def pointwise_become_partial(self, mobject, a, b):
-        """Set points in such a way as to become only part of mobject.
-
-        Inputs 0 <= a < b <= 1 determine what portion of mobject to
-        become.
-        """  # To implement in subclass
+        """
+        Set points in such a way as to become only
+        part of mobject.
+        Inputs 0 <= a < b <= 1 determine what portion
+        of mobject to become.
+        """
+        # To implement in subclass
 
     def become(
         self,
@@ -2393,8 +2357,8 @@
         match_center: bool = False,
         stretch: bool = False,
     ):
-        """Edit all data and submobjects to be identical to another
-        :class:`~.OpenGLMobject`
+        """Edit all data and submobjects to be identical
+        to another :class:`~.OpenGLMobject`
 
         .. note::
 
@@ -2453,7 +2417,13 @@
     # Locking data
 
     def lock_data(self, keys):
-        """To speed up some animations, particularly transformations, it can be handy to acknowledge which pieces of data won't change during the animation so that calls to interpolate can skip this, and so that it's not read into the shader_wrapper objects needlessly."""
+        """
+        To speed up some animations, particularly transformations,
+        it can be handy to acknowledge which pieces of data
+        won't change during the animation so that calls to
+        interpolate can skip this, and so that it's not
+        read into the shader_wrapper objects needlessly
+        """
         if self.has_updaters:
             return
         # Be sure shader data has most up to date information
@@ -2524,10 +2494,11 @@
         return self
 
     def set_color_by_code(self, glsl_code):
-        """Takes a snippet of code and inserts it into a context which has the following variables:
-
-        vec4 color, vec3 point, vec3 unit_normal. The code should change
-        the color variable
+        """
+        Takes a snippet of code and inserts it into a
+        context which has the following variables:
+        vec4 color, vec3 point, vec3 unit_normal.
+        The code should change the color variable
         """
         self.replace_shader_code("///// INSERT COLOR FUNCTION HERE /////", glsl_code)
         return self
@@ -2539,7 +2510,10 @@
         max_value=5.0,
         colormap="viridis",
     ):
-        """Pass in a glsl expression in terms of x, y and z which returns a float."""
+        """
+        Pass in a glsl expression in terms of x, y and z which returns
+        a float.
+        """
         # TODO, add a version of this which changes the point data instead
         # of the shader code
         for char in "xyz":
