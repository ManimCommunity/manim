--- conflicted
+++ resolved
@@ -168,43 +168,6 @@
         # Typically implemented in subclass, unless purposefully left blank
         pass
 
-<<<<<<< HEAD
-=======
-    def set(self, **kwargs) -> OpenGLMobject:
-        """Sets attributes.
-
-        Mainly to be used along with :attr:`animate` to
-        animate setting attributes.
-
-        Examples
-        --------
-        ::
-
-            >>> mob = OpenGLMobject()
-            >>> mob.set(foo=0)
-            OpenGLMobject
-            >>> mob.foo
-            0
-
-        Parameters
-        ----------
-        **kwargs
-            The attributes and corresponding values to set.
-
-        Returns
-        -------
-        :class:`OpenGLMobject`
-            ``self``
-
-
-        """
-
-        for attr, value in kwargs.items():
-            setattr(self, attr, value)
-
-        return self
-
->>>>>>> 838c0fd0
     def set_data(self, data):
         for key in data:
             self.data[key] = data[key].copy()
