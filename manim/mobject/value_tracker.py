"""Simple mobjects that can be used for storing (and updating) a value."""

from __future__ import annotations

__all__ = ["ValueTracker", "ComplexValueTracker"]

from typing import TYPE_CHECKING, Any

from typing import Any

import numpy as np

from manim.mobject.mobject import Mobject
from manim.mobject.opengl.opengl_compatibility import ConvertToOpenGL
from manim.utils.paths import straight_path

if TYPE_CHECKING:
    from typing_extensions import Self

    from manim.typing import PathFuncType


class ValueTracker(Mobject, metaclass=ConvertToOpenGL):
    """A mobject that can be used for tracking (real-valued) parameters.
    Useful for animating parameter changes.

    Not meant to be displayed.  Instead the position encodes some
    number, often one which another animation or continual_animation
    uses for its update function, and by treating it as a mobject it can
    still be animated and manipulated just like anything else.

    This value changes continuously when animated using the :attr:`animate` syntax.

    Examples
    --------
    .. manim:: ValueTrackerExample

        class ValueTrackerExample(Scene):
            def construct(self):
                number_line = NumberLine()
                pointer = Vector(DOWN)
                label = MathTex("x").add_updater(lambda m: m.next_to(pointer, UP))

                tracker = ValueTracker(0)
                pointer.add_updater(
                    lambda m: m.next_to(
                                number_line.n2p(tracker.get_value()),
                                UP
                            )
                )
                self.add(number_line, pointer,label)
                tracker += 1.5
                self.wait(1)
                tracker -= 4
                self.wait(0.5)
                self.play(tracker.animate.set_value(5))
                self.wait(0.5)
                self.play(tracker.animate.set_value(3))
                self.play(tracker.animate.increment_value(-2))
                self.wait(0.5)

    .. note::

        You can also link ValueTrackers to updaters. In this case, you have to make sure that the
        ValueTracker is added to the scene by ``add``

    .. manim:: ValueTrackerExample

        class ValueTrackerExample(Scene):
            def construct(self):
                tracker = ValueTracker(0)
                label = Dot(radius=3).add_updater(lambda x : x.set_x(tracker.get_value()))
                self.add(label)
                self.add(tracker)
                tracker.add_updater(lambda mobject, dt: mobject.increment_value(dt))
                self.wait(2)

    """

<<<<<<< HEAD
    def __init__(self, value: float = 0, **kwargs: Any) -> None:
=======
    def __init__(self, value: float = 0, **kwargs: Any):
>>>>>>> 83d43011
        super().__init__(**kwargs)
        self.set(points=np.zeros((1, 3)))
        self.set_value(value)

    def get_value(self) -> float:
        """Get the current value of this ValueTracker."""
        value: float = self.points[0, 0]
        return value

    def set_value(self, value: float) -> Self:
        """Sets a new scalar value to the ValueTracker."""
        self.points[0, 0] = value
        return self

    def increment_value(self, d_value: float) -> Self:
        """Increments (adds) a scalar value to the ValueTracker."""
        self.set_value(self.get_value() + d_value)
        return self

    def __bool__(self) -> bool:
        """Return whether the value of this ValueTracker evaluates as true."""
        return bool(self.get_value())

    def __iadd__(self, d_value: float | Mobject) -> Self:
        """adds ``+=`` syntax to increment the value of the ValueTracker."""
        if isinstance(d_value, Mobject):
            raise ValueError(
                "Cannot increment ValueTracker by a Mobject. Please provide a scalar value."
            )
        else:
            self.increment_value(d_value)
        return self

    def __ifloordiv__(self, d_value: float) -> Self:
        """Set the value of this ValueTracker to the floor division of the current value by ``d_value``."""
        self.set_value(self.get_value() // d_value)
        return self

    def __imod__(self, d_value: float) -> Self:
        """Set the value of this ValueTracker to the current value modulo ``d_value``."""
        self.set_value(self.get_value() % d_value)
        return self

    def __imul__(self, d_value: float) -> Self:
        """Set the value of this ValueTracker to the product of the current value and ``d_value``."""
        self.set_value(self.get_value() * d_value)
        return self

    def __ipow__(self, d_value: float) -> Self:
        """Set the value of this ValueTracker to the current value raised to the power of ``d_value``."""
        self.set_value(self.get_value() ** d_value)
        return self

    def __sub__(self, d_value: float | Mobject) -> Self:
        """Decrements the ValueTracker by ``d_value``."""
        if isinstance(d_value, Mobject):
            raise ValueError(
                "Cannot decrement ValueTracker by a Mobject. Please provide a scalar value."
            )
        else:
            self.increment_value(-d_value)
        return self

    def __isub__(self, d_value: float | Mobject) -> Self:
        """Adds ``-=`` syntax to decrement the value of the ValueTracker."""
        if isinstance(d_value, Mobject):
            raise ValueError(
                "Cannot decrement ValueTracker by a Mobject. Please provide a scalar value."
            )
        else:
            self.increment_value(-d_value)
        return self

    def __itruediv__(self, d_value: float) -> Self:
        """Sets the value of this ValueTracker to the current value divided by ``d_value``."""
        self.set_value(self.get_value() / d_value)
        return self

    def interpolate(
        self,
        mobject1: Mobject,
        mobject2: Mobject,
        alpha: float,
        path_func: PathFuncType = straight_path(),
    ) -> Self:
        """Turns ``self`` into an interpolation between ``mobject1`` and ``mobject2``."""
        self.set(points=path_func(mobject1.points, mobject2.points, alpha))
        return self


class ComplexValueTracker(ValueTracker):
    """Tracks a complex-valued parameter.

    The value is internally stored as a points array [a, b, 0]. This can be accessed directly
    to represent the value geometrically, see the usage example.
    When the value is set through :attr:`animate`, the value will take a straight path from the
    source point to the destination point.

    Examples
    --------
    .. manim:: ComplexValueTrackerExample

        class ComplexValueTrackerExample(Scene):
            def construct(self):
                tracker = ComplexValueTracker(-2+1j)
                dot = Dot().add_updater(
                    lambda x: x.move_to(tracker.points)
                )

                self.add(NumberPlane(), dot)

                self.play(tracker.animate.set_value(3+2j))
                self.play(tracker.animate.set_value(tracker.get_value() * 1j))
                self.play(tracker.animate.set_value(tracker.get_value() - 2j))
                self.play(tracker.animate.set_value(tracker.get_value() / (-2 + 3j)))
    """

    def get_value(self) -> complex:  # type: ignore [override]
        """Get the current value of this ComplexValueTracker as a complex number."""
        return complex(*self.points[0, :2])

    def set_value(self, value: complex | float) -> Self:
        """Sets a new complex value to the ComplexValueTracker."""
        z = complex(value)
        self.points[0, :2] = (z.real, z.imag)
        return self<|MERGE_RESOLUTION|>--- conflicted
+++ resolved
@@ -76,12 +76,8 @@
                 self.wait(2)
 
     """
-
-<<<<<<< HEAD
+    
     def __init__(self, value: float = 0, **kwargs: Any) -> None:
-=======
-    def __init__(self, value: float = 0, **kwargs: Any):
->>>>>>> 83d43011
         super().__init__(**kwargs)
         self.set(points=np.zeros((1, 3)))
         self.set_value(value)
