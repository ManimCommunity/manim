--- conflicted
+++ resolved
@@ -9,13 +9,10 @@
 from ..mobject.svg.tex_mobject import MathTex, SingleStringMathTex
 from ..mobject.types.vectorized_mobject import VMobject
 from ..mobject.value_tracker import ValueTracker
-<<<<<<< HEAD
-
-string_to_mob_map = {}
-=======
 from ..utils.family import extract_mobject_family_members
 from .opengl_compatibility import ConvertToOpenGL
->>>>>>> 723e645a
+
+string_to_mob_map = {}
 
 
 class DecimalNumber(VMobject, metaclass=ConvertToOpenGL):
@@ -198,28 +195,6 @@
             ]
         )
 
-<<<<<<< HEAD
-    def set_value(self, number):
-        old_family = self.get_family()
-        move_to_point = self.get_edge_center(self.edge_to_fix)
-        old_submobjects = self.submobjects
-        self.set_submobjects_from_number(number)
-        self.move_to(move_to_point, self.edge_to_fix)
-        for sm1, sm2 in zip(self.submobjects, old_submobjects):
-            sm1.match_style(sm2)
-
-        # for mob in old_family:
-        #     # Dumb hack...due to how scene handles families
-        #     # of animated mobjects
-        #     # for compatibility with updaters to not leave first number in place while updating,
-        #     # not needed with opengl renderer
-        #     mob.points[:] = 0
-        return self
-
-    def scale(self, scale_factor, **kwargs):
-        super().scale(scale_factor, **kwargs)
-        self.font_size *= scale_factor
-=======
     def set_value(self, number, **config):
         full_config = {}
         full_config.update(self.initial_config)
@@ -246,7 +221,6 @@
         self.become(new_decimal)
 
         self.number = number
->>>>>>> 723e645a
         return self
 
     def get_value(self):
