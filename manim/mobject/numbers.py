--- conflicted
+++ resolved
@@ -44,6 +44,7 @@
                     run_time=5,
                 )
                 self.wait()
+
     """
 
     def __init__(
@@ -61,7 +62,7 @@
         font_size: float = DEFAULT_FONT_SIZE,
         stroke_width: float = 0,
         fill_opacity: float = 1.0,
-        **kwargs
+        **kwargs,
     ):
         super().__init__(**kwargs)
         self.number = number
@@ -181,17 +182,11 @@
         mob.font_size = self._font_size
         return mob
 
-<<<<<<< HEAD
-    def get_formatter(self, **kwargs):
-        """Configuration is based first off instance attributes, but overwritten by any kew word argument.  Relevant key words:
-
-=======
     def _get_formatter(self, **kwargs):
         """
         Configuration is based first off instance attributes,
         but overwritten by any kew word argument.  Relevant
         key words:
->>>>>>> 962c2468
         - include_sign
         - group_with_commas
         - num_decimal_places
@@ -236,6 +231,7 @@
         ----------
         number
             The value that will overwrite the current number of the :class:`~.DecimalNumber`.
+
         """
         # creates a new number mob via `set_submobjects_from_number`
         # then matches the properties (color, font_size, etc...)
@@ -395,6 +391,7 @@
                 self.add(x_var, sqr_var)
                 self.play(x_var.tracker.animate.set_value(5), run_time=2, rate_func=linear)
                 self.wait(0.1)
+
     """
 
     def __init__(
