--- conflicted
+++ resolved
@@ -559,13 +559,9 @@
         self.add(labels)
         return self
 
-<<<<<<< HEAD
     def _create_label_tex(
-        self, label_tex: Union[str, float, VMobject], **kwargs
+        self, label_tex: str | float | VMobject, **kwargs
     ) -> VMobject:
-=======
-    def _create_label_tex(self, label_tex: str | float | VMobject) -> VMobject:
->>>>>>> c061ee21
         """Checks if the label is a :class:`~.VMobject`, otherwise, creates a
         label according to the ``label_constructor``.
 
