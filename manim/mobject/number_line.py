--- conflicted
+++ resolved
@@ -100,12 +100,9 @@
         numbers_to_include=None,
         # temp, because DecimalNumber() needs to be updated
         number_scale_value=0.75,
-<<<<<<< HEAD
         num_decimal_places=0,
         font_size=24,
-=======
         exclude_origin_tick=False,
->>>>>>> 1e01feb7
         **kwargs
     ):
         # avoid mutable arguments in defaults
