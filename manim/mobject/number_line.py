--- conflicted
+++ resolved
@@ -54,11 +54,8 @@
         self.unit_size = unit_size
         self.include_ticks = include_ticks
         self.tick_size = tick_size
-<<<<<<< HEAD
         self.width = width
         self.rotation = rotation
-=======
->>>>>>> 60b240a4
         self.tick_frequency = tick_frequency
         self.leftmost_tick = leftmost_tick
         self.numbers_with_elongated_ticks = numbers_with_elongated_ticks
