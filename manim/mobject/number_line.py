--- conflicted
+++ resolved
@@ -1,10 +1,9 @@
-<<<<<<< HEAD
 """Mobject representing a number line."""
-=======
+
+
 __all__ = ["NumberLine", "UnitInterval"]
 
 
->>>>>>> ce457e89
 import operator as op
 
 from ..constants import *
