--- conflicted
+++ resolved
@@ -381,16 +381,10 @@
     def get_number_mobject(
         self,
         x: float,
-<<<<<<< HEAD
-        direction: Sequence[float] | None = None,
-        buff: float | None = None,
-        font_size: float | None = None,
-=======
         direction: Optional[Sequence[float]] = None,
         buff: Optional[float] = None,
         font_size: Optional[float] = None,
         label_constructor: Optional[VMobject] = None,
->>>>>>> 7399c24b
         **number_config,
     ) -> VMobject:
         """Generates a positioned :class:`~.DecimalNumber` mobject
@@ -449,16 +443,10 @@
 
     def add_numbers(
         self,
-<<<<<<< HEAD
-        x_values: Iterable[float] | None = None,
-        excluding: Iterable[float] | None = None,
-        font_size: float | None = None,
-=======
         x_values: Optional[Iterable[float]] = None,
         excluding: Optional[Iterable[float]] = None,
         font_size: Optional[float] = None,
         label_constructor: Optional[VMobject] = None,
->>>>>>> 7399c24b
         **kwargs,
     ):
         """Adds :class:`~.DecimalNumber` mobjects representing their position
@@ -511,11 +499,7 @@
 
     def add_labels(
         self,
-<<<<<<< HEAD
-        dict_values: dict[float, str | float | Mobject],
-=======
         dict_values: Dict[float, Union[str, float, VMobject]],
->>>>>>> 7399c24b
         direction: Sequence[float] = None,
         buff: Optional[float] = None,
         font_size: Optional[float] = None,
@@ -576,15 +560,10 @@
         self.add(labels)
         return self
 
-<<<<<<< HEAD
-    @staticmethod
-    def _create_label_tex(label_tex) -> Mobject:
-        """Checks if the label is a ``float``, ``int`` or a ``str`` and creates a :class:`~.MathTex`/:class:`~.Tex` label accordingly.
-=======
+
     def _create_label_tex(self, label_tex: Union[str, float, VMobject]) -> VMobject:
         """Checks if the label is a :class:`~.VMobject`, otherwise, creates a
         label according to the ``label_constructor``.
->>>>>>> 7399c24b
 
         Parameters
         ----------
