"""Mobject representing curly braces."""

from __future__ import annotations

__all__ = ["Brace", "BraceLabel", "ArcBrace", "BraceText", "BraceBetweenPoints"]

from typing import Sequence

import numpy as np

from manim._config import config
from manim.mobject.opengl_compatibility import ConvertToOpenGL

from ...animation.composition import AnimationGroup
from ...animation.fading import FadeIn
from ...animation.growing import GrowFromCenter
from ...constants import *
from ...mobject.geometry import Arc, Line
from ...mobject.svg.svg_path import SVGPathMobject
from ...mobject.svg.tex_mobject import MathTex, Tex
from ...mobject.types.vectorized_mobject import VMobject
from ...utils.color import BLACK
from ...utils.space_ops import angle_of_vector


class Brace(SVGPathMobject):
    """Takes a mobject and draws a brace adjacent to it.

    Passing a direction vector determines the direction from which the
    brace is drawn. By default it is drawn from below.

    Parameters
    ----------
    mobject : :class:`~.Mobject`
        The mobject adjacent to which the brace is placed.
    direction :
        The direction from which the brace faces the mobject.

    See Also
    --------
    :class:`BraceBetweenPoints`

    Examples
    --------
    .. manim:: BraceExample
        :save_last_frame:

        class BraceExample(Scene):
            def construct(self):
                s = Square()
                self.add(s)
                for i in np.linspace(0.1,1.0,4):
                    br = Brace(s, sharpness=i)
                    t = Text(f"sharpness= {i}").next_to(br, RIGHT)
                    self.add(t)
                    self.add(br)
                VGroup(*self.mobjects).arrange(DOWN, buff=0.2)

    """

    def __init__(
        self,
        mobject,
        direction: Sequence[float] | None = DOWN,
        buff=0.2,
        sharpness=2,
        stroke_width=0,
        fill_opacity=1.0,
        background_stroke_width=0,
        background_stroke_color=BLACK,
        **kwargs
    ):
        path_string_template = (
            "m0.01216 0c-0.01152 0-0.01216 6.103e-4 -0.01216 0.01311v0.007762c0.06776 "
            "0.122 0.1799 0.1455 0.2307 0.1455h{0}c0.03046 3.899e-4 0.07964 0.00449 "
            "0.1246 0.02636 0.0537 0.02695 0.07418 0.05816 0.08648 0.07769 0.001562 "
            "0.002538 0.004539 0.002563 0.01098 0.002563 0.006444-2e-8 0.009421-2.47e-"
            "5 0.01098-0.002563 0.0123-0.01953 0.03278-0.05074 0.08648-0.07769 0.04491"
            "-0.02187 0.09409-0.02597 0.1246-0.02636h{0}c0.05077 0 0.1629-0.02346 "
            "0.2307-0.1455v-0.007762c-1.78e-6 -0.0125-6.365e-4 -0.01311-0.01216-0.0131"
            "1-0.006444-3.919e-8 -0.009348 2.448e-5 -0.01091 0.002563-0.0123 0.01953-"
            "0.03278 0.05074-0.08648 0.07769-0.04491 0.02187-0.09416 0.02597-0.1246 "
            "0.02636h{1}c-0.04786 0-0.1502 0.02094-0.2185 0.1256-0.06833-0.1046-0.1706"
            "-0.1256-0.2185-0.1256h{1}c-0.03046-3.899e-4 -0.07972-0.004491-0.1246-0.02"
            "636-0.0537-0.02695-0.07418-0.05816-0.08648-0.07769-0.001562-0.002538-"
            "0.004467-0.002563-0.01091-0.002563z"
        )
        default_min_width = 0.90552

        self.buff = buff

        angle = -np.arctan2(*direction[:2]) + np.pi
        mobject.rotate(-angle, about_point=ORIGIN)
        left = mobject.get_corner(DOWN + LEFT)
        right = mobject.get_corner(DOWN + RIGHT)
        target_width = right[0] - left[0]
        linear_section_length = max(
            0,
            (target_width * sharpness - default_min_width) / 2,
        )

        path = path_string_template.format(
            linear_section_length,
            -linear_section_length,
        )

        super().__init__(
            path_string=path,
            stroke_width=stroke_width,
            fill_opacity=fill_opacity,
            background_stroke_width=background_stroke_width,
            background_stroke_color=background_stroke_color,
            **kwargs
        )
        self.stretch_to_fit_width(target_width)
        self.shift(left - self.get_corner(UP + LEFT) + self.buff * DOWN)

        for mob in mobject, self:
            mob.rotate(angle, about_point=ORIGIN)

    def put_at_tip(self, mob, rotate=False, **kwargs):

        if rotate:
            buff = kwargs.get("buff", DEFAULT_MOBJECT_TO_MOBJECT_BUFFER)
            shift_distance = mob.height / 2.0 + buff
            mob.move_to(self.get_tip() + self.get_direction() * shift_distance)
            angle = angle_of_vector(self.get_direction()) - PI / 2
            # Prevent mobjects from being upside-down
            if angle > -3 / 2 * PI and angle < -PI / 2:
                angle += PI
            mob.rotate(angle)
        else:
            mob.next_to(self.get_tip(), np.round(self.get_direction()), **kwargs)

        return self

    def get_text(self, *text, **kwargs):
        text_mob = Tex(*text)
        self.put_at_tip(text_mob, **kwargs)
        return text_mob

    def get_tex(self, *tex, **kwargs):
        tex_mob = MathTex(*tex)
        self.put_at_tip(tex_mob, **kwargs)
        return tex_mob

    def get_tip(self):
        # Returns the position of the seventh point in the path, which is the tip.
        if config["renderer"] == "opengl":
            return self.points[34]

        return self.points[28]  # = 7*4

    def get_direction(self):
        vect = self.get_tip() - self.get_center()
        return vect / np.linalg.norm(vect)


class BraceLabel(VMobject, metaclass=ConvertToOpenGL):
    def __init__(
        self,
        obj,
        text,
        brace_direction=DOWN,
        label_constructor=MathTex,
<<<<<<< HEAD
        label_scale=1,
        label_rotate=False,
=======
        font_size=DEFAULT_FONT_SIZE,
>>>>>>> e2423e5b
        buff=0.2,
        **kwargs
    ):
        self.label_constructor = label_constructor
<<<<<<< HEAD
        self.label_scale = label_scale
        self.label_rotate = label_rotate
=======
>>>>>>> e2423e5b
        super().__init__(**kwargs)

        self.brace_direction = brace_direction
        self.buff = buff
        if isinstance(obj, list):
            obj = self.get_group_class()(*obj)
        self.brace = Brace(obj, brace_direction, buff, **kwargs)

        if isinstance(text, (tuple, list)):
            self.label = self.label_constructor(font_size=font_size, *text, **kwargs)
        else:
            self.label = self.label_constructor(str(text), font_size=font_size)

<<<<<<< HEAD
        self.brace.put_at_tip(self.label, rotate=self.label_rotate)
        self.submobjects = [self.brace, self.label]
=======
        self.brace.put_at_tip(self.label)
        self.add(self.brace, self.label)
>>>>>>> e2423e5b

    def creation_anim(self, label_anim=FadeIn, brace_anim=GrowFromCenter):
        return AnimationGroup(brace_anim(self.brace), label_anim(self.label))

    def shift_brace(self, obj, label_rotate=False, **kwargs):
        if isinstance(obj, list):
            obj = self.get_group_class()(*obj)
        self.brace = Brace(obj, self.brace_direction, **kwargs)
<<<<<<< HEAD
        self.brace.put_at_tip(self.label, rotate=label_rotate)
        self.submobjects[0] = self.brace
=======
        self.brace.put_at_tip(self.label)
>>>>>>> e2423e5b
        return self

    def change_label(self, label_rotate=False, *text, **kwargs):
        self.label = self.label_constructor(*text, **kwargs)

<<<<<<< HEAD
        self.brace.put_at_tip(self.label, rotate=label_rotate)
        self.submobjects[1] = self.label
        return self

    def change_brace_label(self, obj, label_rotate=False, *text):
        self.shift_brace(obj)
        self.change_label(label_rotate=label_rotate, *text)
=======
        self.brace.put_at_tip(self.label)
        return self

    def change_brace_label(self, obj, *text, **kwargs):
        self.shift_brace(obj)
        self.change_label(*text, **kwargs)
>>>>>>> e2423e5b
        return self


class BraceText(BraceLabel):
    def __init__(
        self, obj, text, brace_direction=DOWN, label_constructor=Tex, **kwargs
    ):
        super().__init__(
            obj,
            text,
            brace_direction=brace_direction,
            label_constructor=label_constructor,
            **kwargs
        )


class BraceBetweenPoints(Brace):
    """Similar to Brace, but instead of taking a mobject it uses 2
    points to place the brace.

    A fitting direction for the brace is
    computed, but it still can be manually overridden.
    If the points go from left to right, the brace is drawn from below.
    Swapping the points places the brace on the opposite side.

    Parameters
    ----------
    point_1 :
        The first point.
    point_2 :
        The second point.
    direction :
        The direction from which the brace faces towards the points.

    Examples
    --------
        .. manim:: BraceBPExample

            class BraceBPExample(Scene):
                def construct(self):
                    p1 = [0,0,0]
                    p2 = [1,2,0]
                    brace = BraceBetweenPoints(p1,p2)
                    self.play(Create(NumberPlane()))
                    self.play(Create(brace))
                    self.wait(2)
    """

    def __init__(
        self,
        point_1: Sequence[float] | None,
        point_2: Sequence[float] | None,
        direction: Sequence[float] | None = ORIGIN,
        **kwargs
    ):
        if all(direction == ORIGIN):
            line_vector = np.array(point_2) - np.array(point_1)
            direction = np.array([line_vector[1], -line_vector[0], 0])
        super().__init__(Line(point_1, point_2), direction=direction, **kwargs)


class ArcBrace(Brace):
    """Creates a :class:`~Brace` that wraps around an :class:`~.Arc`.

    The direction parameter allows the brace to be applied
    from outside or inside the arc.

    .. warning::
        The :class:`ArcBrace` is smaller for arcs with smaller radii.

    .. note::
        The :class:`ArcBrace` is initially a vertical :class:`Brace` defined by the
        length of the :class:`~.Arc`, but is scaled down to match the start and end
        angles. An exponential function is then applied after it is shifted based on
        the radius of the arc.

        The scaling effect is not applied for arcs with radii smaller than 1 to prevent
        over-scaling.

    Parameters
    ----------
    arc
        The :class:`~.Arc` that wraps around the :class:`Brace` mobject.
    direction
        The direction from which the brace faces the arc.
        ``LEFT`` for inside the arc, and ``RIGHT`` for the outside.

    Example
    -------
        .. manim:: ArcBraceExample
            :save_last_frame:
            :ref_classes: Arc

            class ArcBraceExample(Scene):
                def construct(self):
                    arc_1 = Arc(radius=1.5,start_angle=0,angle=2*PI/3).set_color(RED)
                    brace_1 = ArcBrace(arc_1,LEFT)
                    group_1 = VGroup(arc_1,brace_1)

                    arc_2 = Arc(radius=3,start_angle=0,angle=5*PI/6).set_color(YELLOW)
                    brace_2 = ArcBrace(arc_2)
                    group_2 = VGroup(arc_2,brace_2)

                    arc_3 = Arc(radius=0.5,start_angle=-0,angle=PI).set_color(BLUE)
                    brace_3 = ArcBrace(arc_3)
                    group_3 = VGroup(arc_3,brace_3)

                    arc_4 = Arc(radius=0.2,start_angle=0,angle=3*PI/2).set_color(GREEN)
                    brace_4 = ArcBrace(arc_4)
                    group_4 = VGroup(arc_4,brace_4)

                    arc_group = VGroup(group_1, group_2, group_3, group_4).arrange_in_grid(buff=1.5)
                    self.add(arc_group.center())

    """

    def __init__(
        self,
        arc: Arc = Arc(start_angle=-1, angle=2, radius=1),
        direction: Sequence[float] = RIGHT,
        **kwargs
    ):
        arc_end_angle = arc.start_angle + arc.angle
        line = Line(UP * arc.start_angle, UP * arc_end_angle)
        scale_shift = RIGHT * np.log(arc.radius)

        if arc.radius >= 1:
            line.scale(arc.radius, about_point=ORIGIN)
            super().__init__(line, direction=direction, **kwargs)
            self.scale(1 / (arc.radius), about_point=ORIGIN)
        else:
            super().__init__(line, direction=direction, **kwargs)

        if arc.radius >= 0.3:
            self.shift(scale_shift)
        else:
            self.shift(RIGHT * np.log(0.3))

        self.apply_complex_function(np.exp)
        self.shift(arc.get_arc_center())<|MERGE_RESOLUTION|>--- conflicted
+++ resolved
@@ -163,22 +163,15 @@
         text,
         brace_direction=DOWN,
         label_constructor=MathTex,
-<<<<<<< HEAD
-        label_scale=1,
+        font_size=DEFAULT_FONT_SIZE,
         label_rotate=False,
-=======
-        font_size=DEFAULT_FONT_SIZE,
->>>>>>> e2423e5b
         buff=0.2,
         **kwargs
     ):
+        super().__init__(**kwargs)
         self.label_constructor = label_constructor
-<<<<<<< HEAD
         self.label_scale = label_scale
         self.label_rotate = label_rotate
-=======
->>>>>>> e2423e5b
-        super().__init__(**kwargs)
 
         self.brace_direction = brace_direction
         self.buff = buff
@@ -191,13 +184,8 @@
         else:
             self.label = self.label_constructor(str(text), font_size=font_size)
 
-<<<<<<< HEAD
         self.brace.put_at_tip(self.label, rotate=self.label_rotate)
-        self.submobjects = [self.brace, self.label]
-=======
-        self.brace.put_at_tip(self.label)
         self.add(self.brace, self.label)
->>>>>>> e2423e5b
 
     def creation_anim(self, label_anim=FadeIn, brace_anim=GrowFromCenter):
         return AnimationGroup(brace_anim(self.brace), label_anim(self.label))
@@ -206,33 +194,18 @@
         if isinstance(obj, list):
             obj = self.get_group_class()(*obj)
         self.brace = Brace(obj, self.brace_direction, **kwargs)
-<<<<<<< HEAD
+
         self.brace.put_at_tip(self.label, rotate=label_rotate)
-        self.submobjects[0] = self.brace
-=======
-        self.brace.put_at_tip(self.label)
->>>>>>> e2423e5b
         return self
 
-    def change_label(self, label_rotate=False, *text, **kwargs):
+    def change_label(self, *text, label_rotate=False, **kwargs):
         self.label = self.label_constructor(*text, **kwargs)
-
-<<<<<<< HEAD
         self.brace.put_at_tip(self.label, rotate=label_rotate)
-        self.submobjects[1] = self.label
         return self
 
-    def change_brace_label(self, obj, label_rotate=False, *text):
+    def change_brace_label(self, obj, label_rotate=False, *text, **kwargs):
         self.shift_brace(obj)
-        self.change_label(label_rotate=label_rotate, *text)
-=======
-        self.brace.put_at_tip(self.label)
-        return self
-
-    def change_brace_label(self, obj, *text, **kwargs):
-        self.shift_brace(obj)
-        self.change_label(*text, **kwargs)
->>>>>>> e2423e5b
+        self.change_label(*text, label_rotate=label_rotate, **kwargs)
         return self
 
 
