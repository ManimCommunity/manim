--- conflicted
+++ resolved
@@ -1,10 +1,9 @@
-<<<<<<< HEAD
+"""Mobjects generated from an SVG file."""
+
+
 __all__ = ["SVGMobject", "VMobjectFromSVGPathstring", "string_to_numbers"]
 
 
-=======
-"""Mobjects generated from an SVG file."""
->>>>>>> cf193bab
 import itertools as it
 import re
 import os
