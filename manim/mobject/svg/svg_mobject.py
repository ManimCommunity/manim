--- conflicted
+++ resolved
@@ -124,15 +124,10 @@
         self.fill_color = fill_color
         self.fill_opacity = fill_opacity  # type: ignore[assignment]
         self.stroke_color = stroke_color
-<<<<<<< HEAD
         self.stroke_opacity = stroke_opacity  # type: ignore[assignment]
         self.stroke_width = stroke_width  # type: ignore[assignment]
-=======
-        self.stroke_opacity = stroke_opacity
-        self.stroke_width = stroke_width
         if self.stroke_width is None:
             self.stroke_width = 0
->>>>>>> b83410ae
 
         if svg_default is None:
             svg_default = {
