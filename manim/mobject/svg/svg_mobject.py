"""Mobjects generated from an SVG file."""

from __future__ import annotations

__all__ = ["SVGMobject"]

import itertools as it
import os
import re
import string
import warnings
from xml.dom.minidom import Element as MinidomElement
from xml.dom.minidom import parse as minidom_parse

import numpy as np
from colour import Color

from ... import config, logger
from ...constants import *
from ...mobject.geometry import Circle, Line, Rectangle, RoundedRectangle
from ...mobject.types.vectorized_mobject import VMobject
from ..opengl_compatibility import ConvertToOpenGL
from .style_utils import cascade_element_style, parse_style
from .svg_path import SVGPathMobject


class SVGMobject(VMobject, metaclass=ConvertToOpenGL):
    """A SVGMobject is a Vector Mobject constructed from an SVG (or XDV) file.

    SVGMobjects are constructed from the XML data within the SVG file
    structure. As such, subcomponents from the XML data can be accessed via
    the submobjects attribute. There is varying amounts of support for SVG
    elements, experiment with SVG files at your own peril.

    Examples
    --------
    .. code-block:: python

        class Sample(Scene):
            def construct(self):
                self.play(FadeIn(SVGMobject("manim-logo-sidebar.svg")))

    Parameters
    ----------
    file_name : :class:`str`
        The file's path name. When possible, the full path is preferred but a
        relative path may be used as well. Relative paths are relative to the
        directory specified by the `--assets_dir` command line argument.

    Other Parameters
    ----------------
    should_center : :class:`bool`
        Whether the SVGMobject should be centered to the origin. Defaults to `True`.
    height : :class:`float`
        Specify the final height of the SVG file. Defaults to 2 units.
    width : :class:`float`
        Specify the width the SVG file should occupy. Defaults to `None`.
    unpack_groups : :class:`bool`
        Whether the hierarchies of VGroups generated should be flattened. Defaults to `True`.
    stroke_width : :class:`float`
        The stroke width of the outer edge of an SVG path element. Defaults to `4`.
    fill_opacity : :class:`float`
        Specifies the opacity of the image. `1` is opaque, `0` is transparent. Defaults to `1`.
    """

    def __init__(
        self,
        file_name=None,
        should_center=True,
        height=2,
        width=None,
        unpack_groups=True,  # if False, creates a hierarchy of VGroups
        stroke_width=DEFAULT_STROKE_WIDTH,
        fill_opacity=1.0,
        should_subdivide_sharp_curves=False,
        should_remove_null_curves=False,
        color=None,
        *,
        fill_color=None,
        stroke_color=None,
        stroke_opacity=1.0,
        **kwargs,
    ):
        self.def_map = {}
        self.file_name = file_name or self.file_name
        self._ensure_valid_file()
        self.should_center = should_center
        self.unpack_groups = unpack_groups
        self.path_string_config = (
            {
                "should_subdivide_sharp_curves": should_subdivide_sharp_curves,
                "should_remove_null_curves": should_remove_null_curves,
            }
            if config.renderer == "opengl"
            else {}
        )
        self._initial_svg_style = self.generate_style(
            Color(color) if color else None,
            Color(fill_color) if fill_color else None,
            Color(stroke_color) if stroke_color else None,
            fill_opacity,
            stroke_opacity,
        )
        super().__init__(
            color=color,
            fill_opacity=fill_opacity,
            stroke_width=stroke_width,
            fill_color=fill_color,
            stroke_opacity=stroke_opacity,
            stroke_color=stroke_color,
            **kwargs,
        )
        self._move_into_position(width, height)

<<<<<<< HEAD
    def ensure_valid_file(self):
        """Reads self.file_name and determines whether the given input file_name is valid."""
=======
    def _ensure_valid_file(self):
        """Reads self.file_name and determines whether the given input file_name
        is valid.
        """
>>>>>>> 962c2468
        if self.file_name is None:
            raise Exception("Must specify file for SVGMobject")

        if os.path.exists(self.file_name):
            self.file_path = self.file_name
            return

        relative = os.path.join(os.getcwd(), self.file_name)
        if os.path.exists(relative):
            self.file_path = relative
            return

        possible_paths = [
            os.path.join(config.get_dir("assets_dir"), self.file_name),
            os.path.join(config.get_dir("assets_dir"), self.file_name + ".svg"),
            os.path.join(config.get_dir("assets_dir"), self.file_name + ".xdv"),
            self.file_name,
            self.file_name + ".svg",
            self.file_name + ".xdv",
        ]
        for path in possible_paths:
            if os.path.exists(path):
                self.file_path = path
                return
        error = f"From: {os.getcwd()}, could not find {self.file_name} at either of these locations: {possible_paths}"
        raise OSError(error)

    def generate_points(self):
        """Called by the Mobject abstract base class.

        Responsible for generating the SVGMobject's points from XML
        tags, populating self.mobjects, and any submobjects within
        self.mobjects.
        """
        doc = minidom_parse(self.file_path)
        for node in doc.childNodes:
            if not isinstance(node, MinidomElement) or node.tagName != "svg":
                continue
            mobjects = self._get_mobjects_from(node, self._initial_svg_style)
            if self.unpack_groups:
                self.add(*mobjects)
            else:
                self.add(*mobjects[0].submobjects)
        doc.unlink()

    init_points = generate_points

    def _get_mobjects_from(
        self,
        element: MinidomElement,
        inherited_style: dict[str, str],
        within_defs: bool = False,
    ) -> list[VMobject]:
        """Parses a given SVG element into a Mobject.

        Parameters
        ----------
        element : :class:`Element`
            The SVG data in the XML to be parsed.

        inherited_style : :class:`dict`
            Dictionary of the SVG attributes for children to inherit.

        within_defs : :class:`bool`
            Whether ``element`` is within a ``defs`` element, which indicates
            whether elements with `id` attributes should be added to the
            definitions list.

        Returns
        -------
        List[VMobject]
            A VMobject representing the associated SVG element.
        """

        result = []
        # First, let all non-elements pass (like text entries)
        if not isinstance(element, MinidomElement):
            return result

        style = cascade_element_style(element, inherited_style)
        is_defs = element.tagName == "defs"

        if element.tagName == "style":
            pass  # TODO, handle style
        elif element.tagName in ["g", "svg", "symbol", "defs"]:
            result += it.chain(
                *(
                    self._get_mobjects_from(
                        child,
                        style,
                        within_defs=within_defs or is_defs,
                    )
                    for child in element.childNodes
                )
            )
        elif element.tagName == "path":
            temp = element.getAttribute("d")
            if temp != "":
                result.append(self._path_string_to_mobject(temp, style))
        elif element.tagName == "use":
            # note, style is calcuated in a different way for `use` elements.
            result += self._use_to_mobjects(element, style)
        elif element.tagName in ["line"]:
            result.append(self._line_to_mobject(element, style))
        elif element.tagName == "rect":
            result.append(self._rect_to_mobject(element, style))
        elif element.tagName == "circle":
            result.append(self._circle_to_mobject(element, style))
        elif element.tagName == "ellipse":
            result.append(self._ellipse_to_mobject(element, style))
        elif element.tagName in ["polygon", "polyline"]:
            result.append(self._polygon_to_mobject(element, style))
        else:
            pass  # TODO

        result = [m for m in result if m is not None]
        group_cls = self.get_group_class()

        self._handle_transforms(element, group_cls(*result))
        if len(result) > 1 and not self.unpack_groups:
            result = [group_cls(*result)]

        if within_defs and element.hasAttribute("id"):
            # it seems wasteful to throw away the actual element,
            # but I'd like the parsing to be as similar as possible
            self.def_map[element.getAttribute("id")] = (style, element)
        if is_defs:
            # defs shouldn't be part of the result tree, only the id dictionary.
            return []

        return result

    def generate_style(
        self,
        color: Color | None,
        fill_color: Color | None,
        stroke_color: Color | None,
        fill_opacity: float,
        stroke_opacity: float,
    ):
        style = {
            "fill-opacity": fill_opacity,
            "stroke-opacity": stroke_opacity,
        }
        if color:
            style["fill"] = style["stroke"] = color.get_hex_l()
        if fill_color:
            style["fill"] = fill_color.hex_l
        if stroke_color:
            style["stroke"] = stroke_color.hex_l

        return style

<<<<<<< HEAD
    def path_string_to_mobject(self, path_string: str, style: dict):
        """Convert a SVG path element's ``d`` attribute to a mobject.
=======
    def _path_string_to_mobject(self, path_string: str, style: dict):
        """Converts a SVG path element's ``d`` attribute to a mobject.
>>>>>>> 962c2468

        Parameters
        ----------
        path_string : :class:`str`
            A path with potentially multiple path commands to create a shape.

        style : :class:`dict`
            Style specification, using the SVG names for properties.

        Returns
        -------
        SVGPathMobject
            A VMobject from the given path string, or d attribute.
        """
        return SVGPathMobject(
            path_string, **self.path_string_config, **parse_style(style)
        )

    def _attribute_to_float(self, attr):
        """A helper method which converts the attribute to float.

        Parameters
        ----------
        attr : str
            An SVG path attribute.

        Returns
        -------
        float
            A float representing the attribute string value.
        """
        stripped_attr = "".join(
            [char for char in attr if char in string.digits + ".-e"],
        )
        return float(stripped_attr)

    def _use_to_mobjects(
        self,
        use_element: MinidomElement,
<<<<<<< HEAD
        local_style: Dict,
    ) -> List[VMobject]:
        """Convert a SVG <use> element to a collection of VMobjects.
=======
        local_style: dict,
    ) -> list[VMobject]:
        """Converts a SVG <use> element to a collection of VMobjects.
>>>>>>> 962c2468

        Parameters
        ----------
        use_element : :class:`MinidomElement`
            An SVG <use> element which represents nodes that should be
            duplicated elsewhere.

        local_style : :class:`Dict`
            The styling using SVG property names at the point the element is `<use>`d.
            Not all values are applied; styles defined when the element is specified in
            the `<def>` tag cannot be overridden here.

        Returns
        -------
        List[VMobject]
            A collection of VMobjects that are a copy of the defined object
        """

        # Remove initial "#" character
        ref = use_element.getAttribute("xlink:href")[1:]

        try:
            def_style, def_element = self.def_map[ref]
        except KeyError:
            warning_text = f"{self.file_name} contains a reference to id #{ref}, which is not recognized"
            warnings.warn(warning_text)
            return []

        # In short, the def-ed style overrides the new style,
        # in cases when the def-ed styled is defined.
        style = local_style.copy()
        style.update(def_style)

        return self._get_mobjects_from(def_element, style)

<<<<<<< HEAD
    def line_to_mobject(self, line_element: MinidomElement, style: dict):
        """Create a Line VMobject from an SVG <line> element.
=======
    def _line_to_mobject(self, line_element: MinidomElement, style: dict):
        """Creates a Line VMobject from an SVG <line> element.
>>>>>>> 962c2468

        Parameters
        ----------
        line_element : :class:`minidom.Element`
            An SVG line element.

        style : :class:`dict`
            Style specification, using the SVG names for properties.

        Returns
        -------
        Line
            A Line VMobject
        """
        x1, y1, x2, y2 = (
            self._attribute_to_float(line_element.getAttribute(key))
            if line_element.hasAttribute(key)
            else 0.0
            for key in ("x1", "y1", "x2", "y2")
        )
        return Line([x1, -y1, 0], [x2, -y2, 0], **parse_style(style))

<<<<<<< HEAD
    def rect_to_mobject(self, rect_element: MinidomElement, style: dict):
        """Convert a SVG <rect> command to a VMobject.
=======
    def _rect_to_mobject(self, rect_element: MinidomElement, style: dict):
        """Converts a SVG <rect> command to a VMobject.
>>>>>>> 962c2468

        Parameters
        ----------
        rect_element : minidom.Element
            A SVG rect path command.

        style : dict
            Style specification, using the SVG names for properties.

        Returns
        -------
        Rectangle
            Creates either a Rectangle, or RoundRectangle, VMobject from a
            rect element.
        """

        stroke_width = rect_element.getAttribute("stroke-width")
        corner_radius = rect_element.getAttribute("rx")

        if stroke_width in ["", "none", "0"]:
            stroke_width = 0

        if corner_radius in ["", "0", "none"]:
            corner_radius = 0

        corner_radius = float(corner_radius)

        parsed_style = parse_style(style)
        parsed_style["stroke_width"] = stroke_width

        if corner_radius == 0:
            mob = Rectangle(
                width=self._attribute_to_float(rect_element.getAttribute("width")),
                height=self._attribute_to_float(rect_element.getAttribute("height")),
                **parsed_style,
            )
        else:
            mob = RoundedRectangle(
                width=self._attribute_to_float(rect_element.getAttribute("width")),
                height=self._attribute_to_float(rect_element.getAttribute("height")),
                corner_radius=corner_radius,
                **parsed_style,
            )

        mob.shift(mob.get_center() - mob.get_corner(UP + LEFT))
        return mob

<<<<<<< HEAD
    def circle_to_mobject(self, circle_element: MinidomElement, style: dict):
        """Create a Circle VMobject from a SVG <circle> command.
=======
    def _circle_to_mobject(self, circle_element: MinidomElement, style: dict):
        """Creates a Circle VMobject from a SVG <circle> command.
>>>>>>> 962c2468

        Parameters
        ----------
        circle_element : :class:`minidom.Element`
            A SVG circle path command.

        style : :class:`dict`
            Style specification, using the SVG names for properties.

        Returns
        -------
        Circle
            A Circle VMobject
        """
        x, y, r = (
            self._attribute_to_float(circle_element.getAttribute(key))
            if circle_element.hasAttribute(key)
            else 0.0
            for key in ("cx", "cy", "r")
        )
        return Circle(radius=r, **parse_style(style)).shift(x * RIGHT + y * DOWN)

<<<<<<< HEAD
    def ellipse_to_mobject(self, circle_element: MinidomElement, style: dict):
        """Create a stretched Circle VMobject from a SVG <circle> path command.
=======
    def _ellipse_to_mobject(self, circle_element: MinidomElement, style: dict):
        """Creates a stretched Circle VMobject from a SVG <circle> path
        command.
>>>>>>> 962c2468

        Parameters
        ----------
        circle_element : :class:`minidom.Element`
            A SVG circle path command.

        style : :class:`dict`
            Style specification, using the SVG names for properties.

        Returns
        -------
        Circle
            A Circle VMobject
        """
        x, y, rx, ry = (
            self._attribute_to_float(circle_element.getAttribute(key))
            if circle_element.hasAttribute(key)
            else 0.0
            for key in ("cx", "cy", "rx", "ry")
        )
        return (
            Circle(**parse_style(style))
            .scale(rx * RIGHT + ry * UP)
            .shift(x * RIGHT + y * DOWN)
        )

    def _polygon_to_mobject(self, polygon_element: MinidomElement, style: dict):
        """Constructs a VMobject from a SVG <polygon> element.

        Parameters
        ----------
        polygon_element : :class:`minidom.Element`
            An SVG polygon element.

        style : :class:`dict`
            Style specification, using the SVG names for properties.

        Returns
        -------
        SVGPathMobject
            A VMobject representing the polygon.
        """
        # This seems hacky... yes it is.
        path_string = polygon_element.getAttribute("points").lstrip()
        for digit in string.digits:
            path_string = path_string.replace(" " + digit, " L" + digit)
        path_string = "M" + path_string
        if polygon_element.tagName == "polygon":
            path_string = path_string + "Z"
        return self._path_string_to_mobject(path_string, style)

<<<<<<< HEAD
    def handle_transforms(self, element, mobject):
        """Apply the SVG transform to the specified mobject. Transforms
        include: ``matrix``, ``translate``, and ``scale``.
=======
    def _handle_transforms(self, element, mobject):
        """Applies the SVG transform to the specified mobject. Transforms include:
        ``matrix``, ``translate``, and ``scale``.
>>>>>>> 962c2468

        Parameters
        ----------
        element : :class:`minidom.Element`
            The transform command to perform

        mobject : :class:`Mobject`
            The Mobject to transform.
        """

        x, y = (
            self._attribute_to_float(element.getAttribute(key))
            if element.hasAttribute(key)
            else 0.0
            for key in ("x", "y")
        )
        mobject.shift(x * RIGHT + y * DOWN)

        transform_attr_value = element.getAttribute("transform")

        # parse the various transforms in the attribute value
        transform_names = ["matrix", "translate", "scale", "rotate", "skewX", "skewY"]

        # Borrowed/Inspired from:
        # https://github.com/cjlano/svg/blob/3ea3384457c9780fa7d67837c9c5fd4ebc42cb3b/svg/svg.py#L75

        # match any SVG transformation with its parameter (until final parenthesis)
        # [^)]*    == anything but a closing parenthesis
        # '|'.join == OR-list of SVG transformations
        transform_regex = "|".join([x + r"[^)]*\)" for x in transform_names])
        transforms = re.findall(transform_regex, transform_attr_value)[::-1]

        number_regex = r"[-+]?(?:\d+(?:\.\d*)?|\.\d+)(?:[eE][-+]?\d+)?"

        for t in transforms:
            op_name, op_args = t.split("(")
            op_name = op_name.strip()
            op_args = [float(x) for x in re.findall(number_regex, op_args)]

            if op_name == "matrix":
                transform_args = np.array(op_args).reshape([3, 2])
                x = transform_args[2][0]
                y = -transform_args[2][1]
                matrix = np.identity(self.dim)
                matrix[:2, :2] = transform_args[:2, :]
                matrix[1] *= -1
                matrix[:, 1] *= -1

                for mob in mobject.family_members_with_points():
                    if config["renderer"] == "opengl":
                        mob.points = np.dot(mob.points, matrix)
                    else:
                        mob.points = np.dot(mob.points, matrix)
                mobject.shift(x * RIGHT + y * UP)

            elif op_name == "scale":
                scale_values = op_args
                if len(scale_values) == 2:
                    scale_x, scale_y = scale_values
                    mobject.scale(np.array([scale_x, scale_y, 1]), about_point=ORIGIN)
                elif len(scale_values) == 1:
                    scale = scale_values[0]
                    mobject.scale(np.array([scale, scale, 1]), about_point=ORIGIN)

            elif op_name == "translate":
                if len(op_args) == 2:
                    x, y = op_args
                else:
                    x = op_args
                    y = 0
                mobject.shift(x * RIGHT + y * DOWN)

            else:
                # TODO: handle rotate, skewX and skewY
                # for now adding a warning message
                logger.warning(
                    "Handling of %s transform is not supported yet!",
                    op_name,
                )

    def _flatten(self, input_list):
        """A helper method to flatten the ``input_list`` into an 1D array."""
        output_list = []
        for i in input_list:
            if isinstance(i, list):
                output_list.extend(self._flatten(i))
            else:
                output_list.append(i)
        return output_list

<<<<<<< HEAD
    def move_into_position(self, width, height):
        """Use the SVGMobject's config dictionary to set the Mobject's width, height, and/or center it.

        Use ``width``, ``height``, and ``should_center`` respectively to
        modify this.
=======
    def _move_into_position(self, width, height):
        """Uses the SVGMobject's config dictionary to set the Mobject's
        width, height, and/or center it. Use ``width``, ``height``, and
        ``should_center`` respectively to modify this.
>>>>>>> 962c2468
        """
        if self.should_center:
            self.center()
        if height is not None:
            self.height = height
        if width is not None:
            self.width = width

    def init_colors(self, propagate_colors=False):
        if config.renderer == "opengl":
            self.set_style(
                fill_color=self.fill_color or self.color,
                fill_opacity=self.fill_opacity,
                stroke_color=self.stroke_color or self.color,
                stroke_width=self.stroke_width,
                stroke_opacity=self.stroke_opacity,
                recurse=propagate_colors,
            )
        else:
            super().init_colors(propagate_colors=propagate_colors)<|MERGE_RESOLUTION|>--- conflicted
+++ resolved
@@ -46,9 +46,6 @@
         The file's path name. When possible, the full path is preferred but a
         relative path may be used as well. Relative paths are relative to the
         directory specified by the `--assets_dir` command line argument.
-
-    Other Parameters
-    ----------------
     should_center : :class:`bool`
         Whether the SVGMobject should be centered to the origin. Defaults to `True`.
     height : :class:`float`
@@ -112,15 +109,10 @@
         )
         self._move_into_position(width, height)
 
-<<<<<<< HEAD
-    def ensure_valid_file(self):
-        """Reads self.file_name and determines whether the given input file_name is valid."""
-=======
     def _ensure_valid_file(self):
         """Reads self.file_name and determines whether the given input file_name
         is valid.
         """
->>>>>>> 962c2468
         if self.file_name is None:
             raise Exception("Must specify file for SVGMobject")
 
@@ -149,11 +141,9 @@
         raise OSError(error)
 
     def generate_points(self):
-        """Called by the Mobject abstract base class.
-
-        Responsible for generating the SVGMobject's points from XML
-        tags, populating self.mobjects, and any submobjects within
-        self.mobjects.
+        """Called by the Mobject abstract base class. Responsible for generating
+        the SVGMobject's points from XML tags, populating self.mobjects, and
+        any submobjects within self.mobjects.
         """
         doc = minidom_parse(self.file_path)
         for node in doc.childNodes:
@@ -274,13 +264,8 @@
 
         return style
 
-<<<<<<< HEAD
-    def path_string_to_mobject(self, path_string: str, style: dict):
-        """Convert a SVG path element's ``d`` attribute to a mobject.
-=======
     def _path_string_to_mobject(self, path_string: str, style: dict):
         """Converts a SVG path element's ``d`` attribute to a mobject.
->>>>>>> 962c2468
 
         Parameters
         ----------
@@ -320,15 +305,9 @@
     def _use_to_mobjects(
         self,
         use_element: MinidomElement,
-<<<<<<< HEAD
-        local_style: Dict,
-    ) -> List[VMobject]:
-        """Convert a SVG <use> element to a collection of VMobjects.
-=======
         local_style: dict,
     ) -> list[VMobject]:
         """Converts a SVG <use> element to a collection of VMobjects.
->>>>>>> 962c2468
 
         Parameters
         ----------
@@ -364,13 +343,8 @@
 
         return self._get_mobjects_from(def_element, style)
 
-<<<<<<< HEAD
-    def line_to_mobject(self, line_element: MinidomElement, style: dict):
-        """Create a Line VMobject from an SVG <line> element.
-=======
     def _line_to_mobject(self, line_element: MinidomElement, style: dict):
         """Creates a Line VMobject from an SVG <line> element.
->>>>>>> 962c2468
 
         Parameters
         ----------
@@ -393,13 +367,8 @@
         )
         return Line([x1, -y1, 0], [x2, -y2, 0], **parse_style(style))
 
-<<<<<<< HEAD
-    def rect_to_mobject(self, rect_element: MinidomElement, style: dict):
-        """Convert a SVG <rect> command to a VMobject.
-=======
     def _rect_to_mobject(self, rect_element: MinidomElement, style: dict):
         """Converts a SVG <rect> command to a VMobject.
->>>>>>> 962c2468
 
         Parameters
         ----------
@@ -447,13 +416,8 @@
         mob.shift(mob.get_center() - mob.get_corner(UP + LEFT))
         return mob
 
-<<<<<<< HEAD
-    def circle_to_mobject(self, circle_element: MinidomElement, style: dict):
-        """Create a Circle VMobject from a SVG <circle> command.
-=======
     def _circle_to_mobject(self, circle_element: MinidomElement, style: dict):
         """Creates a Circle VMobject from a SVG <circle> command.
->>>>>>> 962c2468
 
         Parameters
         ----------
@@ -476,14 +440,9 @@
         )
         return Circle(radius=r, **parse_style(style)).shift(x * RIGHT + y * DOWN)
 
-<<<<<<< HEAD
-    def ellipse_to_mobject(self, circle_element: MinidomElement, style: dict):
-        """Create a stretched Circle VMobject from a SVG <circle> path command.
-=======
     def _ellipse_to_mobject(self, circle_element: MinidomElement, style: dict):
         """Creates a stretched Circle VMobject from a SVG <circle> path
         command.
->>>>>>> 962c2468
 
         Parameters
         ----------
@@ -535,15 +494,9 @@
             path_string = path_string + "Z"
         return self._path_string_to_mobject(path_string, style)
 
-<<<<<<< HEAD
-    def handle_transforms(self, element, mobject):
-        """Apply the SVG transform to the specified mobject. Transforms
-        include: ``matrix``, ``translate``, and ``scale``.
-=======
     def _handle_transforms(self, element, mobject):
         """Applies the SVG transform to the specified mobject. Transforms include:
         ``matrix``, ``translate``, and ``scale``.
->>>>>>> 962c2468
 
         Parameters
         ----------
@@ -634,18 +587,10 @@
                 output_list.append(i)
         return output_list
 
-<<<<<<< HEAD
-    def move_into_position(self, width, height):
-        """Use the SVGMobject's config dictionary to set the Mobject's width, height, and/or center it.
-
-        Use ``width``, ``height``, and ``should_center`` respectively to
-        modify this.
-=======
     def _move_into_position(self, width, height):
         """Uses the SVGMobject's config dictionary to set the Mobject's
         width, height, and/or center it. Use ``width``, ``height``, and
         ``should_center`` respectively to modify this.
->>>>>>> 962c2468
         """
         if self.should_center:
             self.center()
