"""Mobjects generated from an SVG file."""

from __future__ import annotations

import os
from pathlib import Path
from typing import Any
from xml.etree import ElementTree as ET

import numpy as np
import svgelements as se

from manim import config, logger
<<<<<<< HEAD
from manim.utils.color.core import ParsableManimColor
=======
from manim.utils.color import ParsableManimColor
>>>>>>> d18dc8f8

from ...constants import RIGHT
from ...utils.bezier import get_quadratic_approximation_of_cubic
from ...utils.images import get_full_vector_image_path
from ...utils.iterables import hash_obj
from ..geometry.arc import Circle
from ..geometry.line import Line
from ..geometry.polygram import Polygon, Rectangle, RoundedRectangle
from ..opengl.opengl_compatibility import ConvertToOpenGL
from ..types.vectorized_mobject import VMobject

__all__ = ["SVGMobject", "VMobjectFromSVGPath"]


SVG_HASH_TO_MOB_MAP: dict[int, VMobject] = {}


def _convert_point_to_3d(x: float, y: float) -> np.ndarray:
    return np.array([x, y, 0.0])


class SVGMobject(VMobject, metaclass=ConvertToOpenGL):
    """A vectorized mobject created from importing an SVG file.

    Parameters
    ----------
    file_name
        The path to the SVG file.
    should_center
        Whether or not the mobject should be centered after
        being imported.
    height
        The target height of the mobject, set to 2 Manim units by default.
        If the height and width are both set to ``None``, the mobject
        is imported without being scaled.
    width
        The target width of the mobject, set to ``None`` by default. If
        the height and the width are both set to ``None``, the mobject
        is imported without being scaled.
    color
        The color (both fill and stroke color) of the mobject. If
        ``None`` (the default), the colors set in the SVG file
        are used.
    opacity
        The opacity (both fill and stroke opacity) of the mobject.
        If ``None`` (the default), the opacity set in the SVG file
        is used.
    fill_color
        The fill color of the mobject. If ``None`` (the default),
        the fill colors set in the SVG file are used.
    fill_opacity
        The fill opacity of the mobject. If ``None`` (the default),
        the fill opacities set in the SVG file are used.
    stroke_color
        The stroke color of the mobject. If ``None`` (the default),
        the stroke colors set in the SVG file are used.
    stroke_opacity
        The stroke opacity of the mobject. If ``None`` (the default),
        the stroke opacities set in the SVG file are used.
    stroke_width
        The stroke width of the mobject. If ``None`` (the default),
        the stroke width values set in the SVG file are used.
    svg_default
        A dictionary in which fallback values for unspecified
        properties of elements in the SVG file are defined. If
        ``None`` (the default), ``color``, ``opacity``, ``fill_color``
        ``fill_opacity``, ``stroke_color``, and ``stroke_opacity``
        are set to ``None``, and ``stroke_width`` is set to 0.
    path_string_config
        A dictionary with keyword arguments passed to
        :class:`.VMobjectFromSVGPath` used for importing path elements.
        If ``None`` (the default), no additional arguments are passed.
    use_svg_cache
        If True (default), the svg inputs (e.g. file_name, settings)
        will be used as a key and a copy of the created mobject will
        be saved using that key to be quickly retrieved if the same
        inputs need be processed later. For large SVGs which are used
        only once, this can be omitted to improve performance.
    kwargs
        Further arguments passed to the parent class.
    """

    def __init__(
        self,
        file_name: str | os.PathLike | None = None,
        should_center: bool = True,
        height: float | None = 2,
        width: float | None = None,
        color: ParsableManimColor | None = None,
        opacity: float | None = None,
        fill_color: ParsableManimColor | None = None,
        fill_opacity: float | None = None,
        stroke_color: ParsableManimColor | None = None,
        stroke_opacity: float | None = None,
        stroke_width: float | None = None,
        svg_default: dict | None = None,
        path_string_config: dict | None = None,
        use_svg_cache: bool = True,
        **kwargs: Any,
    ):
        super().__init__(color=None, stroke_color=None, fill_color=None, **kwargs)

        # process keyword arguments
        self.file_name = Path(file_name) if file_name is not None else None

        self.should_center = should_center
        self.svg_height = height
        self.svg_width = width
        self.color = color
        self.opacity = opacity
        self.fill_color = fill_color
        self.fill_opacity = fill_opacity  # type: ignore[assignment]
        self.stroke_color = stroke_color
        self.stroke_opacity = stroke_opacity  # type: ignore[assignment]
        self.stroke_width = stroke_width  # type: ignore[assignment]
        if self.stroke_width is None:
            self.stroke_width = 0

        if svg_default is None:
            svg_default = {
                "color": None,
                "opacity": None,
                "fill_color": None,
                "fill_opacity": None,
                "stroke_width": 0,
                "stroke_color": None,
                "stroke_opacity": None,
            }
        self.svg_default = svg_default

        if path_string_config is None:
            path_string_config = {}
        self.path_string_config = path_string_config

        self.init_svg_mobject(use_svg_cache=use_svg_cache)

        self.set_style(
            fill_color=fill_color,
            fill_opacity=fill_opacity,
            stroke_color=stroke_color,
            stroke_opacity=stroke_opacity,
            stroke_width=stroke_width,
        )
        self.move_into_position()

    def init_svg_mobject(self, use_svg_cache: bool) -> None:
        """Checks whether the SVG has already been imported and
        generates it if not.

        See also
        --------
        :meth:`.SVGMobject.generate_mobject`
        """
        if use_svg_cache:
            hash_val = hash_obj(self.hash_seed)
            if hash_val in SVG_HASH_TO_MOB_MAP:
                mob = SVG_HASH_TO_MOB_MAP[hash_val].copy()
                self.add(*mob)
                return

        self.generate_mobject()
        if use_svg_cache:
            SVG_HASH_TO_MOB_MAP[hash_val] = self.copy()

    @property
    def hash_seed(self) -> tuple:
        """A unique hash representing the result of the generated
        mobject points.

        Used as keys in the ``SVG_HASH_TO_MOB_MAP`` caching dictionary.
        """
        return (
            self.__class__.__name__,
            self.svg_default,
            self.path_string_config,
            self.file_name,
            config.renderer,
        )

    def generate_mobject(self) -> None:
        """Parse the SVG and translate its elements to submobjects."""
        file_path = self.get_file_path()
        element_tree = ET.parse(file_path)
        new_tree = self.modify_xml_tree(element_tree)
        # Create a temporary svg file to dump modified svg to be parsed
        modified_file_path = file_path.with_name(f"{file_path.stem}_{file_path.suffix}")
        new_tree.write(modified_file_path)

        svg = se.SVG.parse(modified_file_path)
        modified_file_path.unlink()

        mobjects = self.get_mobjects_from(svg)
        self.add(*mobjects)
        self.flip(RIGHT)  # Flip y

    def get_file_path(self) -> Path:
        """Search for an existing file based on the specified file name."""
        if self.file_name is None:
            raise ValueError("Must specify file for SVGMobject")
        return get_full_vector_image_path(self.file_name)

    def modify_xml_tree(self, element_tree: ET.ElementTree) -> ET.ElementTree:
        """Modifies the SVG element tree to include default
        style information.

        Parameters
        ----------
        element_tree
            The parsed element tree from the SVG file.
        """
        config_style_dict = self.generate_config_style_dict()
        style_keys = (
            "fill",
            "fill-opacity",
            "stroke",
            "stroke-opacity",
            "stroke-width",
            "style",
        )
        root = element_tree.getroot()
        root_style_dict = {k: v for k, v in root.attrib.items() if k in style_keys}

        new_root = ET.Element("svg", {})
        config_style_node = ET.SubElement(new_root, "g", config_style_dict)
        root_style_node = ET.SubElement(config_style_node, "g", root_style_dict)
        root_style_node.extend(root)
        return ET.ElementTree(new_root)

    def generate_config_style_dict(self) -> dict[str, str]:
        """Generate a dictionary holding the default style information."""
        keys_converting_dict = {
            "fill": ("color", "fill_color"),
            "fill-opacity": ("opacity", "fill_opacity"),
            "stroke": ("color", "stroke_color"),
            "stroke-opacity": ("opacity", "stroke_opacity"),
            "stroke-width": ("stroke_width",),
        }
        svg_default_dict = self.svg_default
        result = {}
        for svg_key, style_keys in keys_converting_dict.items():
            for style_key in style_keys:
                if svg_default_dict[style_key] is None:
                    continue
                result[svg_key] = str(svg_default_dict[style_key])
        return result

    def get_mobjects_from(self, svg: se.SVG) -> list[VMobject]:
        """Convert the elements of the SVG to a list of mobjects.

        Parameters
        ----------
        svg
            The parsed SVG file.
        """
        result: list[VMobject] = []
        for shape in svg.elements():
            # can we combine the two continue cases into one?
            if isinstance(shape, se.Group):  # noqa: SIM114
                continue
            elif isinstance(shape, se.Path):
                mob: VMobject = self.path_to_mobject(shape)
            elif isinstance(shape, se.SimpleLine):
                mob = self.line_to_mobject(shape)
            elif isinstance(shape, se.Rect):
                mob = self.rect_to_mobject(shape)
            elif isinstance(shape, (se.Circle, se.Ellipse)):
                mob = self.ellipse_to_mobject(shape)
            elif isinstance(shape, se.Polygon):
                mob = self.polygon_to_mobject(shape)
            elif isinstance(shape, se.Polyline):
                mob = self.polyline_to_mobject(shape)
            elif isinstance(shape, se.Text):
                mob = self.text_to_mobject(shape)
            elif isinstance(shape, se.Use) or type(shape) is se.SVGElement:
                continue
            else:
                logger.warning(f"Unsupported element type: {type(shape)}")
                continue
            if mob is None or not mob.has_points():
                continue
            self.apply_style_to_mobject(mob, shape)
            if isinstance(shape, se.Transformable) and shape.apply:
                self.handle_transform(mob, shape.transform)
            result.append(mob)
        return result

    @staticmethod
    def handle_transform(mob: VMobject, matrix: se.Matrix) -> VMobject:
        """Apply SVG transformations to the converted mobject.

        Parameters
        ----------
        mob
            The converted mobject.
        matrix
            The transformation matrix determined from the SVG
            transformation.
        """
        mat = np.array([[matrix.a, matrix.c], [matrix.b, matrix.d]])
        vec = np.array([matrix.e, matrix.f, 0.0])
        mob.apply_matrix(mat)
        mob.shift(vec)
        return mob

    @staticmethod
    def apply_style_to_mobject(mob: VMobject, shape: se.GraphicObject) -> VMobject:
        """Apply SVG style information to the converted mobject.

        Parameters
        ----------
        mob
            The converted mobject.
        shape
            The parsed SVG element.
        """
        mob.set_style(
            stroke_width=shape.stroke_width,
            stroke_color=shape.stroke.hexrgb,
            stroke_opacity=shape.stroke.opacity,
            fill_color=shape.fill.hexrgb,
            fill_opacity=shape.fill.opacity,
        )
        return mob

    def path_to_mobject(self, path: se.Path) -> VMobjectFromSVGPath:
        """Convert a path element to a vectorized mobject.

        Parameters
        ----------
        path
            The parsed SVG path.
        """
        return VMobjectFromSVGPath(path, **self.path_string_config)

    @staticmethod
    def line_to_mobject(line: se.Line) -> Line:
        """Convert a line element to a vectorized mobject.

        Parameters
        ----------
        line
            The parsed SVG line.
        """
        return Line(
            start=_convert_point_to_3d(line.x1, line.y1),
            end=_convert_point_to_3d(line.x2, line.y2),
        )

    @staticmethod
    def rect_to_mobject(rect: se.Rect) -> Rectangle:
        """Convert a rectangle element to a vectorized mobject.

        Parameters
        ----------
        rect
            The parsed SVG rectangle.
        """
        if rect.rx == 0 or rect.ry == 0:
            mob = Rectangle(
                width=rect.width,
                height=rect.height,
            )
        else:
            mob = RoundedRectangle(
                width=rect.width,
                height=rect.height * rect.rx / rect.ry,
                corner_radius=rect.rx,
            )
            mob.stretch_to_fit_height(rect.height)
        mob.shift(
            _convert_point_to_3d(rect.x + rect.width / 2, rect.y + rect.height / 2)
        )
        return mob

    @staticmethod
    def ellipse_to_mobject(ellipse: se.Ellipse | se.Circle) -> Circle:
        """Convert an ellipse or circle element to a vectorized mobject.

        Parameters
        ----------
        ellipse
            The parsed SVG ellipse or circle.
        """
        mob = Circle(radius=ellipse.rx)
        if ellipse.rx != ellipse.ry:
            mob.stretch_to_fit_height(2 * ellipse.ry)
        mob.shift(_convert_point_to_3d(ellipse.cx, ellipse.cy))
        return mob

    @staticmethod
    def polygon_to_mobject(polygon: se.Polygon) -> Polygon:
        """Convert a polygon element to a vectorized mobject.

        Parameters
        ----------
        polygon
            The parsed SVG polygon.
        """
        points = [_convert_point_to_3d(*point) for point in polygon]
        return Polygon(*points)

    def polyline_to_mobject(self, polyline: se.Polyline) -> VMobject:
        """Convert a polyline element to a vectorized mobject.

        Parameters
        ----------
        polyline
            The parsed SVG polyline.
        """
        points = [_convert_point_to_3d(*point) for point in polyline]
        vmobject_class = self.get_mobject_type_class()
        return vmobject_class().set_points_as_corners(points)

    @staticmethod
    def text_to_mobject(text: se.Text) -> VMobject:
        """Convert a text element to a vectorized mobject.

        .. warning::

            Not yet implemented.

        Parameters
        ----------
        text
            The parsed SVG text.
        """
        logger.warning(f"Unsupported element type: {type(text)}")
        return  # type: ignore[return-value]

    def move_into_position(self) -> None:
        """Scale and move the generated mobject into position."""
        if self.should_center:
            self.center()
        if self.svg_height is not None:
            self.set(height=self.svg_height)
        if self.svg_width is not None:
            self.set(width=self.svg_width)


class VMobjectFromSVGPath(VMobject, metaclass=ConvertToOpenGL):
    """A vectorized mobject representing an SVG path.

    .. note::

        The ``long_lines``, ``should_subdivide_sharp_curves``,
        and ``should_remove_null_curves`` keyword arguments are
        only respected with the OpenGL renderer.

    Parameters
    ----------
    path_obj
        A parsed SVG path object.
    long_lines
        Whether or not straight lines in the vectorized mobject
        are drawn in one or two segments.
    should_subdivide_sharp_curves
        Whether or not to subdivide subcurves further in case
        two segments meet at an angle that is sharper than a
        given threshold.
    should_remove_null_curves
        Whether or not to remove subcurves of length 0.
    kwargs
        Further keyword arguments are passed to the parent
        class.
    """

    def __init__(
        self,
        path_obj: se.Path,
        long_lines: bool = False,
        should_subdivide_sharp_curves: bool = False,
        should_remove_null_curves: bool = False,
        **kwargs: Any,
    ):
        # Get rid of arcs
        path_obj.approximate_arcs_with_quads()
        self.path_obj = path_obj

        self.long_lines = long_lines
        self.should_subdivide_sharp_curves = should_subdivide_sharp_curves
        self.should_remove_null_curves = should_remove_null_curves

        super().__init__(**kwargs)

    def init_points(self) -> None:
        # TODO: cache mobject in a re-importable way

        self.handle_commands()

        if config.renderer == "opengl":
            if self.should_subdivide_sharp_curves:
                # For a healthy triangulation later
                self.subdivide_sharp_curves()
            if self.should_remove_null_curves:
                # Get rid of any null curves
                self.set_points(self.get_points_without_null_curves())

    generate_points = init_points

    def handle_commands(self) -> None:
        all_points: list[np.ndarray] = []
        last_move: np.ndarray = None
        curve_start = None
        last_true_move = None

        def move_pen(pt: np.ndarray, *, true_move: bool = False) -> None:
            nonlocal last_move, curve_start, last_true_move
            last_move = pt
            if curve_start is None:
                curve_start = last_move
            if true_move:
                last_true_move = last_move

        if self.n_points_per_curve == 4:

            def add_cubic(
                start: np.ndarray, cp1: np.ndarray, cp2: np.ndarray, end: np.ndarray
            ) -> None:
                nonlocal all_points
                assert len(all_points) % 4 == 0, len(all_points)
                all_points += [start, cp1, cp2, end]
                move_pen(end)

            def add_quad(start: np.ndarray, cp: np.ndarray, end: np.ndarray) -> None:
                add_cubic(start, (start + cp + cp) / 3, (cp + cp + end) / 3, end)
                move_pen(end)

            def add_line(start: np.ndarray, end: np.ndarray) -> None:
                add_cubic(
                    start, (start + start + end) / 3, (start + end + end) / 3, end
                )
                move_pen(end)

        else:

            def add_cubic(
                start: np.ndarray, cp1: np.ndarray, cp2: np.ndarray, end: np.ndarray
            ) -> None:
                nonlocal all_points
                assert len(all_points) % 3 == 0, len(all_points)
                two_quads = get_quadratic_approximation_of_cubic(
                    start,
                    cp1,
                    cp2,
                    end,
                )
                all_points += two_quads[:3].tolist()
                all_points += two_quads[3:].tolist()
                move_pen(end)

            def add_quad(start: np.ndarray, cp: np.ndarray, end: np.ndarray) -> None:
                nonlocal all_points
                assert len(all_points) % 3 == 0, len(all_points)
                all_points += [start, cp, end]
                move_pen(end)

            def add_line(start: np.ndarray, end: np.ndarray) -> None:
                add_quad(start, (start + end) / 2, end)
                move_pen(end)

        for segment in self.path_obj:
            segment_class = segment.__class__
            if segment_class == se.Move:
                move_pen(_convert_point_to_3d(*segment.end), true_move=True)
            elif segment_class == se.Line:
                add_line(last_move, _convert_point_to_3d(*segment.end))
            elif segment_class == se.QuadraticBezier:
                add_quad(
                    last_move,
                    _convert_point_to_3d(*segment.control),
                    _convert_point_to_3d(*segment.end),
                )
            elif segment_class == se.CubicBezier:
                add_cubic(
                    last_move,
                    _convert_point_to_3d(*segment.control1),
                    _convert_point_to_3d(*segment.control2),
                    _convert_point_to_3d(*segment.end),
                )
            elif segment_class == se.Close:
                # If the SVG path naturally ends at the beginning of the curve,
                # we do *not* need to draw a closing line. To account for floating
                # point precision, we use a small value to compare the two points.
                if abs(np.linalg.norm(last_move - last_true_move)) > 0.0001:
                    add_line(last_move, last_true_move)
                curve_start = None
            else:
                raise AssertionError(f"Not implemented: {segment_class}")

        self.points = np.array(all_points, ndmin=2, dtype="float64")
        # If we have no points, make sure the array is shaped properly
        # (0 rows tall by 3 columns wide) so future operations can
        # add or remove points correctly.
        if len(all_points) == 0:
            self.points = np.reshape(self.points, (0, 3))<|MERGE_RESOLUTION|>--- conflicted
+++ resolved
@@ -11,11 +11,7 @@
 import svgelements as se
 
 from manim import config, logger
-<<<<<<< HEAD
-from manim.utils.color.core import ParsableManimColor
-=======
 from manim.utils.color import ParsableManimColor
->>>>>>> d18dc8f8
 
 from ...constants import RIGHT
 from ...utils.bezier import get_quadratic_approximation_of_cubic
