--- conflicted
+++ resolved
@@ -1,14 +1,7 @@
 """Mobjects generated from an SVG file."""
 
 
-<<<<<<< HEAD
-from __future__ import annotations
-
-__all__ = ["SVGMobject", "string_to_numbers"]
-=======
 __all__ = ["SVGMobject"]
->>>>>>> 902e7eb4
-
 
 import itertools as it
 import os
