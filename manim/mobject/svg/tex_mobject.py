"""Mobjects representing text rendered using LaTeX."""

__all__ = [
    "TexSymbol",
    "SingleStringMathTex",
    "MathTex",
    "Tex",
    "BulletedList",
    "MathTexFromPresetString",
    "Title",
    "TexMobject",
    "TextMobject",
]


from functools import reduce
import operator as op

from ... import config, logger
from ...constants import *
from ...mobject.geometry import Line
from ...mobject.svg.svg_mobject import SVGMobject
from ...mobject.svg.svg_mobject import VMobjectFromSVGPathstring
from ...mobject.types.vectorized_mobject import VGroup
from ...mobject.types.vectorized_mobject import VectorizedPoint
from ...utils.config_ops import digest_config
from ...utils.strings import split_string_list_to_isolate_substrings
from ...utils.tex_file_writing import tex_to_svg_file
from ...utils.color import BLACK

TEX_MOB_SCALE_FACTOR = 0.05


class TexSymbol(VMobjectFromSVGPathstring):
    """Purely a renaming of VMobjectFromSVGPathstring."""

    pass


class SingleStringMathTex(SVGMobject):
    """Elementary building block for rendering text with LaTeX.

    Tests
    -----
    Check that creating a :class:`~.SingleStringMathTex` object works::

        >>> SingleStringMathTex('Test')
        SingleStringMathTex('Test')
    """

    CONFIG = {
        "stroke_width": 0,
        "fill_opacity": 1.0,
        "background_stroke_width": 1,
        "background_stroke_color": BLACK,
        "should_center": True,
        "height": None,
        "organize_left_to_right": False,
        "alignment": "",
        "type": "tex",
        "template": None,
    }

    def __init__(self, tex_string, **kwargs):
        digest_config(self, kwargs)
        if self.template is None:
            self.template = kwargs.get("tex_template", config["tex_template"])
        assert isinstance(tex_string, str)
        self.tex_string = tex_string
        file_name = tex_to_svg_file(
            self.get_modified_expression(tex_string),
            self.type,
            tex_template=self.template,
        )
        SVGMobject.__init__(self, file_name=file_name, **kwargs)
        if self.height is None:
            self.scale(TEX_MOB_SCALE_FACTOR)
        if self.organize_left_to_right:
            self.organize_submobjects_left_to_right()

    def __repr__(self):
        return f"{type(self).__name__}({repr(self.tex_string)})"

    def get_modified_expression(self, tex_string):
        result = self.alignment + " " + tex_string
        result = result.strip()
        result = self.modify_special_strings(result)
        return result

    def modify_special_strings(self, tex):
        tex = self.remove_stray_braces(tex)
        should_add_filler = reduce(
            op.or_,
            [
                # Fraction line needs something to be over
                tex == "\\over",
                tex == "\\overline",
                # Makesure sqrt has overbar
                tex == "\\sqrt",
                # Need to add blank subscript or superscript
                tex.endswith("_"),
                tex.endswith("^"),
                tex.endswith("dot"),
            ],
        )
        if should_add_filler:
            filler = "{\\quad}"
            tex += filler

        if tex == "\\substack":
            tex = "\\quad"

        if tex == "":
            tex = "\\quad"

        # To keep files from starting with a line break
        if tex.startswith("\\\\"):
            tex = tex.replace("\\\\", "\\quad\\\\")

        # Handle imbalanced \left and \right
        num_lefts, num_rights = [
            len([s for s in tex.split(substr)[1:] if s and s[0] in "(){}[]|.\\"])
            for substr in ("\\left", "\\right")
        ]
        if num_lefts != num_rights:
            tex = tex.replace("\\left", "\\big")
            tex = tex.replace("\\right", "\\big")

        for context in ["array"]:
            begin_in = ("\\begin{%s}" % context) in tex
            end_in = ("\\end{%s}" % context) in tex
            if begin_in ^ end_in:
                # Just turn this into a blank string,
                # which means caller should leave a
                # stray \\begin{...} with other symbols
                tex = ""
        return tex

    def remove_stray_braces(self, tex):
        """
        Makes MathTex resilient to unmatched { at start
        """
        # "\{" does not count (it's a brace literal), but "\\{" counts (it's a new line and then brace)
        num_lefts = tex.count("{") - tex.count("\\{") + tex.count("\\\\{")
        num_rights = tex.count("}") - tex.count("\\}") + tex.count("\\\\}")
        while num_rights > num_lefts:
            tex = "{" + tex
            num_lefts += 1
        while num_lefts > num_rights:
            tex = tex + "}"
            num_rights += 1
        return tex

    def get_tex_string(self):
        return self.tex_string

    def path_string_to_mobject(self, path_string):
        # Overwrite superclass default to use
        # specialized path_string mobject
        return TexSymbol(path_string)

    def organize_submobjects_left_to_right(self):
        self.sort(lambda p: p[0])
        return self


class MathTex(SingleStringMathTex):
<<<<<<< HEAD
    """A string compiled with LaTeX in math mode.

    Tests
    -----
    Check that creating a :class:`~.MathTex` works::

        >>> MathTex('a^2 + b^2 = c^2')
        MathTex('a^2 + b^2 = c^2')
=======
    """
    A class for displaying mathematical formulas with Latex syntax.


    Examples
    --------
    .. manim:: Formula1
        :save_last_frame:

        class Formula1(Scene):
            def construct(self):
                t = MathTex(r"\int_a^b f'(x) dx = f(b)- f(a)")
                self.add(t)
>>>>>>> a32302e5
    """

    CONFIG = {
        "arg_separator": " ",
        "substrings_to_isolate": [],
        "tex_to_color_map": {},
    }

    def __init__(self, *tex_strings, **kwargs):
        digest_config(self, kwargs)
        tex_strings = self.break_up_tex_strings(tex_strings)
        self.tex_strings = tex_strings
        SingleStringMathTex.__init__(
            self, self.arg_separator.join(tex_strings), **kwargs
        )
        config = dict(self.CONFIG)
        config.update(kwargs)
        self.break_up_by_substrings(config)
        self.set_color_by_tex_to_color_map(self.tex_to_color_map)

        if self.organize_left_to_right:
            self.organize_submobjects_left_to_right()

    def break_up_tex_strings(self, tex_strings):
        substrings_to_isolate = op.add(
            self.substrings_to_isolate, list(self.tex_to_color_map.keys())
        )
        split_list = split_string_list_to_isolate_substrings(
            tex_strings, *substrings_to_isolate
        )
        if self.arg_separator == " ":
            split_list = [str(x).strip() for x in split_list]
        # split_list = list(map(str.strip, split_list))
        split_list = [s for s in split_list if s != ""]
        return split_list

    def break_up_by_substrings(self, config):
        """
        Reorganize existing submojects one layer
        deeper based on the structure of tex_strings (as a list
        of tex_strings)
        """
        new_submobjects = []
        curr_index = 0
        for tex_string in self.tex_strings:
            sub_tex_mob = SingleStringMathTex(tex_string, **config)
            num_submobs = len(sub_tex_mob.submobjects)
            new_index = curr_index + num_submobs
            if num_submobs == 0:
                # For cases like empty tex_strings, we want the corresponing
                # part of the whole MathTex to be a VectorizedPoint
                # positioned in the right part of the MathTex
                sub_tex_mob.submobjects = [VectorizedPoint()]
                last_submob_index = min(curr_index, len(self.submobjects) - 1)
                sub_tex_mob.move_to(self.submobjects[last_submob_index], RIGHT)
            else:
                sub_tex_mob.submobjects = self.submobjects[curr_index:new_index]
            new_submobjects.append(sub_tex_mob)
            curr_index = new_index
        self.submobjects = new_submobjects
        return self

    def get_parts_by_tex(self, tex, substring=True, case_sensitive=True):
        def test(tex1, tex2):
            if not case_sensitive:
                tex1 = tex1.lower()
                tex2 = tex2.lower()
            if substring:
                return tex1 in tex2
            else:
                return tex1 == tex2

        return VGroup(*[m for m in self.submobjects if test(tex, m.get_tex_string())])

    def get_part_by_tex(self, tex, **kwargs):
        all_parts = self.get_parts_by_tex(tex, **kwargs)
        return all_parts[0] if all_parts else None

    def set_color_by_tex(self, tex, color, **kwargs):
        parts_to_color = self.get_parts_by_tex(tex, **kwargs)
        for part in parts_to_color:
            part.set_color(color)
        return self

    def set_color_by_tex_to_color_map(self, texs_to_color_map, **kwargs):
        for texs, color in list(texs_to_color_map.items()):
            try:
                # If the given key behaves like tex_strings
                texs + ""
                self.set_color_by_tex(texs, color, **kwargs)
            except TypeError:
                # If the given key is a tuple
                for tex in texs:
                    self.set_color_by_tex(tex, color, **kwargs)
        return self

    def index_of_part(self, part):
        split_self = self.split()
        if part not in split_self:
            raise Exception("Trying to get index of part not in MathTex")
        return split_self.index(part)

    def index_of_part_by_tex(self, tex, **kwargs):
        part = self.get_part_by_tex(tex, **kwargs)
        return self.index_of_part(part)

    def sort_alphabetically(self):
        self.submobjects.sort(key=lambda m: m.get_tex_string())


class Tex(MathTex):
    r"""A string compiled with LaTeX in normal mode.

    Tests
    -----

    Check whether writing a LaTeX string works::

        >>> Tex('The horse does not eat cucumber salad.')
        Tex('The horse does not eat cucumber salad.')

    """

    CONFIG = {
        "alignment": "\\centering",
        "arg_separator": "",
        "type": "text",
    }


class BulletedList(Tex):
    CONFIG = {
        "buff": MED_LARGE_BUFF,
        "dot_scale_factor": 2,
        # Have to include because of handle_multiple_args implementation
        "alignment": "",
    }

    def __init__(self, *items, **kwargs):
        line_separated_items = [s + "\\\\" for s in items]
        Tex.__init__(self, *line_separated_items, **kwargs)
        for part in self:
            dot = MathTex("\\cdot").scale(self.dot_scale_factor)
            dot.next_to(part[0], LEFT, SMALL_BUFF)
            part.add_to_back(dot)
        self.arrange(DOWN, aligned_edge=LEFT, buff=self.buff)

    def fade_all_but(self, index_or_string, opacity=0.5):
        arg = index_or_string
        if isinstance(arg, str):
            part = self.get_part_by_tex(arg)
        elif isinstance(arg, int):
            part = self.submobjects[arg]
        else:
            raise Exception("Expected int or string, got {0}".format(arg))
        for other_part in self.submobjects:
            if other_part is part:
                other_part.set_fill(opacity=1)
            else:
                other_part.set_fill(opacity=opacity)


class MathTexFromPresetString(MathTex):
    CONFIG = {
        # To be filled by subclasses
        "tex": None,
        "color": None,
    }

    def __init__(self, **kwargs):
        digest_config(self, kwargs)
        MathTex.__init__(self, self.tex, **kwargs)
        self.set_color(self.color)


class Title(Tex):
    CONFIG = {
        "scale_factor": 1,
        "include_underline": True,
        # This will override underline_width
        "match_underline_width_to_text": False,
        "underline_buff": MED_SMALL_BUFF,
    }

    def __init__(self, *text_parts, **kwargs):
        Tex.__init__(self, *text_parts, **kwargs)
        self.underline_width = config["frame_width"] - 2
        self.scale(self.scale_factor)
        self.to_edge(UP)
        if self.include_underline:
            underline = Line(LEFT, RIGHT)
            underline.next_to(self, DOWN, buff=self.underline_buff)
            if self.match_underline_width_to_text:
                underline.match_width(self)
            else:
                underline.set_width(self.underline_width)
            self.add(underline)
            self.underline = underline


class TexMobject(MathTex):
    def __init__(self, *tex_strings, **kwargs):
        logger.warning(
            "TexMobject has been deprecated (due to its confusing name) "
            "in favour of MathTex. Please use MathTex instead!"
        )
        MathTex.__init__(self, *tex_strings, **kwargs)


class TextMobject(Tex):
    def __init__(self, *text_parts, **kwargs):
        logger.warning(
            "TextMobject has been deprecated (due to its confusing name) "
            "in favour of Tex. Please use Tex instead!"
        )
        Tex.__init__(self, *text_parts, **kwargs)<|MERGE_RESOLUTION|>--- conflicted
+++ resolved
@@ -165,8 +165,17 @@
 
 
 class MathTex(SingleStringMathTex):
-<<<<<<< HEAD
     """A string compiled with LaTeX in math mode.
+
+    Examples
+    --------
+    .. manim:: Formula
+        :save_last_frame:
+
+        class Formula(Scene):
+            def construct(self):
+                t = MathTex(r"\int_a^b f'(x) dx = f(b)- f(a)")
+                self.add(t)
 
     Tests
     -----
@@ -174,21 +183,7 @@
 
         >>> MathTex('a^2 + b^2 = c^2')
         MathTex('a^2 + b^2 = c^2')
-=======
-    """
-    A class for displaying mathematical formulas with Latex syntax.
-
-
-    Examples
-    --------
-    .. manim:: Formula1
-        :save_last_frame:
-
-        class Formula1(Scene):
-            def construct(self):
-                t = MathTex(r"\int_a^b f'(x) dx = f(b)- f(a)")
-                self.add(t)
->>>>>>> a32302e5
+
     """
 
     CONFIG = {
