--- conflicted
+++ resolved
@@ -73,7 +73,7 @@
         tex_environment="align*",
         tex_template=None,
         font_size=DEFAULT_FONT_SIZE,
-        color=WHITE,
+        color=Color(WHITE),
         **kwargs,
     ):
 
@@ -136,12 +136,7 @@
     def _get_modified_expression(self, tex_string):
         result = tex_string
         result = result.strip()
-<<<<<<< HEAD
-        return self.modify_special_strings(result)
-=======
-        result = self._modify_special_strings(result)
-        return result
->>>>>>> 962c2468
+        return self._modify_special_strings(result)
 
     def _modify_special_strings(self, tex):
         tex = tex.strip()
@@ -339,17 +334,12 @@
             pieces = tex_strings
         return [p for p in pieces if p]
 
-<<<<<<< HEAD
-    def break_up_by_substrings(self):
-        """Reorganize existing submobjects one layer deeper based on the structure of tex_strings (as a list of tex_strings)"""
-=======
     def _break_up_by_substrings(self):
         """
         Reorganize existing submobjects one layer
         deeper based on the structure of tex_strings (as a list
         of tex_strings)
         """
->>>>>>> 962c2468
         new_submobjects = []
         curr_index = 0
         for tex_string in self.tex_strings:
