--- conflicted
+++ resolved
@@ -1,4 +1,3 @@
-
 import html
 from ...constants import *
 from ...container.container import Container
@@ -14,7 +13,6 @@
 from pygments.formatters.html import HtmlFormatter
 from pygments.styles import get_all_styles
 
-<<<<<<< HEAD
 '''
 Code.styles_list static variable is containing list of names of all styles 
 Code is VGroup() with three things
@@ -26,33 +24,16 @@
     Code[2] is Code.code
         Which is a Paragraph() with color highlighted, this mean you can use 
             Code.code[1] or Code.code.chars[1] or Code[2].chars[1] 
-=======
-"""
-1) Code is VGroup() with three things
-    1.1) Code[0] is Code.background_mobject
-        which can be a 
-            1.1.1) Rectangle() if background == "rectangle" 
-            1.1.2) VGroup() of Rectangle() and Dot() for three buttons if background == "window" 
-    1.2) Code[1] is Code.line_numbers Which is a Paragraph() object, this mean you can use 
-                Code.line_numbers[0] or Code[1][0] to access first line number 
-    1.3) Code[2] is Code.code
-        1.3.1) Which is a Paragraph() with color highlighted, this mean you can use 
-            Code.code[1] or Code[2][1] 
->>>>>>> 3f6b9bf4
                 line number 1
             Code.code[1][0] or Code.code.chars[1][0] or Code[2].chars[1][0]
                 first character of line number 1
             Code.code[1][0:5] Code.code.chars[1][0:5] or Code[2].chars[1][0:5]
                 first five characters of line number 1
-<<<<<<< HEAD
 Code.code[][] Code.code.chars[][] or Code[2].chars[][] will create problems when using Transform() because of invisible characters 
 so, before using Transform() remove invisible characters by using remove_invisible_chars()
 for example self.play(Transform(remove_invisible_chars(Code.code.chars[0:2]), remove_invisible_chars(Code.code.chars[3][0:3])))
 or remove_invisible_chars(Code.code) or remove_invisible_chars(Code)
 '''
-=======
-"""
->>>>>>> 3f6b9bf4
 
 
 class Code(VGroup):
@@ -120,34 +101,20 @@
         "tab_width": 3,
         "line_spacing": 0.3,
         "scale_factor": 0.5,
-<<<<<<< HEAD
         "font": 'Monospac821 BT',
         'stroke_width': 0,
         'margin': 0.3,
         'indentation_chars': "    ",
-=======
-        "run_time": 1,
-        "font": "Monospac821 BT",
-        "stroke_width": 0,
-        "margin": 0.3,
-        "indentation_char": "  ",
->>>>>>> 3f6b9bf4
         "background": "rectangle",  # or window
         "background_stroke_width": 1,
         "background_stroke_color": WHITE,
         "corner_radius": 0.2,
-        "insert_line_no": True,
-        "line_no_from": 1,
+        'insert_line_no': True,
+        'line_no_from': 1,
         "line_no_buff": 0.4,
-<<<<<<< HEAD
         'style': 'vim',
         'language': None,
         'generate_html_file': False
-=======
-        "style": "vim",
-        "language": "cpp",
-        "generate_html_file": False,
->>>>>>> 3f6b9bf4
     }
 
     def __init__(self, file_name=None, **kwargs):
@@ -157,7 +124,7 @@
         self.style = self.style.lower()
         self.gen_html_string()
         strati = self.html_string.find("background:")
-        self.background_color = self.html_string[strati + 12 : strati + 19]
+        self.background_color = self.html_string[strati + 12:strati + 19]
         self.gen_code_json()
 
         self.code = self.gen_colored_lines()
@@ -170,7 +137,6 @@
                 forground = VGroup(self.code, self.line_numbers)
             else:
                 forground = self.code
-<<<<<<< HEAD
             rect = SurroundingRectangle(forground, buff=self.margin,
                                         color=self.background_color,
                                         fill_color=self.background_color,
@@ -179,17 +145,6 @@
                                         fill_opacity=1, )
             rect.round_corners(self.corner_radius)
             self.background_mobject = VGroup(rect)
-=======
-            self.background_mobject = SurroundingRectangle(
-                forground,
-                buff=self.margin,
-                color=self.background_color,
-                fill_color=self.background_color,
-                stroke_width=0,
-                fill_opacity=1,
-            )
-            self.background_mobject.round_corners(self.corner_radius)
->>>>>>> 3f6b9bf4
         else:
             if self.insert_line_no:
                 forground = VGroup(self.code, self.line_numbers)
@@ -199,32 +154,18 @@
             height = forground.get_height() + 0.1 * 3 + 2 * self.margin
             width = forground.get_width() + 0.1 * 3 + 2 * self.margin
 
-<<<<<<< HEAD
             rect = RoundedRectangle(corner_radius=self.corner_radius, height=height, width=width,
                                     stroke_width=self.background_stroke_width,
                                     stroke_color=self.background_stroke_color,
                                     color=self.background_color, fill_opacity=1)
             red_button = Dot(radius=0.1, stroke_width=0, color='#ff5f56')
-=======
-            rrect = RoundedRectangle(
-                corner_radius=self.corner_radius,
-                height=height,
-                width=width,
-                stroke_width=0,
-                color=self.background_color,
-                fill_opacity=1,
-            )
-            red_button = Dot(radius=0.1, stroke_width=0, color="#ff5f56")
->>>>>>> 3f6b9bf4
             red_button.shift(LEFT * 0.1 * 3)
-            yellow_button = Dot(radius=0.1, stroke_width=0, color="#ffbd2e")
-            green_button = Dot(radius=0.1, stroke_width=0, color="#27c93f")
+            yellow_button = Dot(radius=0.1, stroke_width=0, color='#ffbd2e')
+            green_button = Dot(radius=0.1, stroke_width=0, color='#27c93f')
             green_button.shift(RIGHT * 0.1 * 3)
             buttons = VGroup(red_button, yellow_button, green_button)
             buttons.shift(
-                UP * (height / 2 - 0.1 * 2 - 0.05)
-                + LEFT * (width / 2 - 0.1 * 5 - self.corner_radius / 2 - 0.05)
-            )
+                UP * (height / 2 - 0.1 * 2 - 0.05) + LEFT * (width / 2 - 0.1 * 5 - self.corner_radius / 2 - 0.05))
 
             self.background_mobject = VGroup(rect, buttons)
             x = (height - forground.get_height()) / 2 - 0.1 * 3
@@ -232,42 +173,12 @@
             self.background_mobject.shift(UP * x)
 
         if self.insert_line_no:
-<<<<<<< HEAD
             VGroup.__init__(self, self.background_mobject, self.line_numbers, self.code, **kwargs)
         else:
             VGroup.__init__(self, self.background_mobject, Dot(fill_opacity=0, stroke_opacity=0), self.code, **kwargs)
 
         self.move_to(np.array([0, 0, 0]))
 
-=======
-            VGroup.__init__(
-                self, self.background_mobject, self.line_numbers, *self.code, **kwargs
-            )
-        else:
-            VGroup.__init__(
-                self,
-                self.background_mobject,
-                Dot(fill_opacity=0, stroke_opacity=0),
-                *self.code,
-                **kwargs,
-            )
-
-        self.move_to(np.array([0, 0, 0]))
-
-    def apply_points_function_about_point(
-        self, func, about_point=None, about_edge=None
-    ):
-        if about_point is None:
-            if about_edge is None:
-                about_edge = self.get_corner(UP + LEFT)
-            about_point = self.get_critical_point(about_edge)
-        for mob in self.family_members_with_points():
-            mob.points -= about_point
-            mob.points = func(mob.points)
-            mob.points += about_point
-        return self
-
->>>>>>> 3f6b9bf4
     def ensure_valid_file(self):
         """Function to validate file.
         """
@@ -282,7 +193,8 @@
             if os.path.exists(path):
                 self.file_path = path
                 return
-        raise IOError("No file matching %s in codes directory" % self.file_name)
+        raise IOError("No file matching %s in codes directory" %
+                      self.file_name)
 
     def gen_line_numbers(self):
         """Function to generate line_numbers.
@@ -295,21 +207,11 @@
         for line_no in range(0, self.code_json.__len__()):
             number = str(self.line_no_from + line_no)
             line_numbers_array.append(number)
-<<<<<<< HEAD
         line_numbers = Paragraph(*[i for i in line_numbers_array], line_spacing=self.line_spacing,
                                  alignment="right", font=self.font, stroke_width=self.stroke_width).scale(
             self.scale_factor)
         for i in line_numbers:
             i.set_color(self.default_color)
-=======
-        line_numbers = Paragraph(
-            *[i for i in line_numbers_array],
-            line_spacing=self.line_spacing,
-            alignment="right",
-            font=self.font,
-            stroke_width=self.stroke_width,
-        ).scale(self.scale_factor)
->>>>>>> 3f6b9bf4
         return line_numbers
 
     def gen_colored_lines(self):
@@ -325,27 +227,14 @@
             for word_index in range(self.code_json[line_no].__len__()):
                 line_str = line_str + self.code_json[line_no][word_index][0]
             lines_text.append(self.tab_spaces[line_no] * "\t" + line_str)
-<<<<<<< HEAD
         code = Paragraph(*[i for i in lines_text], line_spacing=self.line_spacing, tab_width=self.tab_width,
                          font=self.font, stroke_width=self.stroke_width).scale(self.scale_factor)
-=======
-        code = Paragraph(
-            *[i for i in lines_text],
-            line_spacing=self.line_spacing,
-            tab_width=self.tab_width,
-            alignment="left",
-            font=self.font,
-            stroke_width=self.stroke_width,
-        ).scale(self.scale_factor)
->>>>>>> 3f6b9bf4
         for line_no in range(code.__len__()):
             line = code.chars[line_no]
             line_char_index = self.tab_spaces[line_no]
             for word_index in range(self.code_json[line_no].__len__()):
-                line[
-                    line_char_index : line_char_index
-                    + self.code_json[line_no][word_index][0].__len__()
-                ].set_color(self.code_json[line_no][word_index][1])
+                line[line_char_index:line_char_index + self.code_json[line_no][word_index][0].__len__()].set_color(
+                    self.code_json[line_no][word_index][1])
                 line_char_index += self.code_json[line_no][word_index][0].__len__()
         return code
 
@@ -355,36 +244,17 @@
         file = open(self.file_path, "r")
         code_str = file.read()
         file.close()
-<<<<<<< HEAD
         self.html_string = hilite_me(code_str, self.language, self.style, self.insert_line_no,
                                      "border:solid gray;border-width:.1em .1em .1em .8em;padding:.2em .6em;",
                                      self.file_path)
 
-=======
-        self.html_string = hilite_me(
-            code_str,
-            self.language,
-            {},
-            self.style,
-            self.insert_line_no,
-            "border:solid gray;border-width:.1em .1em .1em .8em;padding:.2em .6em;",
-        )
->>>>>>> 3f6b9bf4
         if self.generate_html_file:
-            os.makedirs(
-                os.path.join("assets", "codes", "generated_html_files"), exist_ok=True
-            )
-            file = open(
-                os.path.join(
-                    "assets", "codes", "generated_html_files", self.file_name + ".html"
-                ),
-                "w",
-            )
+            os.makedirs(os.path.join("assets", "codes", "generated_html_files"), exist_ok=True)
+            file = open(os.path.join("assets", "codes", "generated_html_files", self.file_name + ".html"), "w")
             file.write(self.html_string)
             file.close()
 
     def gen_code_json(self):
-<<<<<<< HEAD
         """Function to background_color, generate code_json and tab_spaces from html_string.
         background_color is just background color of displayed code.
         code_json is 2d array with rows as line numbers
@@ -396,14 +266,6 @@
                 self.background_color == "#272822" or \
                 self.background_color == "#202020" or \
                 self.background_color == "#000000":
-=======
-        if (
-            self.background_color == "#111111"
-            or self.background_color == "#272822"
-            or self.background_color == "#202020"
-            or self.background_color == "#000000"
-        ):
->>>>>>> 3f6b9bf4
             self.default_color = "#ffffff"
         else:
             self.default_color = "#000000"
@@ -411,9 +273,7 @@
         for i in range(3, -1, -1):
             self.html_string = self.html_string.replace("</" + " " * i, "</")
         for i in range(10, -1, -1):
-            self.html_string = self.html_string.replace(
-                "</span>" + " " * i, " " * i + "</span>"
-            )
+            self.html_string = self.html_string.replace("</span>" + " " * i, " " * i + "</span>")
         self.html_string = self.html_string.replace("background-color:", "background:")
 
         if self.insert_line_no:
@@ -424,9 +284,9 @@
         self.html_string = self.html_string[start_point:]
         # print(self.html_string)
         lines = self.html_string.split("\n")
-        lines = lines[0 : lines.__len__() - 2]
+        lines = lines[0:lines.__len__() - 2]
         start_point = lines[0].find(">")
-        lines[0] = lines[0][start_point + 1 :]
+        lines[0] = lines[0][start_point + 1:]
         # print(lines)
         self.code_json = []
         self.tab_spaces = []
@@ -440,7 +300,6 @@
             if lines[line_index].startswith(self.indentation_chars):
                 start_point = lines[line_index].find("<")
                 starting_string = lines[line_index][:start_point]
-<<<<<<< HEAD
                 indentation_chars_count = lines[line_index][:start_point].count(self.indentation_chars)
                 if starting_string.__len__() != indentation_chars_count * self.indentation_chars.__len__():
                     lines[line_index] = "\t" * indentation_chars_count + starting_string[starting_string.rfind(
@@ -453,32 +312,6 @@
             while lines[line_index][indentation_chars_count] == '\t':
                 indentation_chars_count = indentation_chars_count + 1
             self.tab_spaces.append(indentation_chars_count)
-=======
-                indentation_char_count = lines[line_index][:start_point].count(
-                    self.indentation_char
-                )
-                if (
-                    starting_string.__len__()
-                    != indentation_char_count * self.indentation_char.__len__()
-                ):
-                    lines[line_index] = (
-                        "\t" * indentation_char_count
-                        + starting_string[
-                            starting_string.rfind(self.indentation_char)
-                            + self.indentation_char.__len__() :
-                        ]
-                        + lines[line_index][start_point:]
-                    )
-                else:
-                    lines[line_index] = (
-                        "\t" * indentation_char_count + lines[line_index][start_point:]
-                    )
-
-            indentation_char_count = 0
-            while lines[line_index][indentation_char_count] == "\t":
-                indentation_char_count = indentation_char_count + 1
-            self.tab_spaces.append(indentation_char_count)
->>>>>>> 3f6b9bf4
             # print(lines[line_index])
             lines[line_index] = self.correct_non_span(lines[line_index])
             # print(lines[line_index])
@@ -489,13 +322,11 @@
                     color = self.default_color
                 else:
                     starti = words[word_index][color_index:].find("#")
-                    color = words[word_index][
-                        color_index + starti : color_index + starti + 7
-                    ]
+                    color = words[word_index][color_index + starti:color_index + starti + 7]
 
                 start_point = words[word_index].find(">")
                 end_point = words[word_index].find("</span>")
-                text = words[word_index][start_point + 1 : end_point]
+                text = words[word_index][start_point + 1:end_point]
                 text = html.unescape(text)
                 if text != "":
                     # print(text, "'" + color + "'")
@@ -522,25 +353,13 @@
                 if words[i][k] == "\t" and starti == -1:
                     continue
                 else:
-                    if starti == -1:
-                        starti = k
+                    if starti == -1: starti = k
                     temp = temp + words[i][k]
             if temp != "":
                 if i != words.__len__() - 1:
-                    temp = (
-                        '<span style="color:'
-                        + self.default_color
-                        + '">'
-                        + words[i][starti:j]
-                        + "</span>"
-                    )
+                    temp = '<span style="color:' + self.default_color + '">' + words[i][starti:j] + "</span>"
                 else:
-                    temp = (
-                        '<span style="color:'
-                        + self.default_color
-                        + '">'
-                        + words[i][starti:j]
-                    )
+                    temp = '<span style="color:' + self.default_color + '">' + words[i][starti:j]
                 temp = temp + words[i][j:]
                 words[i] = temp
             if words[i] != "":
@@ -548,7 +367,6 @@
         return line_str
 
 
-<<<<<<< HEAD
 def hilite_me(code, language, style, insert_line_no, divstyles, file_path):
     """Function to highlight code from string to html.
     Parameters
@@ -581,29 +399,11 @@
     else:
         html = highlight(code, get_lexer_by_name(language, **{}), formatter)
     if insert_line_no:
-=======
-def hilite_me(code, lexer, options, style, linenos, divstyles):
-    lexer = lexer or "python"
-    style = style or "colorful"
-    defstyles = "overflow:auto;width:auto;"
-
-    formatter = HtmlFormatter(
-        style=style,
-        linenos=False,
-        noclasses=True,
-        cssclass="",
-        cssstyles=defstyles + divstyles,
-        prestyles="margin: 0",
-    )
-    html = highlight(code, get_lexer_by_name(lexer, **options), formatter)
-    if linenos:
->>>>>>> 3f6b9bf4
         html = insert_line_numbers(html)
     html = "<!-- HTML generated by Code() -->" + html
     return html
 
 
-<<<<<<< HEAD
 def insert_line_numbers(html):
     """Function put line numbers to html of highlighted code.
     Parameters
@@ -613,26 +413,14 @@
     """
     match = re.search('(<pre[^>]*>)(.*)(</pre>)', html, re.DOTALL)
     if not match: return html
-=======
-def get_default_style():
-    return "border:solid gray;border-width:.1em .1em .1em .8em;padding:.2em .6em;"
-
-
-def insert_line_numbers(html):
-    match = re.search("(<pre[^>]*>)(.*)(</pre>)", html, re.DOTALL)
-    if not match:
-        return html
->>>>>>> 3f6b9bf4
 
     pre_open = match.group(1)
     pre = match.group(2)
     pre_close = match.group(3)
 
-    html = html.replace(pre_close, "</pre></td></tr></table>")
-    numbers = range(1, pre.count("\n") + 1)
-    format = "%" + str(len(str(numbers[-1]))) + "i"
-    lines = "\n".join(format % i for i in numbers)
-    html = html.replace(
-        pre_open, "<table><tr><td>" + pre_open + lines + "</pre></td><td>" + pre_open
-    )
+    html = html.replace(pre_close, '</pre></td></tr></table>')
+    numbers = range(1, pre.count('\n') + 1)
+    format = '%' + str(len(str(numbers[-1]))) + 'i'
+    lines = '\n'.join(format % i for i in numbers)
+    html = html.replace(pre_open, '<table><tr><td>' + pre_open + lines + '</pre></td><td>' + pre_open)
     return html