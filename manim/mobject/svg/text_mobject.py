--- conflicted
+++ resolved
@@ -43,6 +43,7 @@
             x.set_opacity(0.5)
             x.submobjects[1].set_opacity(1)
             self.add(x)
+
 """
 
 from __future__ import annotations
@@ -214,13 +215,8 @@
         alignment : :class:`str`
             Defines the alignment of paragraph. Possible values are "left", "right", "center".
         """
-<<<<<<< HEAD
         for line_no in range(self.lines[0].__len__()):
-            self.change_alignment_for_a_line(alignment, line_no)
-=======
-        for line_no in range(0, self.lines[0].__len__()):
             self._change_alignment_for_a_line(alignment, line_no)
->>>>>>> 962c2468
         return self
 
     def _set_line_alignment(self, alignment, line_no):
@@ -554,16 +550,8 @@
                 submobjects_char_index += 1
         return chars
 
-<<<<<<< HEAD
-    def find_indexes(self, word: str, text: str):
-        """Internally used function.
-
-        Finds the indexes of ``text`` in ``word``.
-        """
-=======
     def _find_indexes(self, word: str, text: str):
         """Finds the indexes of ``text`` in ``word``."""
->>>>>>> 962c2468
         temp = re.match(r"\[([0-9\-]{0,}):([0-9\-]{0,})\]", word)
         if temp:
             start = int(temp.group(1)) if temp.group(1) != "" else 0
@@ -583,16 +571,8 @@
         until="v0.15.0",
         message="This was internal function, you shouldn't be using it anyway.",
     )
-<<<<<<< HEAD
-    def set_color_by_t2c(self, t2c=None):
-        """Internally used function.
-
-        Sets color for specified strings.
-        """
-=======
     def _set_color_by_t2c(self, t2c=None):
         """Sets color for specified strings."""
->>>>>>> 962c2468
         t2c = t2c if t2c else self.t2c
         for word, color in list(t2c.items()):
             for start, end in self._find_indexes(word, self.text):
@@ -603,33 +583,16 @@
         until="v0.15.0",
         message="This was internal function, you shouldn't be using it anyway.",
     )
-<<<<<<< HEAD
-    def set_color_by_t2g(self, t2g=None):
-        """Internally used.
-
-        Sets gradient colors for specified strings. Behaves similarly to
-        ``set_color_by_t2c``.
-        """
-=======
     def _set_color_by_t2g(self, t2g=None):
         """Sets gradient colors for specified
         strings. Behaves similarly to ``set_color_by_t2c``."""
->>>>>>> 962c2468
         t2g = t2g if t2g else self.t2g
         for word, gradient in list(t2g.items()):
             for start, end in self._find_indexes(word, self.text):
                 self.chars[start:end].set_color_by_gradient(*gradient)
 
-<<<<<<< HEAD
-    def text2hash(self):
-        """Internally used function.
-
-        Generates ``sha256`` hash for file name.
-        """
-=======
     def _text2hash(self, color: Color):
         """Generates ``sha256`` hash for file name."""
->>>>>>> 962c2468
         settings = (
             "PANGO" + self.font + self.slant + self.weight + color
         )  # to differentiate Text and CairoText
@@ -705,13 +668,8 @@
                     settings.append(TextSetting(i, i + 1, **args))
         return settings
 
-<<<<<<< HEAD
-    def text2settings(self):
-        """Internally used function. Converts the texts and styles to a setting for parsing."""
-=======
     def _text2settings(self, color: Color):
         """Converts the texts and styles to a setting for parsing."""
->>>>>>> 962c2468
         t2xs = [
             (self.t2f, "font"),
             (self.t2s, "slant"),
@@ -1109,6 +1067,7 @@
 
     Tests
     -----
+
     Check that the creation of :class:`~.MarkupText` works::
 
         >>> MarkupText('The horse does not eat cucumber salad.')
@@ -1249,13 +1208,8 @@
         else:
             self.scale(font_val / self.font_size)
 
-<<<<<<< HEAD
-    def text2hash(self):
-        """Generate ``sha256`` hash for file name."""
-=======
     def _text2hash(self, color: Color):
         """Generates ``sha256`` hash for file name."""
->>>>>>> 962c2468
         settings = (
             "MARKUPPANGO" + self.font + self.slant + self.weight + color.hex_l
         )  # to differentiate from classical Pango Text
@@ -1310,8 +1264,7 @@
         """Counts characters that will be displayed.
 
         This is needed for partial coloring or gradients, because space
-        counts to the text's `len`, but has no corresponding character.
-        """
+        counts to the text's `len`, but has no corresponding character."""
         count = 0
         level = 0
         # temporarily replace HTML entities by single char
@@ -1325,17 +1278,11 @@
                 count += 1
         return count
 
-<<<<<<< HEAD
-    def extract_gradient_tags(self):
-        """Use to determine which parts (if any) of the string should be formatted with a gradient.
-=======
     def _extract_gradient_tags(self):
         """Used to determine which parts (if any) of the string should be formatted
         with a gradient.
->>>>>>> 962c2468
-
-        Removes the ``<gradient>`` tag, as it is not part of Pango's
-        markup and would cause an error.
+
+        Removes the ``<gradient>`` tag, as it is not part of Pango's markup and would cause an error.
         """
         tags = re.finditer(
             r'<gradient\s+from="([^"]+)"\s+to="([^"]+)"(\s+offset="([^"]+)")?>(.+?)</gradient>',
@@ -1370,14 +1317,9 @@
         else:
             return Colors[col.lower()].value
 
-<<<<<<< HEAD
-    def extract_color_tags(self):
-        """Use to determine which parts (if any) of the string should be formatted with a custom color.
-=======
     def _extract_color_tags(self):
         """Used to determine which parts (if any) of the string should be formatted
         with a custom color.
->>>>>>> 962c2468
 
         Removes the ``<color>`` tag, as it is not part of Pango's markup and would cause an error.
 
