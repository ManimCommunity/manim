--- conflicted
+++ resolved
@@ -1,11 +1,7 @@
-<<<<<<< HEAD
 """Mobjects used for displaying (non-LaTeX) text."""
 
-__all__ = ["TextSetting", "Text", "TextWithFixHeight", "Paragraph"]
-
-=======
 __all__ = ["TextSetting", "Text", "Paragraph"]
->>>>>>> 1f02ae06
+
 
 import re
 import os
@@ -72,9 +68,9 @@
 class Text(SVGMobject):
     """ Text is used for displaying Text.
     Text is VGroup() of each characters
-    that mean you can use it like 
-        Text[0:5] or Text.chars[0:5] to access first five characters 
-    Text[0:5] or Text or Text.chars[0:5] will create problems when using Transform() because of invisible characters 
+    that mean you can use it like
+        Text[0:5] or Text.chars[0:5] to access first five characters
+    Text[0:5] or Text or Text.chars[0:5] will create problems when using Transform() because of invisible characters
     so, before using Transform() remove invisible characters by using remove_invisible_chars()
     for example self.play(Transform(remove_invisible_chars(text.chars[0:4]), remove_invisible_chars(text2.chars[0:2])))
     """
@@ -391,11 +387,11 @@
 class Paragraph(VGroup):
     """Paragraph is used to display paragraphs with more efficiency or having some extra features.
 
-    paragraph paragraph.chars is VGroup() of each lines and each line is VGroup() of that line's characters 
-    that mean you can use it like 
+    paragraph paragraph.chars is VGroup() of each lines and each line is VGroup() of that line's characters
+    that mean you can use it like
         paragraph[0:5] or paragraph.chars[0:5] to access first five lines
         paragraph[0][0:5] or paragraph.chars[0][0:5] to access first line's first five characters
-    paragraph or paragraph[] or paragraph.chars[][] will create problems when using Transform() because of invisible characters 
+    paragraph or paragraph[] or paragraph.chars[][] will create problems when using Transform() because of invisible characters
     so, before using Transform() remove invisible characters by using remove_invisible_chars()
 
     paragraph(" a b", " bcd\nefg") is same as paragraph(" a b", " bcd", "efg")
