--- conflicted
+++ resolved
@@ -157,14 +157,8 @@
             chars_lines_text_list.add(
                 self.lines_text[
                     char_index_counter : char_index_counter
-<<<<<<< HEAD
                     + len(Text(lines_str_list[line_index]))
                 ]
-=======
-                    + lines_str_list[line_index].__len__()
-                    + 1
-                ],
->>>>>>> 6f79558b
             )
             char_index_counter += len(Text(lines_str_list[line_index]))
         self.lines = []
@@ -176,11 +170,7 @@
             self.lines_initial_positions.append(self.lines[0][line_no].get_center())
         self.lines.append([])
         self.lines[1].extend(
-<<<<<<< HEAD
             [self.alignment for _ in range(len(chars_lines_text_list))]
-=======
-            [self.alignment for _ in range(chars_lines_text_list.__len__())],
->>>>>>> 6f79558b
         )
         self.add(*self.lines[0])
         self.move_to(np.array([0, 0, 0]))
