"""Mobjects used for displaying (non-LaTeX) text.

.. note::
   Just as you can use :class:`~.Tex` and :class:`~.MathTex` (from the module :mod:`~.tex_mobject`)
   to insert LaTeX to your videos, you can use :class:`~.Text` to to add normal text.

.. important::

   See the corresponding tutorial :ref:`rendering-with-latex`


The simplest way to add text to your animations is to use the :class:`~.Text` class. It uses the Pango library to render text.
With Pango, you are also able to render non-English alphabets like `你好` or  `こんにちは` or `안녕하세요` or `مرحبا بالعالم`.

Examples
--------

.. manim:: HelloWorld
    :save_last_frame:

    class HelloWorld(Scene):
        def construct(self):
            text = Text('Hello world').scale(3)
            self.add(text)

.. manim:: TextAlignment
    :save_last_frame:

    class TextAlignment(Scene):
        def construct(self):
            title = Text("K-means clustering and Logistic Regression", color=WHITE)
            title.scale(0.75)
            self.add(title.to_edge(UP))

            t1 = Text("1. Measuring").set_color(WHITE)

            t2 = Text("2. Clustering").set_color(WHITE)

            t3 = Text("3. Regression").set_color(WHITE)

            t4 = Text("4. Prediction").set_color(WHITE)

            x = VGroup(t1, t2, t3, t4).arrange(direction=DOWN, aligned_edge=LEFT).scale(0.7).next_to(ORIGIN,DR)
            x.set_opacity(0.5)
            x.submobjects[1].set_opacity(1)
            self.add(x)

"""

from __future__ import annotations

__all__ = ["Text", "Paragraph", "MarkupText", "register_font"]


import copy
import hashlib
import os
import re
from contextlib import contextmanager
from itertools import chain
from pathlib import Path
from typing import Iterable, Sequence

import manimpango
import numpy as np
from colour import Color
from manimpango import MarkupUtils, PangoUtils, TextSetting

from ... import config, logger
from ...constants import *
from ...mobject.geometry import Dot
from ...mobject.svg.svg_mobject import SVGMobject
from ...mobject.types.vectorized_mobject import VGroup, VMobject
from ...utils.color import Colors, color_gradient
from ...utils.deprecation import deprecated

TEXT_MOB_SCALE_FACTOR = 0.05
DEFAULT_LINE_SPACING_SCALE = 0.3
TEXT2SVG_ADJUSTMENT_FACTOR = 4.8


def remove_invisible_chars(mobject):
    """Function to remove unwanted invisible characters from some mobjects.

    Parameters
    ----------
    mobject : :class:`~.SVGMobject`
        Any SVGMobject from which we want to remove unwanted invisible characters.

    Returns
    -------
    :class:`~.SVGMobject`
        The SVGMobject without unwanted invisible characters.
    """

    iscode = False
    if mobject.__class__.__name__ == "Text":
        mobject = mobject[:]
    elif mobject.__class__.__name__ == "Code":
        iscode = True
        code = mobject
        mobject = mobject.code
    mobject_without_dots = VGroup()
    if mobject[0].__class__ == VGroup:
        for i in range(mobject.__len__()):
            mobject_without_dots.add(VGroup())
            mobject_without_dots[i].add(*(k for k in mobject[i] if k.__class__ != Dot))
    else:
        mobject_without_dots.add(*(k for k in mobject if k.__class__ != Dot))
    if iscode:
        code.code = mobject_without_dots
        return code
    return mobject_without_dots


class Paragraph(VGroup):
    r"""Display a paragraph of text.

    For a given :class:`.Paragraph` ``par``, the attribute ``par.chars`` is a
    :class:`.VGroup` containing all the lines. In this context, every line is
    constructed as a :class:`.VGroup` of characters contained in the line.


    Parameters
    ----------
    line_spacing : :class:`float`, optional
        Represents the spacing between lines. Default to -1, which means auto.
    alignment : :class:`str`, optional
        Defines the alignment of paragraph. Default to "left". Possible values are "left", "right", "center"

    Examples
    --------
    Normal usage::

        paragraph = Paragraph('this is a awesome', 'paragraph',
                              'With \nNewlines', '\tWith Tabs',
                              '  With Spaces', 'With Alignments',
                              'center', 'left', 'right')

    Remove unwanted invisible characters::

        self.play(Transform(remove_invisible_chars(paragraph.chars[0:2]),
                            remove_invisible_chars(paragraph.chars[3][0:3]))

    """

    def __init__(self, *text, line_spacing=-1, alignment=None, **config):
        self.line_spacing = line_spacing
        self.alignment = alignment
        super().__init__()

        lines_str = "\n".join(list(text))
        self.lines_text = Text(lines_str, line_spacing=line_spacing, **config)
        lines_str_list = lines_str.split("\n")
        self.chars = self._gen_chars(lines_str_list)

        chars_lines_text_list = self.get_group_class()()
        char_index_counter = 0
        for line_index in range(lines_str_list.__len__()):
            chars_lines_text_list.add(
                self.lines_text[
                    char_index_counter : char_index_counter
                    + lines_str_list[line_index].__len__()
                    + 1
                ],
            )
            char_index_counter += lines_str_list[line_index].__len__() + 1
        self.lines = []
        self.lines.append([])
        for line_no in range(chars_lines_text_list.__len__()):
            self.lines[0].append(chars_lines_text_list[line_no])
        self.lines_initial_positions = []
        for line_no in range(self.lines[0].__len__()):
            self.lines_initial_positions.append(self.lines[0][line_no].get_center())
        self.lines.append([])
        self.lines[1].extend(
            [self.alignment for _ in range(chars_lines_text_list.__len__())],
        )
        self.add(*self.lines[0])
        self.move_to(np.array([0, 0, 0]))
        if self.alignment:
            self._set_all_lines_alignments(self.alignment)

    def _gen_chars(self, lines_str_list):
        """Function to convert plain string to 2d-VGroup of chars. 2d-VGroup mean "VGroup of VGroup".

        Parameters
        ----------
        lines_str_list : :class:`str`
            Plain text string.

        Returns
        -------
        :class:`~.VGroup`
            The generated 2d-VGroup of chars.
        """
        char_index_counter = 0
        chars = self.get_group_class()()
        for line_no in range(lines_str_list.__len__()):
            chars.add(self.get_group_class()())
            chars[line_no].add(
                *self.lines_text.chars[
                    char_index_counter : char_index_counter
                    + lines_str_list[line_no].__len__()
                    + 1
                ]
            )
            char_index_counter += lines_str_list[line_no].__len__() + 1
        return chars

    def _set_all_lines_alignments(self, alignment):
        """Function to set all line's alignment to a specific value.

        Parameters
        ----------
        alignment : :class:`str`
            Defines the alignment of paragraph. Possible values are "left", "right", "center".
        """
        for line_no in range(0, self.lines[0].__len__()):
            self._change_alignment_for_a_line(alignment, line_no)
        return self

    def _set_line_alignment(self, alignment, line_no):
        """Function to set one line's alignment to a specific value.

        Parameters
        ----------
        alignment : :class:`str`
            Defines the alignment of paragraph. Possible values are "left", "right", "center".
        line_no : :class:`int`
            Defines the line number for which we want to set given alignment.
        """
        self._change_alignment_for_a_line(alignment, line_no)
        return self

    def _set_all_lines_to_initial_positions(self):
        """Set all lines to their initial positions."""
        self.lines[1] = [None for _ in range(self.lines[0].__len__())]
        for line_no in range(0, self.lines[0].__len__()):
            self[line_no].move_to(
                self.get_center() + self.lines_initial_positions[line_no],
            )
        return self

    def _set_line_to_initial_position(self, line_no):
        """Function to set one line to initial positions.

        Parameters
        ----------
        line_no : :class:`int`
            Defines the line number for which we want to set given alignment.
        """
        self.lines[1][line_no] = None
        self[line_no].move_to(self.get_center() + self.lines_initial_positions[line_no])
        return self

    def _change_alignment_for_a_line(self, alignment, line_no):
        """Function to change one line's alignment to a specific value.

        Parameters
        ----------
        alignment : :class:`str`
            Defines the alignment of paragraph. Possible values are "left", "right", "center".
        line_no : :class:`int`
            Defines the line number for which we want to set given alignment.
        """
        self.lines[1][line_no] = alignment
        if self.lines[1][line_no] == "center":
            self[line_no].move_to(
                np.array([self.get_center()[0], self[line_no].get_center()[1], 0]),
            )
        elif self.lines[1][line_no] == "right":
            self[line_no].move_to(
                np.array(
                    [
                        self.get_right()[0] - self[line_no].width / 2,
                        self[line_no].get_center()[1],
                        0,
                    ],
                ),
            )
        elif self.lines[1][line_no] == "left":
            self[line_no].move_to(
                np.array(
                    [
                        self.get_left()[0] + self[line_no].width / 2,
                        self[line_no].get_center()[1],
                        0,
                    ],
                ),
            )


class Text(SVGMobject):
    r"""Display (non-LaTeX) text rendered using `Pango <https://pango.gnome.org/>`_.

    Text objects behave like a :class:`.VGroup`-like iterable of all characters
    in the given text. In particular, slicing is possible.

    Parameters
    ----------
    text : :class:`str`
        The text that need to created as mobject.

    Returns
    -------
    :class:`Text`
        The mobject like :class:`.VGroup`.

    Examples
    ---------

    .. manim:: Example1Text
        :save_last_frame:

        class Example1Text(Scene):
            def construct(self):
                text = Text('Hello world').scale(3)
                self.add(text)

    .. manim:: TextColorExample
        :save_last_frame:

        class TextColorExample(Scene):
            def construct(self):
                text1 = Text('Hello world', color=BLUE).scale(3)
                text2 = Text('Hello world', gradient=(BLUE, GREEN)).scale(3).next_to(text1, DOWN)
                self.add(text1, text2)

    .. manim:: TextItalicAndBoldExample
        :save_last_frame:

        class TextItalicAndBoldExample(Scene):
            def construct(self):
                text1 = Text("Hello world", slant=ITALIC)
                text2 = Text("Hello world", t2s={'world':ITALIC})
                text3 = Text("Hello world", weight=BOLD)
                text4 = Text("Hello world", t2w={'world':BOLD})
                text5 = Text("Hello world", t2c={'o':YELLOW}, disable_ligatures=True)
                text6 = Text(
                    "Visit us at docs.manim.community",
                    t2c={"docs.manim.community": YELLOW},
                    disable_ligatures=True,
               )
                text6.scale(1.3).shift(DOWN)
                self.add(text1, text2, text3, text4, text5 , text6)
                Group(*self.mobjects).arrange(DOWN, buff=.8).set_height(config.frame_height-LARGE_BUFF)

    .. manim:: TextMoreCustomization
            :save_last_frame:

            class TextMoreCustomization(Scene):
                def construct(self):
                    text1 = Text(
                        'Google',
                        t2c={'[:1]': '#3174f0', '[1:2]': '#e53125',
                             '[2:3]': '#fbb003', '[3:4]': '#3174f0',
                             '[4:5]': '#269a43', '[5:]': '#e53125'}, font_size=58).scale(3)
                    self.add(text1)

    As :class:`Text` uses Pango to render text, rendering non-English
    characters is easily possible:

    .. manim:: MultipleFonts
        :save_last_frame:

        class MultipleFonts(Scene):
            def construct(self):
                morning = Text("வணக்கம்", font="sans-serif")
                japanese = Text(
                    "日本へようこそ", t2c={"日本": BLUE}
                )  # works same as ``Text``.
                mess = Text("Multi-Language", weight=BOLD)
                russ = Text("Здравствуйте मस नम म ", font="sans-serif")
                hin = Text("नमस्ते", font="sans-serif")
                arb = Text(
                    "صباح الخير \n تشرفت بمقابلتك", font="sans-serif"
                )  # don't mix RTL and LTR languages nothing shows up then ;-)
                chinese = Text("臂猿「黛比」帶著孩子", font="sans-serif")
                self.add(morning, japanese, mess, russ, hin, arb, chinese)
                for i,mobj in enumerate(self.mobjects):
                    mobj.shift(DOWN*(i-3))


    .. manim:: PangoRender
        :quality: low

        class PangoRender(Scene):
            def construct(self):
                morning = Text("வணக்கம்", font="sans-serif")
                self.play(Write(morning))
                self.wait(2)

    Tests
    -----

    Check that the creation of :class:`~.Text` works::

        >>> Text('The horse does not eat cucumber salad.')
        Text('The horse does not eat cucumber salad.')

    """

    def __init__(
        self,
        text: str,
        fill_opacity: float = 1.0,
        stroke_width: float = 0,
        color: Color | None = None,
        font_size: float = DEFAULT_FONT_SIZE,
        line_spacing: float = -1,
        font: str = "",
        slant: str = NORMAL,
        weight: str = NORMAL,
        t2c: dict[str, str] = None,
        t2f: dict[str, str] = None,
        t2g: dict[str, tuple] = None,
        t2s: dict[str, str] = None,
        t2w: dict[str, str] = None,
        gradient: tuple = None,
        tab_width: int = 4,
        # Mobject
        height: float = None,
        width: float = None,
        should_center: bool = True,
        unpack_groups: bool = True,
        disable_ligatures: bool = False,
        **kwargs,
    ):

        self.line_spacing = line_spacing
        self.font = font
        self._font_size = float(font_size)
        # needs to be a float or else size is inflated when font_size = 24
        # (unknown cause)
        self.slant = slant
        self.weight = weight
        self.gradient = gradient
        self.tab_width = tab_width
        if t2c is None:
            t2c = {}
        if t2f is None:
            t2f = {}
        if t2g is None:
            t2g = {}
        if t2s is None:
            t2s = {}
        if t2w is None:
            t2w = {}
        # If long form arguments are present, they take precedence
        t2c = kwargs.pop("text2color", t2c)
        t2f = kwargs.pop("text2font", t2f)
        t2g = kwargs.pop("text2gradient", t2g)
        t2s = kwargs.pop("text2slant", t2s)
        t2w = kwargs.pop("text2weight", t2w)
        self.t2c = t2c
        self.t2f = t2f
        self.t2g = t2g
        self.t2s = t2s
        self.t2w = t2w

        self.original_text = text
        self.disable_ligatures = disable_ligatures
        text_without_tabs = text
        if text.find("\t") != -1:
            text_without_tabs = text.replace("\t", " " * self.tab_width)
        self.text = text_without_tabs
        if self.line_spacing == -1:
            self.line_spacing = (
                self._font_size + self._font_size * DEFAULT_LINE_SPACING_SCALE
            )
        else:
            self.line_spacing = self._font_size + self._font_size * self.line_spacing

        color = Color(color) if color else VMobject().color
        file_name = self._text2svg(color)
        PangoUtils.remove_last_M(file_name)
        super().__init__(
            file_name,
            fill_opacity=fill_opacity,
            stroke_width=stroke_width,
            height=height,
            width=width,
            should_center=should_center,
            unpack_groups=unpack_groups,
            **kwargs,
        )
        self.text = text
        if self.disable_ligatures:
            self.submobjects = [*self._gen_chars()]
        self.chars = self.get_group_class()(*self.submobjects)
        self.text = text_without_tabs.replace(" ", "").replace("\n", "")
        if config.renderer == "opengl":
            nppc = self.n_points_per_curve
        else:
            nppc = self.n_points_per_cubic_curve
        for each in self:
            if len(each.points) == 0:
                continue
            points = each.points
            last = points[0]
            each.clear_points()
            for index, point in enumerate(points):
                each.append_points([point])
                if (
                    index != len(points) - 1
                    and (index + 1) % nppc == 0
                    and any(point != points[index + 1])
                ):
                    each.add_line_to(last)
                    last = points[index + 1]
            each.add_line_to(last)
        # anti-aliasing
        if height is None and width is None:
            self.scale(TEXT_MOB_SCALE_FACTOR)
        self.initial_height = self.height

    def __repr__(self):
        return f"Text({repr(self.original_text)})"

    @property
    def font_size(self):
        return (
            self.height
            / self.initial_height
            / TEXT_MOB_SCALE_FACTOR
            * 2.4
            * self._font_size
            / DEFAULT_FONT_SIZE
        )

    @font_size.setter
    def font_size(self, font_val):
        # TODO: use pango's font size scaling.
        if font_val <= 0:
            raise ValueError("font_size must be greater than 0.")
        else:
            self.scale(font_val / self.font_size)

    def _gen_chars(self):
        chars = self.get_group_class()()
        submobjects_char_index = 0
        for char_index in range(self.text.__len__()):
            if self.text[char_index] in (" ", "\t", "\n"):
                space = Dot(radius=0, fill_opacity=0, stroke_opacity=0)
                if char_index == 0:
                    space.move_to(self.submobjects[submobjects_char_index].get_center())
                else:
                    space.move_to(
                        self.submobjects[submobjects_char_index - 1].get_center(),
                    )
                chars.add(space)
            else:
                chars.add(self.submobjects[submobjects_char_index])
                submobjects_char_index += 1
        return chars

    def _find_indexes(self, word: str, text: str):
        """Finds the indexes of ``text`` in ``word``."""
        temp = re.match(r"\[([0-9\-]{0,}):([0-9\-]{0,})\]", word)
        if temp:
            start = int(temp.group(1)) if temp.group(1) != "" else 0
            end = int(temp.group(2)) if temp.group(2) != "" else len(text)
            start = len(text) + start if start < 0 else start
            end = len(text) + end if end < 0 else end
            return [(start, end)]
        indexes = []
        index = text.find(word)
        while index != -1:
            indexes.append((index, index + len(word)))
            index = text.find(word, index + len(word))
        return indexes

    @deprecated(
        since="v0.14.0",
        until="v0.15.0",
        message="This was internal function, you shouldn't be using it anyway.",
    )
    def _set_color_by_t2c(self, t2c=None):
        """Sets color for specified strings."""
        t2c = t2c if t2c else self.t2c
        for word, color in list(t2c.items()):
            for start, end in self._find_indexes(word, self.text):
                self.chars[start:end].set_color(color)

    @deprecated(
        since="v0.14.0",
        until="v0.15.0",
        message="This was internal function, you shouldn't be using it anyway.",
    )
    def _set_color_by_t2g(self, t2g=None):
        """Sets gradient colors for specified
        strings. Behaves similarly to ``set_color_by_t2c``."""
        t2g = t2g if t2g else self.t2g
        for word, gradient in list(t2g.items()):
            for start, end in self._find_indexes(word, self.text):
                self.chars[start:end].set_color_by_gradient(*gradient)

    def _text2hash(self, color: Color):
        """Generates ``sha256`` hash for file name."""
        settings = (
            "PANGO" + self.font + self.slant + self.weight + color.hex_l
        )  # to differentiate Text and CairoText
        settings += str(self.t2f) + str(self.t2s) + str(self.t2w) + str(self.t2c)
        settings += str(self.line_spacing) + str(self._font_size)
        settings += str(self.disable_ligatures)
        id_str = self.text + settings
        hasher = hashlib.sha256()
        hasher.update(id_str.encode())
        return hasher.hexdigest()[:16]

    def _merge_settings(
        self,
        left_setting: TextSetting,
        right_setting: TextSetting,
        default_args: dict[str, Iterable[str]],
    ) -> TextSetting:
        contained = right_setting.end < left_setting.end
        new_setting = copy.copy(left_setting) if contained else copy.copy(right_setting)

        new_setting.start = right_setting.end if contained else left_setting.end
        left_setting.end = right_setting.start
        if not contained:
            right_setting.end = new_setting.start

        for arg in default_args:
            left = getattr(left_setting, arg)
            right = getattr(right_setting, arg)
            default = default_args[arg]
            if left != default and getattr(right_setting, arg) != default:
                raise ValueError(
                    f"Ambiguous style for text '{self.text[right_setting.start:right_setting.end]}':"
                    + f"'{arg}' cannot be both '{left}' and '{right}'."
                )
            setattr(right_setting, arg, left if left != default else right)
        return new_setting

    def _get_settings_from_t2xs(
        self,
        t2xs: Sequence[tuple[dict[str, str], str]],
        default_args: dict[str, Iterable[str]],
    ) -> Sequence[TextSetting]:
        settings = []
        t2xwords = set(chain(*([*t2x.keys()] for t2x, _ in t2xs)))
        for word in t2xwords:
            setting_args = {
                arg: t2x[word] if word in t2x else default_args[arg]
                for t2x, arg in t2xs
            }

            for start, end in self._find_indexes(word, self.text):
                settings.append(TextSetting(start, end, **setting_args))
        return settings

    def _get_settings_from_gradient(
        self, default_args: dict[str, Iterable[str]]
    ) -> Sequence[TextSetting]:
        settings = []
        args = copy.copy(default_args)
        if self.gradient:
            colors = color_gradient(self.gradient, len(self.text))
            for i in range(len(self.text)):
                args["color"] = colors[i].hex
                settings.append(TextSetting(i, i + 1, **args))

        for word, gradient in self.t2g.items():
            if isinstance(gradient, str) or len(gradient) == 1:
                color = gradient if isinstance(gradient, str) else gradient[0]
                gradient = [Color(color)]
            colors = (
                color_gradient(gradient, len(word))
                if len(gradient) != 1
                else len(word) * gradient
            )
            for start, end in self._find_indexes(word, self.text):
                for i in range(start, end):
                    args["color"] = colors[i - start].hex
                    settings.append(TextSetting(i, i + 1, **args))
        return settings

    def _text2settings(self, color: Color):
        """Converts the texts and styles to a setting for parsing."""
        t2xs = [
            (self.t2f, "font"),
            (self.t2s, "slant"),
            (self.t2w, "weight"),
            (self.t2c, "color"),
        ]
        # setting_args requires values to be strings
        default_args = {
            arg: getattr(self, arg) if arg != "color" else str(color) for _, arg in t2xs
        }

        settings = self._get_settings_from_t2xs(t2xs, default_args)
        settings.extend(self._get_settings_from_gradient(default_args))

        # Handle overlaps

        settings.sort(key=lambda setting: setting.start)
        for index, setting in enumerate(settings):
            if index + 1 == len(settings):
                break

            next_setting = settings[index + 1]
            if setting.end > next_setting.start:
                new_setting = self._merge_settings(setting, next_setting, default_args)
                new_index = index + 1
                while (
                    new_index < len(settings)
                    and settings[new_index].start < new_setting.start
                ):
                    new_index += 1
                settings.insert(new_index, new_setting)

        # Set all text settings (default font, slant, weight)
        temp_settings = settings.copy()
        start = 0
        for setting in settings:
            if setting.start != start:
                temp_settings.append(TextSetting(start, setting.start, **default_args))
            start = setting.end
        if start != len(self.text):
            temp_settings.append(TextSetting(start, len(self.text), **default_args))
        settings = sorted(temp_settings, key=lambda setting: setting.start)

        line_num = 0
        if re.search(r"\n", self.text):
            for start, end in self._find_indexes("\n", self.text):
                for setting in settings:
                    if setting.line_num == -1:
                        setting.line_num = line_num
                    if start < setting.end:
                        line_num += 1
                        new_setting = copy.copy(setting)
                        setting.end = end
                        new_setting.start = end
                        new_setting.line_num = line_num
                        settings.append(new_setting)
                        settings.sort(key=lambda setting: setting.start)
                        break
        for setting in settings:
            if setting.line_num == -1:
<<<<<<< HEAD
                setting.line_num = 0

=======
                setting.line_num = line_num
>>>>>>> 1e437d65
        return settings

    def _text2svg(self, color: Color):
        """Convert the text to SVG using Pango."""
        size = self._font_size
        line_spacing = self.line_spacing
        size /= TEXT2SVG_ADJUSTMENT_FACTOR
        line_spacing /= TEXT2SVG_ADJUSTMENT_FACTOR

        dir_name = config.get_dir("text_dir")
        if not os.path.exists(dir_name):
            os.makedirs(dir_name)
        hash_name = self._text2hash(color)
        file_name = os.path.join(dir_name, hash_name) + ".svg"

        if os.path.exists(file_name):
            svg_file = file_name
        else:
            settings = self._text2settings(color)
            width = config["pixel_width"]
            height = config["pixel_height"]

            svg_file = manimpango.text2svg(
                settings,
                size,
                line_spacing,
                self.disable_ligatures,
                file_name,
                START_X,
                START_Y,
                width,
                height,
                self.text,
            )

        return svg_file

    def init_colors(self, propagate_colors=True):
        super().init_colors(propagate_colors=propagate_colors)


class MarkupText(SVGMobject):
    r"""Display (non-LaTeX) text rendered using `Pango <https://pango.gnome.org/>`_.

    Text objects behave like a :class:`.VGroup`-like iterable of all characters
    in the given text. In particular, slicing is possible.

    **What is PangoMarkup?**

    PangoMarkup is a small markup language like html and it helps you avoid using
    "range of characters" while coloring or styling a piece a Text. You can use
    this language with :class:`~.MarkupText`.

    A simple example of a marked-up string might be::

        <span foreground="blue" size="x-large">Blue text</span> is <i>cool</i>!"

    and it can be used with :class:`~.MarkupText` as

    .. manim:: MarkupExample
        :save_last_frame:

        class MarkupExample(Scene):
            def construct(self):
                text = MarkupText('<span foreground="blue" size="x-large">Blue text</span> is <i>cool</i>!"')
                self.add(text)

    A more elaborate example would be:

    .. manim:: MarkupElaborateExample
        :save_last_frame:

        class MarkupElaborateExample(Scene):
            def construct(self):
                text = MarkupText(
                    '<span foreground="purple">ا</span><span foreground="red">َ</span>'
                    'ل<span foreground="blue">ْ</span>ع<span foreground="red">َ</span>ر'
                    '<span foreground="red">َ</span>ب<span foreground="red">ِ</span>ي'
                    '<span foreground="green">ّ</span><span foreground="red">َ</span>ة'
                    '<span foreground="blue">ُ</span>'
                )
                self.add(text)

    PangoMarkup can also contain XML features such as numeric character
    entities such as ``&#169;`` for © can be used too.

    The most general markup tag is ``<span>``, then there are some
    convenience tags.

    Here is a list of supported tags:

    - ``<b>bold</b>``, ``<i>italic</i>`` and ``<b><i>bold+italic</i></b>``
    - ``<ul>underline</ul>`` and ``<s>strike through</s>``
    - ``<tt>typewriter font</tt>``
    - ``<big>bigger font</big>`` and ``<small>smaller font</small>``
    - ``<sup>superscript</sup>`` and ``<sub>subscript</sub>``
    - ``<span underline="double" underline_color="green">double underline</span>``
    - ``<span underline="error">error underline</span>``
    - ``<span overline="single" overline_color="green">overline</span>``
    - ``<span strikethrough="true" strikethrough_color="red">strikethrough</span>``
    - ``<span font_family="sans">temporary change of font</span>``
    - ``<span foreground="red">temporary change of color</span>``
    - ``<span fgcolor="red">temporary change of color</span>``
    - ``<gradient from="YELLOW" to="RED">temporary gradient</gradient>``

    For ``<span>`` markup, colors can be specified either as
    hex triples like ``#aabbcc`` or as named CSS colors like
    ``AliceBlue``.
    The ``<gradient>`` tag is handled by Manim rather than
    Pango, and supports hex triplets or Manim constants like
    ``RED`` or ``RED_A``.
    If you want to use Manim constants like ``RED_A`` together
    with ``<span>``, you will need to use Python's f-String
    syntax as follows::

        MarkupText(f'<span foreground="{RED_A}">here you go</span>')

    If your text contains ligatures, the :class:`MarkupText` class may
    incorrectly determine the first and last letter when creating the
    gradient. This is due to the fact that ``fl`` are two separate characters,
    but might be set as one single glyph - a ligature. If your language
    does not depend on ligatures, consider setting ``disable_ligatures``
    to ``True``. If you must use ligatures, the ``gradient`` tag supports an optional
    attribute ``offset`` which can be used to compensate for that error.

    For example:

    - ``<gradient from="RED" to="YELLOW" offset="1">example</gradient>`` to *start* the gradient one letter earlier
    - ``<gradient from="RED" to="YELLOW" offset=",1">example</gradient>`` to *end* the gradient one letter earlier
    - ``<gradient from="RED" to="YELLOW" offset="2,1">example</gradient>`` to *start* the gradient two letters earlier and *end* it one letter earlier

    Specifying a second offset may be necessary if the text to be colored does
    itself contain ligatures. The same can happen when using HTML entities for
    special chars.

    When using ``underline``, ``overline`` or ``strikethrough`` together with
    ``<gradient>`` tags, you will also need to use the offset, because
    underlines are additional paths in the final :class:`SVGMobject`.
    Check out the following example.

    Escaping of special characters: ``>`` **should** be written as ``&gt;``
    whereas ``<`` and ``&`` *must* be written as ``&lt;`` and
    ``&amp;``.

    You can find more information about Pango markup formatting at the
    corresponding documentation page:
    `Pango Markup <https://developer.gnome.org/pango/stable/pango-Markup.html>`_.
    Please be aware that not all features are supported by this class and that
    the ``<gradient>`` tag mentioned above is not supported by Pango.

    Parameters
    ----------

    text : :class:`str`
        The text that need to created as mobject.
    fill_opacity : :class:`int`
        The fill opacity with 1 meaning opaque and 0 meaning transparent.
    stroke_width : :class:`int`
        Stroke width.
    font_size : :class:`float`
        Font size.
    line_spacing : :class:`int`
        Line spacing.
    font : :class:`str`
        Global font setting for the entire text. Local overrides are possible.
    slant : :class:`str`
        Global slant setting, e.g. `NORMAL` or `ITALIC`. Local overrides are possible.
    weight : :class:`str`
        Global weight setting, e.g. `NORMAL` or `BOLD`. Local overrides are possible.
    gradient: :class:`tuple`
        Global gradient setting. Local overrides are possible.


    Returns
    -------
    :class:`MarkupText`
        The text displayed in form of a :class:`.VGroup`-like mobject.

    Examples
    ---------

    .. manim:: BasicMarkupExample
        :save_last_frame:

        class BasicMarkupExample(Scene):
            def construct(self):
                text1 = MarkupText("<b>foo</b> <i>bar</i> <b><i>foobar</i></b>")
                text2 = MarkupText("<s>foo</s> <u>bar</u> <big>big</big> <small>small</small>")
                text3 = MarkupText("H<sub>2</sub>O and H<sub>3</sub>O<sup>+</sup>")
                text4 = MarkupText("type <tt>help</tt> for help")
                text5 = MarkupText(
                    '<span underline="double">foo</span> <span underline="error">bar</span>'
                )
                group = VGroup(text1, text2, text3, text4, text5).arrange(DOWN)
                self.add(group)

    .. manim:: ColorExample
        :save_last_frame:

        class ColorExample(Scene):
            def construct(self):
                text1 = MarkupText(
                    f'all in red <span fgcolor="{YELLOW}">except this</span>', color=RED
                )
                text2 = MarkupText("nice gradient", gradient=(BLUE, GREEN))
                text3 = MarkupText(
                    'nice <gradient from="RED" to="YELLOW">intermediate</gradient> gradient',
                    gradient=(BLUE, GREEN),
                )
                text4 = MarkupText(
                    'fl ligature <gradient from="RED" to="YELLOW">causing trouble</gradient> here'
                )
                text5 = MarkupText(
                    'fl ligature <gradient from="RED" to="YELLOW" offset="1">defeated</gradient> with offset'
                )
                text6 = MarkupText(
                    'fl ligature <gradient from="RED" to="YELLOW" offset="1">floating</gradient> inside'
                )
                text7 = MarkupText(
                    'fl ligature <gradient from="RED" to="YELLOW" offset="1,1">floating</gradient> inside'
                )
                group = VGroup(text1, text2, text3, text4, text5, text6, text7).arrange(DOWN)
                self.add(group)

    .. manim:: UnderlineExample
        :save_last_frame:

        class UnderlineExample(Scene):
            def construct(self):
                text1 = MarkupText(
                    '<span underline="double" underline_color="green">bla</span>'
                )
                text2 = MarkupText(
                    '<span underline="single" underline_color="green">xxx</span><gradient from="#ffff00" to="RED">aabb</gradient>y'
                )
                text3 = MarkupText(
                    '<span underline="single" underline_color="green">xxx</span><gradient from="#ffff00" to="RED" offset="-1">aabb</gradient>y'
                )
                text4 = MarkupText(
                    '<span underline="double" underline_color="green">xxx</span><gradient from="#ffff00" to="RED">aabb</gradient>y'
                )
                text5 = MarkupText(
                    '<span underline="double" underline_color="green">xxx</span><gradient from="#ffff00" to="RED" offset="-2">aabb</gradient>y'
                )
                group = VGroup(text1, text2, text3, text4, text5).arrange(DOWN)
                self.add(group)

    .. manim:: FontExample
        :save_last_frame:

        class FontExample(Scene):
            def construct(self):
                text1 = MarkupText(
                    'all in sans <span font_family="serif">except this</span>', font="sans"
                )
                text2 = MarkupText(
                    '<span font_family="serif">mixing</span> <span font_family="sans">fonts</span> <span font_family="monospace">is ugly</span>'
                )
                text3 = MarkupText("special char > or &gt;")
                text4 = MarkupText("special char &lt; and &amp;")
                group = VGroup(text1, text2, text3, text4).arrange(DOWN)
                self.add(group)

    .. manim:: NewlineExample
        :save_last_frame:

        class NewlineExample(Scene):
            def construct(self):
                text = MarkupText('foooo<span foreground="red">oo\nbaa</span>aar')
                self.add(text)

    .. manim:: NoLigaturesExample
        :save_last_frame:

        class NoLigaturesExample(Scene):
            def construct(self):
                text1 = MarkupText('fl<gradient from="RED" to="GREEN">oat</gradient>ing')
                text2 = MarkupText('fl<gradient from="RED" to="GREEN">oat</gradient>ing', disable_ligatures=True)
                group = VGroup(text1, text2).arrange(DOWN)
                self.add(group)


    As :class:`MarkupText` uses Pango to render text, rendering non-English
    characters is easily possible:

    .. manim:: MultiLanguage
        :save_last_frame:

        class MultiLanguage(Scene):
            def construct(self):
                morning = MarkupText("வணக்கம்", font="sans-serif")
                japanese = MarkupText(
                    '<span fgcolor="blue">日本</span>へようこそ'
                )  # works as in ``Text``.
                mess = MarkupText("Multi-Language", weight=BOLD)
                russ = MarkupText("Здравствуйте मस नम म ", font="sans-serif")
                hin = MarkupText("नमस्ते", font="sans-serif")
                chinese = MarkupText("臂猿「黛比」帶著孩子", font="sans-serif")
                group = VGroup(morning, japanese, mess, russ, hin, chinese).arrange(DOWN)
                self.add(group)

    You can justify the text by passing :attr:`justify` parameter.

    .. manim:: JustifyText

        class JustifyText(Scene):
            def construct(self):
                ipsum_text = (
                    "Lorem ipsum dolor sit amet, consectetur adipiscing elit."
                    "Praesent feugiat metus sit amet iaculis pulvinar. Nulla posuere "
                    "quam a ex aliquam, eleifend consectetur tellus viverra. Aliquam "
                    "fermentum interdum justo, nec rutrum elit pretium ac. Nam quis "
                    "leo pulvinar, dignissim est at, venenatis nisi. Quisque mattis "
                    "dolor ut euismod hendrerit. Nullam eu ante sollicitudin, commodo "
                    "risus a, vehicula odio. Nam urna tortor, aliquam a nibh eu, commodo "
                    "imperdiet arcu. Donec tincidunt commodo enim a tincidunt."
                )
                justified_text = MarkupText(ipsum_text, justify=True).scale(0.4)
                not_justified_text = MarkupText(ipsum_text, justify=False).scale(0.4)
                just_title = Title("Justified")
                njust_title = Title("Not Justified")
                self.add(njust_title, not_justified_text)
                self.play(
                    Transform(
                        not_justified_text,
                        justified_text,
                    ),
                    Transform(
                        njust_title,
                        just_title,
                    ),
                    run_time=2,
                )
                self.wait(1)

    Tests
    -----

    Check that the creation of :class:`~.MarkupText` works::

        >>> MarkupText('The horse does not eat cucumber salad.')
        MarkupText('The horse does not eat cucumber salad.')

    """

    def __init__(
        self,
        text: str,
        fill_opacity: float = 1,
        stroke_width: float = 0,
        color: Color | None = None,
        font_size: float = DEFAULT_FONT_SIZE,
        line_spacing: int = -1,
        font: str = "",
        slant: str = NORMAL,
        weight: str = NORMAL,
        justify: bool = False,
        gradient: tuple = None,
        tab_width: int = 4,
        height: int = None,
        width: int = None,
        should_center: bool = True,
        unpack_groups: bool = True,
        disable_ligatures: bool = False,
        **kwargs,
    ):

        self.text = text
        self.line_spacing = line_spacing
        self.font = font
        self._font_size = float(font_size)
        self.slant = slant
        self.weight = weight
        self.gradient = gradient
        self.tab_width = tab_width
        self.justify = justify

        self.original_text = text
        self.disable_ligatures = disable_ligatures
        text_without_tabs = text
        if "\t" in text:
            text_without_tabs = text.replace("\t", " " * self.tab_width)

        colormap = self._extract_color_tags()
        if len(colormap) > 0:
            logger.warning(
                'Using <color> tags in MarkupText is deprecated. Please use <span foreground="..."> instead.',
            )
        gradientmap = self._extract_gradient_tags()
        validate_error = MarkupUtils.validate(self.text)
        if validate_error:
            raise ValueError(validate_error)

        if self.line_spacing == -1:
            self.line_spacing = (
                self._font_size + self._font_size * DEFAULT_LINE_SPACING_SCALE
            )
        else:
            self.line_spacing = self._font_size + self._font_size * self.line_spacing

        color = Color(color) if color else VMobject().color
        file_name = self._text2svg(color)

        PangoUtils.remove_last_M(file_name)
        super().__init__(
            file_name,
            fill_opacity=fill_opacity,
            stroke_width=stroke_width,
            height=height,
            width=width,
            should_center=should_center,
            unpack_groups=unpack_groups,
            **kwargs,
        )

        self.chars = self.get_group_class()(*self.submobjects)
        self.text = text_without_tabs.replace(" ", "").replace("\n", "")

        if config.renderer == "opengl":
            nppc = self.n_points_per_curve
        else:
            nppc = self.n_points_per_cubic_curve
        for each in self:
            if len(each.points) == 0:
                continue
            points = each.points
            last = points[0]
            each.clear_points()
            for index, point in enumerate(points):
                each.append_points([point])
                if (
                    index != len(points) - 1
                    and (index + 1) % nppc == 0
                    and any(point != points[index + 1])
                ):
                    each.add_line_to(last)
                    last = points[index + 1]
            each.add_line_to(last)

        if self.gradient:
            self.set_color_by_gradient(*self.gradient)
        for col in colormap:
            self.chars[
                col["start"]
                - col["start_offset"] : col["end"]
                - col["start_offset"]
                - col["end_offset"]
            ].set_color(self._parse_color(col["color"]))
        for grad in gradientmap:
            self.chars[
                grad["start"]
                - grad["start_offset"] : grad["end"]
                - grad["start_offset"]
                - grad["end_offset"]
            ].set_color_by_gradient(
                *(self._parse_color(grad["from"]), self._parse_color(grad["to"]))
            )
        # anti-aliasing
        if height is None and width is None:
            self.scale(TEXT_MOB_SCALE_FACTOR)

        self.initial_height = self.height

    @property
    def font_size(self):
        return (
            self.height
            / self.initial_height
            / TEXT_MOB_SCALE_FACTOR
            * 2.4
            * self._font_size
            / DEFAULT_FONT_SIZE
        )

    @font_size.setter
    def font_size(self, font_val):
        # TODO: use pango's font size scaling.
        if font_val <= 0:
            raise ValueError("font_size must be greater than 0.")
        else:
            self.scale(font_val / self.font_size)

    def _text2hash(self, color: Color):
        """Generates ``sha256`` hash for file name."""
        settings = (
            "MARKUPPANGO" + self.font + self.slant + self.weight + color.hex_l
        )  # to differentiate from classical Pango Text
        settings += str(self.line_spacing) + str(self._font_size)
        settings += str(self.disable_ligatures)
        settings += str(self.justify)
        id_str = self.text + settings
        hasher = hashlib.sha256()
        hasher.update(id_str.encode())
        return hasher.hexdigest()[:16]

    def _text2svg(self, color: Color | None):
        """Convert the text to SVG using Pango."""
        size = self._font_size
        line_spacing = self.line_spacing
        size /= TEXT2SVG_ADJUSTMENT_FACTOR
        line_spacing /= TEXT2SVG_ADJUSTMENT_FACTOR

        dir_name = config.get_dir("text_dir")
        if not os.path.exists(dir_name):
            os.makedirs(dir_name)
        hash_name = self._text2hash(color)
        file_name = os.path.join(dir_name, hash_name) + ".svg"
        if os.path.exists(file_name):
            svg_file = file_name
        else:
            final_text = (
                f'<span foreground="{color}">{self.text}</span>'
                if color is not None
                else self.text
            )
            logger.debug(f"Setting Text {self.text}")
            svg_file = MarkupUtils.text2svg(
                final_text,
                self.font,
                self.slant,
                self.weight,
                size,
                line_spacing,
                self.disable_ligatures,
                file_name,
                START_X,
                START_Y,
                600,  # width
                400,  # height
                justify=self.justify,
                pango_width=500,
            )
        return svg_file

    def _count_real_chars(self, s):
        """Counts characters that will be displayed.

        This is needed for partial coloring or gradients, because space
        counts to the text's `len`, but has no corresponding character."""
        count = 0
        level = 0
        # temporarily replace HTML entities by single char
        s = re.sub("&[^;]+;", "x", s)
        for c in s:
            if c == "<":
                level += 1
            if c == ">" and level > 0:
                level -= 1
            elif c != " " and c != "\t" and level == 0:
                count += 1
        return count

    def _extract_gradient_tags(self):
        """Used to determine which parts (if any) of the string should be formatted
        with a gradient.

        Removes the ``<gradient>`` tag, as it is not part of Pango's markup and would cause an error.
        """
        tags = re.finditer(
            r'<gradient\s+from="([^"]+)"\s+to="([^"]+)"(\s+offset="([^"]+)")?>(.+?)</gradient>',
            self.original_text,
            re.S,
        )
        gradientmap = []
        for tag in tags:
            start = self._count_real_chars(self.original_text[: tag.start(0)])
            end = start + self._count_real_chars(tag.group(5))
            offsets = tag.group(4).split(",") if tag.group(4) else [0]
            start_offset = int(offsets[0]) if offsets[0] else 0
            end_offset = int(offsets[1]) if len(offsets) == 2 and offsets[1] else 0

            gradientmap.append(
                {
                    "start": start,
                    "end": end,
                    "from": tag.group(1),
                    "to": tag.group(2),
                    "start_offset": start_offset,
                    "end_offset": end_offset,
                },
            )
        self.text = re.sub("<gradient[^>]+>(.+?)</gradient>", r"\1", self.text, 0, re.S)
        return gradientmap

    def _parse_color(self, col):
        """Parse color given in ``<color>`` or ``<gradient>`` tags."""
        if re.match("#[0-9a-f]{6}", col):
            return col
        else:
            return Colors[col.lower()].value

    def _extract_color_tags(self):
        """Used to determine which parts (if any) of the string should be formatted
        with a custom color.

        Removes the ``<color>`` tag, as it is not part of Pango's markup and would cause an error.

        Note: Using the ``<color>`` tags is deprecated. As soon as the legacy syntax is gone, this function
        will be removed.
        """
        tags = re.finditer(
            r'<color\s+col="([^"]+)"(\s+offset="([^"]+)")?>(.+?)</color>',
            self.original_text,
            re.S,
        )

        colormap = []
        for tag in tags:
            start = self._count_real_chars(self.original_text[: tag.start(0)])
            end = start + self._count_real_chars(tag.group(4))
            offsets = tag.group(3).split(",") if tag.group(3) else [0]
            start_offset = int(offsets[0]) if offsets[0] else 0
            end_offset = int(offsets[1]) if len(offsets) == 2 and offsets[1] else 0

            colormap.append(
                {
                    "start": start,
                    "end": end,
                    "color": tag.group(1),
                    "start_offset": start_offset,
                    "end_offset": end_offset,
                },
            )
        self.text = re.sub("<color[^>]+>(.+?)</color>", r"\1", self.text, 0, re.S)
        return colormap

    def __repr__(self):
        return f"MarkupText({repr(self.original_text)})"


@contextmanager
def register_font(font_file: str | Path):
    """Temporarily add a font file to Pango's search path.

    This searches for the font_file at various places. The order it searches it described below.

    1. Absolute path.
    2. In ``assets/fonts`` folder.
    3. In ``font/`` folder.
    4. In the same directory.

    Parameters
    ----------
    font_file :
        The font file to add.

    Examples
    --------
    Use ``with register_font(...)`` to add a font file to search
    path.

    .. code-block:: python

        with register_font("path/to/font_file.ttf"):
            a = Text("Hello", font="Custom Font Name")

    Raises
    ------
    FileNotFoundError:
        If the font doesn't exists.

    AttributeError:
        If this method is used on macOS.

    .. important ::

        This method is available for macOS for ``ManimPango>=v0.2.3``. Using this
        method with previous releases will raise an :class:`AttributeError` on macOS.
    """

    input_folder = Path(config.input_file).parent.resolve()
    possible_paths = [
        Path(font_file),
        input_folder / "assets/fonts" / font_file,
        input_folder / "fonts" / font_file,
        input_folder / font_file,
    ]
    for path in possible_paths:
        path = path.resolve()
        if path.exists():
            file_path = path
            logger.debug("Found file at %s", file_path.absolute())
            break
    else:
        error = f"Can't find {font_file}." f"Tried these : {possible_paths}"
        raise FileNotFoundError(error)

    try:
        assert manimpango.register_font(str(file_path))
        yield
    finally:
        manimpango.unregister_font(str(file_path))<|MERGE_RESOLUTION|>--- conflicted
+++ resolved
@@ -740,12 +740,8 @@
                         break
         for setting in settings:
             if setting.line_num == -1:
-<<<<<<< HEAD
-                setting.line_num = 0
-
-=======
                 setting.line_num = line_num
->>>>>>> 1e437d65
+                
         return settings
 
     def _text2svg(self, color: Color):
