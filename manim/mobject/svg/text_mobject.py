import re
import os
import copy
import hashlib
import cairo

from ...constants import *
from ...config import config,file_writer_config
from ...container.container import Container
from ...logger import logger
from ...mobject.geometry import Dot, Rectangle
from ...mobject.svg.svg_mobject import SVGMobject
from ...mobject.types.vectorized_mobject import VGroup
from ...utils.config_ops import digest_config


TEXT_MOB_SCALE_FACTOR = 0.05


class TextSetting(object):
    def __init__(self, start, end, font, slant, weight, line_num=-1):
        self.start = start
        self.end = end
        self.font = font
        self.slant = slant
        self.weight = weight
        self.line_num = line_num


class Text(SVGMobject):
    CONFIG = {
        # Mobject
        "color": WHITE,
        "height": None,
        "width": None,
        "fill_opacity": 1,
        "stroke_width": 0,
        "should_center": True,
        "unpack_groups": True,
        # Text
        "font": "",
        "gradient": None,
        "lsh": -1,
        "size": 1,
        "slant": NORMAL,
        "weight": NORMAL,
        "t2c": {},
        "t2f": {},
        "t2g": {},
        "t2s": {},
        "t2w": {},
        "tab_width": 4,
    }

    def __init__(self, text, **config):
        self.full2short(config)
        digest_config(self, config)
        text_without_tabs = text
        if text.find("\t") != -1:
            text_without_tabs = text.replace("\t", " " * self.tab_width)
        self.text = text_without_tabs
        self.lsh = self.size if self.lsh == -1 else self.lsh

        file_name = self.text2svg()
        self.remove_last_M(file_name)
        SVGMobject.__init__(self, file_name, **config)
        self.apply_front_and_end_spaces()
        self.text = text
        self.apply_space_chars()

        nppc = self.n_points_per_cubic_curve
        for each in self:
            if len(each.points) == 0:
                continue
            points = each.points
            last = points[0]
            each.clear_points()
            for index, point in enumerate(points):
                each.append_points([point])
                if (
                    index != len(points) - 1
                    and (index + 1) % nppc == 0
                    and any(point != points[index + 1])
                ):
                    each.add_line_to(last)
                    last = points[index + 1]
            each.add_line_to(last)

        if self.t2c:
            self.set_color_by_t2c()
        if self.gradient:
            self.set_color_by_gradient(*self.gradient)
        if self.t2g:
            self.set_color_by_t2g()

        # anti-aliasing
        if self.height is None and self.width is None:
            self.scale(TEXT_MOB_SCALE_FACTOR)

    def get_space_width(self):
        size = self.size * 10

<<<<<<< HEAD
        dir_name = config["text_dir"]
        file_name = os.path.join(dir_name, "space") + ".svg"
=======
        dir_name = file_writer_config['text_dir']
        file_name = os.path.join(dir_name, "space") + '.svg'
>>>>>>> 7f287699

        surface = cairo.SVGSurface(file_name, 600, 400)
        context = cairo.Context(surface)
        context.set_font_size(size)
        context.move_to(START_X, START_Y)
        context.select_font_face(
            self.font, self.str2slant(self.slant), self.str2weight(self.weight)
        )
        context.move_to(START_X, START_Y)
        context.show_text("_")
        surface.finish()
        svg_with_space = SVGMobject(
            file_name,
            height=self.height,
            width=self.width,
            stroke_width=self.stroke_width,
            should_center=self.should_center,
            unpack_groups=self.unpack_groups,
        )
        space_width = svg_with_space.get_width()
        return space_width

    def apply_front_and_end_spaces(self):
        space_width = self.get_space_width()
        max_height = self.get_height()
        front_spaces_count = 0
        i = -1
        for i in range(self.text.__len__()):
            if self.text[i] == " ":
                front_spaces_count += 1
                continue
            else:
                break
        first_visible_char_index = i
        if first_visible_char_index != 0:
            space = Rectangle(
                width=space_width * front_spaces_count,
                height=max_height,
                fill_opacity=0,
                stroke_opacity=0,
                stroke_width=0,
            )
            text_width = self.get_width()
            space.move_to(np.array([-text_width / 2, max_height / 2, 0]))
            self.next_to(space, direction=RIGHT, buff=0)
            self.submobjects.insert(0, space)

        i = -1
        last_spaces_count = 0
        for i in range(self.text.__len__() - 1, -1, -1):
            if self.text[i] == " ":
                last_spaces_count += 1
                continue
            else:
                break
        last_visible_char_index = i
        if last_visible_char_index != self.text.__len__() - 1:
            space = Rectangle(
                width=space_width * last_spaces_count,
                height=max_height,
                fill_opacity=0,
                stroke_opacity=0,
                stroke_width=0,
            )
            text_width = self.get_width()
            space.move_to(np.array([-text_width / 2, max_height / 2, 0]))
            self.next_to(space, direction=LEFT, buff=0)
            self.submobjects.append(space)
        self.move_to(np.array([0, 0, 0]))

    def apply_space_chars(self):
        char_index = 0
        while char_index < self.text.__len__() - 1:
            char_index += 1
            if (
                self.text[char_index] == " "
                or self.text[char_index] == "\t"
                or self.text[char_index] == "\n"
            ):
                space = Dot(fill_opacity=0, stroke_opacity=0)
                space.move_to(self.submobjects[char_index - 1].get_center())
                self.submobjects.insert(char_index, space)

    def remove_last_M(self, file_name):
        with open(file_name, "r") as fpr:
            content = fpr.read()
        content = re.sub(r'Z M [^A-Za-z]*? "\/>', 'Z "/>', content)
        with open(file_name, "w") as fpw:
            fpw.write(content)

    def find_indexes(self, word):
        m = re.match(r"\[([0-9\-]{0,}):([0-9\-]{0,})\]", word)
        if m:
            start = int(m.group(1)) if m.group(1) != "" else 0
            end = int(m.group(2)) if m.group(2) != "" else len(self.text)
            start = len(self.text) + start if start < 0 else start
            end = len(self.text) + end if end < 0 else end
            return [(start, end)]

        indexes = []
        index = self.text.find(word)
        while index != -1:
            indexes.append((index, index + len(word)))
            index = self.text.find(word, index + len(word))
        return indexes

    def full2short(self, config):
        for kwargs in [config, self.CONFIG]:
            if kwargs.__contains__("line_spacing_height"):
                kwargs["lsh"] = kwargs.pop("line_spacing_height")
            if kwargs.__contains__("text2color"):
                kwargs["t2c"] = kwargs.pop("text2color")
            if kwargs.__contains__("text2font"):
                kwargs["t2f"] = kwargs.pop("text2font")
            if kwargs.__contains__("text2gradient"):
                kwargs["t2g"] = kwargs.pop("text2gradient")
            if kwargs.__contains__("text2slant"):
                kwargs["t2s"] = kwargs.pop("text2slant")
            if kwargs.__contains__("text2weight"):
                kwargs["t2w"] = kwargs.pop("text2weight")

    def set_color_by_t2c(self, t2c=None):
        t2c = t2c if t2c else self.t2c
        for word, color in list(t2c.items()):
            for start, end in self.find_indexes(word):
                self[start:end].set_color(color)

    def set_color_by_t2g(self, t2g=None):
        t2g = t2g if t2g else self.t2g
        for word, gradient in list(t2g.items()):
            for start, end in self.find_indexes(word):
                self[start:end].set_color_by_gradient(*gradient)

    def str2slant(self, string):
        if string == NORMAL:
            return cairo.FontSlant.NORMAL
        if string == ITALIC:
            return cairo.FontSlant.ITALIC
        if string == OBLIQUE:
            return cairo.FontSlant.OBLIQUE

    def str2weight(self, string):
        if string == NORMAL:
            return cairo.FontWeight.NORMAL
        if string == BOLD:
            return cairo.FontWeight.BOLD

    def text2hash(self):
        settings = self.font + self.slant + self.weight
        settings += str(self.t2f) + str(self.t2s) + str(self.t2w)
        settings += str(self.lsh) + str(self.size)
        id_str = self.text + settings
        hasher = hashlib.sha256()
        hasher.update(id_str.encode())
        return hasher.hexdigest()[:16]

    def text2settings(self):
        settings = []
        t2x = [self.t2f, self.t2s, self.t2w]
        for i in range(len(t2x)):
            fsw = [self.font, self.slant, self.weight]
            if t2x[i]:
                for word, x in list(t2x[i].items()):
                    for start, end in self.find_indexes(word):
                        fsw[i] = x
                        settings.append(TextSetting(start, end, *fsw))

        # Set All text settings(default font slant weight)
        fsw = [self.font, self.slant, self.weight]
        settings.sort(key=lambda setting: setting.start)
        temp_settings = settings.copy()
        start = 0
        for setting in settings:
            if setting.start != start:
                temp_settings.append(TextSetting(start, setting.start, *fsw))
            start = setting.end
        if start != len(self.text):
            temp_settings.append(TextSetting(start, len(self.text), *fsw))
        settings = sorted(temp_settings, key=lambda setting: setting.start)

        if re.search(r"\n", self.text):
            line_num = 0
            for start, end in self.find_indexes("\n"):
                for setting in settings:
                    if setting.line_num == -1:
                        setting.line_num = line_num
                    if start < setting.end:
                        line_num += 1
                        new_setting = copy.copy(setting)
                        setting.end = end
                        new_setting.start = end
                        new_setting.line_num = line_num
                        settings.append(new_setting)
                        settings.sort(key=lambda setting: setting.start)
                        break

        for setting in settings:
            if setting.line_num == -1:
                setting.line_num = 0

        return settings

    def text2svg(self):
        # anti-aliasing
        size = self.size * 10
        lsh = self.lsh * 10

        if self.font == "":
            if NOT_SETTING_FONT_MSG != "":
                logger.warning(NOT_SETTING_FONT_MSG)
<<<<<<< HEAD

        dir_name = config["text_dir"]
=======
        dir_name = file_writer_config['text_dir']
>>>>>>> 7f287699
        hash_name = self.text2hash()
        file_name = os.path.join(dir_name, hash_name) + ".svg"
        if os.path.exists(file_name):
            return file_name

        surface = cairo.SVGSurface(file_name, 600, 400)
        context = cairo.Context(surface)
        context.set_font_size(size)
        context.move_to(START_X, START_Y)

        settings = self.text2settings()
        offset_x = 0
        last_line_num = 0
        for setting in settings:
            font = setting.font
            slant = self.str2slant(setting.slant)
            weight = self.str2weight(setting.weight)
            text = self.text[setting.start : setting.end].replace("\n", " ")

            context.select_font_face(font, slant, weight)
            if setting.line_num != last_line_num:
                offset_x = 0
                last_line_num = setting.line_num
            context.move_to(START_X + offset_x, START_Y + lsh * setting.line_num)
            context.show_text(text)
            offset_x += context.text_extents(text)[4]

        return file_name


class TextWithFixHeight(Text):
    def __init__(self, text, **kwargs):
        Text.__init__(self, text, **kwargs)
        max_height = Text("(gyt{[/QW", **kwargs).get_height()
        rectangle = Rectangle(
            width=0, height=max_height, fill_opacity=0, stroke_opacity=0, stroke_width=0
        )
        self.submobjects.append(rectangle)


class Paragraph(VGroup):
    CONFIG = {
        "line_spacing": 0.1,
        "alignment": "center",
    }

    def __init__(self, *text, **config):
        Container.__init__(self, **config)
        self.lines_list = list(text)
        self.lines = []
        self.lines.append([])
        for line_no in range(self.lines_list.__len__()):
            if "\n" in self.lines_list[line_no]:
                self.lines_list[line_no : line_no + 1] = self.lines_list[line_no].split(
                    "\n"
                )
        for line_no in range(self.lines_list.__len__()):
            self.lines[0].append(TextWithFixHeight(self.lines_list[line_no], **config))
        self.char_height = TextWithFixHeight("(", **config).get_height()
        self.lines.append([])
        self.lines[1].extend([self.alignment for _ in range(self.lines_list.__len__())])
        self.lines[0][0].move_to(np.array([0, 0, 0]))
        self.align_lines()
        VGroup.__init__(
            self, *[self.lines[0][i] for i in range(self.lines[0].__len__())], **config
        )
        self.move_to(np.array([0, 0, 0]))

    def set_all_lines_alignment(self, alignment):
        self.lines[1] = [alignment for _ in range(self.lines_list.__len__())]
        for line_no in range(0, self.lines[0].__len__()):
            self.change_alignment_for_a_line(alignment, line_no)
        return self

    def set_alignment(self, alignment, line_no):
        self.change_alignment_for_a_line(alignment, line_no)
        return self

    def change_alignment_for_a_line(self, alignment, line_no):
        self.lines[1][line_no] = alignment
        if self.lines[1][line_no] == "center":
            self[line_no].move_to(
                self.get_top()
                + np.array([0, -self.char_height / 2, 0])
                + np.array([0, -line_no * (self.char_height + self.line_spacing), 0])
            )
        elif self.lines[1][line_no] == "right":
            self[line_no].move_to(
                self.get_top()
                + np.array([0, -self.char_height / 2, 0])
                + np.array(
                    [
                        self.get_width() / 2 - self.lines[0][line_no].get_width() / 2,
                        -line_no * (self.char_height + self.line_spacing),
                        0,
                    ]
                )
            )
        elif self.lines[1][line_no] == "left":
            self[line_no].move_to(
                self.get_top()
                + np.array([0, -self.char_height / 2, 0])
                + np.array(
                    [
                        -self.get_width() / 2 + self.lines[0][line_no].get_width() / 2,
                        -line_no * (self.char_height + self.line_spacing),
                        0,
                    ]
                )
            )

    def align_lines(self):
        for line_no in range(0, self.lines[0].__len__()):
            if self.lines[1][line_no] == "center":
                self.lines[0][line_no].move_to(
                    np.array([0, 0, 0])
                    + np.array(
                        [0, -line_no * (self.char_height + self.line_spacing), 0]
                    )
                )
            elif self.lines[1][line_no] == "left":
                self.lines[0][line_no].move_to(
                    np.array([0, 0, 0])
                    + np.array(
                        [
                            self.lines[0][line_no].get_width() / 2,
                            -line_no * (self.char_height + self.line_spacing),
                            0,
                        ]
                    )
                )
            elif self.lines[1][line_no] == "right":
                self.lines[0][line_no].move_to(
                    np.array([0, 0, 0])
                    + np.array(
                        [
                            -self.lines[0][line_no].get_width() / 2,
                            -line_no * (self.char_height + self.line_spacing),
                            0,
                        ]
                    )
                )<|MERGE_RESOLUTION|>--- conflicted
+++ resolved
@@ -100,13 +100,8 @@
     def get_space_width(self):
         size = self.size * 10
 
-<<<<<<< HEAD
-        dir_name = config["text_dir"]
-        file_name = os.path.join(dir_name, "space") + ".svg"
-=======
         dir_name = file_writer_config['text_dir']
         file_name = os.path.join(dir_name, "space") + '.svg'
->>>>>>> 7f287699
 
         surface = cairo.SVGSurface(file_name, 600, 400)
         context = cairo.Context(surface)
@@ -317,12 +312,7 @@
         if self.font == "":
             if NOT_SETTING_FONT_MSG != "":
                 logger.warning(NOT_SETTING_FONT_MSG)
-<<<<<<< HEAD
-
-        dir_name = config["text_dir"]
-=======
         dir_name = file_writer_config['text_dir']
->>>>>>> 7f287699
         hash_name = self.text2hash()
         file_name = os.path.join(dir_name, hash_name) + ".svg"
         if os.path.exists(file_name):
