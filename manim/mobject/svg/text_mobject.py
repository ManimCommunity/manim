import re
import os
import copy
import hashlib
import cairo

from ...constants import *
from ...config import config, file_writer_config
from ...container.container import Container
from ...logger import logger
from ...mobject.geometry import Dot, Rectangle
from ...mobject.svg.svg_mobject import SVGMobject
from ...mobject.types.vectorized_mobject import VGroup
from ...utils.config_ops import digest_config


TEXT_MOB_SCALE_FACTOR = 0.05


def remove_invisible_chars(mobject):
    iscode = False
    if mobject.__class__.__name__ == "Text":
        mobject = mobject[:]
    elif mobject.__class__.__name__ == "Code":
        iscode = True
        code = mobject
        mobject = mobject.code
    mobject_without_dots = VGroup()
    if mobject[0].__class__ == VGroup:
        for i in range(mobject.__len__()):
            mobject_without_dots.add(VGroup())
            mobject_without_dots[i].add(*[k for k in mobject[i] if k.__class__ != Dot])
    else:
        mobject_without_dots.add(*[k for k in mobject if k.__class__ != Dot])
    if iscode:
        code.code = mobject_without_dots
        return code
    return mobject_without_dots


class TextSetting(object):
    def __init__(self, start, end, font, slant, weight, line_num=-1):
        self.start = start
        self.end = end
        self.font = font
        self.slant = slant
        self.weight = weight
        self.line_num = line_num


'''
Text is VGroup() of each characters
that mean you can use it like 
    Text[0:5] or Text.chars[0:5] to access first five characters 
Text[0:5] or Text or Text.chars[0:5] will create problems when using Transform() because of invisible characters 
so, before using Transform() remove invisible characters by using remove_invisible_chars()
for example self.play(Transform(remove_invisible_chars(text.chars[0:4]), remove_invisible_chars(text2.chars[0:2])))
'''


class Text(SVGMobject):
    CONFIG = {
        # Mobject
<<<<<<< HEAD
        'color': consts.WHITE,
        'height': None,
        'width': None,
        'fill_opacity': 1,
        'stroke_width': 0,
        "should_center": True,
        "unpack_groups": True,
        # Text
        'font': '',
        'gradient': None,
        'line_spacing': -1,
        'size': 1,
        'slant': NORMAL,
        'weight': NORMAL,
        't2c': {},
        't2f': {},
        't2g': {},
        't2s': {},
        't2w': {},
        'tab_width': 4,
=======
        "color": WHITE,
        "height": None,
        "width": None,
        "fill_opacity": 1,
        "stroke_width": 0,
        "should_center": True,
        "unpack_groups": True,
        # Text
        "font": "",
        "gradient": None,
        "lsh": -1,
        "size": 1,
        "slant": NORMAL,
        "weight": NORMAL,
        "t2c": {},
        "t2f": {},
        "t2g": {},
        "t2s": {},
        "t2w": {},
        "tab_width": 4,
>>>>>>> 3f6b9bf4
    }

    def __init__(self, text, **config):
        self.full2short(config)
        digest_config(self, config)
        self.original_text = text
        text_without_tabs = text
<<<<<<< HEAD
        if text.find('\t') != -1:
            text_without_tabs = text.replace('\t', ' ' * self.tab_width)
=======
        if text.find("\t") != -1:
            text_without_tabs = text.replace("\t", " " * self.tab_width)
>>>>>>> 3f6b9bf4
        self.text = text_without_tabs
        if self.line_spacing == -1:
            self.line_spacing = self.size + self.size * 0.3
        else:
            self.line_spacing = self.size + self.size * self.line_spacing
        file_name = self.text2svg()
        self.remove_last_M(file_name)
        SVGMobject.__init__(self, file_name, **config)
        self.text = text
        self.submobjects = [*self.gen_chars()]
        self.chars = VGroup(*self.submobjects)
        self.text = text_without_tabs.replace(" ", "").replace("\n", "")
        nppc = self.n_points_per_cubic_curve
        for each in self:
            if len(each.points) == 0:
                continue
            points = each.points
            last = points[0]
            each.clear_points()
            for index, point in enumerate(points):
                each.append_points([point])
<<<<<<< HEAD
                if index != len(points) - 1 and (index + 1) % nppc == 0 and any(point != points[index + 1]):
=======
                if (
                    index != len(points) - 1
                    and (index + 1) % nppc == 0
                    and any(point != points[index + 1])
                ):
>>>>>>> 3f6b9bf4
                    each.add_line_to(last)
                    last = points[index + 1]
            each.add_line_to(last)

        if self.t2c:
            self.set_color_by_t2c()
        if self.gradient:
            self.set_color_by_gradient(*self.gradient)
        if self.t2g:
            self.set_color_by_t2g()

        # anti-aliasing
        if self.height is None and self.width is None:
            self.scale(TEXT_MOB_SCALE_FACTOR)

    def get_extra_space_perc(self):
        size = self.size * 10
<<<<<<< HEAD
        dir_name = consts.TEXT_DIR
        file_name = os.path.join(dir_name, "space") + '.svg'
        surface = cairo.SVGSurface(file_name, 600, 400)
        context = cairo.Context(surface)
        context.set_font_size(size)
        context.select_font_face(self.font, self.str2slant(self.slant), self.str2weight(self.weight))
        _, text_yb, _, text_h, _, _ = context.text_extents(self.text)
        char_extents = [context.text_extents(c) for c in self.text]
        max_top_space = max([ce[1] - text_yb for ce in char_extents])
        max_bottom_space = max([ce[3] + ce[1] for ce in char_extents])
        return max_top_space / text_h, max_bottom_space / text_h

    def get_extra_space_ushift(self):
        ts, bs = self.get_extra_space_perc()
        return 0.5 * (ts - bs)

    def gen_chars(self):
        chars = VGroup()
        submobjects_char_index = 0
        for char_index in range(self.text.__len__()):
            if self.text[char_index] == " " or self.text[char_index] == "\t" or self.text[char_index] == "\n":
                space = Dot(redius=0, fill_opacity=0, stroke_opacity=0)
                if char_index == 0:
                    space.move_to(self.submobjects[submobjects_char_index].get_center())
                else:
                    space.move_to(self.submobjects[submobjects_char_index - 1].get_center())
                chars.add(space)
            else:
                chars.add(self.submobjects[submobjects_char_index])
                submobjects_char_index += 1
        return chars
=======

        dir_name = file_writer_config["text_dir"]
        file_name = os.path.join(dir_name, "space") + ".svg"

        surface = cairo.SVGSurface(file_name, 600, 400)
        context = cairo.Context(surface)
        context.set_font_size(size)
        context.move_to(START_X, START_Y)
        context.select_font_face(
            self.font, self.str2slant(self.slant), self.str2weight(self.weight)
        )
        context.move_to(START_X, START_Y)
        context.show_text("_")
        surface.finish()
        svg_with_space = SVGMobject(
            file_name,
            height=self.height,
            width=self.width,
            stroke_width=self.stroke_width,
            should_center=self.should_center,
            unpack_groups=self.unpack_groups,
        )
        space_width = svg_with_space.get_width()
        return space_width

    def apply_front_and_end_spaces(self):
        space_width = self.get_space_width()
        max_height = self.get_height()
        front_spaces_count = 0
        i = -1
        for i in range(self.text.__len__()):
            if self.text[i] == " ":
                front_spaces_count += 1
                continue
            else:
                break
        first_visible_char_index = i
        if first_visible_char_index != 0:
            space = Rectangle(
                width=space_width * front_spaces_count,
                height=max_height,
                fill_opacity=0,
                stroke_opacity=0,
                stroke_width=0,
            )
            text_width = self.get_width()
            space.move_to(np.array([-text_width / 2, max_height / 2, 0]))
            self.next_to(space, direction=RIGHT, buff=0)
            self.submobjects.insert(0, space)

        i = -1
        last_spaces_count = 0
        for i in range(self.text.__len__() - 1, -1, -1):
            if self.text[i] == " ":
                last_spaces_count += 1
                continue
            else:
                break
        last_visible_char_index = i
        if last_visible_char_index != self.text.__len__() - 1:
            space = Rectangle(
                width=space_width * last_spaces_count,
                height=max_height,
                fill_opacity=0,
                stroke_opacity=0,
                stroke_width=0,
            )
            text_width = self.get_width()
            space.move_to(np.array([-text_width / 2, max_height / 2, 0]))
            self.next_to(space, direction=LEFT, buff=0)
            self.submobjects.append(space)
        self.move_to(np.array([0, 0, 0]))

    def apply_space_chars(self):
        char_index = 0
        while char_index < self.text.__len__() - 1:
            char_index += 1
            if (
                self.text[char_index] == " "
                or self.text[char_index] == "\t"
                or self.text[char_index] == "\n"
            ):
                space = Dot(fill_opacity=0, stroke_opacity=0)
                space.move_to(self.submobjects[char_index - 1].get_center())
                self.submobjects.insert(char_index, space)
>>>>>>> 3f6b9bf4

    def remove_last_M(self, file_name):
        with open(file_name, "r") as fpr:
            content = fpr.read()
        content = re.sub(r'Z M [^A-Za-z]*? "\/>', 'Z "/>', content)
        with open(file_name, "w") as fpw:
            fpw.write(content)

<<<<<<< HEAD
    def find_indexes(self, word, text):
        m = re.match(r'\[([0-9\-]{0,}):([0-9\-]{0,})\]', word)
        if m:
            start = int(m.group(1)) if m.group(1) != '' else 0
            end = int(m.group(2)) if m.group(2) != '' else len(text)
            start = len(text) + start if start < 0 else start
            end = len(text) + end if end < 0 else end
=======
    def find_indexes(self, word):
        m = re.match(r"\[([0-9\-]{0,}):([0-9\-]{0,})\]", word)
        if m:
            start = int(m.group(1)) if m.group(1) != "" else 0
            end = int(m.group(2)) if m.group(2) != "" else len(self.text)
            start = len(self.text) + start if start < 0 else start
            end = len(self.text) + end if end < 0 else end
>>>>>>> 3f6b9bf4
            return [(start, end)]

        indexes = []
        index = text.find(word)
        while index != -1:
            indexes.append((index, index + len(word)))
            index = text.find(word, index + len(word))
        return indexes

    def full2short(self, config):
        for kwargs in [config, self.CONFIG]:
<<<<<<< HEAD
            if kwargs.__contains__('text2color'):
                kwargs['t2c'] = kwargs.pop('text2color')
            if kwargs.__contains__('text2font'):
                kwargs['t2f'] = kwargs.pop('text2font')
            if kwargs.__contains__('text2gradient'):
                kwargs['t2g'] = kwargs.pop('text2gradient')
            if kwargs.__contains__('text2slant'):
                kwargs['t2s'] = kwargs.pop('text2slant')
            if kwargs.__contains__('text2weight'):
                kwargs['t2w'] = kwargs.pop('text2weight')
=======
            if kwargs.__contains__("line_spacing_height"):
                kwargs["lsh"] = kwargs.pop("line_spacing_height")
            if kwargs.__contains__("text2color"):
                kwargs["t2c"] = kwargs.pop("text2color")
            if kwargs.__contains__("text2font"):
                kwargs["t2f"] = kwargs.pop("text2font")
            if kwargs.__contains__("text2gradient"):
                kwargs["t2g"] = kwargs.pop("text2gradient")
            if kwargs.__contains__("text2slant"):
                kwargs["t2s"] = kwargs.pop("text2slant")
            if kwargs.__contains__("text2weight"):
                kwargs["t2w"] = kwargs.pop("text2weight")
>>>>>>> 3f6b9bf4

    def set_color_by_t2c(self, t2c=None):
        t2c = t2c if t2c else self.t2c
        for word, color in list(t2c.items()):
            for start, end in self.find_indexes(word, self.original_text):
                self.chars[start:end].set_color(color)

    def set_color_by_t2g(self, t2g=None):
        t2g = t2g if t2g else self.t2g
        for word, gradient in list(t2g.items()):
            for start, end in self.find_indexes(word, self.original_text):
                self.chars[start:end].set_color_by_gradient(*gradient)

    def str2slant(self, string):
        if string == NORMAL:
            return cairo.FontSlant.NORMAL
        if string == ITALIC:
            return cairo.FontSlant.ITALIC
        if string == OBLIQUE:
            return cairo.FontSlant.OBLIQUE

    def str2weight(self, string):
        if string == NORMAL:
            return cairo.FontWeight.NORMAL
        if string == BOLD:
            return cairo.FontWeight.BOLD

    def text2hash(self):
        settings = self.font + self.slant + self.weight
        settings += str(self.t2f) + str(self.t2s) + str(self.t2w)
<<<<<<< HEAD
        settings += str(self.line_spacing) + str(self.size)
=======
        settings += str(self.lsh) + str(self.size)
>>>>>>> 3f6b9bf4
        id_str = self.text + settings
        hasher = hashlib.sha256()
        hasher.update(id_str.encode())
        return hasher.hexdigest()[:16]

    def text2settings(self):
        settings = []
        t2x = [self.t2f, self.t2s, self.t2w]
        for i in range(len(t2x)):
            fsw = [self.font, self.slant, self.weight]
            if t2x[i]:
                for word, x in list(t2x[i].items()):
                    for start, end in self.find_indexes(word, self.text):
                        fsw[i] = x
                        settings.append(TextSetting(start, end, *fsw))

        # Set All text settings(default font slant weight)
        fsw = [self.font, self.slant, self.weight]
        settings.sort(key=lambda setting: setting.start)
        temp_settings = settings.copy()
        start = 0
        for setting in settings:
            if setting.start != start:
                temp_settings.append(TextSetting(start, setting.start, *fsw))
            start = setting.end
        if start != len(self.text):
            temp_settings.append(TextSetting(start, len(self.text), *fsw))
        settings = sorted(temp_settings, key=lambda setting: setting.start)

        if re.search(r"\n", self.text):
            line_num = 0
<<<<<<< HEAD
            for start, end in self.find_indexes('\n', self.text):
=======
            for start, end in self.find_indexes("\n"):
>>>>>>> 3f6b9bf4
                for setting in settings:
                    if setting.line_num == -1:
                        setting.line_num = line_num
                    if start < setting.end:
                        line_num += 1
                        new_setting = copy.copy(setting)
                        setting.end = end
                        new_setting.start = end
                        new_setting.line_num = line_num
                        settings.append(new_setting)
                        settings.sort(key=lambda setting: setting.start)
                        break

        for setting in settings:
            if setting.line_num == -1:
                setting.line_num = 0

        return settings

    def text2svg(self):
        # anti-aliasing
        size = self.size * 10
        line_spacing = self.line_spacing * 10

<<<<<<< HEAD
        if self.font == '':
            if NOT_SETTING_FONT_MSG != '':
                print(NOT_SETTING_FONT_MSG)

        dir_name = consts.TEXT_DIR
        hash_name = self.text2hash()
        file_name = os.path.join(dir_name, hash_name) + '.svg'
=======
        if self.font == "":
            if NOT_SETTING_FONT_MSG != "":
                logger.warning(NOT_SETTING_FONT_MSG)

        dir_name = file_writer_config["text_dir"]
        hash_name = self.text2hash()
        file_name = os.path.join(dir_name, hash_name) + ".svg"
>>>>>>> 3f6b9bf4
        if os.path.exists(file_name):
            return file_name

        surface = cairo.SVGSurface(file_name, 600, 400)
        context = cairo.Context(surface)
        context.set_font_size(size)
        context.move_to(START_X, START_Y)

        settings = self.text2settings()
        offset_x = 0
        last_line_num = 0
        for setting in settings:
            font = setting.font
            slant = self.str2slant(setting.slant)
            weight = self.str2weight(setting.weight)
            text = self.text[setting.start : setting.end].replace("\n", " ")

            context.select_font_face(font, slant, weight)
            if setting.line_num != last_line_num:
                offset_x = 0
                last_line_num = setting.line_num
<<<<<<< HEAD
            context.move_to(START_X + offset_x, START_Y + line_spacing * setting.line_num)
=======
            context.move_to(START_X + offset_x, START_Y + lsh * setting.line_num)
>>>>>>> 3f6b9bf4
            context.show_text(text)
            offset_x += context.text_extents(text)[4]
        surface.finish()
        return file_name


class TextWithBackground(Text):
    CONFIG = {
        "background_color": BLACK,
    }

    def __init__(self, text, **config):
        Text.__init__(self, text, **config)
        # self.text_backgrounds = self.gen_text_backgrounds(text)

    def gen_text_backgrounds(self, text):
        text_with_visible_chars = text.replace(" ", "").replace('\t', "")
        text_list = text_with_visible_chars.split("\n")
        text_backgrounds = VGroup()
        start_i = 0
        for line_no in range(text_list.__len__()):
            rect_counts = len(text_list[line_no])
            text_backgrounds.add(*self[start_i:rect_counts])
            start_i += 2 * rect_counts
        text_backgrounds.set_color(self.background_color)

        return text_backgrounds

    def text2svg1(self):
        # anti-aliasing
        size = self.size * 10
        line_spacing = self.line_spacing * 10

        if self.font == '':
            if NOT_SETTING_FONT_MSG != '':
                logger.warning(NOT_SETTING_FONT_MSG)

        dir_name = consts.TEXT_DIR
        hash_name = self.text2hash()
        file_name = os.path.join(dir_name, hash_name) + '.svg'
        # if os.path.exists(file_name):
        # return file_name

        surface = cairo.SVGSurface(file_name, 600, 400)
        context = cairo.Context(surface)
        context.set_font_size(size)
        context.move_to(START_X, START_Y)

        settings = self.text2settings()
        offset_x = 0
        last_line_num = 0
        for setting in settings:
            font = setting.font
            slant = self.str2slant(setting.slant)
            weight = self.str2weight(setting.weight)
            text = self.text[setting.start:setting.end].replace('\n', ' ')
            context.select_font_face(font, slant, weight)
            if setting.line_num != last_line_num:
                offset_x = 0
                last_line_num = setting.line_num
            tempx = START_X + offset_x
            tempy = START_Y + line_spacing * setting.line_num
            char_offset_x = 0
            char_height = tempy - size / 2 - (line_spacing - size)
            # context.set_font_matrix(cairo.Matrix(13, 0, 0, 13, 0, 0))
            # print(context.get_font_matrix(),size)
            # if (context.text_extents("99").width-context.text_extents("11").width)/size > 0.13:
            # for char_index in range(text.__len__()):

            # else:

            print(context.text_extents("  ").width)
            '''
            for char_index in range(text.__len__()):
                (x, y, width, height, dx, dy) = context.text_extents("a" + text[char_index] + "a")
                (_, _, widtha, _, _, _) = context.text_extents("a")
                width -= 2 * widtha
                context.rectangle(tempx + char_offset_x, char_height, width, size)
                context.fill()
                char_offset_x += width
            '''
            context.move_to(tempx, tempy)
            context.show_text(text)
            offset_x += context.text_extents(text)[4]
        surface.finish()
        return file_name


<<<<<<< HEAD
'''
paragraph paragraph.chars is VGroup() of each lines and each line is VGroup() of that line's characters 
that mean you can use it like 
    paragraph[0:5] or paragraph.chars[0:5] to access first five lines
    paragraph[0][0:5] or paragraph.chars[0][0:5] to access first line's first five characters
paragraph or paragraph[] or paragraph.chars[][] will create problems when using Transform() because of invisible characters 
so, before using Transform() remove invisible characters by using remove_invisible_chars()
for example self.play(Transform(remove_invisible_chars(paragraph.chars[0:2]), remove_invisible_chars(paragraph.chars[3][0:3])))
paragraph(" a b", " bcd\nefg") is same as paragraph(" a b", " bcd", "efg")
that means paragraph[2] is "efg"
'''

=======
class TextWithFixHeight(Text):
    def __init__(self, text, **kwargs):
        Text.__init__(self, text, **kwargs)
        max_height = Text("(gyt{[/QW", **kwargs).get_height()
        rectangle = Rectangle(
            width=0, height=max_height, fill_opacity=0, stroke_opacity=0, stroke_width=0
        )
        self.submobjects.append(rectangle)
>>>>>>> 3f6b9bf4


class Paragraph(VGroup):
    CONFIG = {
        "line_spacing": -1,
        "alignment": None,
    }

    def __init__(self, *text, **config):
        Container.__init__(self, **config)

        lines_str = "\n".join(list(text))
        self.lines_text = Text(lines_str, **config)
        lines_str_list = lines_str.split("\n")
        self.chars = self.gen_chars(lines_str_list)

        chars_lines_text_list = VGroup()
        char_index_counter = 0
        for line_index in range(lines_str_list.__len__()):
            chars_lines_text_list.add(
                self.lines_text[char_index_counter:char_index_counter + lines_str_list[line_index].__len__() + 1])
            char_index_counter += lines_str_list[line_index].__len__() + 1

        self.lines = []
        self.lines.append([])
<<<<<<< HEAD
        for line_no in range(chars_lines_text_list.__len__()):
            self.lines[0].append(chars_lines_text_list[line_no])
        self.lines_initial_positions = []
        for line_no in range(self.lines[0].__len__()):
            self.lines_initial_positions.append(self.lines[0][line_no].get_center())
        self.lines.append([])
        self.lines[1].extend([self.alignment for _ in range(chars_lines_text_list.__len__())])
        VGroup.__init__(self, *[self.lines[0][i] for i in range(self.lines[0].__len__())], **config)
=======
        for line_no in range(self.lines_list.__len__()):
            if "\n" in self.lines_list[line_no]:
                self.lines_list[line_no : line_no + 1] = self.lines_list[line_no].split(
                    "\n"
                )
        for line_no in range(self.lines_list.__len__()):
            self.lines[0].append(TextWithFixHeight(self.lines_list[line_no], **config))
        self.char_height = TextWithFixHeight("(", **config).get_height()
        self.lines.append([])
        self.lines[1].extend([self.alignment for _ in range(self.lines_list.__len__())])
        self.lines[0][0].move_to(np.array([0, 0, 0]))
        self.align_lines()
        VGroup.__init__(
            self, *[self.lines[0][i] for i in range(self.lines[0].__len__())], **config
        )
>>>>>>> 3f6b9bf4
        self.move_to(np.array([0, 0, 0]))
        if self.alignment:
            self.set_all_lines_alignments(self.alignment)

    def gen_chars(self, lines_str_list):
        char_index_counter = 0
        chars = VGroup()
        for line_no in range(lines_str_list.__len__()):
            chars.add(VGroup())
            chars[line_no].add(
                *self.lines_text.chars[char_index_counter:char_index_counter + lines_str_list[line_no].__len__() + 1])
            char_index_counter += lines_str_list[line_no].__len__() + 1
        return chars

    def set_all_lines_alignments(self, alignment):
        for line_no in range(0, self.lines[0].__len__()):
            self.change_alignment_for_a_line(alignment, line_no)
        return self

    def set_line_alignment(self, alignment, line_no):
        self.change_alignment_for_a_line(alignment, line_no)
        return self

    def set_all_lines_to_initial_positions(self):
        self.lines[1] = [None for _ in range(self.lines[0].__len__())]
        for line_no in range(0, self.lines[0].__len__()):
            self[line_no].move_to(self.get_center() + self.lines_initial_positions[line_no])
        return self

    def set_line_to_initial_position(self, line_no):
        self.lines[1][line_no] = None
        self[line_no].move_to(self.get_center() + self.lines_initial_positions[line_no])
        return self

    def change_alignment_for_a_line(self, alignment, line_no):
        self.lines[1][line_no] = alignment
        if self.lines[1][line_no] == "center":
<<<<<<< HEAD
            self[line_no].move_to(np.array([self.get_center()[0], self[line_no].get_center()[1], 0]))
        elif self.lines[1][line_no] == "right":
            self[line_no].move_to(
                np.array([self.get_right()[0] - self[line_no].get_width() / 2, self[line_no].get_center()[1], 0]))
        elif self.lines[1][line_no] == "left":
            self[line_no].move_to(
                np.array([self.get_left()[0] + self[line_no].get_width() / 2, self[line_no].get_center()[1], 0]))
=======
            self[line_no].move_to(
                self.get_top()
                + np.array([0, -self.char_height / 2, 0])
                + np.array([0, -line_no * (self.char_height + self.line_spacing), 0])
            )
        elif self.lines[1][line_no] == "right":
            self[line_no].move_to(
                self.get_top()
                + np.array([0, -self.char_height / 2, 0])
                + np.array(
                    [
                        self.get_width() / 2 - self.lines[0][line_no].get_width() / 2,
                        -line_no * (self.char_height + self.line_spacing),
                        0,
                    ]
                )
            )
        elif self.lines[1][line_no] == "left":
            self[line_no].move_to(
                self.get_top()
                + np.array([0, -self.char_height / 2, 0])
                + np.array(
                    [
                        -self.get_width() / 2 + self.lines[0][line_no].get_width() / 2,
                        -line_no * (self.char_height + self.line_spacing),
                        0,
                    ]
                )
            )

    def align_lines(self):
        for line_no in range(0, self.lines[0].__len__()):
            if self.lines[1][line_no] == "center":
                self.lines[0][line_no].move_to(
                    np.array([0, 0, 0])
                    + np.array(
                        [0, -line_no * (self.char_height + self.line_spacing), 0]
                    )
                )
            elif self.lines[1][line_no] == "left":
                self.lines[0][line_no].move_to(
                    np.array([0, 0, 0])
                    + np.array(
                        [
                            self.lines[0][line_no].get_width() / 2,
                            -line_no * (self.char_height + self.line_spacing),
                            0,
                        ]
                    )
                )
            elif self.lines[1][line_no] == "right":
                self.lines[0][line_no].move_to(
                    np.array([0, 0, 0])
                    + np.array(
                        [
                            -self.lines[0][line_no].get_width() / 2,
                            -line_no * (self.char_height + self.line_spacing),
                            0,
                        ]
                    )
                )
>>>>>>> 3f6b9bf4
<|MERGE_RESOLUTION|>--- conflicted
+++ resolved
@@ -5,7 +5,7 @@
 import cairo
 
 from ...constants import *
-from ...config import config, file_writer_config
+from ...config import config
 from ...container.container import Container
 from ...logger import logger
 from ...mobject.geometry import Dot, Rectangle
@@ -61,7 +61,6 @@
 class Text(SVGMobject):
     CONFIG = {
         # Mobject
-<<<<<<< HEAD
         'color': consts.WHITE,
         'height': None,
         'width': None,
@@ -82,28 +81,6 @@
         't2s': {},
         't2w': {},
         'tab_width': 4,
-=======
-        "color": WHITE,
-        "height": None,
-        "width": None,
-        "fill_opacity": 1,
-        "stroke_width": 0,
-        "should_center": True,
-        "unpack_groups": True,
-        # Text
-        "font": "",
-        "gradient": None,
-        "lsh": -1,
-        "size": 1,
-        "slant": NORMAL,
-        "weight": NORMAL,
-        "t2c": {},
-        "t2f": {},
-        "t2g": {},
-        "t2s": {},
-        "t2w": {},
-        "tab_width": 4,
->>>>>>> 3f6b9bf4
     }
 
     def __init__(self, text, **config):
@@ -111,13 +88,8 @@
         digest_config(self, config)
         self.original_text = text
         text_without_tabs = text
-<<<<<<< HEAD
         if text.find('\t') != -1:
             text_without_tabs = text.replace('\t', ' ' * self.tab_width)
-=======
-        if text.find("\t") != -1:
-            text_without_tabs = text.replace("\t", " " * self.tab_width)
->>>>>>> 3f6b9bf4
         self.text = text_without_tabs
         if self.line_spacing == -1:
             self.line_spacing = self.size + self.size * 0.3
@@ -139,15 +111,7 @@
             each.clear_points()
             for index, point in enumerate(points):
                 each.append_points([point])
-<<<<<<< HEAD
                 if index != len(points) - 1 and (index + 1) % nppc == 0 and any(point != points[index + 1]):
-=======
-                if (
-                    index != len(points) - 1
-                    and (index + 1) % nppc == 0
-                    and any(point != points[index + 1])
-                ):
->>>>>>> 3f6b9bf4
                     each.add_line_to(last)
                     last = points[index + 1]
             each.add_line_to(last)
@@ -165,7 +129,6 @@
 
     def get_extra_space_perc(self):
         size = self.size * 10
-<<<<<<< HEAD
         dir_name = consts.TEXT_DIR
         file_name = os.path.join(dir_name, "space") + '.svg'
         surface = cairo.SVGSurface(file_name, 600, 400)
@@ -197,102 +160,14 @@
                 chars.add(self.submobjects[submobjects_char_index])
                 submobjects_char_index += 1
         return chars
-=======
-
-        dir_name = file_writer_config["text_dir"]
-        file_name = os.path.join(dir_name, "space") + ".svg"
-
-        surface = cairo.SVGSurface(file_name, 600, 400)
-        context = cairo.Context(surface)
-        context.set_font_size(size)
-        context.move_to(START_X, START_Y)
-        context.select_font_face(
-            self.font, self.str2slant(self.slant), self.str2weight(self.weight)
-        )
-        context.move_to(START_X, START_Y)
-        context.show_text("_")
-        surface.finish()
-        svg_with_space = SVGMobject(
-            file_name,
-            height=self.height,
-            width=self.width,
-            stroke_width=self.stroke_width,
-            should_center=self.should_center,
-            unpack_groups=self.unpack_groups,
-        )
-        space_width = svg_with_space.get_width()
-        return space_width
-
-    def apply_front_and_end_spaces(self):
-        space_width = self.get_space_width()
-        max_height = self.get_height()
-        front_spaces_count = 0
-        i = -1
-        for i in range(self.text.__len__()):
-            if self.text[i] == " ":
-                front_spaces_count += 1
-                continue
-            else:
-                break
-        first_visible_char_index = i
-        if first_visible_char_index != 0:
-            space = Rectangle(
-                width=space_width * front_spaces_count,
-                height=max_height,
-                fill_opacity=0,
-                stroke_opacity=0,
-                stroke_width=0,
-            )
-            text_width = self.get_width()
-            space.move_to(np.array([-text_width / 2, max_height / 2, 0]))
-            self.next_to(space, direction=RIGHT, buff=0)
-            self.submobjects.insert(0, space)
-
-        i = -1
-        last_spaces_count = 0
-        for i in range(self.text.__len__() - 1, -1, -1):
-            if self.text[i] == " ":
-                last_spaces_count += 1
-                continue
-            else:
-                break
-        last_visible_char_index = i
-        if last_visible_char_index != self.text.__len__() - 1:
-            space = Rectangle(
-                width=space_width * last_spaces_count,
-                height=max_height,
-                fill_opacity=0,
-                stroke_opacity=0,
-                stroke_width=0,
-            )
-            text_width = self.get_width()
-            space.move_to(np.array([-text_width / 2, max_height / 2, 0]))
-            self.next_to(space, direction=LEFT, buff=0)
-            self.submobjects.append(space)
-        self.move_to(np.array([0, 0, 0]))
-
-    def apply_space_chars(self):
-        char_index = 0
-        while char_index < self.text.__len__() - 1:
-            char_index += 1
-            if (
-                self.text[char_index] == " "
-                or self.text[char_index] == "\t"
-                or self.text[char_index] == "\n"
-            ):
-                space = Dot(fill_opacity=0, stroke_opacity=0)
-                space.move_to(self.submobjects[char_index - 1].get_center())
-                self.submobjects.insert(char_index, space)
->>>>>>> 3f6b9bf4
 
     def remove_last_M(self, file_name):
-        with open(file_name, "r") as fpr:
+        with open(file_name, 'r') as fpr:
             content = fpr.read()
         content = re.sub(r'Z M [^A-Za-z]*? "\/>', 'Z "/>', content)
-        with open(file_name, "w") as fpw:
+        with open(file_name, 'w') as fpw:
             fpw.write(content)
 
-<<<<<<< HEAD
     def find_indexes(self, word, text):
         m = re.match(r'\[([0-9\-]{0,}):([0-9\-]{0,})\]', word)
         if m:
@@ -300,15 +175,6 @@
             end = int(m.group(2)) if m.group(2) != '' else len(text)
             start = len(text) + start if start < 0 else start
             end = len(text) + end if end < 0 else end
-=======
-    def find_indexes(self, word):
-        m = re.match(r"\[([0-9\-]{0,}):([0-9\-]{0,})\]", word)
-        if m:
-            start = int(m.group(1)) if m.group(1) != "" else 0
-            end = int(m.group(2)) if m.group(2) != "" else len(self.text)
-            start = len(self.text) + start if start < 0 else start
-            end = len(self.text) + end if end < 0 else end
->>>>>>> 3f6b9bf4
             return [(start, end)]
 
         indexes = []
@@ -320,7 +186,6 @@
 
     def full2short(self, config):
         for kwargs in [config, self.CONFIG]:
-<<<<<<< HEAD
             if kwargs.__contains__('text2color'):
                 kwargs['t2c'] = kwargs.pop('text2color')
             if kwargs.__contains__('text2font'):
@@ -331,20 +196,6 @@
                 kwargs['t2s'] = kwargs.pop('text2slant')
             if kwargs.__contains__('text2weight'):
                 kwargs['t2w'] = kwargs.pop('text2weight')
-=======
-            if kwargs.__contains__("line_spacing_height"):
-                kwargs["lsh"] = kwargs.pop("line_spacing_height")
-            if kwargs.__contains__("text2color"):
-                kwargs["t2c"] = kwargs.pop("text2color")
-            if kwargs.__contains__("text2font"):
-                kwargs["t2f"] = kwargs.pop("text2font")
-            if kwargs.__contains__("text2gradient"):
-                kwargs["t2g"] = kwargs.pop("text2gradient")
-            if kwargs.__contains__("text2slant"):
-                kwargs["t2s"] = kwargs.pop("text2slant")
-            if kwargs.__contains__("text2weight"):
-                kwargs["t2w"] = kwargs.pop("text2weight")
->>>>>>> 3f6b9bf4
 
     def set_color_by_t2c(self, t2c=None):
         t2c = t2c if t2c else self.t2c
@@ -375,11 +226,7 @@
     def text2hash(self):
         settings = self.font + self.slant + self.weight
         settings += str(self.t2f) + str(self.t2s) + str(self.t2w)
-<<<<<<< HEAD
         settings += str(self.line_spacing) + str(self.size)
-=======
-        settings += str(self.lsh) + str(self.size)
->>>>>>> 3f6b9bf4
         id_str = self.text + settings
         hasher = hashlib.sha256()
         hasher.update(id_str.encode())
@@ -409,13 +256,9 @@
             temp_settings.append(TextSetting(start, len(self.text), *fsw))
         settings = sorted(temp_settings, key=lambda setting: setting.start)
 
-        if re.search(r"\n", self.text):
+        if re.search(r'\n', self.text):
             line_num = 0
-<<<<<<< HEAD
             for start, end in self.find_indexes('\n', self.text):
-=======
-            for start, end in self.find_indexes("\n"):
->>>>>>> 3f6b9bf4
                 for setting in settings:
                     if setting.line_num == -1:
                         setting.line_num = line_num
@@ -440,7 +283,6 @@
         size = self.size * 10
         line_spacing = self.line_spacing * 10
 
-<<<<<<< HEAD
         if self.font == '':
             if NOT_SETTING_FONT_MSG != '':
                 print(NOT_SETTING_FONT_MSG)
@@ -448,15 +290,6 @@
         dir_name = consts.TEXT_DIR
         hash_name = self.text2hash()
         file_name = os.path.join(dir_name, hash_name) + '.svg'
-=======
-        if self.font == "":
-            if NOT_SETTING_FONT_MSG != "":
-                logger.warning(NOT_SETTING_FONT_MSG)
-
-        dir_name = file_writer_config["text_dir"]
-        hash_name = self.text2hash()
-        file_name = os.path.join(dir_name, hash_name) + ".svg"
->>>>>>> 3f6b9bf4
         if os.path.exists(file_name):
             return file_name
 
@@ -472,17 +305,13 @@
             font = setting.font
             slant = self.str2slant(setting.slant)
             weight = self.str2weight(setting.weight)
-            text = self.text[setting.start : setting.end].replace("\n", " ")
+            text = self.text[setting.start:setting.end].replace('\n', ' ')
 
             context.select_font_face(font, slant, weight)
             if setting.line_num != last_line_num:
                 offset_x = 0
                 last_line_num = setting.line_num
-<<<<<<< HEAD
             context.move_to(START_X + offset_x, START_Y + line_spacing * setting.line_num)
-=======
-            context.move_to(START_X + offset_x, START_Y + lsh * setting.line_num)
->>>>>>> 3f6b9bf4
             context.show_text(text)
             offset_x += context.text_extents(text)[4]
         surface.finish()
@@ -571,7 +400,6 @@
         return file_name
 
 
-<<<<<<< HEAD
 '''
 paragraph paragraph.chars is VGroup() of each lines and each line is VGroup() of that line's characters 
 that mean you can use it like 
@@ -584,17 +412,6 @@
 that means paragraph[2] is "efg"
 '''
 
-=======
-class TextWithFixHeight(Text):
-    def __init__(self, text, **kwargs):
-        Text.__init__(self, text, **kwargs)
-        max_height = Text("(gyt{[/QW", **kwargs).get_height()
-        rectangle = Rectangle(
-            width=0, height=max_height, fill_opacity=0, stroke_opacity=0, stroke_width=0
-        )
-        self.submobjects.append(rectangle)
->>>>>>> 3f6b9bf4
-
 
 class Paragraph(VGroup):
     CONFIG = {
@@ -619,7 +436,6 @@
 
         self.lines = []
         self.lines.append([])
-<<<<<<< HEAD
         for line_no in range(chars_lines_text_list.__len__()):
             self.lines[0].append(chars_lines_text_list[line_no])
         self.lines_initial_positions = []
@@ -628,23 +444,6 @@
         self.lines.append([])
         self.lines[1].extend([self.alignment for _ in range(chars_lines_text_list.__len__())])
         VGroup.__init__(self, *[self.lines[0][i] for i in range(self.lines[0].__len__())], **config)
-=======
-        for line_no in range(self.lines_list.__len__()):
-            if "\n" in self.lines_list[line_no]:
-                self.lines_list[line_no : line_no + 1] = self.lines_list[line_no].split(
-                    "\n"
-                )
-        for line_no in range(self.lines_list.__len__()):
-            self.lines[0].append(TextWithFixHeight(self.lines_list[line_no], **config))
-        self.char_height = TextWithFixHeight("(", **config).get_height()
-        self.lines.append([])
-        self.lines[1].extend([self.alignment for _ in range(self.lines_list.__len__())])
-        self.lines[0][0].move_to(np.array([0, 0, 0]))
-        self.align_lines()
-        VGroup.__init__(
-            self, *[self.lines[0][i] for i in range(self.lines[0].__len__())], **config
-        )
->>>>>>> 3f6b9bf4
         self.move_to(np.array([0, 0, 0]))
         if self.alignment:
             self.set_all_lines_alignments(self.alignment)
@@ -682,74 +481,10 @@
     def change_alignment_for_a_line(self, alignment, line_no):
         self.lines[1][line_no] = alignment
         if self.lines[1][line_no] == "center":
-<<<<<<< HEAD
             self[line_no].move_to(np.array([self.get_center()[0], self[line_no].get_center()[1], 0]))
         elif self.lines[1][line_no] == "right":
             self[line_no].move_to(
                 np.array([self.get_right()[0] - self[line_no].get_width() / 2, self[line_no].get_center()[1], 0]))
         elif self.lines[1][line_no] == "left":
             self[line_no].move_to(
-                np.array([self.get_left()[0] + self[line_no].get_width() / 2, self[line_no].get_center()[1], 0]))
-=======
-            self[line_no].move_to(
-                self.get_top()
-                + np.array([0, -self.char_height / 2, 0])
-                + np.array([0, -line_no * (self.char_height + self.line_spacing), 0])
-            )
-        elif self.lines[1][line_no] == "right":
-            self[line_no].move_to(
-                self.get_top()
-                + np.array([0, -self.char_height / 2, 0])
-                + np.array(
-                    [
-                        self.get_width() / 2 - self.lines[0][line_no].get_width() / 2,
-                        -line_no * (self.char_height + self.line_spacing),
-                        0,
-                    ]
-                )
-            )
-        elif self.lines[1][line_no] == "left":
-            self[line_no].move_to(
-                self.get_top()
-                + np.array([0, -self.char_height / 2, 0])
-                + np.array(
-                    [
-                        -self.get_width() / 2 + self.lines[0][line_no].get_width() / 2,
-                        -line_no * (self.char_height + self.line_spacing),
-                        0,
-                    ]
-                )
-            )
-
-    def align_lines(self):
-        for line_no in range(0, self.lines[0].__len__()):
-            if self.lines[1][line_no] == "center":
-                self.lines[0][line_no].move_to(
-                    np.array([0, 0, 0])
-                    + np.array(
-                        [0, -line_no * (self.char_height + self.line_spacing), 0]
-                    )
-                )
-            elif self.lines[1][line_no] == "left":
-                self.lines[0][line_no].move_to(
-                    np.array([0, 0, 0])
-                    + np.array(
-                        [
-                            self.lines[0][line_no].get_width() / 2,
-                            -line_no * (self.char_height + self.line_spacing),
-                            0,
-                        ]
-                    )
-                )
-            elif self.lines[1][line_no] == "right":
-                self.lines[0][line_no].move_to(
-                    np.array([0, 0, 0])
-                    + np.array(
-                        [
-                            -self.lines[0][line_no].get_width() / 2,
-                            -line_no * (self.char_height + self.line_spacing),
-                            0,
-                        ]
-                    )
-                )
->>>>>>> 3f6b9bf4
+                np.array([self.get_left()[0] + self[line_no].get_width() / 2, self[line_no].get_center()[1], 0]))