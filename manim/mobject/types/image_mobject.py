--- conflicted
+++ resolved
@@ -93,13 +93,9 @@
         image_mode="RGBA",
         **kwargs,
     ):
-<<<<<<< HEAD
-        digest_config(self, kwargs)
         self.opacity = 0
-=======
         self.invert = invert
         self.image_mode = image_mode
->>>>>>> c8c1f68c
         if isinstance(filename_or_array, (str, pathlib.PurePath)):
             path = get_full_raster_image_path(filename_or_array)
             image = Image.open(path).convert(self.image_mode)
