--- conflicted
+++ resolved
@@ -997,17 +997,12 @@
             If the :class:`VMobject` has no points.
         """
 
-<<<<<<< HEAD
         if alpha < 0 or alpha > 1:
             raise ValueError(f"Alpha {alpha} not between 0 and 1.")
 
         self.throw_error_if_no_points()
-
-        curves_with_lengths = list(self.get_curve_functions_with_lengths())
-=======
         if alpha == 1:
             return self.get_points()[-1]
->>>>>>> 96657214
 
         curves_and_lengths = tuple(self.get_curve_functions_with_lengths())
 
