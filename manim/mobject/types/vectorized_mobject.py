"""Mobjects that use vector graphics."""

from __future__ import annotations

__all__ = [
    "VMobject",
    "VGroup",
    "VDict",
    "VectorizedPoint",
    "CurvesAsSubmobjects",
    "DashedVMobject",
]


import itertools as it
import sys
<<<<<<< HEAD
import typing
from collections.abc import Sequence
from typing import TYPE_CHECKING, Callable
=======
from collections.abc import Generator, Hashable, Iterable, Mapping, Sequence
from typing import TYPE_CHECKING, Callable, Literal
>>>>>>> f1ce5122

import numpy as np
from PIL.Image import Image

from manim import config
from manim.constants import *
from manim.mobject.mobject import Mobject
from manim.mobject.opengl.opengl_compatibility import ConvertToOpenGL
from manim.mobject.opengl.opengl_vectorized_mobject import OpenGLVMobject
from manim.mobject.three_d.three_d_utils import (
    get_3d_vmob_gradient_start_and_end_points,
)
from manim.utils.bezier import (
    bezier,
    bezier_remap,
    get_smooth_cubic_bezier_handle_points,
    integer_interpolate,
    interpolate,
    partial_bezier_points,
    proportions_along_bezier_curve_for_point,
)
<<<<<<< HEAD
from ...utils.color import BLACK, WHITE, ManimColor, ParsableManimColor
from ...utils.deprecation import deprecated
from ...utils.iterables import make_even, resize_array, stretch_array_to_length, tuplify
from ...utils.space_ops import rotate_vector, shoelace_direction
=======
from manim.utils.color import BLACK, WHITE, ManimColor, ParsableManimColor
from manim.utils.iterables import (
    make_even,
    resize_array,
    stretch_array_to_length,
    tuplify,
)
from manim.utils.space_ops import rotate_vector, shoelace_direction

if TYPE_CHECKING:
    import numpy.typing as npt
    from typing_extensions import Self

    from manim.typing import (
        BezierPoints,
        CubicBezierPoints,
        ManimFloat,
        MappingFunction,
        Point2D,
        Point3D,
        Point3D_Array,
        QuadraticBezierPoints,
        RGBA_Array_Float,
        Vector3D,
        Zeros,
    )
>>>>>>> f1ce5122

if TYPE_CHECKING:
    from typing_extensions import Self


# TODO
# - Change cubic curve groups to have 4 points instead of 3
# - Change sub_path idea accordingly
# - No more mark_paths_closed, instead have the camera test
#   if last point in close to first point
# - Think about length of self.points.  Always 0 or 1 mod 4?
#   That's kind of weird.

__all__ = [
    "VMobject",
    "VGroup",
    "VDict",
    "VectorizedPoint",
    "CurvesAsSubmobjects",
    "VectorizedPoint",
    "DashedVMobject",
]


class VMobject(Mobject):
    """A vectorized mobject.

    Parameters
    ----------
    background_stroke_color
        The purpose of background stroke is to have something
        that won't overlap fill, e.g.  For text against some
        textured background.
    sheen_factor
        When a color c is set, there will be a second color
        computed based on interpolating c to WHITE by with
        sheen_factor, and the display will gradient to this
        secondary color in the direction of sheen_direction.
    close_new_points
        Indicates that it will not be displayed, but
        that it should count in parent mobject's path
    tolerance_for_point_equality
        This is within a pixel
    joint_type
        The line joint type used to connect the curve segments
        of this vectorized mobject. See :class:`.LineJointType`
        for options.
    """

    sheen_factor = 0.0

    def __init__(
        self,
        fill_color: ParsableManimColor | None = None,
        fill_opacity: float = 0.0,
        stroke_color: ParsableManimColor | None = None,
        stroke_opacity: float = 1.0,
        stroke_width: float = DEFAULT_STROKE_WIDTH,
        background_stroke_color: ParsableManimColor | None = BLACK,
        background_stroke_opacity: float = 1.0,
        background_stroke_width: float = 0,
        sheen_factor: float = 0.0,
        joint_type: LineJointType | None = None,
        sheen_direction: Vector3D = UL,
        close_new_points: bool = False,
        pre_function_handle_to_anchor_scale_factor: float = 0.01,
        make_smooth_after_applying_functions: bool = False,
        background_image: Image | str | None = None,
        shade_in_3d: bool = False,
        # TODO, do we care about accounting for varying zoom levels?
        tolerance_for_point_equality: float = 1e-6,
        n_points_per_cubic_curve: int = 4,
        cap_style: CapStyleType = CapStyleType.AUTO,
        **kwargs,
    ):
        self.fill_opacity = fill_opacity
        self.stroke_opacity = stroke_opacity
        self.stroke_width = stroke_width
        if background_stroke_color is not None:
            self.background_stroke_color: ManimColor = ManimColor(
                background_stroke_color
            )
        self.background_stroke_opacity: float = background_stroke_opacity
        self.background_stroke_width: float = background_stroke_width
        self.sheen_factor: float = sheen_factor
        self.joint_type: LineJointType = (
            LineJointType.AUTO if joint_type is None else joint_type
        )
        self.sheen_direction: Vector3D = sheen_direction
        self.close_new_points: bool = close_new_points
        self.pre_function_handle_to_anchor_scale_factor: float = (
            pre_function_handle_to_anchor_scale_factor
        )
        self.make_smooth_after_applying_functions: bool = (
            make_smooth_after_applying_functions
        )
        self.background_image: Image | str | None = background_image
        self.shade_in_3d: bool = shade_in_3d
        self.tolerance_for_point_equality: float = tolerance_for_point_equality
        self.n_points_per_cubic_curve: int = n_points_per_cubic_curve
        self._bezier_t_values: npt.NDArray[float] = np.linspace(
            0, 1, n_points_per_cubic_curve
        )
        self.cap_style: CapStyleType = cap_style
        super().__init__(**kwargs)
        self.submobjects: list[VMobject]

        # TODO: Find where color overwrites are happening and remove the color doubling
        # if "color" in kwargs:
        #     fill_color = kwargs["color"]
        #     stroke_color = kwargs["color"]
        if fill_color is not None:
            self.fill_color = ManimColor.parse(fill_color)
        if stroke_color is not None:
            self.stroke_color = ManimColor.parse(stroke_color)

    def _assert_valid_submobjects(self, submobjects: Iterable[VMobject]) -> Self:
        return self._assert_valid_submobjects_internal(submobjects, VMobject)

    # OpenGL compatibility
    @property
    def n_points_per_curve(self) -> int:
        return self.n_points_per_cubic_curve

    def get_group_class(self) -> type[VGroup]:
        return VGroup

    @staticmethod
    def get_mobject_type_class() -> type[VMobject]:
        return VMobject

    # Colors
    def init_colors(self, propagate_colors: bool = True) -> Self:
        self.set_fill(
            color=self.fill_color,
            opacity=self.fill_opacity,
            family=propagate_colors,
        )
        self.set_stroke(
            color=self.stroke_color,
            width=self.stroke_width,
            opacity=self.stroke_opacity,
            family=propagate_colors,
        )
        self.set_background_stroke(
            color=self.background_stroke_color,
            width=self.background_stroke_width,
            opacity=self.background_stroke_opacity,
            family=propagate_colors,
        )
        self.set_sheen(
            factor=self.sheen_factor,
            direction=self.sheen_direction,
            family=propagate_colors,
        )

        if not propagate_colors:
            for submobject in self.submobjects:
                submobject.init_colors(propagate_colors=False)

        return self

    def generate_rgbas_array(
        self, color: ManimColor | list[ManimColor], opacity: float | Iterable[float]
    ) -> RGBA_Array_Float:
        """
        First arg can be either a color, or a tuple/list of colors.
        Likewise, opacity can either be a float, or a tuple of floats.
        If self.sheen_factor is not zero, and only
        one color was passed in, a second slightly light color
        will automatically be added for the gradient
        """
        colors: list[ManimColor] = [
            ManimColor(c) if (c is not None) else BLACK for c in tuplify(color)
        ]
        opacities: list[float] = [
            o if (o is not None) else 0.0 for o in tuplify(opacity)
        ]
        rgbas: npt.NDArray[RGBA_Array_Float] = np.array(
            [c.to_rgba_with_alpha(o) for c, o in zip(*make_even(colors, opacities))],
        )

        sheen_factor = self.get_sheen_factor()
        if sheen_factor != 0 and len(rgbas) == 1:
            light_rgbas = np.array(rgbas)
            light_rgbas[:, :3] += sheen_factor
            np.clip(light_rgbas, 0, 1, out=light_rgbas)
            rgbas = np.append(rgbas, light_rgbas, axis=0)
        return rgbas

    def update_rgbas_array(
        self,
        array_name: str,
        color: ManimColor | None = None,
        opacity: float | None = None,
    ) -> Self:
        rgbas = self.generate_rgbas_array(color, opacity)
        if not hasattr(self, array_name):
            setattr(self, array_name, rgbas)
            return self
        # Match up current rgbas array with the newly calculated
        # one. 99% of the time they'll be the same.
        curr_rgbas = getattr(self, array_name)
        if len(curr_rgbas) < len(rgbas):
            curr_rgbas = stretch_array_to_length(curr_rgbas, len(rgbas))
            setattr(self, array_name, curr_rgbas)
        elif len(rgbas) < len(curr_rgbas):
            rgbas = stretch_array_to_length(rgbas, len(curr_rgbas))
        # Only update rgb if color was not None, and only
        # update alpha channel if opacity was passed in
        if color is not None:
            curr_rgbas[:, :3] = rgbas[:, :3]
        if opacity is not None:
            curr_rgbas[:, 3] = rgbas[:, 3]
        return self

    def set_fill(
        self,
        color: ParsableManimColor | None = None,
        opacity: float | None = None,
        family: bool = True,
    ) -> Self:
        """Set the fill color and fill opacity of a :class:`VMobject`.

        Parameters
        ----------
        color
            Fill color of the :class:`VMobject`.
        opacity
            Fill opacity of the :class:`VMobject`.
        family
            If ``True``, the fill color of all submobjects is also set.

        Returns
        -------
        :class:`VMobject`
            ``self``

        Examples
        --------
        .. manim:: SetFill
            :save_last_frame:

            class SetFill(Scene):
                def construct(self):
                    square = Square().scale(2).set_fill(WHITE,1)
                    circle1 = Circle().set_fill(GREEN,0.8)
                    circle2 = Circle().set_fill(YELLOW) # No fill_opacity
                    circle3 = Circle().set_fill(color = '#FF2135', opacity = 0.2)
                    group = Group(circle1,circle2,circle3).arrange()
                    self.add(square)
                    self.add(group)

        See Also
        --------
        :meth:`~.VMobject.set_style`
        """
        if family:
            for submobject in self.submobjects:
                submobject.set_fill(color, opacity, family)
        self.update_rgbas_array("fill_rgbas", color, opacity)
        self.fill_rgbas: RGBA_Array_Float
        if opacity is not None:
            self.fill_opacity = opacity
        return self

    def set_stroke(
        self,
        color: ParsableManimColor = None,
        width: float | None = None,
        opacity: float | None = None,
        background=False,
        family: bool = True,
    ) -> Self:
        if family:
            for submobject in self.submobjects:
                submobject.set_stroke(color, width, opacity, background, family)
        if background:
            array_name = "background_stroke_rgbas"
            width_name = "background_stroke_width"
            opacity_name = "background_stroke_opacity"
        else:
            array_name = "stroke_rgbas"
            width_name = "stroke_width"
            opacity_name = "stroke_opacity"
        self.update_rgbas_array(array_name, color, opacity)
        if width is not None:
            setattr(self, width_name, width)
        if opacity is not None:
            setattr(self, opacity_name, opacity)
        if color is not None and background:
            if isinstance(color, (list, tuple)):
                self.background_stroke_color = ManimColor.parse(color)
            else:
                self.background_stroke_color = ManimColor(color)
        return self

    def set_cap_style(self, cap_style: CapStyleType) -> Self:
        """
        Sets the cap style of the :class:`VMobject`.

        Parameters
        ----------
        cap_style
            The cap style to be set. See :class:`.CapStyleType` for options.

        Returns
        -------
        :class:`VMobject`
            ``self``

        Examples
        --------
        .. manim:: CapStyleExample
            :save_last_frame:

            class CapStyleExample(Scene):
                def construct(self):
                    line = Line(LEFT, RIGHT, color=YELLOW, stroke_width=20)
                    line.set_cap_style(CapStyleType.ROUND)
                    self.add(line)
        """
        self.cap_style = cap_style
        return self

    def set_background_stroke(self, **kwargs) -> Self:
        kwargs["background"] = True
        self.set_stroke(**kwargs)
        return self

    def set_style(
        self,
        fill_color: ParsableManimColor | None = None,
        fill_opacity: float | None = None,
        stroke_color: ParsableManimColor | None = None,
        stroke_width: float | None = None,
        stroke_opacity: float | None = None,
        background_stroke_color: ParsableManimColor | None = None,
        background_stroke_width: float | None = None,
        background_stroke_opacity: float | None = None,
        sheen_factor: float | None = None,
        sheen_direction: Vector3D | None = None,
        background_image: Image | str | None = None,
        family: bool = True,
    ) -> Self:
        self.set_fill(color=fill_color, opacity=fill_opacity, family=family)
        self.set_stroke(
            color=stroke_color,
            width=stroke_width,
            opacity=stroke_opacity,
            family=family,
        )
        self.set_background_stroke(
            color=background_stroke_color,
            width=background_stroke_width,
            opacity=background_stroke_opacity,
            family=family,
        )
        if sheen_factor:
            self.set_sheen(
                factor=sheen_factor,
                direction=sheen_direction,
                family=family,
            )
        if background_image:
            self.color_using_background_image(background_image)
        return self

    def get_style(self, simple: bool = False) -> dict:
        ret = {
            "stroke_opacity": self.get_stroke_opacity(),
            "stroke_width": self.get_stroke_width(),
        }

        # TODO: FIX COLORS HERE
        if simple:
            ret["fill_color"] = self.get_fill_color()
            ret["fill_opacity"] = self.get_fill_opacity()
            ret["stroke_color"] = self.get_stroke_color()
        else:
            ret["fill_color"] = self.get_fill_colors()
            ret["fill_opacity"] = self.get_fill_opacities()
            ret["stroke_color"] = self.get_stroke_colors()
            ret["background_stroke_color"] = self.get_stroke_colors(background=True)
            ret["background_stroke_width"] = self.get_stroke_width(background=True)
            ret["background_stroke_opacity"] = self.get_stroke_opacity(background=True)
            ret["sheen_factor"] = self.get_sheen_factor()
            ret["sheen_direction"] = self.get_sheen_direction()
            ret["background_image"] = self.get_background_image()

        return ret

<<<<<<< HEAD
    def match_style(self, vmobject: VMobject, recurse: bool = True):
        self.set_style(**vmobject.get_style(), recurse=False)
        if recurse:
=======
    def match_style(self, vmobject: VMobject, family: bool = True) -> Self:
        self.set_style(**vmobject.get_style(), family=False)

        if family:
>>>>>>> f1ce5122
            # Does its best to match up submobject lists, and
            # match styles accordingly
            submobs1, submobs2 = self.submobjects, vmobject.submobjects
            if len(submobs1) == 0:
                return self
            elif len(submobs2) == 0:
                submobs2 = [vmobject]
            for sm1, sm2 in zip(*make_even(submobs1, submobs2)):
                sm1.match_style(sm2)
        return self

    def set_color(self, color: ParsableManimColor, family: bool = True) -> Self:
        self.set_fill(color, family=family)
        self.set_stroke(color, family=family)
        return self

    def set_opacity(self, opacity: float, family: bool = True) -> Self:
        self.set_fill(opacity=opacity, family=family)
        self.set_stroke(opacity=opacity, family=family)
        self.set_stroke(opacity=opacity, family=family, background=True)
        return self

    def fade(self, darkness: float = 0.5, family: bool = True) -> Self:
        factor = 1.0 - darkness
        self.set_fill(opacity=factor * self.get_fill_opacity(), family=False)
        self.set_stroke(opacity=factor * self.get_stroke_opacity(), family=False)
        self.set_background_stroke(
            opacity=factor * self.get_stroke_opacity(background=True),
            family=False,
        )
        super().fade(darkness, family)
        return self

    def get_fill_rgbas(self) -> RGBA_Array_Float | Zeros:
        try:
            return self.fill_rgbas
        except AttributeError:
            return np.zeros((1, 4))

    def get_fill_color(self) -> ManimColor:
        """
        If there are multiple colors (for gradient)
        this returns the first one
        """
        return self.get_fill_colors()[0]

    fill_color = property(get_fill_color, set_fill)

    def get_fill_opacity(self) -> ManimFloat:
        """
        If there are multiple opacities, this returns the
        first
        """
        return self.get_fill_opacities()[0]

    # TODO: Does this just do a copy?
    # TODO: I have the feeling that this function should not return None, does that have any usage ?
    def get_fill_colors(self) -> list[ManimColor | None]:
        return [
            ManimColor(rgba[:3]) if rgba.any() else None
            for rgba in self.get_fill_rgbas()
        ]

    def get_fill_opacities(self) -> npt.NDArray[ManimFloat]:
        return self.get_fill_rgbas()[:, 3]

    def get_stroke_rgbas(self, background: bool = False) -> RGBA_Array_float | Zeros:
        try:
            if background:
                self.background_stroke_rgbas: RGBA_Array_Float
                rgbas = self.background_stroke_rgbas
            else:
                self.stroke_rgbas: RGBA_Array_Float
                rgbas = self.stroke_rgbas
            return rgbas
        except AttributeError:
            return np.zeros((1, 4))

    def get_stroke_color(self, background: bool = False) -> ManimColor | None:
        return self.get_stroke_colors(background)[0]

    stroke_color = property(get_stroke_color, set_stroke)

    def get_stroke_width(self, background: bool = False) -> float:
        if background:
            self.background_stroke_width: float
            width = self.background_stroke_width
        else:
            width = self.stroke_width
            if isinstance(width, str):
                width = int(width)
        return max(0.0, width)

    def get_stroke_opacity(self, background: bool = False) -> ManimFloat:
        return self.get_stroke_opacities(background)[0]

    def get_stroke_colors(self, background: bool = False) -> list[ManimColor | None]:
        return [
            ManimColor(rgba[:3]) if rgba.any() else None
            for rgba in self.get_stroke_rgbas(background)
        ]

    def get_stroke_opacities(self, background: bool = False) -> npt.NDArray[ManimFloat]:
        return self.get_stroke_rgbas(background)[:, 3]

    def get_color(self) -> ManimColor:
        if np.all(self.get_fill_opacities() == 0):
            return self.get_stroke_color()
        return self.get_fill_color()

    color = property(get_color, set_color)

    def set_sheen_direction(self, direction: Vector3D, family: bool = True) -> Self:
        """Sets the direction of the applied sheen.

        Parameters
        ----------
        direction
            Direction from where the gradient is applied.

        Examples
        --------
        Normal usage::

            Circle().set_sheen_direction(UP)

        See Also
        --------
        :meth:`~.VMobject.set_sheen`
        :meth:`~.VMobject.rotate_sheen_direction`
        """

        direction = np.array(direction)
        if family:
            for submob in self.get_family():
                submob.sheen_direction = direction
        else:
            self.sheen_direction: Vector3D = direction
        return self

    def rotate_sheen_direction(
        self, angle: float, axis: Vector3D = OUT, family: bool = True
    ) -> Self:
        """Rotates the direction of the applied sheen.

        Parameters
        ----------
        angle
            Angle by which the direction of sheen is rotated.
        axis
            Axis of rotation.

        Examples
        --------
        Normal usage::

            Circle().set_sheen_direction(UP).rotate_sheen_direction(PI)

        See Also
        --------
        :meth:`~.VMobject.set_sheen_direction`
        """
        if family:
            for submob in self.get_family():
                submob.sheen_direction = rotate_vector(
                    submob.sheen_direction,
                    angle,
                    axis,
                )
        else:
            self.sheen_direction = rotate_vector(self.sheen_direction, angle, axis)
        return self

    def set_sheen(
        self, factor: float, direction: Vector3D | None = None, family: bool = True
    ) -> Self:
        """Applies a color gradient from a direction.

        Parameters
        ----------
        factor
            The extent of lustre/gradient to apply. If negative, the gradient
            starts from black, if positive the gradient starts from white and
            changes to the current color.
        direction
            Direction from where the gradient is applied.

        Examples
        --------
        .. manim:: SetSheen
            :save_last_frame:

            class SetSheen(Scene):
                def construct(self):
                    circle = Circle(fill_opacity=1).set_sheen(-0.3, DR)
                    self.add(circle)
        """

        if family:
            for submob in self.submobjects:
                submob.set_sheen(factor, direction, family)
        self.sheen_factor: float = factor
        if direction is not None:
            # family set to false because recursion will
            # already be handled above
            self.set_sheen_direction(direction, family=False)
        # Reset color to put sheen_factor into effect
        if factor != 0:
            self.set_stroke(self.get_stroke_color(), family=family)
            self.set_fill(self.get_fill_color(), family=family)
        return self

    def get_sheen_direction(self) -> Vector3D:
        return np.array(self.sheen_direction)

    def get_sheen_factor(self) -> float:
        return self.sheen_factor

    def get_gradient_start_and_end_points(self) -> tuple[Point3D, Point3D]:
        if self.shade_in_3d:
            return get_3d_vmob_gradient_start_and_end_points(self)
        else:
            direction = self.get_sheen_direction()
            c = self.get_center()
            bases = np.array(
                [self.get_edge_center(vect) - c for vect in [RIGHT, UP, OUT]],
            ).transpose()
            offset = np.dot(bases, direction)
            return (c - offset, c + offset)

    def color_using_background_image(self, background_image: Image | str) -> Self:
        self.background_image: Image | str = background_image
        self.set_color(WHITE)
        for submob in self.submobjects:
            submob.color_using_background_image(background_image)
        return self

    def get_background_image(self) -> Image | str:
        return self.background_image

    def match_background_image(self, vmobject: VMobject) -> Self:
        self.color_using_background_image(vmobject.get_background_image())
        return self

    def set_shade_in_3d(
        self, value: bool = True, z_index_as_group: bool = False
    ) -> Self:
        for submob in self.get_family():
            submob.shade_in_3d = value
            if z_index_as_group:
                submob.z_index_group = self
        return self

    def set_points(self, points: Point3D_Array) -> Self:
        self.points: Point3D_Array = np.array(points)
        return self

    def set_z(self, z: float) -> Self:
        self.points[..., -1] = z
        return self

    @deprecated(
        since="0.18.2",
        until="0.19.0",
        message="OpenGL has no concept of z_index. Use set_z instead",
    )
    def set_z_index(self, z: float) -> Self:
        return self.set_z(z)

    def resize_points(
        self,
        new_length: int,
        resize_func: Callable[[Point3D, int], Point3D] = resize_array,
    ) -> Self:
        """Resize the array of anchor points and handles to have
        the specified size.

        Parameters
        ----------
        new_length
            The new (total) number of points.
        resize_func
            A function mapping a Numpy array (the points) and an integer
            (the target size) to a Numpy array. The default implementation
            is based on Numpy's ``resize`` function.
        """
        if new_length != len(self.points):
            self.points = resize_func(self.points, new_length)
        return self

    def set_anchors_and_handles(
        self,
        anchors1: CubicBezierPoints,
        handles1: CubicBezierPoints,
        handles2: CubicBezierPoints,
        anchors2: CubicBezierPoints,
    ) -> Self:
        """Given two sets of anchors and handles, process them to set them as anchors
        and handles of the VMobject.

        anchors1[i], handles1[i], handles2[i] and anchors2[i] define the i-th bezier
        curve of the vmobject. There are four hardcoded parameters and this is a
        problem as it makes the number of points per cubic curve unchangeable from 4
        (two anchors and two handles).

        Returns
        -------
        :class:`VMobject`
            ``self``
        """
        assert len(anchors1) == len(handles1) == len(handles2) == len(anchors2)
        nppcc = self.n_points_per_cubic_curve  # 4
        total_len = nppcc * len(anchors1)
        self.points = np.empty((total_len, self.dim))
        # the following will, from the four sets, dispatch them in points such that
        # self.points = [
        #     anchors1[0], handles1[0], handles2[0], anchors1[0], anchors1[1],
        #     handles1[1], ...
        # ]
        arrays = [anchors1, handles1, handles2, anchors2]
        for index, array in enumerate(arrays):
            self.points[index::nppcc] = array
        return self

    def clear_points(self) -> None:
        # TODO: shouldn't this return self instead of None?
        self.points = np.zeros((0, self.dim))

    def append_points(self, new_points: Point3D_Array) -> Self:
        """Append the given ``new_points`` to the end of
        :attr:`VMobject.points`.

        Parameters
        ----------
        new_points
            An array of 3D points to append.

        Returns
        -------
        :class:`VMobject`
            The VMobject itself, after appending ``new_points``.
        """
        # TODO, check that number new points is a multiple of 4?
        # or else that if len(self.points) % 4 == 1, then
        # len(new_points) % 4 == 3?
        n = len(self.points)
        points = np.empty((n + len(new_points), self.dim))
        points[:n] = self.points
        points[n:] = new_points
        self.points = points
        return self

    def start_new_path(self, point: Point3D) -> Self:
        """Append a ``point`` to the :attr:`VMobject.points`, which will be the
        beginning of a new Bézier curve in the path given by the points. If
        there's an unfinished curve at the end of :attr:`VMobject.points`,
        complete it by appending the last Bézier curve's start anchor as many
        times as needed.

        Parameters
        ----------
        point
            A 3D point to append to :attr:`VMobject.points`.

        Returns
        -------
        :class:`VMobject`
            The VMobject itself, after appending ``point`` and starting a new
            curve.
        """
        n_points = len(self.points)
        nppc = self.n_points_per_curve
        if n_points % nppc != 0:
            # close the open path by appending the last
            # start anchor sufficiently often
            last_anchor = self.get_start_anchors()[-1]
            closure = [last_anchor] * (nppc - (n_points % nppc))
            self.append_points(closure + [point])
        else:
            self.append_points([point])
        return self

    def add_cubic_bezier_curve(
        self,
        anchor1: CubicBezierPoints,
        handle1: CubicBezierPoints,
        handle2: CubicBezierPoints,
        anchor2: CubicBezierPoints,
    ) -> None:
        # TODO, check the len(self.points) % 4 == 0?
        self.append_points([anchor1, handle1, handle2, anchor2])

    # what type is curves?
    def add_cubic_bezier_curves(self, curves) -> None:
        self.append_points(curves.flatten())

    def add_cubic_bezier_curve_to(
        self,
        handle1: CubicBezierPoints,
        handle2: CubicBezierPoints,
        anchor: CubicBezierPoints,
    ) -> Self:
        """Add cubic bezier curve to the path.

        NOTE : the first anchor is not a parameter as by default the end of the last sub-path!

        Parameters
        ----------
        handle1
            first handle
        handle2
            second handle
        anchor
            anchor

        Returns
        -------
        :class:`VMobject`
            ``self``
        """
        self.throw_error_if_no_points()
        new_points = [handle1, handle2, anchor]
        if self.has_new_path_started():
            self.append_points(new_points)
        else:
            self.append_points([self.get_last_point()] + new_points)
        return self

    def add_quadratic_bezier_curve_to(
        self,
        handle: QuadraticBezierPoints,
        anchor: QuadraticBezierPoints,
    ) -> Self:
        """Add Quadratic bezier curve to the path.

        Returns
        -------
        :class:`VMobject`
            ``self``
        """
        # How does one approximate a quadratic with a cubic?
        # refer to the Wikipedia page on Bezier curves
        # https://en.wikipedia.org/wiki/B%C3%A9zier_curve#Degree_elevation, accessed Jan 20, 2021
        # 1. Copy the end points, and then
        # 2. Place the 2 middle control points 2/3 along the line segments
        # from the end points to the quadratic curve's middle control point.
        # I think that's beautiful.
        self.add_cubic_bezier_curve_to(
            2 / 3 * handle + 1 / 3 * self.get_last_point(),
            2 / 3 * handle + 1 / 3 * anchor,
            anchor,
        )
        return self

    def add_line_to(self, point: Point3D) -> Self:
        """Add a straight line from the last point of VMobject to the given point.

        Parameters
        ----------

        point
            The end of the straight line.

        Returns
        -------
        :class:`VMobject`
            ``self``
        """
        self.add_cubic_bezier_curve_to(
            *(
                interpolate(self.get_last_point(), point, t)
                for t in self._bezier_t_values[1:]
            )
        )
        return self

    def add_smooth_curve_to(self, *points: Point3D) -> Self:
        """Creates a smooth curve from given points and add it to the VMobject. If two points are passed in, the first is interpreted
        as a handle, the second as an anchor.

        Parameters
        ----------
        points
            Points (anchor and handle, or just anchor) to add a smooth curve from

        Returns
        -------
        :class:`VMobject`
            ``self``

        Raises
        ------
        ValueError
            If 0 or more than 2 points are given.
        """
        # TODO remove the value error and just add two parameters with one optional
        if len(points) == 1:
            handle2 = None
            new_anchor = points[0]
        elif len(points) == 2:
            handle2, new_anchor = points
        else:
            name = sys._getframe(0).f_code.co_name
            raise ValueError(f"Only call {name} with 1 or 2 points")

        if self.has_new_path_started():
            self.add_line_to(new_anchor)
        else:
            self.throw_error_if_no_points()
            last_h2, last_a2 = self.points[-2:]
            last_tangent = last_a2 - last_h2
            handle1 = last_a2 + last_tangent
            if handle2 is None:
                to_anchor_vect = new_anchor - last_a2
                new_tangent = rotate_vector(last_tangent, PI, axis=to_anchor_vect)
                handle2 = new_anchor - new_tangent
            self.append_points([last_a2, handle1, handle2, new_anchor])
        return self

    def has_new_path_started(self) -> bool:
        nppcc = self.n_points_per_cubic_curve  # 4
        # A new path starting is defined by a control point which is not part of a bezier subcurve.
        return len(self.points) % nppcc == 1

    def get_last_point(self) -> Point3D:
        return self.points[-1]

    def is_closed(self) -> bool:
        # TODO use consider_points_equals_2d ?
        return self.consider_points_equals(self.points[0], self.points[-1])

    def close_path(self) -> None:
        if not self.is_closed():
            self.add_line_to(self.get_subpaths()[-1][0])

    def add_points_as_corners(self, points: Iterable[Point3D]) -> Iterable[Point3D]:
        """Append multiple straight lines at the end of
        :attr:`VMobject.points`, which connect the given ``points`` in order
        starting from the end of the current path. These ``points`` would be
        therefore the corners of the new polyline appended to the path.

        Parameters
        ----------
        points
            An array of 3D points representing the corners of the polyline to
            append to :attr:`VMobject.points`.

        Returns
        -------
        :class:`VMobject`
            The VMobject itself, after appending the straight lines to its
            path.
        """
        points = np.asarray(points).reshape(-1, self.dim)
        if self.has_new_path_started():
            # Pop the last point from self.points and
            # add it to start_corners
            start_corners = np.empty((len(points), self.dim))
            start_corners[0] = self.points[-1]
            start_corners[1:] = points[:-1]
            end_corners = points
            self.points = self.points[:-1]
        else:
            start_corners = points[:-1]
            end_corners = points[1:]

        nppcc = self.n_points_per_cubic_curve
        new_points = np.empty((nppcc * start_corners.shape[0], self.dim))
        new_points[::nppcc] = start_corners
        new_points[nppcc - 1 :: nppcc] = end_corners
        for i, t in enumerate(self._bezier_t_values):
            new_points[i::nppcc] = interpolate(start_corners, end_corners, t)

        self.append_points(new_points)
        # TODO: shouldn't this method return self instead of points?
        return points

    def set_points_as_corners(self, points: Point3D_Array) -> Self:
        """Given an array of points, set them as corners of the
        :class:`VMobject`.

        To achieve that, this algorithm sets handles aligned with the anchors
        such that the resultant Bézier curve will be the segment between the
        two anchors.

        Parameters
        ----------
        points
            Array of points that will be set as corners.

        Returns
        -------
        :class:`VMobject`
            The VMobject itself, after setting the new points as corners.


        Examples
        --------
        .. manim:: PointsAsCornersExample
            :save_last_frame:

            class PointsAsCornersExample(Scene):
                def construct(self):
                    corners = (
                        # create square
                        UR, UL,
                        DL, DR,
                        UR,
                        # create crosses
                        DL, UL,
                        DR
                    )
                    vmob = VMobject(stroke_color=RED)
                    vmob.set_points_as_corners(corners).scale(2)
                    self.add(vmob)
        """
        points = np.array(points)
        # This will set the handles aligned with the anchors.
        # Id est, a bezier curve will be the segment from the two anchors such that the handles belongs to this segment.
        self.set_anchors_and_handles(
            *(interpolate(points[:-1], points[1:], t) for t in self._bezier_t_values)
        )
        return self

    def set_points_smoothly(self, points: Point3D_Array) -> Self:
        self.set_points_as_corners(points)
        self.make_smooth()
        return self

    def change_anchor_mode(self, mode: Literal["jagged", "smooth"]) -> Self:
        """Changes the anchor mode of the bezier curves. This will modify the handles.

        There can be only two modes, "jagged", and "smooth".

        Returns
        -------
        :class:`VMobject`
            ``self``
        """
        assert mode in ["jagged", "smooth"], 'mode must be either "jagged" or "smooth"'
        nppcc = self.n_points_per_cubic_curve
        for submob in self.family_members_with_points():
            subpaths = submob.get_subpaths()
            submob.clear_points()
            # A subpath can be composed of several bezier curves.
            for subpath in subpaths:
                # This will retrieve the anchors of the subpath, by selecting every n element in the array subpath
                # The append is needed as the last element is not reached when slicing with numpy.
                anchors = np.append(subpath[::nppcc], subpath[-1:], 0)
                if mode == "smooth":
                    h1, h2 = get_smooth_cubic_bezier_handle_points(anchors)
                else:  # mode == "jagged"
                    # The following will make the handles aligned with the anchors, thus making the bezier curve a segment
                    a1 = anchors[:-1]
                    a2 = anchors[1:]
                    h1 = interpolate(a1, a2, 1.0 / 3)
                    h2 = interpolate(a1, a2, 2.0 / 3)
                new_subpath = np.array(subpath)
                new_subpath[1::nppcc] = h1
                new_subpath[2::nppcc] = h2
                submob.append_points(new_subpath)
        return self

    def make_smooth(self) -> Self:
        return self.change_anchor_mode("smooth")

    def make_jagged(self) -> Self:
        return self.change_anchor_mode("jagged")

    def add_subpath(self, points: Point3D_Array) -> Self:
        assert len(points) % 4 == 0
        self.append_points(points)
        return self

    def append_vectorized_mobject(self, vectorized_mobject: VMobject) -> None:
        if self.has_new_path_started():
            # Remove last point, which is starting
            # a new path
            self.points = self.points[:-1]
        self.append_points(vectorized_mobject.points)

    def apply_function(self, function: MappingFunction) -> Self:
        factor = self.pre_function_handle_to_anchor_scale_factor
        self.scale_handle_to_anchor_distances(factor)
        super().apply_function(function)
        self.scale_handle_to_anchor_distances(1.0 / factor)
        if self.make_smooth_after_applying_functions:
            self.make_smooth()
        return self

    def rotate(
        self,
        angle: float,
        axis: Vector3D = OUT,
        about_point: Point3D | None = None,
        **kwargs,
    ) -> Self:
        self.rotate_sheen_direction(angle, axis)
        super().rotate(angle, axis, about_point, **kwargs)
        return self

    def scale_handle_to_anchor_distances(self, factor: float) -> Self:
        """If the distance between a given handle point H and its associated
        anchor point A is d, then it changes H to be a distances factor*d
        away from A, but so that the line from A to H doesn't change.
        This is mostly useful in the context of applying a (differentiable)
        function, to preserve tangency properties.  One would pull all the
        handles closer to their anchors, apply the function then push them out
        again.

        Parameters
        ----------
        factor
            The factor used for scaling.

        Returns
        -------
        :class:`VMobject`
            ``self``
        """
        for submob in self.family_members_with_points():
            if len(submob.points) < self.n_points_per_cubic_curve:
                # The case that a bezier quad is not complete (there is no bezier curve as there is not enough control points.)
                continue
            a1, h1, h2, a2 = submob.get_anchors_and_handles()
            a1_to_h1 = h1 - a1
            a2_to_h2 = h2 - a2
            new_h1 = a1 + factor * a1_to_h1
            new_h2 = a2 + factor * a2_to_h2
            submob.set_anchors_and_handles(a1, new_h1, new_h2, a2)
        return self

    #
    def consider_points_equals(self, p0: Point3D, p1: Point3D) -> bool:
        return np.allclose(p0, p1, atol=self.tolerance_for_point_equality)

    def consider_points_equals_2d(self, p0: Point2D, p1: Point2D) -> bool:
        """Determine if two points are close enough to be considered equal.

        This uses the algorithm from np.isclose(), but expanded here for the
        2D point case. NumPy is overkill for such a small question.
        Parameters
        ----------
        p0
            first point
        p1
            second point

        Returns
        -------
        bool
            whether two points considered close.
        """
        rtol = 1.0e-5  # default from np.isclose()
        atol = self.tolerance_for_point_equality
        if abs(p0[0] - p1[0]) > atol + rtol * abs(p1[0]):
            return False
        if abs(p0[1] - p1[1]) > atol + rtol * abs(p1[1]):
            return False
        return True

    # Information about line
    def get_cubic_bezier_tuples_from_points(
        self, points: Point3D_Array
    ) -> npt.NDArray[Point3D_Array]:
        return np.array(self.gen_cubic_bezier_tuples_from_points(points))

    def gen_cubic_bezier_tuples_from_points(
        self, points: Point3D_Array
    ) -> tuple[Point3D_Array]:
        """Returns the bezier tuples from an array of points.

        self.points is a list of the anchors and handles of the bezier curves of the mobject (ie [anchor1, handle1, handle2, anchor2, anchor3 ..])
        This algorithm basically retrieve them by taking an element every n, where n is the number of control points
        of the bezier curve.


        Parameters
        ----------
        points
            Points from which control points will be extracted.

        Returns
        -------
        tuple
            Bezier control points.
        """
        nppcc = self.n_points_per_cubic_curve
        remainder = len(points) % nppcc
        points = points[: len(points) - remainder]
        # Basically take every nppcc element.
        return tuple(points[i : i + nppcc] for i in range(0, len(points), nppcc))

    def get_cubic_bezier_tuples(self) -> npt.NDArray[Point3D_Array]:
        return self.get_cubic_bezier_tuples_from_points(self.points)

    def _gen_subpaths_from_points(
        self,
        points: Point3D_Array,
        filter_func: Callable[[int], bool],
    ) -> Generator[Point3D_Array]:
        """Given an array of points defining the bezier curves of the vmobject, return subpaths formed by these points.
        Here, Two bezier curves form a path if at least two of their anchors are evaluated True by the relation defined by filter_func.

        The algorithm every bezier tuple (anchors and handles) in ``self.points`` (by regrouping each n elements, where
        n is the number of points per cubic curve)), and evaluate the relation between two anchors with filter_func.
        NOTE : The filter_func takes an int n as parameter, and will evaluate the relation between points[n] and points[n - 1]. This should probably be changed so
        the function takes two points as parameters.

        Parameters
        ----------
        points
            points defining the bezier curve.
        filter_func
            Filter-func defining the relation.

        Returns
        -------
        Generator[Point3D_Array]
            subpaths formed by the points.
        """
        nppcc = self.n_points_per_cubic_curve
        filtered = filter(filter_func, range(nppcc, len(points), nppcc))
        split_indices = [0] + list(filtered) + [len(points)]
        return (
            points[i1:i2]
            for i1, i2 in zip(split_indices, split_indices[1:])
            if (i2 - i1) >= nppcc
        )

    def get_subpaths_from_points(self, points: Point3D_Array) -> list[Point3D_Array]:
        return list(
            self._gen_subpaths_from_points(
                points,
                lambda n: not self.consider_points_equals(points[n - 1], points[n]),
            ),
        )

    def gen_subpaths_from_points_2d(
        self, points: Point3D_Array
    ) -> Generator[Point3D_Array]:
        return self._gen_subpaths_from_points(
            points,
            lambda n: not self.consider_points_equals_2d(points[n - 1], points[n]),
        )

    def get_subpaths(self) -> list[Point3D_Array]:
        """Returns subpaths formed by the curves of the VMobject.

        Subpaths are ranges of curves with each pair of consecutive curves having their end/start points coincident.

        Returns
        -------
        list[Point3D_Array]
            subpaths.
        """
        return self.get_subpaths_from_points(self.points)

    def get_nth_curve_points(self, n: int) -> Point3D_Array:
        """Returns the points defining the nth curve of the vmobject.

        Parameters
        ----------
        n
            index of the desired bezier curve.

        Returns
        -------
        Point3D_Array
            points defining the nth bezier curve (anchors, handles)
        """
        assert n < self.get_num_curves()
        nppcc = self.n_points_per_cubic_curve
        return self.points[nppcc * n : nppcc * (n + 1)]

    def get_nth_curve_function(self, n: int) -> Callable[[float], Point3D]:
        """Returns the expression of the nth curve.

        Parameters
        ----------
        n
            index of the desired curve.

        Returns
        -------
        Callable[float, Point3D]
            expression of the nth bezier curve.
        """
        return bezier(self.get_nth_curve_points(n))

    def get_nth_curve_length_pieces(
        self,
        n: int,
        sample_points: int | None = None,
    ) -> npt.NDArray[ManimFloat]:
        """Returns the array of short line lengths used for length approximation.

        Parameters
        ----------
        n
            The index of the desired curve.
        sample_points
            The number of points to sample to find the length.

        Returns
        -------
            The short length-pieces of the nth curve.
        """
        if sample_points is None:
            sample_points = 10

        curve = self.get_nth_curve_function(n)
        points = np.array([curve(a) for a in np.linspace(0, 1, sample_points)])
        diffs = points[1:] - points[:-1]
        norms = np.linalg.norm(diffs, axis=1)

        return norms

    def get_nth_curve_length(
        self,
        n: int,
        sample_points: int | None = None,
    ) -> float:
        """Returns the (approximate) length of the nth curve.

        Parameters
        ----------
        n
            The index of the desired curve.
        sample_points
            The number of points to sample to find the length.

        Returns
        -------
        length : :class:`float`
            The length of the nth curve.
        """

        _, length = self.get_nth_curve_function_with_length(n, sample_points)

        return length

    def get_nth_curve_function_with_length(
        self,
        n: int,
        sample_points: int | None = None,
    ) -> tuple[Callable[[float], Point3D], float]:
        """Returns the expression of the nth curve along with its (approximate) length.

        Parameters
        ----------
        n
            The index of the desired curve.
        sample_points
            The number of points to sample to find the length.

        Returns
        -------
        curve : Callable[[float], Point3D]
            The function for the nth curve.
        length : :class:`float`
            The length of the nth curve.
        """

        curve = self.get_nth_curve_function(n)
        norms = self.get_nth_curve_length_pieces(n, sample_points=sample_points)
        length = np.sum(norms)

        return curve, length

    def get_num_curves(self) -> int:
        """Returns the number of curves of the vmobject.

        Returns
        -------
        int
            number of curves of the vmobject.
        """
        nppcc = self.n_points_per_cubic_curve
        return len(self.points) // nppcc

    def get_curve_functions(
        self,
    ) -> Generator[Callable[[float], Point3D]]:
        """Gets the functions for the curves of the mobject.

        Returns
        -------
        Generator[Callable[[float], Point3D]]
            The functions for the curves.
        """

        num_curves = self.get_num_curves()

        for n in range(num_curves):
            yield self.get_nth_curve_function(n)

    def get_curve_functions_with_lengths(
        self, **kwargs
    ) -> Generator[tuple[Callable[[float], Point3D], float]]:
        """Gets the functions and lengths of the curves for the mobject.

        Parameters
        ----------
        **kwargs
            The keyword arguments passed to :meth:`get_nth_curve_function_with_length`

        Returns
        -------
        Generator[tuple[Callable[[float], Point3D], float]]
            The functions and lengths of the curves.
        """

        num_curves = self.get_num_curves()

        for n in range(num_curves):
            yield self.get_nth_curve_function_with_length(n, **kwargs)

    def point_from_proportion(self, alpha: float) -> Point3D:
        """Gets the point at a proportion along the path of the :class:`VMobject`.

        Parameters
        ----------
        alpha
            The proportion along the the path of the :class:`VMobject`.

        Returns
        -------
        :class:`numpy.ndarray`
            The point on the :class:`VMobject`.

        Raises
        ------
        :exc:`ValueError`
            If ``alpha`` is not between 0 and 1.
        :exc:`Exception`
            If the :class:`VMobject` has no points.

        Example
        -------
        .. manim:: PointFromProportion
            :save_last_frame:

            class PointFromProportion(Scene):
                def construct(self):
                    line = Line(2*DL, 2*UR)
                    self.add(line)
                    colors = (RED, BLUE, YELLOW)
                    proportions = (1/4, 1/2, 3/4)
                    for color, proportion in zip(colors, proportions):
                        self.add(Dot(color=color).move_to(
                                line.point_from_proportion(proportion)
                        ))
        """

        if alpha < 0 or alpha > 1:
            raise ValueError(f"Alpha {alpha} not between 0 and 1.")

        self.throw_error_if_no_points()
        if alpha == 1:
            return self.points[-1]

        curves_and_lengths = tuple(self.get_curve_functions_with_lengths())

        target_length = alpha * sum(length for _, length in curves_and_lengths)
        current_length = 0

        for curve, length in curves_and_lengths:
            if current_length + length >= target_length:
                if length != 0:
                    residue = (target_length - current_length) / length
                else:
                    residue = 0

                return curve(residue)

            current_length += length
        raise Exception(
            "Not sure how you reached here, please file a bug report at https://github.com/ManimCommunity/manim/issues/new/choose"
        )

    def proportion_from_point(
        self,
        point: Iterable[float | int],
    ) -> float:
        """Returns the proportion along the path of the :class:`VMobject`
        a particular given point is at.

        Parameters
        ----------
        point
            The Cartesian coordinates of the point which may or may not lie on the :class:`VMobject`

        Returns
        -------
        float
            The proportion along the path of the :class:`VMobject`.

        Raises
        ------
        :exc:`ValueError`
            If ``point`` does not lie on the curve.
        :exc:`Exception`
            If the :class:`VMobject` has no points.
        """
        self.throw_error_if_no_points()

        # Iterate over each bezier curve that the ``VMobject`` is composed of, checking
        # if the point lies on that curve. If it does not lie on that curve, add
        # the whole length of the curve to ``target_length`` and move onto the next
        # curve. If the point does lie on the curve, add how far along the curve
        # the point is to ``target_length``.
        # Then, divide ``target_length`` by the total arc length of the shape to get
        # the proportion along the ``VMobject`` the point is at.

        num_curves = self.get_num_curves()
        total_length = self.get_arc_length()
        target_length = 0
        for n in range(num_curves):
            control_points = self.get_nth_curve_points(n)
            length = self.get_nth_curve_length(n)
            proportions_along_bezier = proportions_along_bezier_curve_for_point(
                point,
                control_points,
            )
            if len(proportions_along_bezier) > 0:
                proportion_along_nth_curve = max(proportions_along_bezier)
                target_length += length * proportion_along_nth_curve
                break
            target_length += length
        else:
            raise ValueError(f"Point {point} does not lie on this curve.")

        alpha = target_length / total_length

        return alpha

    def get_anchors_and_handles(self) -> list[Point3D_Array]:
        """Returns anchors1, handles1, handles2, anchors2,
        where (anchors1[i], handles1[i], handles2[i], anchors2[i])
        will be four points defining a cubic bezier curve
        for any i in range(0, len(anchors1))

        Returns
        -------
        `list[Point3D_Array]`
            Iterable of the anchors and handles.
        """
        nppcc = self.n_points_per_cubic_curve
        return [self.points[i::nppcc] for i in range(nppcc)]

    def get_start_anchors(self) -> Point3D_Array:
        """Returns the start anchors of the bezier curves.

        Returns
        -------
        Point3D_Array
            Starting anchors
        """
        return self.points[:: self.n_points_per_cubic_curve]

    def get_end_anchors(self) -> Point3D_Array:
        """Return the end anchors of the bezier curves.

        Returns
        -------
        Point3D_Array
            Starting anchors
        """
        nppcc = self.n_points_per_cubic_curve
        return self.points[nppcc - 1 :: nppcc]

    def get_anchors(self) -> Point3D_Array:
        """Returns the anchors of the curves forming the VMobject.

        Returns
        -------
        Point3D_Array
            The anchors.
        """
        if self.points.shape[0] == 1:
            return self.points

        s = self.get_start_anchors()
        e = self.get_end_anchors()
        return list(it.chain.from_iterable(zip(s, e)))

    def get_points_defining_boundary(self) -> Point3D_Array:
        # Probably returns all anchors, but this is weird regarding  the name of the method.
        return np.array(
            tuple(it.chain(*(sm.get_anchors() for sm in self.get_family())))
        )

    def get_arc_length(self, sample_points_per_curve: int | None = None) -> float:
        """Return the approximated length of the whole curve.

        Parameters
        ----------
        sample_points_per_curve
            Number of sample points per curve used to approximate the length. More points result in a better approximation.

        Returns
        -------
        float
            The length of the :class:`VMobject`.
        """

        return sum(
            length
            for _, length in self.get_curve_functions_with_lengths(
                sample_points=sample_points_per_curve,
            )
        )

    # Alignment
    def align_points(self, vmobject: VMobject) -> Self:
        """Adds points to self and vmobject so that they both have the same number of subpaths, with
        corresponding subpaths each containing the same number of points.

        Points are added either by subdividing curves evenly along the subpath, or by creating new subpaths consisting
        of a single point repeated.

        Parameters
        ----------
        vmobject
            The object to align points with.

        Returns
        -------
        :class:`VMobject`
           ``self``
        """
        self.align_rgbas(vmobject)
        # TODO: This shortcut can be a bit over eager. What if they have the same length, but different subpath lengths?
        if self.get_num_points() == vmobject.get_num_points():
            return

        for mob in self, vmobject:
            # If there are no points, add one to
            # wherever the "center" is
            if mob.has_no_points():
                mob.start_new_path(mob.get_center())
            # If there's only one point, turn it into
            # a null curve
            if mob.has_new_path_started():
                mob.add_line_to(mob.get_last_point())

        # Figure out what the subpaths are
        subpaths1 = self.get_subpaths()
        subpaths2 = vmobject.get_subpaths()
        n_subpaths = max(len(subpaths1), len(subpaths2))
        # Start building new ones
        new_path1 = np.zeros((0, self.dim))
        new_path2 = np.zeros((0, self.dim))

        nppcc = self.n_points_per_cubic_curve

        def get_nth_subpath(path_list, n):
            if n >= len(path_list):
                # Create a null path at the very end
                return [path_list[-1][-1]] * nppcc
            path = path_list[n]
            # Check for useless points at the end of the path and remove them
            # https://github.com/ManimCommunity/manim/issues/1959
            while len(path) > nppcc:
                # If the last nppc points are all equal to the preceding point
                if self.consider_points_equals(path[-nppcc:], path[-nppcc - 1]):
                    path = path[:-nppcc]
                else:
                    break
            return path

        for n in range(n_subpaths):
            # For each pair of subpaths, add points until they are the same length
            sp1 = get_nth_subpath(subpaths1, n)
            sp2 = get_nth_subpath(subpaths2, n)
            diff1 = max(0, (len(sp2) - len(sp1)) // nppcc)
            diff2 = max(0, (len(sp1) - len(sp2)) // nppcc)
            sp1 = self.insert_n_curves_to_point_list(diff1, sp1)
            sp2 = self.insert_n_curves_to_point_list(diff2, sp2)
            new_path1 = np.append(new_path1, sp1, axis=0)
            new_path2 = np.append(new_path2, sp2, axis=0)
        self.set_points(new_path1)
        vmobject.set_points(new_path2)
        return self

    def insert_n_curves(self, n: int) -> Self:
        """Inserts n curves to the bezier curves of the vmobject.

        Parameters
        ----------
        n
            Number of curves to insert.

        Returns
        -------
        :class:`VMobject`
            ``self``
        """
        new_path_point = None
        if self.has_new_path_started():
            new_path_point = self.get_last_point()

        new_points = self.insert_n_curves_to_point_list(n, self.points)
        self.set_points(new_points)

        if new_path_point is not None:
            self.append_points([new_path_point])
        return self

    def insert_n_curves_to_point_list(
        self, n: int, points: Point3D_Array
    ) -> npt.NDArray[BezierPoints]:
        """Given an array of k points defining a bezier curves (anchors and handles), returns points defining exactly k + n bezier curves.

        Parameters
        ----------
        n
            Number of desired curves.
        points
            Starting points.

        Returns
        -------
            Points generated.
        """

        if len(points) == 1:
            nppcc = self.n_points_per_cubic_curve
            return np.repeat(points, nppcc * n, 0)
        bezier_tuples = self.get_cubic_bezier_tuples_from_points(points)
        current_number_of_curves = len(bezier_tuples)
        new_number_of_curves = current_number_of_curves + n
        new_bezier_tuples = bezier_remap(bezier_tuples, new_number_of_curves)
        new_points = new_bezier_tuples.reshape(-1, 3)
        return new_points

    def align_rgbas(self, vmobject: VMobject) -> Self:
        attrs = ["fill_rgbas", "stroke_rgbas", "background_stroke_rgbas"]
        for attr in attrs:
            a1 = getattr(self, attr)
            a2 = getattr(vmobject, attr)
            if len(a1) > len(a2):
                new_a2 = stretch_array_to_length(a2, len(a1))
                setattr(vmobject, attr, new_a2)
            elif len(a2) > len(a1):
                new_a1 = stretch_array_to_length(a1, len(a2))
                setattr(self, attr, new_a1)
        return self

    def get_point_mobject(self, center: Point3D | None = None) -> VectorizedPoint:
        if center is None:
            center = self.get_center()
        point = VectorizedPoint(center)
        point.match_style(self)
        return point

    def interpolate_color(
        self, mobject1: VMobject, mobject2: VMobject, alpha: float
    ) -> None:
        attrs = [
            "fill_rgbas",
            "stroke_rgbas",
            "background_stroke_rgbas",
            "stroke_width",
            "background_stroke_width",
            "sheen_direction",
            "sheen_factor",
        ]
        for attr in attrs:
            setattr(
                self,
                attr,
                interpolate(getattr(mobject1, attr), getattr(mobject2, attr), alpha),
            )
            if alpha == 1.0:
                val = getattr(mobject2, attr)
                if isinstance(val, np.ndarray):
                    val = val.copy()
                setattr(self, attr, val)

    def pointwise_become_partial(
        self,
        vmobject: VMobject,
        a: float,
        b: float,
    ) -> Self:
        """Given a 2nd :class:`.VMobject` ``vmobject``, a lower bound ``a`` and
        an upper bound ``b``, modify this :class:`.VMobject`'s points to
        match the portion of the Bézier spline described by ``vmobject.points``
        with the parameter ``t`` between ``a`` and ``b``.

        Parameters
        ----------
        vmobject
            The :class:`.VMobject` that will serve as a model.
        a
            The lower bound for ``t``.
        b
            The upper bound for ``t``

        Returns
        -------
        :class:`.VMobject`
            The :class:`.VMobject` itself, after the transformation.

        Raises
        ------
        TypeError
            If ``vmobject`` is not an instance of :class:`VMobject`.
        """
        if not isinstance(vmobject, VMobject):
            raise TypeError(
                f"Expected a VMobject, got value {vmobject} of type "
                f"{type(vmobject).__name__}."
            )
        # Partial curve includes three portions:
        # - A middle section, which matches the curve exactly.
        # - A start, which is some ending portion of an inner cubic.
        # - An end, which is the starting portion of a later inner cubic.
        if a <= 0 and b >= 1:
            self.set_points(vmobject.points)
            return self
        num_curves = vmobject.get_num_curves()
        if num_curves == 0:
            self.clear_points()
            return self

        # The following two lines will compute which Bézier curves of the given Mobject must be processed.
        # The residue indicates the proportion of the selected Bézier curve which must be selected.
        #
        # Example: if num_curves is 10, a is 0.34 and b is 0.78, then:
        # - lower_index is 3 and lower_residue is 0.4, which means the algorithm will look at the 3rd Bézier
        #   and select its part which ranges from t=0.4 to t=1.
        # - upper_index is 7 and upper_residue is 0.8, which means the algorithm will look at the 7th Bézier
        #   and select its part which ranges from t=0 to t=0.8.
        lower_index, lower_residue = integer_interpolate(0, num_curves, a)
        upper_index, upper_residue = integer_interpolate(0, num_curves, b)

        nppc = self.n_points_per_curve
        # If both indices coincide, get a part of a single Bézier curve.
        if lower_index == upper_index:
            # Look at the "lower_index"-th Bézier curve and select its part from
            # t=lower_residue to t=upper_residue.
            self.points = partial_bezier_points(
                vmobject.points[nppc * lower_index : nppc * (lower_index + 1)],
                lower_residue,
                upper_residue,
            )
        else:
            # Allocate space for (upper_index-lower_index+1) Bézier curves.
            self.points = np.empty((nppc * (upper_index - lower_index + 1), self.dim))
            # Look at the "lower_index"-th Bezier curve and select its part from
            # t=lower_residue to t=1. This is the first curve in self.points.
            self.points[:nppc] = partial_bezier_points(
                vmobject.points[nppc * lower_index : nppc * (lower_index + 1)],
                lower_residue,
                1,
            )
            # If there are more curves between the "lower_index"-th and the
            # "upper_index"-th Béziers, add them all to self.points.
            self.points[nppc:-nppc] = vmobject.points[
                nppc * (lower_index + 1) : nppc * upper_index
            ]
            # Look at the "upper_index"-th Bézier curve and select its part from
            # t=0 to t=upper_residue. This is the last curve in self.points.
            self.points[-nppc:] = partial_bezier_points(
                vmobject.points[nppc * upper_index : nppc * (upper_index + 1)],
                0,
                upper_residue,
            )

        return self

    def get_subcurve(self, a: float, b: float) -> Self:
        """Returns the subcurve of the VMobject between the interval [a, b].
        The curve is a VMobject itself.

        Parameters
        ----------

        a
            The lower bound.
        b
            The upper bound.

        Returns
        -------
        VMobject
            The subcurve between of [a, b]
        """
        if self.is_closed() and a > b:
            vmob = self.copy()
            vmob.pointwise_become_partial(self, a, 1)
            vmob2 = self.copy()
            vmob2.pointwise_become_partial(self, 0, b)
            vmob.append_vectorized_mobject(vmob2)
        else:
            vmob = self.copy()
            vmob.pointwise_become_partial(self, a, b)
        return vmob

    def get_direction(self) -> Literal["CW", "CCW"]:
        """Uses :func:`~.space_ops.shoelace_direction` to calculate the direction.
        The direction of points determines in which direction the
        object is drawn, clockwise or counterclockwise.

        Examples
        --------
        The default direction of a :class:`~.Circle` is counterclockwise::

            >>> from manim import Circle
            >>> Circle().get_direction()
            'CCW'

        Returns
        -------
        :class:`str`
            Either ``"CW"`` or ``"CCW"``.
        """
        return shoelace_direction(self.get_start_anchors())

    def reverse_direction(self) -> Self:
        """Reverts the point direction by inverting the point order.

        Returns
        -------
        :class:`VMobject`
            Returns self.

        Examples
        --------
        .. manim:: ChangeOfDirection

            class ChangeOfDirection(Scene):
                def construct(self):
                    ccw = RegularPolygon(5)
                    ccw.shift(LEFT)
                    cw = RegularPolygon(5)
                    cw.shift(RIGHT).reverse_direction()

                    self.play(Create(ccw), Create(cw),
                    run_time=4)
        """
        self.points = self.points[::-1]
        return self

    def force_direction(self, target_direction: Literal["CW", "CCW"]) -> Self:
        """Makes sure that points are either directed clockwise or
        counterclockwise.

        Parameters
        ----------
        target_direction
            Either ``"CW"`` or ``"CCW"``.
        """
        if target_direction not in ("CW", "CCW"):
            raise ValueError('Invalid input for force_direction. Use "CW" or "CCW"')
        if self.get_direction() != target_direction:
            # Since we already assured the input is CW or CCW,
            # and the directions don't match, we just reverse
            self.reverse_direction()
        return self


class VGroup(VMobject, metaclass=ConvertToOpenGL):
    """A group of vectorized mobjects.

    This can be used to group multiple :class:`~.VMobject` instances together
    in order to scale, move, ... them together.

    Notes
    -----
    When adding the same mobject more than once, repetitions are ignored.
    Use :meth:`.Mobject.copy` to create a separate copy which can then
    be added to the group.

    Examples
    --------

    To add :class:`~.VMobject`s to a :class:`~.VGroup`, you can either use the
    :meth:`~.VGroup.add` method, or use the `+` and `+=` operators. Similarly, you
    can subtract elements of a VGroup via :meth:`~.VGroup.remove` method, or
    `-` and `-=` operators:

        >>> from manim import Triangle, Square, VGroup
        >>> vg = VGroup()
        >>> triangle, square = Triangle(), Square()
        >>> vg.add(triangle)
        VGroup(Triangle)
        >>> vg + square  # a new VGroup is constructed
        VGroup(Triangle, Square)
        >>> vg  # not modified
        VGroup(Triangle)
        >>> vg += square
<<<<<<< HEAD
        ... vg  # modifies vg
=======
        >>> vg  # modifies vg
>>>>>>> f1ce5122
        VGroup(Triangle, Square)
        >>> vg.remove(triangle)
        VGroup(Square)
        >>> vg - square  # a new VGroup is constructed
        VGroup()
        >>> vg  # not modified
        VGroup(Square)
        >>> vg -= square
<<<<<<< HEAD
        ... vg  # modifies vg
=======
        >>> vg  # modifies vg
>>>>>>> f1ce5122
        VGroup()

    .. manim:: ArcShapeIris
        :save_last_frame:

        class ArcShapeIris(Scene):
            def construct(self):
                colors = [DARK_BROWN, BLUE_E, BLUE_D, BLUE_A, TEAL_B, GREEN_B, YELLOW_E]
                radius = [1 + rad * 0.1 for rad in range(len(colors))]

                circles_group = VGroup()

                # zip(radius, color) makes the iterator [(radius[i], color[i]) for i in range(radius)]
                circles_group.add(*[Circle(radius=rad, stroke_width=10, color=col)
                                    for rad, col in zip(radius, colors)])
                self.add(circles_group)

    """

    def __init__(self, *vmobjects, **kwargs):
        super().__init__(**kwargs)
        self.add(*vmobjects)

    def __repr__(self) -> str:
        return f'{self.__class__.__name__}({", ".join(str(mob) for mob in self.submobjects)})'

    def __str__(self) -> str:
        return (
            f"{self.__class__.__name__} of {len(self.submobjects)} "
            f"submobject{'s' if len(self.submobjects) > 0 else ''}"
        )

<<<<<<< HEAD
    def add(self, *vmobjects: OpenGLVMobject):
=======
    def add(self, *vmobjects: VMobject) -> Self:
>>>>>>> f1ce5122
        """Checks if all passed elements are an instance of VMobject and then add them to submobjects

        Parameters
        ----------
        vmobjects
            List of VMobject to add

        Returns
        -------
        :class:`VGroup`

        Raises
        ------
        TypeError
            If one element of the list is not an instance of VMobject

        Examples
        --------
        .. manim:: AddToVGroup

            class AddToVGroup(Scene):
                def construct(self):
                    circle_red = Circle(color=RED)
                    circle_green = Circle(color=GREEN)
                    circle_blue = Circle(color=BLUE)
                    circle_red.shift(LEFT)
                    circle_blue.shift(RIGHT)
                    gr = VGroup(circle_red, circle_green)
                    gr2 = VGroup(circle_blue) # Constructor uses add directly
                    self.add(gr,gr2)
                    self.wait()
                    gr += gr2 # Add group to another
                    self.play(
                        gr.animate.shift(DOWN),
                    )
                    gr -= gr2 # Remove group
                    self.play( # Animate groups separately
                        gr.animate.shift(LEFT),
                        gr2.animate.shift(UP),
                    )
                    self.play( #Animate groups without modification
                        (gr+gr2).animate.shift(RIGHT)
                    )
                    self.play( # Animate group without component
                        (gr-circle_red).animate.shift(RIGHT)
                    )
        """
<<<<<<< HEAD
        # leave here because the docstring is useful
=======
>>>>>>> f1ce5122
        return super().add(*vmobjects)

    def __add__(self, vmobject: VMobject) -> Self:
        return VGroup(*self.submobjects, vmobject)

    def __iadd__(self, vmobject: VMobject) -> Self:
        return self.add(vmobject)

    def __sub__(self, vmobject: VMobject) -> Self:
        copy = VGroup(*self.submobjects)
        copy.remove(vmobject)
        return copy

    def __isub__(self, vmobject: VMobject) -> Self:
        return self.remove(vmobject)

    def __setitem__(self, key: int, value: VMobject | Sequence[VMobject]) -> None:
        """Override the [] operator for item assignment.

        Parameters
        ----------
        key
            The index of the submobject to be assigned
        value
            The vmobject value to assign to the key

        Returns
        -------
        None

        Tests
        -----
        Check that item assignment does not raise error::
            >>> vgroup = VGroup(VMobject())
            >>> new_obj = VMobject()
            >>> vgroup[0] = new_obj
        """
        self._assert_valid_submobjects(tuplify(value))
        self.submobjects[key] = value


class VDict(VMobject, metaclass=ConvertToOpenGL):
    """A VGroup-like class, also offering submobject access by
    key, like a python dict

    Parameters
    ----------
    mapping_or_iterable
            The parameter specifying the key-value mapping of keys and mobjects.
    show_keys
            Whether to also display the key associated with
            the mobject. This might be useful when debugging,
            especially when there are a lot of mobjects in the
            :class:`VDict`. Defaults to False.
    kwargs
            Other arguments to be passed to `Mobject`.

    Attributes
    ----------
    show_keys : :class:`bool`
            Whether to also display the key associated with
            the mobject. This might be useful when debugging,
            especially when there are a lot of mobjects in the
            :class:`VDict`. When displayed, the key is towards
            the left of the mobject.
            Defaults to False.
    submob_dict : :class:`dict`
            Is the actual python dictionary that is used to bind
            the keys to the mobjects.

    Examples
    --------

    .. manim:: ShapesWithVDict

        class ShapesWithVDict(Scene):
            def construct(self):
                square = Square().set_color(RED)
                circle = Circle().set_color(YELLOW).next_to(square, UP)

                # create dict from list of tuples each having key-mobject pair
                pairs = [("s", square), ("c", circle)]
                my_dict = VDict(pairs, show_keys=True)

                # display it just like a VGroup
                self.play(Create(my_dict))
                self.wait()

                text = Tex("Some text").set_color(GREEN).next_to(square, DOWN)

                # add a key-value pair by wrapping it in a single-element list of tuple
                # after attrs branch is merged, it will be easier like `.add(t=text)`
                my_dict.add([("t", text)])
                self.wait()

                rect = Rectangle().next_to(text, DOWN)
                # can also do key assignment like a python dict
                my_dict["r"] = rect

                # access submobjects like a python dict
                my_dict["t"].set_color(PURPLE)
                self.play(my_dict["t"].animate.scale(3))
                self.wait()

                # also supports python dict styled reassignment
                my_dict["t"] = Tex("Some other text").set_color(BLUE)
                self.wait()

                # remove submobject by key
                my_dict.remove("t")
                self.wait()

                self.play(Uncreate(my_dict["s"]))
                self.wait()

                self.play(FadeOut(my_dict["c"]))
                self.wait()

                self.play(FadeOut(my_dict["r"], shift=DOWN))
                self.wait()

                # you can also make a VDict from an existing dict of mobjects
                plain_dict = {
                    1: Integer(1).shift(DOWN),
                    2: Integer(2).shift(2 * DOWN),
                    3: Integer(3).shift(3 * DOWN),
                }

                vdict_from_plain_dict = VDict(plain_dict)
                vdict_from_plain_dict.shift(1.5 * (UP + LEFT))
                self.play(Create(vdict_from_plain_dict))

                # you can even use zip
                vdict_using_zip = VDict(zip(["s", "c", "r"], [Square(), Circle(), Rectangle()]))
                vdict_using_zip.shift(1.5 * RIGHT)
                self.play(Create(vdict_using_zip))
                self.wait()
    """

    def __init__(
        self,
        mapping_or_iterable: (
            Mapping[Hashable, VMobject] | Iterable[tuple[Hashable, VMobject]]
        ) = {},
        show_keys: bool = False,
        **kwargs,
    ) -> None:
        super().__init__(**kwargs)
        self.show_keys = show_keys
        self.submob_dict = {}
        self.add(mapping_or_iterable)

    def __repr__(self) -> str:
        return f"{self.__class__.__name__}({repr(self.submob_dict)})"

    def add(
        self,
        mapping_or_iterable: (
            Mapping[Hashable, VMobject] | Iterable[tuple[Hashable, VMobject]]
        ),
    ) -> Self:
        """Adds the key-value pairs to the :class:`VDict` object.

        Also, it internally adds the value to the `submobjects` :class:`list`
        of :class:`~.Mobject`, which is responsible for actual on-screen display.

        Parameters
        ---------
        mapping_or_iterable
            The parameter specifying the key-value mapping of keys and mobjects.

        Returns
        -------
        :class:`VDict`
            Returns the :class:`VDict` object on which this method was called.

        Examples
        --------
        Normal usage::

            square_obj = Square()
            my_dict.add([("s", square_obj)])
        """
        for key, value in dict(mapping_or_iterable).items():
            self.add_key_value_pair(key, value)

        return self

    def remove(self, key: Hashable) -> Self:
        """Removes the mobject from the :class:`VDict` object having the key `key`

        Also, it internally removes the mobject from the `submobjects` :class:`list`
        of :class:`~.Mobject`, (which is responsible for removing it from the screen)

        Parameters
        ----------
        key
            The key of the submoject to be removed.

        Returns
        -------
        :class:`VDict`
            Returns the :class:`VDict` object on which this method was called.

        Examples
        --------
        Normal usage::

            my_dict.remove("square")
        """
        if key not in self.submob_dict:
<<<<<<< HEAD
            raise KeyError(f"The given key '{key}' is not present in the VDict")
=======
            raise KeyError(f"The given key '{key!s}' is not present in the VDict")
>>>>>>> f1ce5122
        super().remove(self.submob_dict[key])
        del self.submob_dict[key]
        return self

    def __getitem__(self, key: Hashable):
        """Override the [] operator for item retrieval.

        Parameters
        ----------
        key
           The key of the submoject to be accessed

        Returns
        -------
        :class:`VMobject`
           The submobject corresponding to the key `key`

        Examples
        --------
        Normal usage::

           self.play(Create(my_dict["s"]))
        """
        submob = self.submob_dict[key]
        return submob

    def __setitem__(self, key: Hashable, value: VMobject) -> None:
        """Override the [] operator for item assignment.

        Parameters
        ----------
        key
            The key of the submoject to be assigned
        value
            The submobject to bind the key to

        Returns
        -------
        None

        Examples
        --------
        Normal usage::

            square_obj = Square()
            my_dict["sq"] = square_obj
        """
        if key in self.submob_dict:
            self.remove(key)
        self.add([(key, value)])

    def __delitem__(self, key: Hashable):
        """Override the del operator for deleting an item.

        Parameters
        ----------
        key
            The key of the submoject to be deleted

        Returns
        -------
        None

        Examples
        --------
        ::

            >>> from manim import *
            >>> my_dict = VDict({'sq': Square()})
            >>> 'sq' in my_dict
            True
            >>> del my_dict['sq']
            >>> 'sq' in my_dict
            False

        Notes
        -----
        Removing an item from a VDict does not remove that item from any Scene
        that the VDict is part of.

        """
        del self.submob_dict[key]

    def __contains__(self, key: Hashable):
        """Override the in operator.

        Parameters
        ----------
        key
            The key to check membership of.

        Returns
        -------
        :class:`bool`

        Examples
        --------
        ::

            >>> from manim import *
            >>> my_dict = VDict({'sq': Square()})
            >>> 'sq' in my_dict
            True

        """
        return key in self.submob_dict

    def get_all_submobjects(self) -> list[list]:
        """To get all the submobjects associated with a particular :class:`VDict` object

        Returns
        -------
        :class:`dict_values`
            All the submobjects associated with the :class:`VDict` object

        Examples
        --------
        Normal usage::

            for submob in my_dict.get_all_submobjects():
                self.play(Create(submob))
        """
        submobjects = self.submob_dict.values()
        return submobjects

    def add_key_value_pair(self, key: Hashable, value: VMobject) -> None:
        """A utility function used by :meth:`add` to add the key-value pair
        to :attr:`submob_dict`. Not really meant to be used externally.

        Parameters
        ----------
        key
            The key of the submobject to be added.
        value
            The mobject associated with the key

        Returns
        -------
        None

        Raises
        ------
        TypeError
            If the value is not an instance of VMobject

        Examples
        --------
        Normal usage::

            square_obj = Square()
            self.add_key_value_pair("s", square_obj)

        """
        self._assert_valid_submobjects([value])
        mob = value
        if self.show_keys:
            # This import is here and not at the top to avoid circular import
            from manim.mobject.text.tex_mobject import Tex

            key_text = Tex(str(key)).next_to(value, LEFT)
            mob.add(key_text)

        self.submob_dict[key] = mob
        super().add(value)


class VectorizedPoint(VMobject, metaclass=ConvertToOpenGL):
    def __init__(
        self,
        location: Point3D = ORIGIN,
        color: ManimColor = BLACK,
        fill_opacity: float = 0,
        stroke_width: float = 0,
        artificial_width: float = 0.01,
        artificial_height: float = 0.01,
        **kwargs,
    ) -> None:
        self.artificial_width = artificial_width
        self.artificial_height = artificial_height
        super().__init__(
            color=color,
            fill_opacity=fill_opacity,
            stroke_width=stroke_width,
            **kwargs,
        )
        self.set_points(np.array([location]))

    basecls = OpenGLVMobject if config.renderer == RendererType.OPENGL else VMobject

    @basecls.width.getter
    def width(self) -> float:
        return self.artificial_width

    @basecls.height.getter
    def height(self) -> float:
        return self.artificial_height

    def get_location(self) -> Point3D:
        return np.array(self.points[0])

    def set_location(self, new_loc: Point3D):
        self.set_points(np.array([new_loc]))


class CurvesAsSubmobjects(VGroup):
    """Convert a curve's elements to submobjects.

    Examples
    --------
    .. manim:: LineGradientExample
        :save_last_frame:

        class LineGradientExample(Scene):
            def construct(self):
                curve = ParametricFunction(lambda t: [t, np.sin(t), 0], t_range=[-PI, PI, 0.01], stroke_width=10)
                new_curve = CurvesAsSubmobjects(curve)
                new_curve.set_color_by_gradient(BLUE, RED)
                self.add(new_curve.shift(UP), curve)

    """

    def __init__(self, vmobject: VMobject, **kwargs) -> None:
        super().__init__(**kwargs)
        tuples = vmobject.get_cubic_bezier_tuples()
        for tup in tuples:
            part = VMobject()
            part.set_points(tup)
            part.match_style(vmobject)
            self.add(part)

    def point_from_proportion(self, alpha: float) -> Point3D:
        """Gets the point at a proportion along the path of the :class:`CurvesAsSubmobjects`.

        Parameters
        ----------
        alpha
            The proportion along the the path of the :class:`CurvesAsSubmobjects`.

        Returns
        -------
        :class:`numpy.ndarray`
            The point on the :class:`CurvesAsSubmobjects`.

        Raises
        ------
        :exc:`ValueError`
            If ``alpha`` is not between 0 and 1.
        :exc:`Exception`
            If the :class:`CurvesAsSubmobjects` has no submobjects, or no submobject has points.
        """
        if alpha < 0 or alpha > 1:
            raise ValueError(f"Alpha {alpha} not between 0 and 1.")

        self._throw_error_if_no_submobjects()
        submobjs_with_pts = self._get_submobjects_with_points()

        if alpha == 1:
            return submobjs_with_pts[-1].points[-1]

        submobjs_arc_lengths = tuple(
            part.get_arc_length() for part in submobjs_with_pts
        )

        total_length = sum(submobjs_arc_lengths)
        target_length = alpha * total_length
        current_length = 0

        for i, part in enumerate(submobjs_with_pts):
            part_length = submobjs_arc_lengths[i]
            if current_length + part_length >= target_length:
                residue = (target_length - current_length) / part_length
                return part.point_from_proportion(residue)

            current_length += part_length

    def _throw_error_if_no_submobjects(self):
        if len(self.submobjects) == 0:
            caller_name = sys._getframe(1).f_code.co_name
            raise Exception(
                f"Cannot call CurvesAsSubmobjects. {caller_name} for a CurvesAsSubmobject with no submobjects"
            )

    def _get_submobjects_with_points(self):
        submobjs_with_pts = tuple(
            part for part in self.submobjects if len(part.points) > 0
        )
        if len(submobjs_with_pts) == 0:
            caller_name = sys._getframe(1).f_code.co_name
            raise Exception(
                f"Cannot call CurvesAsSubmobjects. {caller_name} for a CurvesAsSubmobject whose submobjects have no points"
            )
        return submobjs_with_pts


class DashedVMobject(VMobject, metaclass=ConvertToOpenGL):
    """A :class:`VMobject` composed of dashes instead of lines.

    Parameters
    ----------
        vmobject
            The object that will get dashed
        num_dashes
            Number of dashes to add.
        dashed_ratio
            Ratio of dash to empty space.
        dash_offset
            Shifts the starting point of dashes along the
            path. Value 1 shifts by one full dash length.
        equal_lengths
            If ``True``, dashes will be (approximately) equally long.
            If ``False``, dashes will be split evenly in the curve's
            input t variable (legacy behavior).

    Examples
    --------
    .. manim:: DashedVMobjectExample
        :save_last_frame:

        class DashedVMobjectExample(Scene):
            def construct(self):
                r = 0.5

                top_row = VGroup()  # Increasing num_dashes
                for dashes in range(1, 12):
                    circ = DashedVMobject(Circle(radius=r, color=WHITE), num_dashes=dashes)
                    top_row.add(circ)

                middle_row = VGroup()  # Increasing dashed_ratio
                for ratio in np.arange(1 / 11, 1, 1 / 11):
                    circ = DashedVMobject(
                        Circle(radius=r, color=WHITE), dashed_ratio=ratio
                    )
                    middle_row.add(circ)

                func1 = FunctionGraph(lambda t: t**5,[-1,1],color=WHITE)
                func_even = DashedVMobject(func1,num_dashes=6,equal_lengths=True)
                func_stretched = DashedVMobject(func1, num_dashes=6, equal_lengths=False)
                bottom_row = VGroup(func_even,func_stretched)


                top_row.arrange(buff=0.3)
                middle_row.arrange()
                bottom_row.arrange(buff=1)
                everything = VGroup(top_row, middle_row, bottom_row).arrange(DOWN, buff=1)
                self.add(everything)

    """

    def __init__(
        self,
        vmobject: VMobject,
        num_dashes: int = 15,
        dashed_ratio: float = 0.5,
        dash_offset: float = 0,
        color: ManimColor = WHITE,
        equal_lengths: bool = True,
        **kwargs,
    ) -> None:
        self.dashed_ratio = dashed_ratio
        self.num_dashes = num_dashes
        super().__init__(color=color, **kwargs)
        r = self.dashed_ratio
        n = self.num_dashes
        if n > 0:
            # Assuming total length is 1
            dash_len = r / n
            if vmobject.is_closed():
                void_len = (1 - r) / n
            else:
                if n == 1:
                    void_len = 1 - r
                else:
                    void_len = (1 - r) / (n - 1)

            period = dash_len + void_len
            phase_shift = (dash_offset % 1) * period

            if vmobject.is_closed():
                # closed curves have equal amount of dashes and voids
                pattern_len = 1
            else:
                # open curves start and end with a dash, so the whole dash pattern with the last void is longer
                pattern_len = 1 + void_len

            dash_starts = [((i * period + phase_shift) % pattern_len) for i in range(n)]
            dash_ends = [
                ((i * period + dash_len + phase_shift) % pattern_len) for i in range(n)
            ]

            # closed shapes can handle overflow at the 0-point
            # open shapes need special treatment for it
            if not vmobject.is_closed():
                # due to phase shift being [0...1] range, always the last dash element needs attention for overflow
                # if an entire dash moves out of the shape end:
                if dash_ends[-1] > 1 and dash_starts[-1] > 1:
                    # remove the last element since it is out-of-bounds
                    dash_ends.pop()
                    dash_starts.pop()
                elif dash_ends[-1] < dash_len:  # if it overflowed
                    if (
                        dash_starts[-1] < 1
                    ):  # if the beginning of the piece is still in range
                        dash_starts.append(0)
                        dash_ends.append(dash_ends[-1])
                        dash_ends[-2] = 1
                    else:
                        dash_starts[-1] = 0
                elif dash_starts[-1] > (1 - dash_len):
                    dash_ends[-1] = 1

            if equal_lengths:
                # calculate the entire length by adding up short line-pieces
                norms = np.array(0)
                for k in range(vmobject.get_num_curves()):
                    norms = np.append(norms, vmobject.get_nth_curve_length_pieces(k))
                # add up length-pieces in array form
                length_vals = np.cumsum(norms)
                ref_points = np.linspace(0, 1, length_vals.size)
                curve_length = length_vals[-1]
                self.add(
                    *(
                        vmobject.get_subcurve(
                            np.interp(
                                dash_starts[i] * curve_length,
                                length_vals,
                                ref_points,
                            ),
                            np.interp(
                                dash_ends[i] * curve_length,
                                length_vals,
                                ref_points,
                            ),
                        )
                        for i in range(len(dash_starts))
                    )
                )
            else:
                self.add(
                    *(
                        vmobject.get_subcurve(
                            dash_starts[i],
                            dash_ends[i],
                        )
                        for i in range(len(dash_starts))
                    )
                )
        # Family is already taken care of by get_subcurve
        # implementation
        if config.renderer == RendererType.OPENGL:
            self.match_style(vmobject, recurse=False)
        else:
            self.match_style(vmobject, family=False)<|MERGE_RESOLUTION|>--- conflicted
+++ resolved
@@ -14,14 +14,9 @@
 
 import itertools as it
 import sys
-<<<<<<< HEAD
 import typing
-from collections.abc import Sequence
-from typing import TYPE_CHECKING, Callable
-=======
 from collections.abc import Generator, Hashable, Iterable, Mapping, Sequence
 from typing import TYPE_CHECKING, Callable, Literal
->>>>>>> f1ce5122
 
 import numpy as np
 from PIL.Image import Image
@@ -43,13 +38,8 @@
     partial_bezier_points,
     proportions_along_bezier_curve_for_point,
 )
-<<<<<<< HEAD
-from ...utils.color import BLACK, WHITE, ManimColor, ParsableManimColor
-from ...utils.deprecation import deprecated
-from ...utils.iterables import make_even, resize_array, stretch_array_to_length, tuplify
-from ...utils.space_ops import rotate_vector, shoelace_direction
-=======
 from manim.utils.color import BLACK, WHITE, ManimColor, ParsableManimColor
+from manim.utils.deprecation import deprecated
 from manim.utils.iterables import (
     make_even,
     resize_array,
@@ -75,11 +65,6 @@
         Vector3D,
         Zeros,
     )
->>>>>>> f1ce5122
-
-if TYPE_CHECKING:
-    from typing_extensions import Self
-
 
 # TODO
 # - Change cubic curve groups to have 4 points instead of 3
@@ -468,16 +453,10 @@
 
         return ret
 
-<<<<<<< HEAD
-    def match_style(self, vmobject: VMobject, recurse: bool = True):
-        self.set_style(**vmobject.get_style(), recurse=False)
-        if recurse:
-=======
     def match_style(self, vmobject: VMobject, family: bool = True) -> Self:
         self.set_style(**vmobject.get_style(), family=False)
 
         if family:
->>>>>>> f1ce5122
             # Does its best to match up submobject lists, and
             # match styles accordingly
             submobs1, submobs2 = self.submobjects, vmobject.submobjects
@@ -2073,11 +2052,7 @@
         >>> vg  # not modified
         VGroup(Triangle)
         >>> vg += square
-<<<<<<< HEAD
-        ... vg  # modifies vg
-=======
         >>> vg  # modifies vg
->>>>>>> f1ce5122
         VGroup(Triangle, Square)
         >>> vg.remove(triangle)
         VGroup(Square)
@@ -2086,11 +2061,7 @@
         >>> vg  # not modified
         VGroup(Square)
         >>> vg -= square
-<<<<<<< HEAD
-        ... vg  # modifies vg
-=======
         >>> vg  # modifies vg
->>>>>>> f1ce5122
         VGroup()
 
     .. manim:: ArcShapeIris
@@ -2123,11 +2094,7 @@
             f"submobject{'s' if len(self.submobjects) > 0 else ''}"
         )
 
-<<<<<<< HEAD
-    def add(self, *vmobjects: OpenGLVMobject):
-=======
-    def add(self, *vmobjects: VMobject) -> Self:
->>>>>>> f1ce5122
+    def add(self, *vmobjects: OpenGLVMobject) -> Self:
         """Checks if all passed elements are an instance of VMobject and then add them to submobjects
 
         Parameters
@@ -2175,10 +2142,7 @@
                         (gr-circle_red).animate.shift(RIGHT)
                     )
         """
-<<<<<<< HEAD
         # leave here because the docstring is useful
-=======
->>>>>>> f1ce5122
         return super().add(*vmobjects)
 
     def __add__(self, vmobject: VMobject) -> Self:
@@ -2390,11 +2354,7 @@
             my_dict.remove("square")
         """
         if key not in self.submob_dict:
-<<<<<<< HEAD
-            raise KeyError(f"The given key '{key}' is not present in the VDict")
-=======
-            raise KeyError(f"The given key '{key!s}' is not present in the VDict")
->>>>>>> f1ce5122
+            raise KeyError(f"The given key {key!r} is not present in the VDict")
         super().remove(self.submob_dict[key])
         del self.submob_dict[key]
         return self
