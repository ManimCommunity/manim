"""Mobjects that use vector graphics."""


__all__ = [
    "VMobject",
    "VGroup",
    "VDict",
    "VectorizedPoint",
    "CurvesAsSubmobjects",
    "DashedVMobject",
]


import itertools as it
import sys
import typing
from typing import Dict, Optional, Sequence, Union

import colour
import numpy as np
from PIL.Image import Image

from ... import config
from ...constants import *
from ...mobject.mobject import Mobject
from ...mobject.three_d_utils import get_3d_vmob_gradient_start_and_end_points
from ...utils.bezier import (
    bezier,
    get_smooth_handle_points,
    integer_interpolate,
    interpolate,
    partial_bezier_points,
    point_lies_on_bezier,
    proportions_along_bezier_curve_for_point,
)
from ...utils.color import BLACK, WHITE, color_to_rgba
from ...utils.deprecation import deprecated
from ...utils.iterables import make_even, stretch_array_to_length, tuplify
from ...utils.space_ops import rotate_vector, shoelace_direction
from ..opengl_compatibility import ConvertToOpenGL
from .opengl_vectorized_mobject import OpenGLVMobject

# TODO
# - Change cubic curve groups to have 4 points instead of 3
# - Change sub_path idea accordingly
# - No more mark_paths_closed, instead have the camera test
#   if last point in close to first point
# - Think about length of self.points.  Always 0 or 1 mod 4?
#   That's kind of weird.


class VMobject(Mobject):
    """A vectorized mobject.

    Parameters
    ----------
    background_stroke_color
        The purpose of background stroke is to have something
        that won't overlap fill, e.g.  For text against some
        textured background.
    sheen_factor
        When a color c is set, there will be a second color
        computed based on interpolating c to WHITE by with
        sheen_factor, and the display will gradient to this
        secondary color in the direction of sheen_direction.
    close_new_points
        Indicates that it will not be displayed, but
        that it should count in parent mobject's path
    tolerance_point_for_equality
        This is within a pixel
    """

    def __init__(
        self,
        fill_color=None,
        fill_opacity=0.0,
        stroke_color=None,
        stroke_opacity=1.0,
        stroke_width=DEFAULT_STROKE_WIDTH,
        background_stroke_color=BLACK,
        background_stroke_opacity=1.0,
        background_stroke_width=0,
        sheen_factor=0.0,
        sheen_direction=UL,
        close_new_points=False,
        pre_function_handle_to_anchor_scale_factor=0.01,
        make_smooth_after_applying_functions=False,
        background_image=None,
        shade_in_3d=False,
        # TODO, do we care about accounting for varying zoom levels?
        tolerance_for_point_equality=1e-6,
        n_points_per_cubic_curve=4,
        **kwargs,
    ):
        self.fill_color = fill_color
        self.fill_opacity = fill_opacity
        self.stroke_color = stroke_color
        self.stroke_opacity = stroke_opacity
        self.stroke_width = stroke_width
        self.background_stroke_color = background_stroke_color
        self.background_stroke_opacity = background_stroke_opacity
        self.background_stroke_width = background_stroke_width
        self.sheen_factor = sheen_factor
        self.sheen_direction = sheen_direction
        self.close_new_points = close_new_points
        self.pre_function_handle_to_anchor_scale_factor = (
            pre_function_handle_to_anchor_scale_factor
        )
        self.make_smooth_after_applying_functions = make_smooth_after_applying_functions
        self.background_image = background_image
        self.shade_in_3d = shade_in_3d
        self.tolerance_for_point_equality = tolerance_for_point_equality
        self.n_points_per_cubic_curve = n_points_per_cubic_curve
        super().__init__(**kwargs)

    def get_group_class(self):
        return VGroup

    # Colors
    def init_colors(self, propagate_colors=True):
        self.set_fill(
            color=self.fill_color or self.color,
            opacity=self.fill_opacity,
            family=propagate_colors,
        )
        self.set_stroke(
            color=self.stroke_color or self.color,
            width=self.stroke_width,
            opacity=self.stroke_opacity,
            family=propagate_colors,
        )
        self.set_background_stroke(
            color=self.background_stroke_color,
            width=self.background_stroke_width,
            opacity=self.background_stroke_opacity,
            family=propagate_colors,
        )
        self.set_sheen(
            factor=self.sheen_factor,
            direction=self.sheen_direction,
            family=propagate_colors,
        )

        if not propagate_colors:
            for submobject in self.submobjects:
                submobject.init_colors(propagate_colors=False)

        return self

    def generate_rgbas_array(self, color, opacity):
        """First arg can be either a color, or a tuple/list of colors.

        Likewise, opacity can either be a float, or a tuple of floats.
        If self.sheen_factor is not zero, and only one color was passed
        in, a second slightly light color will automatically be added
        for the gradient
        """
        colors = list(tuplify(color))
        opacities = list(tuplify(opacity))
        rgbas = np.array(
            [color_to_rgba(c, o) for c, o in zip(*make_even(colors, opacities))],
        )

        sheen_factor = self.get_sheen_factor()
        if sheen_factor != 0 and len(rgbas) == 1:
            light_rgbas = np.array(rgbas)
            light_rgbas[:, :3] += sheen_factor
            np.clip(light_rgbas, 0, 1, out=light_rgbas)
            rgbas = np.append(rgbas, light_rgbas, axis=0)
        return rgbas

    def update_rgbas_array(self, array_name, color=None, opacity=None):
        passed_color = color if (color is not None) else BLACK
        passed_opacity = opacity if (opacity is not None) else 0
        rgbas = self.generate_rgbas_array(passed_color, passed_opacity)
        if not hasattr(self, array_name):
            setattr(self, array_name, rgbas)
            return self
        # Match up current rgbas array with the newly calculated
        # one. 99% of the time they'll be the same.
        curr_rgbas = getattr(self, array_name)
        if len(curr_rgbas) < len(rgbas):
            curr_rgbas = stretch_array_to_length(curr_rgbas, len(rgbas))
            setattr(self, array_name, curr_rgbas)
        elif len(rgbas) < len(curr_rgbas):
            rgbas = stretch_array_to_length(rgbas, len(curr_rgbas))
        # Only update rgb if color was not None, and only
        # update alpha channel if opacity was passed in
        if color is not None:
            curr_rgbas[:, :3] = rgbas[:, :3]
        if opacity is not None:
            curr_rgbas[:, 3] = rgbas[:, 3]
        return self

    def set_fill(
        self,
        color: Optional[str] = None,
        opacity: Optional[float] = None,
        family: bool = True,
    ):
        """Set the fill color and fill opacity of a :class:`VMobject`.

        Parameters
        ----------
        color
            Fill color of the :class:`VMobject`.
        opacity
            Fill opacity of the :class:`VMobject`.
        family
            If ``True``, the fill color of all submobjects is also set.

        Returns
        -------
        :class:`VMobject`
            ``self``

        Examples
        --------
        .. manim:: SetFill
            :save_last_frame:

            class SetFill(Scene):
                def construct(self):
                    square = Square().scale(2).set_fill(WHITE,1)
                    circle1 = Circle().set_fill(GREEN,0.8)
                    circle2 = Circle().set_fill(YELLOW) # No fill_opacity
                    circle3 = Circle().set_fill(color = '#FF2135', opacity = 0.2)
                    group = Group(circle1,circle2,circle3).arrange()
                    self.add(square)
                    self.add(group)

        See Also
        --------
        :meth:`~.VMobject.set_style`
        """
        if family:
            for submobject in self.submobjects:
                submobject.set_fill(color, opacity, family)
        self.update_rgbas_array("fill_rgbas", color, opacity)
        if opacity is not None:
            self.fill_opacity = opacity
        if color is not None:
            self.fill_color = color
        return self

    def set_stroke(
        self,
        color=None,
        width=None,
        opacity=None,
        background=False,
        family=True,
    ):
        if family:
            for submobject in self.submobjects:
                submobject.set_stroke(color, width, opacity, background, family)
        if background:
            array_name = "background_stroke_rgbas"
            width_name = "background_stroke_width"
            opacity_name = "background_stroke_opacity"
            color_name = "background_stroke_color"
        else:
            array_name = "stroke_rgbas"
            width_name = "stroke_width"
            opacity_name = "stroke_opacity"
            color_name = "stroke_color"
        self.update_rgbas_array(array_name, color, opacity)
        if width is not None:
            setattr(self, width_name, width)
        if opacity is not None:
            setattr(self, opacity_name, opacity)
        if color is not None:
            setattr(self, color_name, color)
        return self

    def set_background_stroke(self, **kwargs):
        kwargs["background"] = True
        self.set_stroke(**kwargs)
        return self

    def set_style(
        self,
        fill_color=None,
        fill_opacity=None,
        stroke_color=None,
        stroke_width=None,
        stroke_opacity=None,
        background_stroke_color=None,
        background_stroke_width=None,
        background_stroke_opacity=None,
        sheen_factor=None,
        sheen_direction=None,
        background_image=None,
        family=True,
    ):
        self.set_fill(color=fill_color, opacity=fill_opacity, family=family)
        self.set_stroke(
            color=stroke_color,
            width=stroke_width,
            opacity=stroke_opacity,
            family=family,
        )
        self.set_background_stroke(
            color=background_stroke_color,
            width=background_stroke_width,
            opacity=background_stroke_opacity,
            family=family,
        )
        if sheen_factor:
            self.set_sheen(
                factor=sheen_factor,
                direction=sheen_direction,
                family=family,
            )
        if background_image:
            self.color_using_background_image(background_image)
        return self

    def get_style(self, simple=False):
        ret = {
            "stroke_opacity": self.get_stroke_opacity(),
            "stroke_width": self.get_stroke_width(),
        }

        if simple:
            ret["fill_color"] = colour.rgb2hex(self.get_fill_color().get_rgb())
            ret["fill_opacity"] = self.get_fill_opacity()
            ret["stroke_color"] = colour.rgb2hex(self.get_stroke_color().get_rgb())
        else:
            ret["fill_color"] = self.get_fill_colors()
            ret["fill_opacity"] = self.get_fill_opacities()
            ret["stroke_color"] = self.get_stroke_colors()
            ret["background_stroke_color"] = self.get_stroke_colors(background=True)
            ret["background_stroke_width"] = self.get_stroke_width(background=True)
            ret["background_stroke_opacity"] = self.get_stroke_opacity(background=True)
            ret["sheen_factor"] = self.get_sheen_factor()
            ret["sheen_direction"] = self.get_sheen_direction()
            ret["background_image"] = self.get_background_image()

        return ret

    def match_style(self, vmobject, family=True):
        self.set_style(**vmobject.get_style(), family=False)

        if family:
            # Does its best to match up submobject lists, and
            # match styles accordingly
            submobs1, submobs2 = self.submobjects, vmobject.submobjects
            if len(submobs1) == 0:
                return self
            elif len(submobs2) == 0:
                submobs2 = [vmobject]
            for sm1, sm2 in zip(*make_even(submobs1, submobs2)):
                sm1.match_style(sm2)
        return self

    def set_color(self, color, family=True):
        self.set_fill(color, family=family)
        self.set_stroke(color, family=family)

        # check if a list of colors is passed to color
        if isinstance(color, str):
            self.color = colour.Color(color)
        else:
            self.color = color
        return self

    def set_opacity(self, opacity, family=True):
        self.set_fill(opacity=opacity, family=family)
        self.set_stroke(opacity=opacity, family=family)
        self.set_stroke(opacity=opacity, family=family, background=True)
        return self

    def fade(self, darkness=0.5, family=True):
        factor = 1.0 - darkness
        self.set_fill(opacity=factor * self.get_fill_opacity(), family=False)
        self.set_stroke(opacity=factor * self.get_stroke_opacity(), family=False)
        self.set_background_stroke(
            opacity=factor * self.get_stroke_opacity(background=True),
            family=False,
        )
        super().fade(darkness, family)
        return self

    def get_fill_rgbas(self):
        try:
            return self.fill_rgbas
        except AttributeError:
            return np.zeros((1, 4))

    def get_fill_color(self):
        """If there are multiple colors (for gradient) this returns the first one."""
        return self.get_fill_colors()[0]

    def get_fill_opacity(self):
        """If there are multiple opacities, this returns the first."""
        return self.get_fill_opacities()[0]

    def get_fill_colors(self):
        return [colour.Color(rgb=rgba[:3]) for rgba in self.get_fill_rgbas()]

    def get_fill_opacities(self):
        return self.get_fill_rgbas()[:, 3]

    def get_stroke_rgbas(self, background=False):
        try:
            if background:
                rgbas = self.background_stroke_rgbas
            else:
                rgbas = self.stroke_rgbas
            return rgbas
        except AttributeError:
            return np.zeros((1, 4))

    def get_stroke_color(self, background=False):
        return self.get_stroke_colors(background)[0]

    def get_stroke_width(self, background=False):
        if background:
            width = self.background_stroke_width
        else:
            width = self.stroke_width
            if isinstance(width, str):
                width = int(width)
        return max(0, width)

    def get_stroke_opacity(self, background=False):
        return self.get_stroke_opacities(background)[0]

    def get_stroke_colors(self, background=False):
        return [
            colour.Color(rgb=rgba[:3]) for rgba in self.get_stroke_rgbas(background)
        ]

    def get_stroke_opacities(self, background=False):
        return self.get_stroke_rgbas(background)[:, 3]

    def get_color(self):
        if np.all(self.get_fill_opacities() == 0):
            return self.get_stroke_color()
        return self.get_fill_color()

    def set_sheen_direction(self, direction: np.ndarray, family=True):
        """Set the direction of the applied sheen.

        Parameters
        ----------
        direction : :class:`numpy.ndarray`, optional
            Direction from where the gradient is applied.

        Examples
        --------
        Normal usage::

            Circle().set_sheen_direction(UP)

        See Also
        --------
        :meth:`~.VMobject.set_sheen`
        :meth:`~.VMobject.rotate_sheen_direction`
        """

        direction = np.array(direction)
        if family:
            for submob in self.get_family():
                submob.sheen_direction = direction
        else:
            self.sheen_direction = direction
        return self

    def rotate_sheen_direction(self, angle: np.ndarray, axis: float = OUT, family=True):
        """Rotates the direction of the applied sheen.

        Parameters
        ----------
        angle : :class:`float`
            Angle by which the direction of sheen is rotated.
        axis : :class:`numpy.ndarray`
            Axis of rotation.

        Examples
        --------
        Normal usage::

            Circle().set_sheen_direction(UP).rotate_sheen_direction(PI)

        See Also
        --------
        :meth:`~.VMobject.set_sheen_direction`
        """
        if family:
            for submob in self.get_family():
                submob.sheen_direction = rotate_vector(
                    submob.sheen_direction,
                    angle,
                    axis,
                )
        else:
            self.sheen_direction = rotate_vector(self.sheen_direction, angle, axis)
        return self

    def set_sheen(self, factor, direction: np.ndarray = None, family=True):
        """Apply a color gradient from a direction.

        Parameters
        ----------
        factor : :class:`float`
            The extent of lustre/gradient to apply. If negative, the gradient
            starts from black, if positive the gradient starts from white and
            changes to the current color.
        direction : :class:`numpy.ndarray`, optional
            Direction from where the gradient is applied.

        Examples
        --------
        .. manim:: SetSheen
            :save_last_frame:

            class SetSheen(Scene):
                def construct(self):
                    circle = Circle(fill_opacity=1).set_sheen(-0.3, DR)
                    self.add(circle)
        """

        if family:
            for submob in self.submobjects:
                submob.set_sheen(factor, direction, family)
        self.sheen_factor = factor
        if direction is not None:
            # family set to false because recursion will
            # already be handled above
            self.set_sheen_direction(direction, family=False)
        # Reset color to put sheen_factor into effect
        if factor != 0:
            self.set_stroke(self.get_stroke_color(), family=family)
            self.set_fill(self.get_fill_color(), family=family)
        return self

    def get_sheen_direction(self):
        return np.array(self.sheen_direction)

    def get_sheen_factor(self):
        return self.sheen_factor

    def get_gradient_start_and_end_points(self):
        if self.shade_in_3d:
            return get_3d_vmob_gradient_start_and_end_points(self)
        else:
            direction = self.get_sheen_direction()
            c = self.get_center()
            bases = np.array(
                [self.get_edge_center(vect) - c for vect in [RIGHT, UP, OUT]],
            ).transpose()
            offset = np.dot(bases, direction)
            return (c - offset, c + offset)

    def color_using_background_image(self, background_image: Union[Image, str]):
        self.background_image = background_image
        self.set_color(WHITE)
        for submob in self.submobjects:
            submob.color_using_background_image(background_image)
        return self

    def get_background_image(self) -> Union[Image, str]:
        return self.background_image

    def match_background_image(self, vmobject):
        self.color_using_background_image(vmobject.get_background_image())
        return self

    def set_shade_in_3d(self, value=True, z_index_as_group=False):
        for submob in self.get_family():
            submob.shade_in_3d = value
            if z_index_as_group:
                submob.z_index_group = self
        return self

    def set_points(self, points):
        self.points = np.array(points)
        return self

    @deprecated(since="0.11.0", replacement="self.points")
    def get_points(self):
        return np.array(self.points)

    def set_anchors_and_handles(
        self,
        anchors1: Sequence[float],
        handles1: Sequence[float],
        handles2: Sequence[float],
        anchors2: Sequence[float],
<<<<<<< HEAD
    ) -> "VMobject":
        """Given two sets of anchors and handles, process them to set them as anchors and handles of the VMobject.
=======
    ):
        """Given two sets of anchors and handles, process them to set them as anchors
        and handles of the VMobject.
>>>>>>> d8dc0b46

        anchors1[i], handles1[i], handles2[i] and anchors2[i] define the i-th bezier
        curve of the vmobject. There are four hardcoded parameters and this is a
        problem as it makes the number of points per cubic curve unchangeable from 4
        (two anchors and two handles).

        Returns
        -------
        :class:`VMobject`
            ``self``
        """
        assert len(anchors1) == len(handles1) == len(handles2) == len(anchors2)
        nppcc = self.n_points_per_cubic_curve  # 4
        total_len = nppcc * len(anchors1)
        self.points = np.zeros((total_len, self.dim))
        # the following will, from the four sets, dispatch them in points such that
        # self.points = [
        #     anchors1[0], handles1[0], handles2[0], anchors1[0], anchors1[1],
        #     handles1[1], ...
        # ]
        arrays = [anchors1, handles1, handles2, anchors2]
        for index, array in enumerate(arrays):
            self.points[index::nppcc] = array
        return self

    def clear_points(self):
        self.points = np.zeros((0, self.dim))

    def append_points(self, new_points):
        # TODO, check that number new points is a multiple of 4?
        # or else that if len(self.points) % 4 == 1, then
        # len(new_points) % 4 == 3?
        self.points = np.append(self.points, new_points, axis=0)
        return self

    def start_new_path(self, point):
        # TODO, make sure that len(self.points) % 4 == 0?
        self.append_points([point])
        return self

    def add_cubic_bezier_curve(
        self,
        anchor1: np.ndarray,
        handle1: np.ndarray,
        handle2: np.ndarray,
        anchor2,
    ) -> None:
        # TODO, check the len(self.points) % 4 == 0?
        self.append_points([anchor1, handle1, handle2, anchor2])

    def add_cubic_bezier_curve_to(
        self,
        handle1: np.ndarray,
        handle2: np.ndarray,
        anchor: np.ndarray,
    ):
        """Add cubic bezier curve to the path.

        NOTE : the first anchor is not a parameter as by default the end of the last sub-path!

        Parameters
        ----------
        handle1 : np.ndarray
            first handle
        handle2 : np.ndarray
            second handle
        anchor : np.ndarray
            anchor

        Returns
        -------
        :class:`VMobject`
            ``self``
        """
        self.throw_error_if_no_points()
        new_points = [handle1, handle2, anchor]
        if self.has_new_path_started():
            self.append_points(new_points)
        else:
            self.append_points([self.get_last_point()] + new_points)
        return self

    def add_quadratic_bezier_curve_to(
        self,
        handle: np.ndarray,
        anchor: np.ndarray,
    ):
        """Add Quadratic bezier curve to the path.

        Returns
        -------
        :class:`VMobject`
            ``self``
        """
        # How does one approximate a quadratic with a cubic?
        # refer to the Wikipedia page on Bezier curves
        # https://en.wikipedia.org/wiki/B%C3%A9zier_curve#Degree_elevation, accessed Jan 20, 2021
        # 1. Copy the end points, and then
        # 2. Place the 2 middle control points 2/3 along the line segments
        # from the end points to the quadratic curve's middle control point.
        # I think that's beautiful.
        self.add_cubic_bezier_curve_to(
            2 / 3 * handle + 1 / 3 * self.get_last_point(),
            2 / 3 * handle + 1 / 3 * anchor,
            anchor,
        )
        return self

    def add_line_to(self, point: np.ndarray):
        """Add a straight line from the last point of VMobject to the given point.

        Parameters
        ----------
        point : np.ndarray
            end of the straight line.

        Returns
        -------
        :class:`VMobject`
            ``self``
        """
        nppcc = self.n_points_per_cubic_curve
        self.add_cubic_bezier_curve_to(
            *(
                interpolate(self.get_last_point(), point, a)
                for a in np.linspace(0, 1, nppcc)[1:]
            )
        )
        return self

<<<<<<< HEAD
    def add_smooth_curve_to(self, *points: np.array) -> "VMobject":
        """Create a smooth curve from given points and add it to the VMobject. If two points are passed in, the first is interpreted as a handle, the second as an anchor.
=======
    def add_smooth_curve_to(self, *points: np.array):
        """Creates a smooth curve from given points and add it to the VMobject. If two points are passed in, the first is interpreted
        as a handle, the second as an anchor.
>>>>>>> d8dc0b46

        Parameters
        ----------
        points: np.array
            Points (anchor and handle, or just anchor) to add a smooth curve from

        Returns
        -------
        :class:`VMobject`
            ``self``

        Raises
        ------
        ValueError
            If 0 or more than 2 points are given.
        """
        # TODO remove the value error and just add two parameters with one optional
        if len(points) == 1:
            handle2 = None
            new_anchor = points[0]
        elif len(points) == 2:
            handle2, new_anchor = points
        else:
            name = sys._getframe(0).f_code.co_name
            raise ValueError(f"Only call {name} with 1 or 2 points")

        if self.has_new_path_started():
            self.add_line_to(new_anchor)
        else:
            self.throw_error_if_no_points()
            last_h2, last_a2 = self.points[-2:]
            last_tangent = last_a2 - last_h2
            handle1 = last_a2 + last_tangent
            if handle2 is None:
                to_anchor_vect = new_anchor - last_a2
                new_tangent = rotate_vector(last_tangent, PI, axis=to_anchor_vect)
                handle2 = new_anchor - new_tangent
            self.append_points([last_a2, handle1, handle2, new_anchor])
        return self

    def has_new_path_started(self):
        nppcc = self.n_points_per_cubic_curve  # 4
        # A new path starting is defined by a control point which is not part of a bezier subcurve.
        return len(self.points) % nppcc == 1

    def get_last_point(self):
        return self.points[-1]

    def is_closed(self):
        # TODO use consider_points_equals_2d ?
        return self.consider_points_equals(self.points[0], self.points[-1])

    def add_points_as_corners(self, points: np.ndarray) -> "VMobject":
        for point in points:
            self.add_line_to(point)
        return points

    def set_points_as_corners(self, points: Sequence[float]):
        """Given an array of points, set them as corner of the vmobject.

        To achieve that, this algorithm sets handles aligned with the anchors such that the resultant bezier curve will be the segment
        between the two anchors.

        Parameters
        ----------
        points : Iterable[float]
            Array of points that will be set as corners.

        Returns
        -------
        :class:`VMobject`
            ``self``
        """
        nppcc = self.n_points_per_cubic_curve
        points = np.array(points)
        # This will set the handles aligned with the anchors.
        # Id est, a bezier curve will be the segment from the two anchors such that the handles belongs to this segment.
        self.set_anchors_and_handles(
            *(interpolate(points[:-1], points[1:], a) for a in np.linspace(0, 1, nppcc))
        )
        return self

    def set_points_smoothly(self, points):
        self.set_points_as_corners(points)
        self.make_smooth()
        return self

<<<<<<< HEAD
    def change_anchor_mode(self, mode: str) -> "VMobject":
        """Change the anchor mode of the bezier curves. This will modify the handles.
=======
    def change_anchor_mode(self, mode: str):
        """Changes the anchor mode of the bezier curves. This will modify the handles.
>>>>>>> d8dc0b46

        There can be only two modes, "jagged", and "smooth".

        Returns
        -------
        :class:`VMobject`
            ``self``
        """
        assert mode in ["jagged", "smooth"]
        nppcc = self.n_points_per_cubic_curve
        for submob in self.family_members_with_points():
            subpaths = submob.get_subpaths()
            submob.clear_points()
            # A subpath can be composed of several bezier curves.
            for subpath in subpaths:
                # This will retrieve the anchors of the subpath, by selecting every n element in the array subpath
                # The append is needed as the last element is not reached when slicing with numpy.
                anchors = np.append(subpath[::nppcc], subpath[-1:], 0)
                if mode == "smooth":
                    h1, h2 = get_smooth_handle_points(anchors)
                elif mode == "jagged":
                    # The following will make the handles aligned with the anchors, thus making the bezier curve a segment
                    a1 = anchors[:-1]
                    a2 = anchors[1:]
                    h1 = interpolate(a1, a2, 1.0 / 3)
                    h2 = interpolate(a1, a2, 2.0 / 3)
                new_subpath = np.array(subpath)
                new_subpath[1::nppcc] = h1
                new_subpath[2::nppcc] = h2
                submob.append_points(new_subpath)
        return self

    def make_smooth(self):
        return self.change_anchor_mode("smooth")

    def make_jagged(self):
        return self.change_anchor_mode("jagged")

    def add_subpath(self, points: np.ndarray):
        assert len(points) % 4 == 0
        self.points = np.append(self.points, points, axis=0)
        return self

    def append_vectorized_mobject(self, vectorized_mobject):
        new_points = list(vectorized_mobject.points)

        if self.has_new_path_started():
            # Remove last point, which is starting
            # a new path
            self.points = self.points[:-1]
        self.append_points(new_points)

    def apply_function(self, function):
        factor = self.pre_function_handle_to_anchor_scale_factor
        self.scale_handle_to_anchor_distances(factor)
        super().apply_function(function)
        self.scale_handle_to_anchor_distances(1.0 / factor)
        if self.make_smooth_after_applying_functions:
            self.make_smooth()
        return self

    def rotate(
        self,
        angle: float,
        axis: np.ndarray = OUT,
        about_point: Optional[Sequence[float]] = None,
        **kwargs,
    ):
        self.rotate_sheen_direction(angle, axis)
        super().rotate(angle, axis, about_point, **kwargs)
        return self

<<<<<<< HEAD
    def scale_handle_to_anchor_distances(self, factor: float) -> "VMobject":
        """If the distance between a given handle point H and its associated anchor point A is d, then it changes H to be a distances factor*d away from A, but so that the line from A to H doesn't change. This is mostly useful in the context of applying a (differentiable) function, to preserve tangency properties.  One would pull all the handles closer to their anchors, apply the function then push them out again.
=======
    def scale_handle_to_anchor_distances(self, factor: float):
        """If the distance between a given handle point H and its associated
        anchor point A is d, then it changes H to be a distances factor*d
        away from A, but so that the line from A to H doesn't change.
        This is mostly useful in the context of applying a (differentiable)
        function, to preserve tangency properties.  One would pull all the
        handles closer to their anchors, apply the function then push them out
        again.
>>>>>>> d8dc0b46

        Parameters
        ----------
        factor
            The factor used for scaling.

        Returns
        -------
        :class:`VMobject`
            ``self``
        """
        for submob in self.family_members_with_points():
            if len(submob.points) < self.n_points_per_cubic_curve:
                # The case that a bezier quad is not complete (there is no bezier curve as there is not enough control points.)
                continue
            a1, h1, h2, a2 = submob.get_anchors_and_handles()
            a1_to_h1 = h1 - a1
            a2_to_h2 = h2 - a2
            new_h1 = a1 + factor * a1_to_h1
            new_h2 = a2 + factor * a2_to_h2
            submob.set_anchors_and_handles(a1, new_h1, new_h2, a2)
        return self

    #
    def consider_points_equals(self, p0, p1):
        return np.allclose(p0, p1, atol=self.tolerance_for_point_equality)

    def consider_points_equals_2d(self, p0: np.ndarray, p1: np.ndarray) -> bool:
        """Determine if two points are close enough to be considered equal.

        This uses the algorithm from np.isclose(), but expanded here for the
        2D point case. NumPy is overkill for such a small question.

        Parameters
        ----------
        p0 : np.ndarray
            first point
        p1 : np.ndarray
            second point

        Returns
        -------
        bool
            whether two points considered close.
        """
        rtol = 1.0e-5  # default from np.isclose()
        atol = self.tolerance_for_point_equality
        if abs(p0[0] - p1[0]) > atol + rtol * abs(p1[0]):
            return False
        return abs(p0[1] - p1[1]) <= atol + rtol * abs(p1[1])

    # Information about line
    def get_cubic_bezier_tuples_from_points(self, points):
        return np.array(list(self.gen_cubic_bezier_tuples_from_points(points)))

    def gen_cubic_bezier_tuples_from_points(self, points: np.ndarray) -> typing.Tuple:
        """Return the bezier tuples from an array of points.

        self.points is a list of the anchors and handles of the bezier curves of the mobject (ie [anchor1, handle1, handle2, anchor2, anchor3 ..])
        This algorithm basically retrieve them by taking an element every n, where n is the number of control points
        of the bezier curve.


        Parameters
        ----------
        points : np.ndarray
            Points from which control points will be extracted.

        Returns
        -------
        typing.Tuple
            Bezier control points.
        """
        nppcc = self.n_points_per_cubic_curve
        remainder = len(points) % nppcc
        points = points[: len(points) - remainder]
        # Basically take every nppcc element.
        return (points[i : i + nppcc] for i in range(0, len(points), nppcc))

    def get_cubic_bezier_tuples(self):
        return self.get_cubic_bezier_tuples_from_points(self.points)

    def _gen_subpaths_from_points(
        self,
        points: np.ndarray,
        filter_func: typing.Callable[[int], bool],
    ) -> typing.Tuple:
        """Given an array of points defining the bezier curves of the vmobject, return subpaths formed by these points. Here, Two bezier curves form a path if at least two of their anchors are evaluated True by the relation defined by filter_func.

        The algorithm every bezier tuple (anchors and handles) in ``self.points`` (by regrouping each n elements, where
        n is the number of points per cubic curve)), and evaluate the relation between two anchors with filter_func.
        NOTE : The filter_func takes an int n as parameter, and will evaluate the relation between points[n] and points[n - 1]. This should probably be changed so
        the function takes two points as parameters.

        Parameters
        ----------
        points : np.ndarray
            points defining the bezier curve.
        filter_func : typing.Callable[int, bool]
            Filter-func defining the relation.

        Returns
        -------
        typing.Tuple
            subpaths formed by the points.
        """
        nppcc = self.n_points_per_cubic_curve
        filtered = filter(filter_func, range(nppcc, len(points), nppcc))
        split_indices = [0] + list(filtered) + [len(points)]
        return (
            points[i1:i2]
            for i1, i2 in zip(split_indices, split_indices[1:])
            if (i2 - i1) >= nppcc
        )

    def get_subpaths_from_points(self, points):
        return list(
            self._gen_subpaths_from_points(
                points,
                lambda n: not self.consider_points_equals(points[n - 1], points[n]),
            ),
        )

    def gen_subpaths_from_points_2d(self, points):
        return self._gen_subpaths_from_points(
            points,
            lambda n: not self.consider_points_equals_2d(points[n - 1], points[n]),
        )

    def get_subpaths(self) -> typing.Tuple:
        """Return subpaths formed by the curves of the VMobject.

        Subpaths are ranges of curves with each pair of consecutive curves having their end/start points coincident.

        Returns
        -------
        typing.Tuple
            subpaths.
        """
        return self.get_subpaths_from_points(self.points)

    def get_nth_curve_points(self, n: int) -> np.ndarray:
        """Return the points defining the nth curve of the vmobject.

        Parameters
        ----------
        n : int
            index of the desired bezier curve.

        Returns
        -------
        np.ndarray
            points defininf the nth bezier curve (anchors, handles)
        """
        assert n < self.get_num_curves()
        nppcc = self.n_points_per_cubic_curve
        return self.points[nppcc * n : nppcc * (n + 1)]

    def get_nth_curve_function(self, n: int) -> typing.Callable[[float], np.ndarray]:
        """Return the expression of the nth curve.

        Parameters
        ----------
        n : int
            index of the desired curve.

        Returns
        -------
        typing.Callable[float]
            expression of the nth bezier curve.
        """
        return bezier(self.get_nth_curve_points(n))

    def get_nth_curve_length_pieces(
        self,
        n: int,
        sample_points: Optional[int] = None,
    ) -> np.ndarray:
        """Return the array of short line lengths used for length approximation.

        Parameters
        ----------
        n
            The index of the desired curve.
        sample_points
            The number of points to sample to find the length.

        Returns
        -------
        np.ndarray
            The short length-pieces of the nth curve.
        """
        if sample_points is None:
            sample_points = 10

        curve = self.get_nth_curve_function(n)
        points = np.array([curve(a) for a in np.linspace(0, 1, sample_points)])
        diffs = points[1:] - points[:-1]
        return np.apply_along_axis(np.linalg.norm, 1, diffs)

    def get_nth_curve_length(
        self,
        n: int,
        sample_points: Optional[int] = None,
    ) -> float:
        """Return the (approximate) length of the nth curve.

        Parameters
        ----------
        n
            The index of the desired curve.
        sample_points
            The number of points to sample to find the length.

        Returns
        -------
        length : :class:`float`
            The length of the nth curve.
        """

        _, length = self.get_nth_curve_function_with_length(n, sample_points)

        return length

    def get_nth_curve_function_with_length(
        self,
        n: int,
        sample_points: Optional[int] = None,
    ) -> typing.Tuple[typing.Callable[[float], np.ndarray], float]:
        """Return the expression of the nth curve along with its (approximate) length.

        Parameters
        ----------
        n
            The index of the desired curve.
        sample_points
            The number of points to sample to find the length.

        Returns
        -------
        curve : typing.Callable[[float], np.ndarray]
            The function for the nth curve.
        length : :class:`float`
            The length of the nth curve.
        """

        curve = self.get_nth_curve_function(n)
        norms = self.get_nth_curve_length_pieces(n, sample_points=sample_points)
        length = np.sum(norms)

        return curve, length

    def get_num_curves(self) -> int:
        """Return the number of curves of the vmobject.

        Returns
        -------
        int
            number of curves. of the vmobject.
        """
        nppcc = self.n_points_per_cubic_curve
        return len(self.points) // nppcc

    def get_curve_functions(
        self,
    ) -> typing.Iterable[typing.Callable[[float], np.ndarray]]:
        """Get the functions for the curves of the mobject.

        Returns
        -------
        typing.Iterable[typing.Callable[[float], np.ndarray]]
            The functions for the curves.
        """

        num_curves = self.get_num_curves()

        for n in range(num_curves):
            yield self.get_nth_curve_function(n)

    def get_curve_functions_with_lengths(
        self, **kwargs
    ) -> typing.Iterable[typing.Tuple[typing.Callable[[float], np.ndarray], float]]:
        """Get the functions and lengths of the curves for the mobject.

        Parameters
        ----------
        **kwargs
            The keyword arguments passed to :meth:`get_nth_curve_function_with_length`

        Returns
        -------
        typing.Iterable[typing.Tuple[typing.Callable[[float], np.ndarray], float]]
            The functions and lengths of the curves.
        """

        num_curves = self.get_num_curves()

        for n in range(num_curves):
            yield self.get_nth_curve_function_with_length(n, **kwargs)

    def point_from_proportion(self, alpha: float) -> np.ndarray:
        """Get the point at a proportion along the path of the
        :class:`VMobject`.

        Parameters
        ----------
        alpha
            The proportion along the the path of the :class:`VMobject`.

        Returns
        -------
        :class:`numpy.ndarray`
            The point on the :class:`VMobject`.

        Raises
        ------
        :exc:`ValueError`
            If ``alpha`` is not between 0 and 1.
        :exc:`Exception`
            If the :class:`VMobject` has no points.
        """

        if alpha < 0 or alpha > 1:
            raise ValueError(f"Alpha {alpha} not between 0 and 1.")

        self.throw_error_if_no_points()
        if alpha == 1:
            return self.points[-1]

        curves_and_lengths = tuple(self.get_curve_functions_with_lengths())

        target_length = alpha * sum(length for _, length in curves_and_lengths)
        current_length = 0

        for curve, length in curves_and_lengths:
            if current_length + length >= target_length:
                if length != 0:
                    residue = (target_length - current_length) / length
                else:
                    residue = 0

                return curve(residue)

            current_length += length
        return None

    def proportion_from_point(
        self,
        point: typing.Iterable[typing.Union[float, int]],
    ) -> float:
        """Return the proportion along the path of the :class:`VMobject` a particular given point is at.

        Parameters
        ----------
        point
            The Cartesian coordinates of the point which may or may not lie on the :class:`VMobject`

        Returns
        -------
        float
            The proportion along the path of the :class:`VMobject`.

        Raises
        ------
        :exc:`ValueError`
            If ``point`` does not lie on the curve.
        :exc:`Exception`
            If the :class:`VMobject` has no points.
        """
        self.throw_error_if_no_points()

        # Iterate over each bezier curve that the ``VMobject`` is composed of, checking
        # if the point lies on that curve. If it does not lie on that curve, add
        # the whole length of the curve to ``target_length`` and move onto the next
        # curve. If the point does lie on the curve, add how far along the curve
        # the point is to ``target_length``.
        # Then, divide ``target_length`` by the total arc length of the shape to get
        # the proportion along the ``VMobject`` the point is at.

        num_curves = self.get_num_curves()
        total_length = self.get_arc_length()
        target_length = 0
        for n in range(num_curves):
            control_points = self.get_nth_curve_points(n)
            length = self.get_nth_curve_length(n)
            proportions_along_bezier = proportions_along_bezier_curve_for_point(
                point,
                control_points,
            )
            if len(proportions_along_bezier) > 0:
                proportion_along_nth_curve = max(proportions_along_bezier)
                target_length += length * proportion_along_nth_curve
                break
            target_length += length
        else:
            raise ValueError(f"Point {point} does not lie on this curve.")

        return target_length / total_length

    def get_anchors_and_handles(self) -> typing.Iterable[np.ndarray]:
        """Return anchors1, handles1, handles2, anchors2, where (anchors1[i], handles1[i], handles2[i], anchors2[i]) will be four points defining a cubic bezier curve for any i in range(0, len(anchors1))

        Returns
        -------
        typing.Iterable[np.ndarray]
            Iterable of the anchors and handles.
        """
        nppcc = self.n_points_per_cubic_curve
        return [self.points[i::nppcc] for i in range(nppcc)]

    def get_start_anchors(self) -> np.ndarray:
        """Return the start anchors of the bezier curves.

        Returns
        -------
        np.ndarray
            Starting anchors
        """
        return self.points[0 :: self.n_points_per_cubic_curve]

    def get_end_anchors(self) -> np.ndarray:
        """Return the starting anchors of the bezier curves.

        Returns
        -------
        np.ndarray
            Starting anchors
        """
        nppcc = self.n_points_per_cubic_curve
        return self.points[nppcc - 1 :: nppcc]

    def get_anchors(self) -> np.ndarray:
        """Return the anchors of the curves forming the VMobject.

        Returns
        -------
        np.ndarray
            The anchors.
        """
        if self.points.shape[0] == 1:
            return self.points
        return np.array(
            list(it.chain(*zip(self.get_start_anchors(), self.get_end_anchors()))),
        )

    def get_points_defining_boundary(self):
        # Probably returns all anchors, but this is weird regarding  the name of the method.
        return np.array(list(it.chain(*(sm.get_anchors() for sm in self.get_family()))))

    def get_arc_length(self, sample_points_per_curve: Optional[int] = None) -> float:
        """Return the approximated length of the whole curve.

        Parameters
        ----------
        sample_points_per_curve
            Number of sample points per curve used to approximate the length. More points result in a better approximation.

        Returns
        -------
        float
            The length of the :class:`VMobject`.
        """

        return sum(
            length
            for _, length in self.get_curve_functions_with_lengths(
                sample_points=sample_points_per_curve,
            )
        )

    # Alignment
    def align_points(self, vmobject: "VMobject"):
        """Adds points to self and vmobject so that they both have the same number of subpaths, with
        corresponding subpaths each containing the same number of points.

        Points are added either by subdividing curves evenly along the subpath, or by creating new subpaths consisting
        of a single point repeated.

        Parameters
        ----------
        vmobject
            The object to align points with.

        Returns
        -------
        :class:`VMobject`
           ``self``
        """
        self.align_rgbas(vmobject)
        # TODO: This shortcut can be a bit over eager. What if they have the same length, but different subpath lengths?
        if self.get_num_points() == vmobject.get_num_points():
            return None

        for mob in self, vmobject:
            # If there are no points, add one to
            # wherever the "center" is
            if mob.has_no_points():
                mob.start_new_path(mob.get_center())
            # If there's only one point, turn it into
            # a null curve
            if mob.has_new_path_started():
                mob.add_line_to(mob.get_last_point())

        # Figure out what the subpaths are
        subpaths1 = self.get_subpaths()
        subpaths2 = vmobject.get_subpaths()
        n_subpaths = max(len(subpaths1), len(subpaths2))
        # Start building new ones
        new_path1 = np.zeros((0, self.dim))
        new_path2 = np.zeros((0, self.dim))

        nppcc = self.n_points_per_cubic_curve

        def get_nth_subpath(path_list, n):
            if n >= len(path_list):
                # Create a null path at the very end
                return [path_list[-1][-1]] * nppcc
            path = path_list[n]
            # Check for useless points at the end of the path and remove them
            # https://github.com/ManimCommunity/manim/issues/1959
            while len(path) > nppcc:
                # If the last nppc points are all equal to the preceding point
                if self.consider_points_equals(path[-nppcc:], path[-nppcc - 1]):
                    path = path[:-nppcc]
                else:
                    break
            return path

        for n in range(n_subpaths):
            # For each pair of subpaths, add points until they are the same length
            sp1 = get_nth_subpath(subpaths1, n)
            sp2 = get_nth_subpath(subpaths2, n)
            diff1 = max(0, (len(sp2) - len(sp1)) // nppcc)
            diff2 = max(0, (len(sp1) - len(sp2)) // nppcc)
            sp1 = self.insert_n_curves_to_point_list(diff1, sp1)
            sp2 = self.insert_n_curves_to_point_list(diff2, sp2)
            new_path1 = np.append(new_path1, sp1, axis=0)
            new_path2 = np.append(new_path2, sp2, axis=0)
        self.set_points(new_path1)
        vmobject.set_points(new_path2)
        return self

<<<<<<< HEAD
    def insert_n_curves(self, n: int) -> "VMobject":
        """Insert n curves to the bezier curves of the vmobject.
=======
    def insert_n_curves(self, n: int):
        """Inserts n curves to the bezier curves of the vmobject.
>>>>>>> d8dc0b46

        Parameters
        ----------
        n
            Number of curves to insert.

        Returns
        -------
        :class:`VMobject`
            ``self``
        """
        new_path_point = None
        if self.has_new_path_started():
            new_path_point = self.get_last_point()

        new_points = self.insert_n_curves_to_point_list(n, self.points)
        self.set_points(new_points)

        if new_path_point is not None:
            self.append_points([new_path_point])
        return self

    def insert_n_curves_to_point_list(self, n: int, points: np.ndarray) -> np.ndarray:
        """Given an array of k points defining a bezier curves (anchors and handles), returns points defining exactly k + n bezier curves.

        Parameters
        ----------
        n : int
            Number of desired curves.
        points : np.ndarray
            Starting points.

        Returns
        -------
        np.ndarray
            Points generated.
        """

        if len(points) == 1:
            nppcc = self.n_points_per_cubic_curve
            return np.repeat(points, nppcc * n, 0)
        bezier_quads = self.get_cubic_bezier_tuples_from_points(points)
        curr_num = len(bezier_quads)
        target_num = curr_num + n
        # This is an array with values ranging from 0
        # up to curr_num,  with repeats such that
        # it's total length is target_num.  For example,
        # with curr_num = 10, target_num = 15, this would
        # be [0, 0, 1, 2, 2, 3, 4, 4, 5, 6, 6, 7, 8, 8, 9]
        repeat_indices = (np.arange(target_num) * curr_num) // target_num

        # If the nth term of this list is k, it means
        # that the nth curve of our path should be split
        # into k pieces.  In the above example, this would
        # be [2, 1, 2, 1, 2, 1, 2, 1, 2, 1]
        split_factors = [sum(repeat_indices == i) for i in range(curr_num)]
        new_points = np.zeros((0, self.dim))
        for quad, sf in zip(bezier_quads, split_factors):
            # What was once a single cubic curve defined
            # by "quad" will now be broken into sf
            # smaller cubic curves
            alphas = np.linspace(0, 1, sf + 1)
            for a1, a2 in zip(alphas, alphas[1:]):
                new_points = np.append(
                    new_points,
                    partial_bezier_points(quad, a1, a2),
                    axis=0,
                )
        return new_points

    def align_rgbas(self, vmobject):
        attrs = ["fill_rgbas", "stroke_rgbas", "background_stroke_rgbas"]
        for attr in attrs:
            a1 = getattr(self, attr)
            a2 = getattr(vmobject, attr)
            if len(a1) > len(a2):
                new_a2 = stretch_array_to_length(a2, len(a1))
                setattr(vmobject, attr, new_a2)
            elif len(a2) > len(a1):
                new_a1 = stretch_array_to_length(a1, len(a2))
                setattr(self, attr, new_a1)
        return self

    def get_point_mobject(self, center=None):
        if center is None:
            center = self.get_center()
        point = VectorizedPoint(center)
        point.match_style(self)
        return point

    def interpolate_color(self, mobject1, mobject2, alpha):
        attrs = [
            "fill_rgbas",
            "stroke_rgbas",
            "background_stroke_rgbas",
            "stroke_width",
            "background_stroke_width",
            "sheen_direction",
            "sheen_factor",
        ]
        for attr in attrs:
            setattr(
                self,
                attr,
                interpolate(getattr(mobject1, attr), getattr(mobject2, attr), alpha),
            )
            if alpha == 1.0:
                setattr(self, attr, getattr(mobject2, attr))

    def pointwise_become_partial(
        self,
        vmobject: "VMobject",
        a: float,
        b: float,
<<<<<<< HEAD
    ) -> "VMobject":
        """Given two bounds a and b, transforms the points of the self vmobject into the points of the vmobject passed as parameter with respect to the bounds.

        Points here stand for control points of the bezier curves (anchors and handles)
=======
    ):
        """Given two bounds a and b, transforms the points of the self vmobject into the points of the vmobject
        passed as parameter with respect to the bounds. Points here stand for control points of the bezier curves (anchors and handles)
>>>>>>> d8dc0b46

        Parameters
        ----------
        vmobject : VMobject
            The vmobject that will serve as a model.
        a : float
            upper-bound.
        b : float
            lower-bound

        Returns
        -------
        :class:`VMobject`
            ``self``
        """
        assert isinstance(vmobject, VMobject)
        # Partial curve includes three portions:
        # - A middle section, which matches the curve exactly
        # - A start, which is some ending portion of an inner cubic
        # - An end, which is the starting portion of a later inner cubic
        if a <= 0 and b >= 1:
            self.set_points(vmobject.points)
            return self
        bezier_quads = vmobject.get_cubic_bezier_tuples()
        num_cubics = len(bezier_quads)

        # The following two lines will compute which bezier curves of the given mobject need to be processed.
        # The residue basically indicates de proportion of the selected bezier curve that have to be selected.
        # Ex : if lower_index is 3, and lower_residue is 0.4, then the algorithm will append to the points 0.4 of the third bezier curve
        lower_index, lower_residue = integer_interpolate(0, num_cubics, a)
        upper_index, upper_residue = integer_interpolate(0, num_cubics, b)

        self.clear_points()
        if num_cubics == 0:
            return self
        if lower_index == upper_index:
            self.append_points(
                partial_bezier_points(
                    bezier_quads[lower_index],
                    lower_residue,
                    upper_residue,
                ),
            )
        else:
            self.append_points(
                partial_bezier_points(bezier_quads[lower_index], lower_residue, 1),
            )
            for quad in bezier_quads[lower_index + 1 : upper_index]:
                self.append_points(quad)
            self.append_points(
                partial_bezier_points(bezier_quads[upper_index], 0, upper_residue),
            )
        return self

    def get_subcurve(self, a: float, b: float) -> "VMobject":
        """Return the subcurve of the VMobject between the interval [a, b]. The curve is a VMobject itself.

        Parameters
        ----------
        a
            The lower bound.
        b
            The upper bound.

        Returns
        -------
        VMobject
            The subcurve between of [a, b]
        """
        if self.is_closed() and a > b:
            vmob = self.copy()
            vmob.pointwise_become_partial(self, a, 1)
            vmob2 = self.copy()
            vmob2.pointwise_become_partial(self, 0, b)
            vmob.append_vectorized_mobject(vmob2)
        else:
            vmob = self.copy()
            vmob.pointwise_become_partial(self, a, b)
        return vmob

    def get_direction(self):
        """Use :func:`~.space_ops.shoelace_direction` to calculate the direction. The direction of points determines in which direction the object is drawn, clockwise or counterclockwise.

        Examples
        --------
        The default direction of a :class:`~.Circle` is counterclockwise::

            >>> from manim import Circle
            >>> Circle().get_direction()
            'CCW'

        Returns
        -------
        :class:`str`
            Either ``"CW"`` or ``"CCW"``.
        """
        return shoelace_direction(self.get_start_anchors())

    def reverse_direction(self):
        """Reverts the point direction by inverting the point order.

        Returns
        -------
        :class:`VMobject`
            Returns self.

        Examples
        --------
        .. manim:: ChangeOfDirection

            class ChangeOfDirection(Scene):
                def construct(self):
                    ccw = RegularPolygon(5)
                    ccw.shift(LEFT).rotate
                    cw = RegularPolygon(5)
                    cw.shift(RIGHT).reverse_direction()

                    self.play(Create(ccw), Create(cw),
                    run_time=4)
        """
        self.points = self.points[::-1]
        return self

    def force_direction(self, target_direction):
        """Make sure that points are either directed clockwise or counterclockwise.

        Parameters
        ----------
        target_direction : :class:`str`
            Either ``"CW"`` or ``"CCW"``.
        """
        if target_direction not in ("CW", "CCW"):
            raise ValueError('Invalid input for force_direction. Use "CW" or "CCW"')
        if self.get_direction() != target_direction:
            # Since we already assured the input is CW or CCW,
            # and the directions don't match, we just reverse
            self.reverse_direction()
        return self


class VGroup(VMobject, metaclass=ConvertToOpenGL):
    """A group of vectorized mobjects.

    This can be used to group multiple :class:`~.VMobject` instances together
    in order to scale, move, ... them together.

    Examples
    --------
    To add :class:`~.VMobject`s to a :class:`~.VGroup`, you can either use the
    :meth:`~.VGroup.add` method, or use the `+` and `+=` operators. Similarly, you
    can subtract elements of a VGroup via :meth:`~.VGroup.remove` method, or
    `-` and `-=` operators:

        >>> from manim import Triangle, Square, VGroup
        >>> vg = VGroup()
        >>> triangle, square = Triangle(), Square()
        >>> vg.add(triangle)
        VGroup(Triangle)
        >>> vg + square   # a new VGroup is constructed
        VGroup(Triangle, Square)
        >>> vg            # not modified
        VGroup(Triangle)
        >>> vg += square; vg  # modifies vg
        VGroup(Triangle, Square)
        >>> vg.remove(triangle)
        VGroup(Square)
        >>> vg - square; # a new VGroup is constructed
        VGroup()
        >>> vg   # not modified
        VGroup(Square)
        >>> vg -= square; vg # modifies vg
        VGroup()

    .. manim:: ArcShapeIris
        :save_last_frame:

        class ArcShapeIris(Scene):
            def construct(self):
                colors = [DARK_BROWN, BLUE_E, BLUE_D, BLUE_A, TEAL_B, GREEN_B, YELLOW_E]
                radius = [1 + rad * 0.1 for rad in range(len(colors))]

                circles_group = VGroup()

                # zip(radius, color) makes the iterator [(radius[i], color[i]) for i in range(radius)]
                circles_group.add(*[Circle(radius=rad, stroke_width=10, color=col)
                                    for rad, col in zip(radius, colors)])
                self.add(circles_group)
    """

    def __init__(self, *vmobjects, **kwargs):
        super().__init__(**kwargs)
        self.add(*vmobjects)

    def __repr__(self):
        return (
            self.__class__.__name__
            + "("
            + ", ".join(str(mob) for mob in self.submobjects)
            + ")"
        )

    def __str__(self):
        return (
            f"{self.__class__.__name__} of {len(self.submobjects)} "
            f"submobject{'s' if len(self.submobjects) > 0 else ''}"
        )

    def add(self, *vmobjects):
        """Check if all passed elements are an instance of VMobject and then add them to submobjects.

        Parameters
        ----------
        vmobjects : :class:`~.VMobject`
            List of VMobject to add

        Returns
        -------
        :class:`VGroup`

        Raises
        ------
        TypeError
            If one element of the list is not an instance of VMobject

        Examples
        --------
        .. manim:: AddToVGroup

            class AddToVGroup(Scene):
                def construct(self):
                    circle_red = Circle(color=RED)
                    circle_green = Circle(color=GREEN)
                    circle_blue = Circle(color=BLUE)
                    circle_red.shift(LEFT)
                    circle_blue.shift(RIGHT)
                    gr = VGroup(circle_red, circle_green)
                    gr2 = VGroup(circle_blue) # Constructor uses add directly
                    self.add(gr,gr2)
                    self.wait()
                    gr += gr2 # Add group to another
                    self.play(
                        gr.animate.shift(DOWN),
                    )
                    gr -= gr2 # Remove group
                    self.play( # Animate groups separately
                        gr.animate.shift(LEFT),
                        gr2.animate.shift(UP),
                    )
                    self.play( #Animate groups without modification
                        (gr+gr2).animate.shift(RIGHT)
                    )
                    self.play( # Animate group without component
                        (gr-circle_red).animate.shift(RIGHT)
                    )
        """
        if not all(isinstance(m, (VMobject, OpenGLVMobject)) for m in vmobjects):
            raise TypeError("All submobjects must be of type VMobject")
        return super().add(*vmobjects)

    def __add__(self, vmobject):
        return VGroup(*self.submobjects, vmobject)

    def __iadd__(self, vmobject):
        return self.add(vmobject)

    def __sub__(self, vmobject):
        copy = VGroup(*self.submobjects)
        copy.remove(vmobject)
        return copy

    def __isub__(self, vmobject):
        return self.remove(vmobject)

    def __setitem__(self, key: int, value: Union[VMobject, typing.Sequence[VMobject]]):
        """Override the [] operator for item assignment.

        Parameters
        ----------
        key
            The index of the submobject to be assigned
        value
            The vmobject value to assign to the key

        Returns
        -------
        None

        Examples
        --------
        Normal usage::

            >>> vgroup = VGroup(VMobject())
            >>> new_obj = VMobject()
            >>> vgroup[0] = new_obj
        """
        if not all(isinstance(m, (VMobject, OpenGLVMobject)) for m in value):
            raise TypeError("All submobjects must be of type VMobject")
        self.submobjects[key] = value


class VDict(VMobject, metaclass=ConvertToOpenGL):
    """A VGroup-like class, also offering submobject access by key, like a python dict.

    Parameters
    ----------
    mapping_or_iterable : Union[:class:`Mapping`, Iterable[Tuple[Hashable, :class:`~.VMobject`]]], optional
            The parameter specifying the key-value mapping of keys and mobjects.
    show_keys : :class:`bool`, optional
            Whether to also display the key associated with
            the mobject. This might be useful when debugging,
            especially when there are a lot of mobjects in the
            :class:`VDict`. Defaults to False.
    kwargs : Any
            Other arguments to be passed to `Mobject`.

    Attributes
    ----------
    show_keys : :class:`bool`
            Whether to also display the key associated with
            the mobject. This might be useful when debugging,
            especially when there are a lot of mobjects in the
            :class:`VDict`. When displayed, the key is towards
            the left of the mobject.
            Defaults to False.
    submob_dict : :class:`dict`
            Is the actual python dictionary that is used to bind
            the keys to the mobjects.

    Examples
    --------
    .. manim:: ShapesWithVDict

        class ShapesWithVDict(Scene):
            def construct(self):
                square = Square().set_color(RED)
                circle = Circle().set_color(YELLOW).next_to(square, UP)

                # create dict from list of tuples each having key-mobject pair
                pairs = [("s", square), ("c", circle)]
                my_dict = VDict(pairs, show_keys=True)

                # display it just like a VGroup
                self.play(Create(my_dict))
                self.wait()

                text = Tex("Some text").set_color(GREEN).next_to(square, DOWN)

                # add a key-value pair by wrapping it in a single-element list of tuple
                # after attrs branch is merged, it will be easier like `.add(t=text)`
                my_dict.add([("t", text)])
                self.wait()

                rect = Rectangle().next_to(text, DOWN)
                # can also do key assignment like a python dict
                my_dict["r"] = rect

                # access submobjects like a python dict
                my_dict["t"].set_color(PURPLE)
                self.play(my_dict["t"].animate.scale(3))
                self.wait()

                # also supports python dict styled reassignment
                my_dict["t"] = Tex("Some other text").set_color(BLUE)
                self.wait()

                # remove submobject by key
                my_dict.remove("t")
                self.wait()

                self.play(Uncreate(my_dict["s"]))
                self.wait()

                self.play(FadeOut(my_dict["c"]))
                self.wait()

                self.play(FadeOut(my_dict["r"], shift=DOWN))
                self.wait()

                # you can also make a VDict from an existing dict of mobjects
                plain_dict = {
                    1: Integer(1).shift(DOWN),
                    2: Integer(2).shift(2 * DOWN),
                    3: Integer(3).shift(3 * DOWN),
                }

                vdict_from_plain_dict = VDict(plain_dict)
                vdict_from_plain_dict.shift(1.5 * (UP + LEFT))
                self.play(Create(vdict_from_plain_dict))

                # you can even use zip
                vdict_using_zip = VDict(zip(["s", "c", "r"], [Square(), Circle(), Rectangle()]))
                vdict_using_zip.shift(1.5 * RIGHT)
                self.play(Create(vdict_using_zip))
                self.wait()
    """

    def __init__(
        self, mapping_or_iterable: Optional[Dict] = None, show_keys=False, **kwargs
    ):
        super().__init__(**kwargs)

        if mapping_or_iterable is None:
            mapping_or_iterable = {}

        self.show_keys = show_keys
        self.submob_dict = {}
        self.add(mapping_or_iterable)

    def __repr__(self):
        return __class__.__name__ + "(" + repr(self.submob_dict) + ")"

    def add(self, mapping_or_iterable):
        """Add the key-value pairs to the :class:`VDict` object.

        Also, it internally adds the value to the `submobjects` :class:`list`
        of :class:`~.Mobject`, which is responsible for actual on-screen display.

        Parameters
        ----------
        mapping_or_iterable : Union[:class:`Mapping`, Iterable[Tuple[Hashable, :class:`~.VMobject`]]], optional
            The parameter specifying the key-value mapping of keys and mobjects.

        Returns
        -------
        :class:`VDict`
            Returns the :class:`VDict` object on which this method was called.

        Examples
        --------
        Normal usage::

            square_obj = Square()
            my_dict.add([('s', square_obj)])
        """
        for key, value in dict(mapping_or_iterable).items():
            self.add_key_value_pair(key, value)

        return self

    def remove(self, key):
        """Remove the mobject from the :class:`VDict` object having the key `key`

        Also, it internally removes the mobject from the `submobjects` :class:`list`
        of :class:`~.Mobject`, (which is responsible for removing it from the screen)

        Parameters
        ----------
        key : :class:`typing.Hashable`
            The key of the submoject to be removed.

        Returns
        -------
        :class:`VDict`
            Returns the :class:`VDict` object on which this method was called.

        Examples
        --------
        Normal usage::

            my_dict.remove('square')
        """
        if key not in self.submob_dict:
            raise KeyError("The given key '%s' is not present in the VDict" % str(key))
        super().remove(self.submob_dict[key])
        del self.submob_dict[key]
        return self

    def __getitem__(self, key):
        """Override the [] operator for item retrieval.

        Parameters
        ----------
        key : :class:`typing.Hashable`
           The key of the submoject to be accessed

        Returns
        -------
        :class:`VMobject`
           The submobject corresponding to the key `key`

        Examples
        --------
        Normal usage::

           self.play(Create(my_dict['s']))
        """
        return self.submob_dict[key]

    def __setitem__(self, key, value):
        """Override the [] operator for item assignment.

        Parameters
        ----------
        key : :class:`typing.Hashable`
            The key of the submoject to be assigned
        value : :class:`VMobject`
            The submobject to bind the key to

        Returns
        -------
        None

        Examples
        --------
        Normal usage::

            square_obj = Square()
            my_dict['sq'] = square_obj
        """
        if key in self.submob_dict:
            self.remove(key)
        self.add([(key, value)])

    def __delitem__(self, key):
        """Override the del operator for deleting an item.

        Parameters
        ----------
        key : :class:`typing.Hashable`
            The key of the submoject to be deleted

        Returns
        -------
        None

        Examples
        --------
        ::

            >>> from manim import *
            >>> my_dict = VDict({'sq': Square()})
            >>> 'sq' in my_dict
            True
            >>> del my_dict['sq']
            >>> 'sq' in my_dict
            False

        Notes
        -----
        Removing an item from a VDict does not remove that item from any Scene
        that the VDict is part of.
        """
        del self.submob_dict[key]

    def __contains__(self, key):
        """Override the in operator.

        Parameters
        ----------
        key : :class:`typing.Hashable`
            The key to check membership of.

        Returns
        -------
        :class:`bool`

        Examples
        --------
        ::

            >>> from manim import *
            >>> my_dict = VDict({'sq': Square()})
            >>> 'sq' in my_dict
            True
        """
        return key in self.submob_dict

    def get_all_submobjects(self):
        """To get all the submobjects associated with a particular
        :class:`VDict` object.

        Returns
        -------
        :class:`dict_values`
            All the submobjects associated with the :class:`VDict` object

        Examples
        --------
        Normal usage::

            for submob in my_dict.get_all_submobjects():
                self.play(Create(submob))
        """
        return self.submob_dict.values()

    def add_key_value_pair(self, key, value):
        """A utility function used by :meth:`add` to add the key-value pair to
        :attr:`submob_dict`. Not really meant to be used externally.

        Parameters
        ----------
        key : :class:`typing.Hashable`
            The key of the submobject to be added.
        value : :class:`~.VMobject`
            The mobject associated with the key

        Returns
        -------
        None

        Raises
        ------
        TypeError
            If the value is not an instance of VMobject

        Examples
        --------
        Normal usage::

            square_obj = Square()
            self.add_key_value_pair('s', square_obj)
        """
        if not isinstance(value, (VMobject, OpenGLVMobject)):
            raise TypeError("All submobjects must be of type VMobject")
        mob = value
        if self.show_keys:
            # This import is here and not at the top to avoid circular import
            from ...mobject.svg.tex_mobject import Tex

            key_text = Tex(str(key)).next_to(value, LEFT)
            mob.add(key_text)

        self.submob_dict[key] = mob
        super().add(value)


class VectorizedPoint(VMobject, metaclass=ConvertToOpenGL):
    def __init__(
        self,
        location=ORIGIN,
        color=BLACK,
        fill_opacity=0,
        stroke_width=0,
        artificial_width=0.01,
        artificial_height=0.01,
        **kwargs,
    ):
        self.artificial_width = artificial_width
        self.artificial_height = artificial_height
        super().__init__(
            color=color,
            fill_opacity=fill_opacity,
            stroke_width=stroke_width,
            **kwargs,
        )
        self.set_points(np.array([location]))

    basecls = OpenGLVMobject if config.renderer == "opengl" else VMobject

    @basecls.width.getter
    def width(self):
        return self.artificial_width

    @basecls.height.getter
    def height(self):
        return self.artificial_height

    def get_location(self):
        return np.array(self.points[0])

    def set_location(self, new_loc):
        self.set_points(np.array([new_loc]))


class CurvesAsSubmobjects(VGroup):
    """Convert a curve's elements to submobjects.

    Examples
    --------
    .. manim:: LineGradientExample
        :save_last_frame:

        class LineGradientExample(Scene):
            def construct(self):
                curve = ParametricFunction(lambda t: [t, np.sin(t), 0], t_range=[-PI, PI, 0.01], stroke_width=10)
                new_curve = CurvesAsSubmobjects(curve)
                new_curve.set_color_by_gradient(BLUE, RED)
                self.add(new_curve.shift(UP), curve)
    """

    def __init__(self, vmobject, **kwargs):
        super().__init__(**kwargs)
        tuples = vmobject.get_cubic_bezier_tuples()
        for tup in tuples:
            part = VMobject()
            part.set_points(tup)
            part.match_style(vmobject)
            self.add(part)


class DashedVMobject(VMobject, metaclass=ConvertToOpenGL):
    """A :class:`VMobject` composed of dashes instead of lines.

    Parameters
    ----------
        vmobject
            The object that will get dashed
        num_dashes
            Number of dashes to add.
        dashed_ratio
            Ratio of dash to empty space.
        dash_offset
            Shifts the starting point of dashes along the
            path. Value 1 shifts by one full dash length.
        equal_lengths
            If ``True``, dashes will be (approximately) equally long.
            If ``False``, dashes will be split evenly in the curve's
            input t variable (legacy behavior).

    Examples
    --------
    .. manim:: DashedVMobjectExample
        :save_last_frame:

        class DashedVMobjectExample(Scene):
            def construct(self):
                r = 0.5

                top_row = VGroup()  # Increasing num_dashes
                for dashes in range(1, 12):
                    circ = DashedVMobject(Circle(radius=r, color=WHITE), num_dashes=dashes)
                    top_row.add(circ)

                middle_row = VGroup()  # Increasing dashed_ratio
                for ratio in np.arange(1 / 11, 1, 1 / 11):
                    circ = DashedVMobject(
                        Circle(radius=r, color=WHITE), dashed_ratio=ratio
                    )
                    middle_row.add(circ)

                func1 = FunctionGraph(lambda t: t**5,[-1,1],color=WHITE)
                func_even = DashedVMobject(func1,num_dashes=6,equal_lengths=True)
                func_stretched = DashedVMobject(func1, num_dashes=6, equal_lengths=False)
                bottom_row = VGroup(func_even,func_stretched)


                top_row.arrange(buff=0.3)
                middle_row.arrange()
                bottom_row.arrange(buff=1)
                everything = VGroup(top_row, middle_row, bottom_row).arrange(DOWN, buff=1)
                self.add(everything)
    """

    def __init__(
        self,
        vmobject,
        num_dashes=15,
        dashed_ratio=0.5,
        dash_offset=0,
        color=WHITE,
        equal_lengths=True,
        **kwargs,
    ):

        self.dashed_ratio = dashed_ratio
        self.num_dashes = num_dashes
        super().__init__(color=color, **kwargs)
        r = self.dashed_ratio
        n = self.num_dashes
        if n > 0:
            # Assuming total length is 1
            dash_len = r / n
            if vmobject.is_closed():
                void_len = (1 - r) / n
            else:
                if n == 1:
                    void_len = 1 - r
                else:
                    void_len = (1 - r) / (n - 1)

            period = dash_len + void_len
            phase_shift = (dash_offset % 1) * period

            if vmobject.is_closed():
                # closed curves have equal amount of dashes and voids
                pattern_len = 1
            else:
                # open curves start and end with a dash, so the whole dash pattern with the last void is longer
                pattern_len = 1 + void_len

            dash_starts = [((i * period + phase_shift) % pattern_len) for i in range(n)]
            dash_ends = [
                ((i * period + dash_len + phase_shift) % pattern_len) for i in range(n)
            ]

            # closed shapes can handle overflow at the 0-point
            # open shapes need special treatment for it
            if not vmobject.is_closed():
                # due to phase shift being [0...1] range, always the last dash element needs attention for overflow
                # if an entire dash moves out of the shape end:
                if dash_ends[-1] > 1 and dash_starts[-1] > 1:
                    # remove the last element since it is out-of-bounds
                    dash_ends.pop()
                    dash_starts.pop()
                elif dash_ends[-1] < dash_len:  # if it overflowed
                    if (
                        dash_starts[-1] < 1
                    ):  # if the beginning of the piece is still in range
                        dash_starts.append(0)
                        dash_ends.append(dash_ends[-1])
                        dash_ends[-2] = 1
                    else:
                        dash_starts[-1] = 0
                elif dash_starts[-1] > (1 - dash_len):
                    dash_ends[-1] = 1

            if equal_lengths:
                # calculate the entire length by adding up short line-pieces
                norms = np.array(0)
                for k in range(vmobject.get_num_curves()):
                    norms = np.append(norms, vmobject.get_nth_curve_length_pieces(k))
                # add up length-pieces in array form
                length_vals = np.cumsum(norms)
                ref_points = np.linspace(0, 1, length_vals.size)
                curve_length = length_vals[-1]
                self.add(
                    *(
                        vmobject.get_subcurve(
                            np.interp(
                                dash_starts[i] * curve_length,
                                length_vals,
                                ref_points,
                            ),
                            np.interp(
                                dash_ends[i] * curve_length,
                                length_vals,
                                ref_points,
                            ),
                        )
                        for i in range(len(dash_starts))
                    )
                )
            else:
                self.add(
                    *(
                        vmobject.get_subcurve(
                            dash_starts[i],
                            dash_ends[i],
                        )
                        for i in range(len(dash_starts))
                    )
                )
        # Family is already taken care of by get_subcurve
        # implementation
        if config.renderer == "opengl":
            self.match_style(vmobject, recurse=False)
        else:
            self.match_style(vmobject, family=False)<|MERGE_RESOLUTION|>--- conflicted
+++ resolved
@@ -589,14 +589,9 @@
         handles1: Sequence[float],
         handles2: Sequence[float],
         anchors2: Sequence[float],
-<<<<<<< HEAD
-    ) -> "VMobject":
-        """Given two sets of anchors and handles, process them to set them as anchors and handles of the VMobject.
-=======
     ):
         """Given two sets of anchors and handles, process them to set them as anchors
         and handles of the VMobject.
->>>>>>> d8dc0b46
 
         anchors1[i], handles1[i], handles2[i] and anchors2[i] define the i-th bezier
         curve of the vmobject. There are four hardcoded parameters and this is a
@@ -727,14 +722,10 @@
         )
         return self
 
-<<<<<<< HEAD
-    def add_smooth_curve_to(self, *points: np.array) -> "VMobject":
-        """Create a smooth curve from given points and add it to the VMobject. If two points are passed in, the first is interpreted as a handle, the second as an anchor.
-=======
     def add_smooth_curve_to(self, *points: np.array):
-        """Creates a smooth curve from given points and add it to the VMobject. If two points are passed in, the first is interpreted
-        as a handle, the second as an anchor.
->>>>>>> d8dc0b46
+        """Creates a smooth curve from given points and add it to the VMobject.
+
+        If two points are passed in, the first is interpreted as a handle, the second as an anchor.
 
         Parameters
         ----------
@@ -822,13 +813,8 @@
         self.make_smooth()
         return self
 
-<<<<<<< HEAD
     def change_anchor_mode(self, mode: str) -> "VMobject":
         """Change the anchor mode of the bezier curves. This will modify the handles.
-=======
-    def change_anchor_mode(self, mode: str):
-        """Changes the anchor mode of the bezier curves. This will modify the handles.
->>>>>>> d8dc0b46
 
         There can be only two modes, "jagged", and "smooth".
 
@@ -901,19 +887,8 @@
         super().rotate(angle, axis, about_point, **kwargs)
         return self
 
-<<<<<<< HEAD
-    def scale_handle_to_anchor_distances(self, factor: float) -> "VMobject":
+    def scale_handle_to_anchor_distances(self, factor: float):
         """If the distance between a given handle point H and its associated anchor point A is d, then it changes H to be a distances factor*d away from A, but so that the line from A to H doesn't change. This is mostly useful in the context of applying a (differentiable) function, to preserve tangency properties.  One would pull all the handles closer to their anchors, apply the function then push them out again.
-=======
-    def scale_handle_to_anchor_distances(self, factor: float):
-        """If the distance between a given handle point H and its associated
-        anchor point A is d, then it changes H to be a distances factor*d
-        away from A, but so that the line from A to H doesn't change.
-        This is mostly useful in the context of applying a (differentiable)
-        function, to preserve tangency properties.  One would pull all the
-        handles closer to their anchors, apply the function then push them out
-        again.
->>>>>>> d8dc0b46
 
         Parameters
         ----------
@@ -1456,13 +1431,8 @@
         vmobject.set_points(new_path2)
         return self
 
-<<<<<<< HEAD
     def insert_n_curves(self, n: int) -> "VMobject":
         """Insert n curves to the bezier curves of the vmobject.
-=======
-    def insert_n_curves(self, n: int):
-        """Inserts n curves to the bezier curves of the vmobject.
->>>>>>> d8dc0b46
 
         Parameters
         ----------
@@ -1577,16 +1547,10 @@
         vmobject: "VMobject",
         a: float,
         b: float,
-<<<<<<< HEAD
     ) -> "VMobject":
         """Given two bounds a and b, transforms the points of the self vmobject into the points of the vmobject passed as parameter with respect to the bounds.
 
         Points here stand for control points of the bezier curves (anchors and handles)
-=======
-    ):
-        """Given two bounds a and b, transforms the points of the self vmobject into the points of the vmobject
-        passed as parameter with respect to the bounds. Points here stand for control points of the bezier curves (anchors and handles)
->>>>>>> d8dc0b46
 
         Parameters
         ----------
