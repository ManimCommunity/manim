--- conflicted
+++ resolved
@@ -1629,17 +1629,11 @@
         vmobject: VMobject,
         a: float,
         b: float,
-<<<<<<< HEAD
-    ):
-        """Given two bounds a and b, transforms the points of the self vmobject into the points of the vmobject
-        passed as parameter with respect to the bounds. Points here stand for control points of the bezier curves (anchors and handles)
-=======
     ) -> Self:
         """Given a 2nd :class:`.VMobject` ``vmobject``, a lower bound ``a`` and
         an upper bound ``b``, modify this :class:`.VMobject`'s points to
         match the portion of the Bézier spline described by ``vmobject.points``
         with the parameter ``t`` between ``a`` and ``b``.
->>>>>>> b064af9a
 
         Parameters
         ----------
