"""Mobjects that use vector graphics."""


__all__ = [
    "VMobject",
    "VGroup",
    "VDict",
    "VectorizedPoint",
    "CurvesAsSubmobjects",
    "DashedVMobject",
]


import itertools as it
import sys
import typing
from typing import Optional, Sequence, Union

import colour
import numpy as np
from PIL.Image import Image

<<<<<<< HEAD
from ... import config, logger
=======
from manim.mobject.opengl.opengl_compatibility import ConvertToOpenGL
from manim.mobject.opengl.opengl_vectorized_mobject import OpenGLVMobject
from manim.mobject.three_d.three_d_utils import (
    get_3d_vmob_gradient_start_and_end_points,
)

from ... import config
>>>>>>> 8dd88606
from ...constants import *
from ...mobject.mobject import Mobject
from ...utils.bezier import (
    bezier,
    get_smooth_handle_points,
    integer_interpolate,
    interpolate,
    partial_bezier_points,
    proportions_along_bezier_curve_for_point,
)
from ...utils.color import BLACK, WHITE, color_to_rgba
from ...utils.deprecation import deprecated
from ...utils.iterables import make_even, stretch_array_to_length, tuplify
from ...utils.space_ops import rotate_vector, shoelace_direction

# TODO
# - Change cubic curve groups to have 4 points instead of 3
# - Change sub_path idea accordingly
# - No more mark_paths_closed, instead have the camera test
#   if last point in close to first point
# - Think about length of self.points.  Always 0 or 1 mod 4?
#   That's kind of weird.


class VMobject(Mobject):
    """A vectorized mobject.

    Parameters
    ----------
    background_stroke_color
        The purpose of background stroke is to have something
        that won't overlap fill, e.g.  For text against some
        textured background.
    sheen_factor
        When a color c is set, there will be a second color
        computed based on interpolating c to WHITE by with
        sheen_factor, and the display will gradient to this
        secondary color in the direction of sheen_direction.
    close_new_points
        Indicates that it will not be displayed, but
        that it should count in parent mobject's path
    tolerance_point_for_equality
        This is within a pixel
    """

    sheen_factor = 0.0

    def __init__(
        self,
        fill_color=None,
        fill_opacity=0.0,
        stroke_color=None,
        stroke_opacity=1.0,
        stroke_width=DEFAULT_STROKE_WIDTH,
        background_stroke_color=BLACK,
        background_stroke_opacity=1.0,
        background_stroke_width=0,
        sheen_factor=0.0,
        sheen_direction=UL,
        close_new_points=False,
        pre_function_handle_to_anchor_scale_factor=0.01,
        make_smooth_after_applying_functions=False,
        background_image=None,
        shade_in_3d=False,
        # TODO, do we care about accounting for varying zoom levels?
        tolerance_for_point_equality=1e-6,
        n_points_per_cubic_curve=4,
        **kwargs,
    ):
        self.fill_opacity = fill_opacity
        self.stroke_opacity = stroke_opacity
        self.stroke_width = stroke_width
        self.background_stroke_color = background_stroke_color
        self.background_stroke_opacity = background_stroke_opacity
        self.background_stroke_width = background_stroke_width
        self.sheen_factor = sheen_factor
        self.sheen_direction = sheen_direction
        self.close_new_points = close_new_points
        self.pre_function_handle_to_anchor_scale_factor = (
            pre_function_handle_to_anchor_scale_factor
        )
        self.make_smooth_after_applying_functions = make_smooth_after_applying_functions
        self.background_image = background_image
        self.shade_in_3d = shade_in_3d
        self.tolerance_for_point_equality = tolerance_for_point_equality
        self.n_points_per_cubic_curve = n_points_per_cubic_curve
        super().__init__(**kwargs)

        if fill_color:
            self.fill_color = fill_color
        if stroke_color:
            self.stroke_color = stroke_color

    def get_group_class(self):
        return VGroup

    # Colors
    def init_colors(self, propagate_colors=True):
        self.set_fill(
            color=self.fill_color,
            opacity=self.fill_opacity,
            family=propagate_colors,
        )
        self.set_stroke(
            color=self.stroke_color,
            width=self.stroke_width,
            opacity=self.stroke_opacity,
            family=propagate_colors,
        )
        self.set_background_stroke(
            color=self.background_stroke_color,
            width=self.background_stroke_width,
            opacity=self.background_stroke_opacity,
            family=propagate_colors,
        )
        self.set_sheen(
            factor=self.sheen_factor,
            direction=self.sheen_direction,
            family=propagate_colors,
        )

        if not propagate_colors:
            for submobject in self.submobjects:
                submobject.init_colors(propagate_colors=False)

        return self

    def generate_rgbas_array(self, color, opacity):
        """
        First arg can be either a color, or a tuple/list of colors.
        Likewise, opacity can either be a float, or a tuple of floats.
        If self.sheen_factor is not zero, and only
        one color was passed in, a second slightly light color
        will automatically be added for the gradient
        """
        colors = [c if (c is not None) else BLACK for c in tuplify(color)]
        opacities = [o if (o is not None) else 0 for o in tuplify(opacity)]
        rgbas = np.array(
            [color_to_rgba(c, o) for c, o in zip(*make_even(colors, opacities))],
        )

        sheen_factor = self.get_sheen_factor()
        if sheen_factor != 0 and len(rgbas) == 1:
            light_rgbas = np.array(rgbas)
            light_rgbas[:, :3] += sheen_factor
            np.clip(light_rgbas, 0, 1, out=light_rgbas)
            rgbas = np.append(rgbas, light_rgbas, axis=0)
        return rgbas

    def update_rgbas_array(self, array_name, color=None, opacity=None):
        rgbas = self.generate_rgbas_array(color, opacity)
        if not hasattr(self, array_name):
            setattr(self, array_name, rgbas)
            return self
        # Match up current rgbas array with the newly calculated
        # one. 99% of the time they'll be the same.
        curr_rgbas = getattr(self, array_name)
        if len(curr_rgbas) < len(rgbas):
            curr_rgbas = stretch_array_to_length(curr_rgbas, len(rgbas))
            setattr(self, array_name, curr_rgbas)
        elif len(rgbas) < len(curr_rgbas):
            rgbas = stretch_array_to_length(rgbas, len(curr_rgbas))
        # Only update rgb if color was not None, and only
        # update alpha channel if opacity was passed in
        if color is not None:
            curr_rgbas[:, :3] = rgbas[:, :3]
        if opacity is not None:
            curr_rgbas[:, 3] = rgbas[:, 3]
        return self

    def set_fill(
        self,
        color: Optional[str] = None,
        opacity: Optional[float] = None,
        family: bool = True,
    ):
        """Set the fill color and fill opacity of a :class:`VMobject`.

        Parameters
        ----------
        color
            Fill color of the :class:`VMobject`.
        opacity
            Fill opacity of the :class:`VMobject`.
        family
            If ``True``, the fill color of all submobjects is also set.

        Returns
        -------
        :class:`VMobject`
            ``self``

        Examples
        --------
        .. manim:: SetFill
            :save_last_frame:

            class SetFill(Scene):
                def construct(self):
                    square = Square().scale(2).set_fill(WHITE,1)
                    circle1 = Circle().set_fill(GREEN,0.8)
                    circle2 = Circle().set_fill(YELLOW) # No fill_opacity
                    circle3 = Circle().set_fill(color = '#FF2135', opacity = 0.2)
                    group = Group(circle1,circle2,circle3).arrange()
                    self.add(square)
                    self.add(group)

        See Also
        --------
        :meth:`~.VMobject.set_style`
        """
        if family:
            for submobject in self.submobjects:
                submobject.set_fill(color, opacity, family)
        self.update_rgbas_array("fill_rgbas", color, opacity)
        if opacity is not None:
            self.fill_opacity = opacity
        return self

    def set_stroke(
        self,
        color=None,
        width=None,
        opacity=None,
        background=False,
        family=True,
    ):
        if family:
            for submobject in self.submobjects:
                submobject.set_stroke(color, width, opacity, background, family)
        if background:
            array_name = "background_stroke_rgbas"
            width_name = "background_stroke_width"
            opacity_name = "background_stroke_opacity"
        else:
            array_name = "stroke_rgbas"
            width_name = "stroke_width"
            opacity_name = "stroke_opacity"
        self.update_rgbas_array(array_name, color, opacity)
        if width is not None:
            setattr(self, width_name, width)
        if opacity is not None:
            setattr(self, opacity_name, opacity)
        if color is not None and background:
            self.background_stroke_color = color
        return self

    def set_background_stroke(self, **kwargs):
        kwargs["background"] = True
        self.set_stroke(**kwargs)
        return self

    def set_style(
        self,
        fill_color=None,
        fill_opacity=None,
        stroke_color=None,
        stroke_width=None,
        stroke_opacity=None,
        background_stroke_color=None,
        background_stroke_width=None,
        background_stroke_opacity=None,
        sheen_factor=None,
        sheen_direction=None,
        background_image=None,
        family=True,
    ):
        self.set_fill(color=fill_color, opacity=fill_opacity, family=family)
        self.set_stroke(
            color=stroke_color,
            width=stroke_width,
            opacity=stroke_opacity,
            family=family,
        )
        self.set_background_stroke(
            color=background_stroke_color,
            width=background_stroke_width,
            opacity=background_stroke_opacity,
            family=family,
        )
        if sheen_factor:
            self.set_sheen(
                factor=sheen_factor,
                direction=sheen_direction,
                family=family,
            )
        if background_image:
            self.color_using_background_image(background_image)
        return self

    def get_style(self, simple=False):
        ret = {
            "stroke_opacity": self.get_stroke_opacity(),
            "stroke_width": self.get_stroke_width(),
        }

        if simple:
            ret["fill_color"] = colour.rgb2hex(self.get_fill_color().get_rgb())
            ret["fill_opacity"] = self.get_fill_opacity()
            ret["stroke_color"] = colour.rgb2hex(self.get_stroke_color().get_rgb())
        else:
            ret["fill_color"] = self.get_fill_colors()
            ret["fill_opacity"] = self.get_fill_opacities()
            ret["stroke_color"] = self.get_stroke_colors()
            ret["background_stroke_color"] = self.get_stroke_colors(background=True)
            ret["background_stroke_width"] = self.get_stroke_width(background=True)
            ret["background_stroke_opacity"] = self.get_stroke_opacity(background=True)
            ret["sheen_factor"] = self.get_sheen_factor()
            ret["sheen_direction"] = self.get_sheen_direction()
            ret["background_image"] = self.get_background_image()

        return ret

    def match_style(self, vmobject, family=True):
        self.set_style(**vmobject.get_style(), family=False)

        if family:
            # Does its best to match up submobject lists, and
            # match styles accordingly
            submobs1, submobs2 = self.submobjects, vmobject.submobjects
            if len(submobs1) == 0:
                return self
            elif len(submobs2) == 0:
                submobs2 = [vmobject]
            for sm1, sm2 in zip(*make_even(submobs1, submobs2)):
                sm1.match_style(sm2)
        return self

    def set_color(self, color, family=True):
        self.set_fill(color, family=family)
        self.set_stroke(color, family=family)
        return self

    def set_opacity(self, opacity, family=True):
        self.set_fill(opacity=opacity, family=family)
        self.set_stroke(opacity=opacity, family=family)
        self.set_stroke(opacity=opacity, family=family, background=True)
        return self

    def fade(self, darkness=0.5, family=True):
        factor = 1.0 - darkness
        self.set_fill(opacity=factor * self.get_fill_opacity(), family=False)
        self.set_stroke(opacity=factor * self.get_stroke_opacity(), family=False)
        self.set_background_stroke(
            opacity=factor * self.get_stroke_opacity(background=True),
            family=False,
        )
        super().fade(darkness, family)
        return self

    def get_fill_rgbas(self):
        try:
            return self.fill_rgbas
        except AttributeError:
            return np.zeros((1, 4))

    def get_fill_color(self):
        """
        If there are multiple colors (for gradient)
        this returns the first one
        """
        return self.get_fill_colors()[0]

    fill_color = property(get_fill_color, set_fill)

    def get_fill_opacity(self):
        """
        If there are multiple opacities, this returns the
        first
        """
        return self.get_fill_opacities()[0]

    def get_fill_colors(self):
        return [
            colour.Color(rgb=rgba[:3]) if rgba.any() else None
            for rgba in self.get_fill_rgbas()
        ]

    def get_fill_opacities(self):
        return self.get_fill_rgbas()[:, 3]

    def get_stroke_rgbas(self, background=False):
        try:
            if background:
                rgbas = self.background_stroke_rgbas
            else:
                rgbas = self.stroke_rgbas
            return rgbas
        except AttributeError:
            return np.zeros((1, 4))

    def get_stroke_color(self, background=False):
        return self.get_stroke_colors(background)[0]

    stroke_color = property(get_stroke_color, set_stroke)

    def get_stroke_width(self, background=False):
        if background:
            width = self.background_stroke_width
        else:
            width = self.stroke_width
            if isinstance(width, str):
                width = int(width)
        return max(0, width)

    def get_stroke_opacity(self, background=False):
        return self.get_stroke_opacities(background)[0]

    def get_stroke_colors(self, background=False):
        return [
            colour.Color(rgb=rgba[:3]) if rgba.any() else None
            for rgba in self.get_stroke_rgbas(background)
        ]

    def get_stroke_opacities(self, background=False):
        return self.get_stroke_rgbas(background)[:, 3]

    def get_color(self):
        if np.all(self.get_fill_opacities() == 0):
            return self.get_stroke_color()
        return self.get_fill_color()

    color = property(get_color, set_color)

    def set_sheen_direction(self, direction: np.ndarray, family=True):
        """Sets the direction of the applied sheen.

        Parameters
        ----------
        direction : :class:`numpy.ndarray`, optional
            Direction from where the gradient is applied.

        Examples
        --------
        Normal usage::

            Circle().set_sheen_direction(UP)

        See Also
        --------
        :meth:`~.VMobject.set_sheen`
        :meth:`~.VMobject.rotate_sheen_direction`
        """

        direction = np.array(direction)
        if family:
            for submob in self.get_family():
                submob.sheen_direction = direction
        else:
            self.sheen_direction = direction
        return self

    def rotate_sheen_direction(self, angle: np.ndarray, axis: float = OUT, family=True):
        """Rotates the direction of the applied sheen.

        Parameters
        ----------
        angle : :class:`float`
            Angle by which the direction of sheen is rotated.
        axis : :class:`numpy.ndarray`
            Axis of rotation.

        Examples
        --------
        Normal usage::

            Circle().set_sheen_direction(UP).rotate_sheen_direction(PI)

        See Also
        --------
        :meth:`~.VMobject.set_sheen_direction`
        """
        if family:
            for submob in self.get_family():
                submob.sheen_direction = rotate_vector(
                    submob.sheen_direction,
                    angle,
                    axis,
                )
        else:
            self.sheen_direction = rotate_vector(self.sheen_direction, angle, axis)
        return self

    def set_sheen(self, factor, direction: np.ndarray = None, family=True):
        """Applies a color gradient from a direction.

        Parameters
        ----------
        factor : :class:`float`
            The extent of lustre/gradient to apply. If negative, the gradient
            starts from black, if positive the gradient starts from white and
            changes to the current color.
        direction : :class:`numpy.ndarray`, optional
            Direction from where the gradient is applied.

        Examples
        --------
        .. manim:: SetSheen
            :save_last_frame:

            class SetSheen(Scene):
                def construct(self):
                    circle = Circle(fill_opacity=1).set_sheen(-0.3, DR)
                    self.add(circle)
        """

        if family:
            for submob in self.submobjects:
                submob.set_sheen(factor, direction, family)
        self.sheen_factor = factor
        if direction is not None:
            # family set to false because recursion will
            # already be handled above
            self.set_sheen_direction(direction, family=False)
        # Reset color to put sheen_factor into effect
        if factor != 0:
            self.set_stroke(self.get_stroke_color(), family=family)
            self.set_fill(self.get_fill_color(), family=family)
        return self

    def get_sheen_direction(self):
        return np.array(self.sheen_direction)

    def get_sheen_factor(self):
        return self.sheen_factor

    def get_gradient_start_and_end_points(self):
        if self.shade_in_3d:
            return get_3d_vmob_gradient_start_and_end_points(self)
        else:
            direction = self.get_sheen_direction()
            c = self.get_center()
            bases = np.array(
                [self.get_edge_center(vect) - c for vect in [RIGHT, UP, OUT]],
            ).transpose()
            offset = np.dot(bases, direction)
            return (c - offset, c + offset)

    def color_using_background_image(self, background_image: Union[Image, str]):
        self.background_image = background_image
        self.set_color(WHITE)
        for submob in self.submobjects:
            submob.color_using_background_image(background_image)
        return self

    def get_background_image(self) -> Union[Image, str]:
        return self.background_image

    def match_background_image(self, vmobject):
        self.color_using_background_image(vmobject.get_background_image())
        return self

    def set_shade_in_3d(self, value=True, z_index_as_group=False):
        for submob in self.get_family():
            submob.shade_in_3d = value
            if z_index_as_group:
                submob.z_index_group = self
        return self

    def set_points(self, points):
        self.points = np.array(points)
        return self

    def set_anchors_and_handles(
        self,
        anchors1: Sequence[float],
        handles1: Sequence[float],
        handles2: Sequence[float],
        anchors2: Sequence[float],
    ):
        """Given two sets of anchors and handles, process them to set them as anchors
        and handles of the VMobject.

        anchors1[i], handles1[i], handles2[i] and anchors2[i] define the i-th bezier
        curve of the vmobject. There are four hardcoded parameters and this is a
        problem as it makes the number of points per cubic curve unchangeable from 4
        (two anchors and two handles).

        Returns
        -------
        :class:`VMobject`
            ``self``
        """
        assert len(anchors1) == len(handles1) == len(handles2) == len(anchors2)
        nppcc = self.n_points_per_cubic_curve  # 4
        total_len = nppcc * len(anchors1)
        self.points = np.zeros((total_len, self.dim))
        # the following will, from the four sets, dispatch them in points such that
        # self.points = [
        #     anchors1[0], handles1[0], handles2[0], anchors1[0], anchors1[1],
        #     handles1[1], ...
        # ]
        arrays = [anchors1, handles1, handles2, anchors2]
        for index, array in enumerate(arrays):
            self.points[index::nppcc] = array
        return self

    def clear_points(self):
        self.points = np.zeros((0, self.dim))

    def append_points(self, new_points):
        # TODO, check that number new points is a multiple of 4?
        # or else that if len(self.points) % 4 == 1, then
        # len(new_points) % 4 == 3?
        self.points = np.append(self.points, new_points, axis=0)
        return self

    def start_new_path(self, point):
        # TODO, make sure that len(self.points) % 4 == 0?
        self.append_points([point])
        return self

    def add_cubic_bezier_curve(
        self,
        anchor1: np.ndarray,
        handle1: np.ndarray,
        handle2: np.ndarray,
        anchor2,
    ) -> None:
        # TODO, check the len(self.points) % 4 == 0?
        self.append_points([anchor1, handle1, handle2, anchor2])

    def add_cubic_bezier_curves(self, curves):
        self.append_points(curves.flatten())

    def add_cubic_bezier_curve_to(
        self,
        handle1: np.ndarray,
        handle2: np.ndarray,
        anchor: np.ndarray,
    ):
        """Add cubic bezier curve to the path.

        NOTE : the first anchor is not a parameter as by default the end of the last sub-path!

        Parameters
        ----------
        handle1 : np.ndarray
            first handle
        handle2 : np.ndarray
            second handle
        anchor : np.ndarray
            anchor

        Returns
        -------
        :class:`VMobject`
            ``self``
        """
        self.throw_error_if_no_points()
        new_points = [handle1, handle2, anchor]
        if self.has_new_path_started():
            self.append_points(new_points)
        else:
            self.append_points([self.get_last_point()] + new_points)
        return self

    def add_quadratic_bezier_curve_to(
        self,
        handle: np.ndarray,
        anchor: np.ndarray,
    ):
        """Add Quadratic bezier curve to the path.

        Returns
        -------
        :class:`VMobject`
            ``self``
        """
        # How does one approximate a quadratic with a cubic?
        # refer to the Wikipedia page on Bezier curves
        # https://en.wikipedia.org/wiki/B%C3%A9zier_curve#Degree_elevation, accessed Jan 20, 2021
        # 1. Copy the end points, and then
        # 2. Place the 2 middle control points 2/3 along the line segments
        # from the end points to the quadratic curve's middle control point.
        # I think that's beautiful.
        self.add_cubic_bezier_curve_to(
            2 / 3 * handle + 1 / 3 * self.get_last_point(),
            2 / 3 * handle + 1 / 3 * anchor,
            anchor,
        )
        return self

    def add_line_to(self, point: np.ndarray):
        """Add a straight line from the last point of VMobject to the given point.

        Parameters
        ----------

        point : np.ndarray
            end of the straight line.

        Returns
        -------
        :class:`VMobject`
            ``self``
        """
        nppcc = self.n_points_per_cubic_curve
        self.add_cubic_bezier_curve_to(
            *(
                interpolate(self.get_last_point(), point, a)
                for a in np.linspace(0, 1, nppcc)[1:]
            )
        )
        return self

    def add_smooth_curve_to(self, *points: np.array):
        """Creates a smooth curve from given points and add it to the VMobject. If two points are passed in, the first is interpreted
        as a handle, the second as an anchor.

        Parameters
        ----------
        points: np.array
            Points (anchor and handle, or just anchor) to add a smooth curve from

        Returns
        -------
        :class:`VMobject`
            ``self``

        Raises
        ------
        ValueError
            If 0 or more than 2 points are given.
        """
        # TODO remove the value error and just add two parameters with one optional
        if len(points) == 1:
            handle2 = None
            new_anchor = points[0]
        elif len(points) == 2:
            handle2, new_anchor = points
        else:
            name = sys._getframe(0).f_code.co_name
            raise ValueError(f"Only call {name} with 1 or 2 points")

        if self.has_new_path_started():
            self.add_line_to(new_anchor)
        else:
            self.throw_error_if_no_points()
            last_h2, last_a2 = self.points[-2:]
            last_tangent = last_a2 - last_h2
            handle1 = last_a2 + last_tangent
            if handle2 is None:
                to_anchor_vect = new_anchor - last_a2
                new_tangent = rotate_vector(last_tangent, PI, axis=to_anchor_vect)
                handle2 = new_anchor - new_tangent
            self.append_points([last_a2, handle1, handle2, new_anchor])
        return self

    def has_new_path_started(self):
        nppcc = self.n_points_per_cubic_curve  # 4
        # A new path starting is defined by a control point which is not part of a bezier subcurve.
        return len(self.points) % nppcc == 1

    def get_last_point(self):
        return self.points[-1]

    def is_closed(self):
        # TODO use consider_points_equals_2d ?
        return self.consider_points_equals(self.points[0], self.points[-1])

    def add_points_as_corners(self, points: np.ndarray) -> "VMobject":
        for point in points:
            self.add_line_to(point)
        return points

    def set_points_as_corners(self, points: Sequence[float]):
        """Given an array of points, set them as corner of the vmobject.

        To achieve that, this algorithm sets handles aligned with the anchors such that the resultant bezier curve will be the segment
        between the two anchors.

        Parameters
        ----------
        points : Iterable[float]
            Array of points that will be set as corners.

        Returns
        -------
        :class:`VMobject`
            ``self``
        """
        nppcc = self.n_points_per_cubic_curve
        points = np.array(points)
        # This will set the handles aligned with the anchors.
        # Id est, a bezier curve will be the segment from the two anchors such that the handles belongs to this segment.
        self.set_anchors_and_handles(
            *(interpolate(points[:-1], points[1:], a) for a in np.linspace(0, 1, nppcc))
        )
        return self

    def set_points_smoothly(self, points):
        self.set_points_as_corners(points)
        self.make_smooth()
        return self

    def change_anchor_mode(self, mode: str):
        """Changes the anchor mode of the bezier curves. This will modify the handles.

        There can be only two modes, "jagged", and "smooth".

        Returns
        -------
        :class:`VMobject`
            ``self``
        """
        assert mode in ["jagged", "smooth"]
        nppcc = self.n_points_per_cubic_curve
        for submob in self.family_members_with_points():
            subpaths = submob.get_subpaths()
            submob.clear_points()
            # A subpath can be composed of several bezier curves.
            for subpath in subpaths:
                # This will retrieve the anchors of the subpath, by selecting every n element in the array subpath
                # The append is needed as the last element is not reached when slicing with numpy.
                anchors = np.append(subpath[::nppcc], subpath[-1:], 0)
                if mode == "smooth":
                    h1, h2 = get_smooth_handle_points(anchors)
                elif mode == "jagged":
                    # The following will make the handles aligned with the anchors, thus making the bezier curve a segment
                    a1 = anchors[:-1]
                    a2 = anchors[1:]
                    h1 = interpolate(a1, a2, 1.0 / 3)
                    h2 = interpolate(a1, a2, 2.0 / 3)
                new_subpath = np.array(subpath)
                new_subpath[1::nppcc] = h1
                new_subpath[2::nppcc] = h2
                submob.append_points(new_subpath)
        return self

    def make_smooth(self):
        return self.change_anchor_mode("smooth")

    def make_jagged(self):
        return self.change_anchor_mode("jagged")

    def add_subpath(self, points: np.ndarray):
        assert len(points) % 4 == 0
        self.points = np.append(self.points, points, axis=0)
        return self

    def append_vectorized_mobject(self, vectorized_mobject):
        new_points = list(vectorized_mobject.points)

        if self.has_new_path_started():
            # Remove last point, which is starting
            # a new path
            self.points = self.points[:-1]
        self.append_points(new_points)

    def apply_function(self, function):
        factor = self.pre_function_handle_to_anchor_scale_factor
        self.scale_handle_to_anchor_distances(factor)
        super().apply_function(function)
        self.scale_handle_to_anchor_distances(1.0 / factor)
        if self.make_smooth_after_applying_functions:
            self.make_smooth()
        return self

    def rotate(
        self,
        angle: float,
        axis: np.ndarray = OUT,
        about_point: Optional[Sequence[float]] = None,
        **kwargs,
    ):
        self.rotate_sheen_direction(angle, axis)
        super().rotate(angle, axis, about_point, **kwargs)
        return self

    def scale_handle_to_anchor_distances(self, factor: float):
        """If the distance between a given handle point H and its associated
        anchor point A is d, then it changes H to be a distances factor*d
        away from A, but so that the line from A to H doesn't change.
        This is mostly useful in the context of applying a (differentiable)
        function, to preserve tangency properties.  One would pull all the
        handles closer to their anchors, apply the function then push them out
        again.

        Parameters
        ----------
        factor
            The factor used for scaling.

        Returns
        -------
        :class:`VMobject`
            ``self``
        """
        for submob in self.family_members_with_points():
            if len(submob.points) < self.n_points_per_cubic_curve:
                # The case that a bezier quad is not complete (there is no bezier curve as there is not enough control points.)
                continue
            a1, h1, h2, a2 = submob.get_anchors_and_handles()
            a1_to_h1 = h1 - a1
            a2_to_h2 = h2 - a2
            new_h1 = a1 + factor * a1_to_h1
            new_h2 = a2 + factor * a2_to_h2
            submob.set_anchors_and_handles(a1, new_h1, new_h2, a2)
        return self

    #
    def consider_points_equals(self, p0, p1):
        return np.allclose(p0, p1, atol=self.tolerance_for_point_equality)

    def consider_points_equals_2d(self, p0: np.ndarray, p1: np.ndarray) -> bool:
        """Determine if two points are close enough to be considered equal.

        This uses the algorithm from np.isclose(), but expanded here for the
        2D point case. NumPy is overkill for such a small question.
        Parameters
        ----------
        p0 : np.ndarray
            first point
        p1 : np.ndarray
            second point

        Returns
        -------
        bool
            whether two points considered close.
        """
        rtol = 1.0e-5  # default from np.isclose()
        atol = self.tolerance_for_point_equality
        if abs(p0[0] - p1[0]) > atol + rtol * abs(p1[0]):
            return False
        if abs(p0[1] - p1[1]) > atol + rtol * abs(p1[1]):
            return False
        return True

    # Information about line
    def get_cubic_bezier_tuples_from_points(self, points):
        return np.array(list(self.gen_cubic_bezier_tuples_from_points(points)))

    def gen_cubic_bezier_tuples_from_points(self, points: np.ndarray) -> typing.Tuple:
        """Returns the bezier tuples from an array of points.

        self.points is a list of the anchors and handles of the bezier curves of the mobject (ie [anchor1, handle1, handle2, anchor2, anchor3 ..])
        This algorithm basically retrieve them by taking an element every n, where n is the number of control points
        of the bezier curve.


        Parameters
        ----------
        points : np.ndarray
            Points from which control points will be extracted.

        Returns
        -------
        typing.Tuple
            Bezier control points.
        """
        nppcc = self.n_points_per_cubic_curve
        remainder = len(points) % nppcc
        points = points[: len(points) - remainder]
        # Basically take every nppcc element.
        return (points[i : i + nppcc] for i in range(0, len(points), nppcc))

    def get_cubic_bezier_tuples(self):
        return self.get_cubic_bezier_tuples_from_points(self.points)

    def _gen_subpaths_from_points(
        self,
        points: np.ndarray,
        filter_func: typing.Callable[[int], bool],
    ) -> typing.Tuple:
        """Given an array of points defining the bezier curves of the vmobject, return subpaths formed by these points.
        Here, Two bezier curves form a path if at least two of their anchors are evaluated True by the relation defined by filter_func.

        The algorithm every bezier tuple (anchors and handles) in ``self.points`` (by regrouping each n elements, where
        n is the number of points per cubic curve)), and evaluate the relation between two anchors with filter_func.
        NOTE : The filter_func takes an int n as parameter, and will evaluate the relation between points[n] and points[n - 1]. This should probably be changed so
        the function takes two points as parameters.

        Parameters
        ----------
        points : np.ndarray
            points defining the bezier curve.
        filter_func : typing.Callable[int, bool]
            Filter-func defining the relation.

        Returns
        -------
        typing.Tuple
            subpaths formed by the points.
        """
        nppcc = self.n_points_per_cubic_curve
        filtered = filter(filter_func, range(nppcc, len(points), nppcc))
        split_indices = [0] + list(filtered) + [len(points)]
        return (
            points[i1:i2]
            for i1, i2 in zip(split_indices, split_indices[1:])
            if (i2 - i1) >= nppcc
        )

    def get_subpaths_from_points(self, points):
        return list(
            self._gen_subpaths_from_points(
                points,
                lambda n: not self.consider_points_equals(points[n - 1], points[n]),
            ),
        )

    def gen_subpaths_from_points_2d(self, points):
        return self._gen_subpaths_from_points(
            points,
            lambda n: not self.consider_points_equals_2d(points[n - 1], points[n]),
        )

    def get_subpaths(self) -> typing.Tuple:
        """Returns subpaths formed by the curves of the VMobject.

        Subpaths are ranges of curves with each pair of consecutive curves having their end/start points coincident.

        Returns
        -------
        typing.Tuple
            subpaths.
        """
        return self.get_subpaths_from_points(self.points)

    def get_nth_curve_points(self, n: int) -> np.ndarray:
        """Returns the points defining the nth curve of the vmobject.

        Parameters
        ----------
        n : int
            index of the desired bezier curve.

        Returns
        -------
        np.ndarray
            points defininf the nth bezier curve (anchors, handles)
        """
        assert n < self.get_num_curves()
        nppcc = self.n_points_per_cubic_curve
        return self.points[nppcc * n : nppcc * (n + 1)]

    def get_nth_curve_function(self, n: int) -> typing.Callable[[float], np.ndarray]:
        """Returns the expression of the nth curve.

        Parameters
        ----------
        n : int
            index of the desired curve.

        Returns
        -------
        typing.Callable[float]
            expression of the nth bezier curve.
        """
        return bezier(self.get_nth_curve_points(n))

    def get_nth_curve_length_pieces(
        self,
        n: int,
        sample_points: Optional[int] = None,
    ) -> np.ndarray:
        """Returns the array of short line lengths used for length approximation.

        Parameters
        ----------
        n
            The index of the desired curve.
        sample_points
            The number of points to sample to find the length.

        Returns
        -------
        np.ndarray
            The short length-pieces of the nth curve.
        """
        if sample_points is None:
            sample_points = 10

        curve = self.get_nth_curve_function(n)
        points = np.array([curve(a) for a in np.linspace(0, 1, sample_points)])
        diffs = points[1:] - points[:-1]
        norms = np.linalg.norm(diffs, axis=1)

        return norms

    def get_nth_curve_length(
        self,
        n: int,
        sample_points: Optional[int] = None,
    ) -> float:
        """Returns the (approximate) length of the nth curve.

        Parameters
        ----------
        n
            The index of the desired curve.
        sample_points
            The number of points to sample to find the length.

        Returns
        -------
        length : :class:`float`
            The length of the nth curve.
        """

        _, length = self.get_nth_curve_function_with_length(n, sample_points)

        return length

    def get_nth_curve_function_with_length(
        self,
        n: int,
        sample_points: Optional[int] = None,
    ) -> typing.Tuple[typing.Callable[[float], np.ndarray], float]:
        """Returns the expression of the nth curve along with its (approximate) length.

        Parameters
        ----------
        n
            The index of the desired curve.
        sample_points
            The number of points to sample to find the length.

        Returns
        -------
        curve : typing.Callable[[float], np.ndarray]
            The function for the nth curve.
        length : :class:`float`
            The length of the nth curve.
        """

        curve = self.get_nth_curve_function(n)
        norms = self.get_nth_curve_length_pieces(n, sample_points=sample_points)
        length = np.sum(norms)

        return curve, length

    def get_num_curves(self) -> int:
        """Returns the number of curves of the vmobject.

        Returns
        -------
        int
            number of curves. of the vmobject.
        """
        nppcc = self.n_points_per_cubic_curve
        return len(self.points) // nppcc

    def get_curve_functions(
        self,
    ) -> typing.Iterable[typing.Callable[[float], np.ndarray]]:
        """Gets the functions for the curves of the mobject.

        Returns
        -------
        typing.Iterable[typing.Callable[[float], np.ndarray]]
            The functions for the curves.
        """

        num_curves = self.get_num_curves()

        for n in range(num_curves):
            yield self.get_nth_curve_function(n)

    def get_curve_functions_with_lengths(
        self, **kwargs
    ) -> typing.Iterable[typing.Tuple[typing.Callable[[float], np.ndarray], float]]:
        """Gets the functions and lengths of the curves for the mobject.

        Parameters
        ----------
        **kwargs
            The keyword arguments passed to :meth:`get_nth_curve_function_with_length`

        Returns
        -------
        typing.Iterable[typing.Tuple[typing.Callable[[float], np.ndarray], float]]
            The functions and lengths of the curves.
        """

        num_curves = self.get_num_curves()

        for n in range(num_curves):
            yield self.get_nth_curve_function_with_length(n, **kwargs)

    def point_from_proportion(self, alpha: float) -> np.ndarray:
        """Gets the point at a proportion along the path of the :class:`VMobject`.

        Parameters
        ----------
        alpha
            The proportion along the the path of the :class:`VMobject`.

        Returns
        -------
        :class:`numpy.ndarray`
            The point on the :class:`VMobject`.

        Raises
        ------
        :exc:`ValueError`
            If ``alpha`` is not between 0 and 1.
        :exc:`Exception`
            If the :class:`VMobject` has no points.
        """

        if alpha < 0 or alpha > 1:
            raise ValueError(f"Alpha {alpha} not between 0 and 1.")

        self.throw_error_if_no_points()
        if alpha == 1:
            return self.points[-1]

        curves_and_lengths = tuple(self.get_curve_functions_with_lengths())

        target_length = alpha * sum(length for _, length in curves_and_lengths)
        current_length = 0

        for curve, length in curves_and_lengths:
            if current_length + length >= target_length:
                if length != 0:
                    residue = (target_length - current_length) / length
                else:
                    residue = 0

                return curve(residue)

            current_length += length

    def proportion_from_point(
        self,
        point: typing.Iterable[typing.Union[float, int]],
    ) -> float:
        """Returns the proportion along the path of the :class:`VMobject`
        a particular given point is at.

        Parameters
        ----------
        point
            The Cartesian coordinates of the point which may or may not lie on the :class:`VMobject`

        Returns
        -------
        float
            The proportion along the path of the :class:`VMobject`.

        Raises
        ------
        :exc:`ValueError`
            If ``point`` does not lie on the curve.
        :exc:`Exception`
            If the :class:`VMobject` has no points.
        """
        self.throw_error_if_no_points()

        # Iterate over each bezier curve that the ``VMobject`` is composed of, checking
        # if the point lies on that curve. If it does not lie on that curve, add
        # the whole length of the curve to ``target_length`` and move onto the next
        # curve. If the point does lie on the curve, add how far along the curve
        # the point is to ``target_length``.
        # Then, divide ``target_length`` by the total arc length of the shape to get
        # the proportion along the ``VMobject`` the point is at.

        num_curves = self.get_num_curves()
        total_length = self.get_arc_length()
        target_length = 0
        for n in range(num_curves):
            control_points = self.get_nth_curve_points(n)
            length = self.get_nth_curve_length(n)
            proportions_along_bezier = proportions_along_bezier_curve_for_point(
                point,
                control_points,
            )
            if len(proportions_along_bezier) > 0:
                proportion_along_nth_curve = max(proportions_along_bezier)
                target_length += length * proportion_along_nth_curve
                break
            target_length += length
        else:
            raise ValueError(f"Point {point} does not lie on this curve.")

        alpha = target_length / total_length

        return alpha

    def get_anchors_and_handles(self) -> typing.Iterable[np.ndarray]:
        """Returns anchors1, handles1, handles2, anchors2,
        where (anchors1[i], handles1[i], handles2[i], anchors2[i])
        will be four points defining a cubic bezier curve
        for any i in range(0, len(anchors1))

        Returns
        -------
        typing.Iterable[np.ndarray]
            Iterable of the anchors and handles.
        """
        nppcc = self.n_points_per_cubic_curve
        return [self.points[i::nppcc] for i in range(nppcc)]

    def get_start_anchors(self) -> np.ndarray:
        """Returns the start anchors of the bezier curves.

        Returns
        -------
        np.ndarray
            Starting anchors
        """
        return self.points[0 :: self.n_points_per_cubic_curve]

    def get_end_anchors(self) -> np.ndarray:
        """Return the end anchors of the bezier curves.

        Returns
        -------
        np.ndarray
            Starting anchors
        """
        nppcc = self.n_points_per_cubic_curve
        return self.points[nppcc - 1 :: nppcc]

    def get_anchors(self) -> np.ndarray:
        """Returns the anchors of the curves forming the VMobject.

        Returns
        -------
        np.ndarray
            The anchors.
        """
        if self.points.shape[0] == 1:
            return self.points
        return np.array(
            list(it.chain(*zip(self.get_start_anchors(), self.get_end_anchors()))),
        )

    def get_points_defining_boundary(self):
        # Probably returns all anchors, but this is weird regarding  the name of the method.
        return np.array(list(it.chain(*(sm.get_anchors() for sm in self.get_family()))))

    def get_arc_length(self, sample_points_per_curve: Optional[int] = None) -> float:
        """Return the approximated length of the whole curve.

        Parameters
        ----------
        sample_points_per_curve
            Number of sample points per curve used to approximate the length. More points result in a better approximation.

        Returns
        -------
        float
            The length of the :class:`VMobject`.
        """

        return sum(
            length
            for _, length in self.get_curve_functions_with_lengths(
                sample_points=sample_points_per_curve,
            )
        )

    # Alignment
    def align_points(self, vmobject: "VMobject"):
        """Adds points to self and vmobject so that they both have the same number of subpaths, with
        corresponding subpaths each containing the same number of points.

        Points are added either by subdividing curves evenly along the subpath, or by creating new subpaths consisting
        of a single point repeated.

        Parameters
        ----------
        vmobject
            The object to align points with.

        Returns
        -------
        :class:`VMobject`
           ``self``
        """
        self.align_rgbas(vmobject)
        # TODO: This shortcut can be a bit over eager. What if they have the same length, but different subpath lengths?
        if self.get_num_points() == vmobject.get_num_points():
            return

        for mob in self, vmobject:
            # If there are no points, add one to
            # wherever the "center" is
            if mob.has_no_points():
                mob.start_new_path(mob.get_center())
            # If there's only one point, turn it into
            # a null curve
            if mob.has_new_path_started():
                mob.add_line_to(mob.get_last_point())

        # Figure out what the subpaths are
        subpaths1 = self.get_subpaths()
        subpaths2 = vmobject.get_subpaths()
        n_subpaths = max(len(subpaths1), len(subpaths2))
        # Start building new ones
        new_path1 = np.zeros((0, self.dim))
        new_path2 = np.zeros((0, self.dim))

        nppcc = self.n_points_per_cubic_curve

        def get_nth_subpath(path_list, n):
            if n >= len(path_list):
                # Create a null path at the very end
                return [path_list[-1][-1]] * nppcc
            path = path_list[n]
            # Check for useless points at the end of the path and remove them
            # https://github.com/ManimCommunity/manim/issues/1959
            while len(path) > nppcc:
                # If the last nppc points are all equal to the preceding point
                if self.consider_points_equals(path[-nppcc:], path[-nppcc - 1]):
                    path = path[:-nppcc]
                else:
                    break
            return path

        for n in range(n_subpaths):
            # For each pair of subpaths, add points until they are the same length
            sp1 = get_nth_subpath(subpaths1, n)
            sp2 = get_nth_subpath(subpaths2, n)
            diff1 = max(0, (len(sp2) - len(sp1)) // nppcc)
            diff2 = max(0, (len(sp1) - len(sp2)) // nppcc)
            sp1 = self.insert_n_curves_to_point_list(diff1, sp1)
            sp2 = self.insert_n_curves_to_point_list(diff2, sp2)
            new_path1 = np.append(new_path1, sp1, axis=0)
            new_path2 = np.append(new_path2, sp2, axis=0)
        self.set_points(new_path1)
        vmobject.set_points(new_path2)
        return self

    def insert_n_curves(self, n: int):
        """Inserts n curves to the bezier curves of the vmobject.

        Parameters
        ----------
        n
            Number of curves to insert.

        Returns
        -------
        :class:`VMobject`
            ``self``
        """
        new_path_point = None
        if self.has_new_path_started():
            new_path_point = self.get_last_point()

        new_points = self.insert_n_curves_to_point_list(n, self.points)
        self.set_points(new_points)

        if new_path_point is not None:
            self.append_points([new_path_point])
        return self

    def insert_n_curves_to_point_list(self, n: int, points: np.ndarray) -> np.ndarray:
        """Given an array of k points defining a bezier curves (anchors and handles), returns points defining exactly k + n bezier curves.

        Parameters
        ----------
        n : int
            Number of desired curves.
        points : np.ndarray
            Starting points.

        Returns
        -------
        np.ndarray
            Points generated.
        """

        if len(points) == 1:
            nppcc = self.n_points_per_cubic_curve
            return np.repeat(points, nppcc * n, 0)
        bezier_quads = self.get_cubic_bezier_tuples_from_points(points)
        curr_num = len(bezier_quads)
        target_num = curr_num + n
        # This is an array with values ranging from 0
        # up to curr_num,  with repeats such that
        # it's total length is target_num.  For example,
        # with curr_num = 10, target_num = 15, this would
        # be [0, 0, 1, 2, 2, 3, 4, 4, 5, 6, 6, 7, 8, 8, 9]
        repeat_indices = (np.arange(target_num, dtype="i") * curr_num) // target_num

        # If the nth term of this list is k, it means
        # that the nth curve of our path should be split
        # into k pieces.
        # In the above example our array had the following elements
        # [0, 0, 1, 2, 2, 3, 4, 4, 5, 6, 6, 7, 8, 8, 9]
        # We have two 0s, one 1, two 2s and so on.
        # The split factors array would hence be:
        # [2, 1, 2, 1, 2, 1, 2, 1, 2, 1]
        split_factors = np.zeros(curr_num, dtype="i")
        for val in repeat_indices:
            split_factors[val] += 1

        new_points = np.zeros((0, self.dim))
        for quad, sf in zip(bezier_quads, split_factors):
            # What was once a single cubic curve defined
            # by "quad" will now be broken into sf
            # smaller cubic curves
            alphas = np.linspace(0, 1, sf + 1)
            for a1, a2 in zip(alphas, alphas[1:]):
                new_points = np.append(
                    new_points,
                    partial_bezier_points(quad, a1, a2),
                    axis=0,
                )
        return new_points

    def align_rgbas(self, vmobject):
        attrs = ["fill_rgbas", "stroke_rgbas", "background_stroke_rgbas"]
        for attr in attrs:
            a1 = getattr(self, attr)
            a2 = getattr(vmobject, attr)
            if len(a1) > len(a2):
                new_a2 = stretch_array_to_length(a2, len(a1))
                setattr(vmobject, attr, new_a2)
            elif len(a2) > len(a1):
                new_a1 = stretch_array_to_length(a1, len(a2))
                setattr(self, attr, new_a1)
        return self

    def get_point_mobject(self, center=None):
        if center is None:
            center = self.get_center()
        point = VectorizedPoint(center)
        point.match_style(self)
        return point

    def interpolate_color(self, mobject1, mobject2, alpha):
        attrs = [
            "fill_rgbas",
            "stroke_rgbas",
            "background_stroke_rgbas",
            "stroke_width",
            "background_stroke_width",
            "sheen_direction",
            "sheen_factor",
        ]
        for attr in attrs:
            setattr(
                self,
                attr,
                interpolate(getattr(mobject1, attr), getattr(mobject2, attr), alpha),
            )
            if alpha == 1.0:
                setattr(self, attr, getattr(mobject2, attr))

    def pointwise_become_partial(
        self,
        vmobject: "VMobject",
        a: float,
        b: float,
    ):
        """Given two bounds a and b, transforms the points of the self vmobject into the points of the vmobject
        passed as parameter with respect to the bounds. Points here stand for control points of the bezier curves (anchors and handles)

        Parameters
        ----------
        vmobject : VMobject
            The vmobject that will serve as a model.
        a : float
            upper-bound.
        b : float
            lower-bound

        Returns
        -------
        :class:`VMobject`
            ``self``
        """
        assert isinstance(vmobject, VMobject)
        # Partial curve includes three portions:
        # - A middle section, which matches the curve exactly
        # - A start, which is some ending portion of an inner cubic
        # - An end, which is the starting portion of a later inner cubic
        if a <= 0 and b >= 1:
            self.set_points(vmobject.points)
            return self
        bezier_quads = vmobject.get_cubic_bezier_tuples()
        num_cubics = len(bezier_quads)

        # The following two lines will compute which bezier curves of the given mobject need to be processed.
        # The residue basically indicates de proportion of the selected bezier curve that have to be selected.
        # Ex : if lower_index is 3, and lower_residue is 0.4, then the algorithm will append to the points 0.4 of the third bezier curve
        lower_index, lower_residue = integer_interpolate(0, num_cubics, a)
        upper_index, upper_residue = integer_interpolate(0, num_cubics, b)

        self.clear_points()
        if num_cubics == 0:
            return self
        if lower_index == upper_index:
            self.append_points(
                partial_bezier_points(
                    bezier_quads[lower_index],
                    lower_residue,
                    upper_residue,
                ),
            )
        else:
            self.append_points(
                partial_bezier_points(bezier_quads[lower_index], lower_residue, 1),
            )
            for quad in bezier_quads[lower_index + 1 : upper_index]:
                self.append_points(quad)
            self.append_points(
                partial_bezier_points(bezier_quads[upper_index], 0, upper_residue),
            )
        return self

    def get_subcurve(self, a: float, b: float) -> "VMobject":
        """Returns the subcurve of the VMobject between the interval [a, b].
        The curve is a VMobject itself.

        Parameters
        ----------

        a
            The lower bound.
        b
            The upper bound.

        Returns
        -------
        VMobject
            The subcurve between of [a, b]
        """
        if self.is_closed() and a > b:
            vmob = self.copy()
            vmob.pointwise_become_partial(self, a, 1)
            vmob2 = self.copy()
            vmob2.pointwise_become_partial(self, 0, b)
            vmob.append_vectorized_mobject(vmob2)
        else:
            vmob = self.copy()
            vmob.pointwise_become_partial(self, a, b)
        return vmob

    def get_direction(self):
        """Uses :func:`~.space_ops.shoelace_direction` to calculate the direction.
        The direction of points determines in which direction the
        object is drawn, clockwise or counterclockwise.

        Examples
        --------
        The default direction of a :class:`~.Circle` is counterclockwise::

            >>> from manim import Circle
            >>> Circle().get_direction()
            'CCW'

        Returns
        -------
        :class:`str`
            Either ``"CW"`` or ``"CCW"``.
        """
        return shoelace_direction(self.get_start_anchors())

    def reverse_direction(self):
        """Reverts the point direction by inverting the point order.

        Returns
        -------
        :class:`VMobject`
            Returns self.

        Examples
        --------
        .. manim:: ChangeOfDirection

            class ChangeOfDirection(Scene):
                def construct(self):
                    ccw = RegularPolygon(5)
                    ccw.shift(LEFT)
                    cw = RegularPolygon(5)
                    cw.shift(RIGHT).reverse_direction()

                    self.play(Create(ccw), Create(cw),
                    run_time=4)
        """
        self.points = self.points[::-1]
        return self

    def force_direction(self, target_direction):
        """Makes sure that points are either directed clockwise or
        counterclockwise.

        Parameters
        ----------
        target_direction : :class:`str`
            Either ``"CW"`` or ``"CCW"``.
        """
        if target_direction not in ("CW", "CCW"):
            raise ValueError('Invalid input for force_direction. Use "CW" or "CCW"')
        if self.get_direction() != target_direction:
            # Since we already assured the input is CW or CCW,
            # and the directions don't match, we just reverse
            self.reverse_direction()
        return self


class VGroup(VMobject, metaclass=ConvertToOpenGL):
    """A group of vectorized mobjects.

    This can be used to group multiple :class:`~.VMobject` instances together
    in order to scale, move, ... them together.

    Examples
    --------

    To add :class:`~.VMobject`s to a :class:`~.VGroup`, you can either use the
    :meth:`~.VGroup.add` method, or use the `+` and `+=` operators. Similarly, you
    can subtract elements of a VGroup via :meth:`~.VGroup.remove` method, or
    `-` and `-=` operators:

        >>> from manim import Triangle, Square, VGroup
        >>> vg = VGroup()
        >>> triangle, square = Triangle(), Square()
        >>> vg.add(triangle)
        VGroup(Triangle)
        >>> vg + square   # a new VGroup is constructed
        VGroup(Triangle, Square)
        >>> vg            # not modified
        VGroup(Triangle)
        >>> vg += square; vg  # modifies vg
        VGroup(Triangle, Square)
        >>> vg.remove(triangle)
        VGroup(Square)
        >>> vg - square; # a new VGroup is constructed
        VGroup()
        >>> vg   # not modified
        VGroup(Square)
        >>> vg -= square; vg # modifies vg
        VGroup()

    .. manim:: ArcShapeIris
        :save_last_frame:

        class ArcShapeIris(Scene):
            def construct(self):
                colors = [DARK_BROWN, BLUE_E, BLUE_D, BLUE_A, TEAL_B, GREEN_B, YELLOW_E]
                radius = [1 + rad * 0.1 for rad in range(len(colors))]

                circles_group = VGroup()

                # zip(radius, color) makes the iterator [(radius[i], color[i]) for i in range(radius)]
                circles_group.add(*[Circle(radius=rad, stroke_width=10, color=col)
                                    for rad, col in zip(radius, colors)])
                self.add(circles_group)

    """

    def __init__(self, *vmobjects, **kwargs):
        super().__init__(**kwargs)
        self.add(*vmobjects)

    def __repr__(self):
        return (
            self.__class__.__name__
            + "("
            + ", ".join(str(mob) for mob in self.submobjects)
            + ")"
        )

    def __str__(self):
        return (
            f"{self.__class__.__name__} of {len(self.submobjects)} "
            f"submobject{'s' if len(self.submobjects) > 0 else ''}"
        )

    def add(self, *vmobjects):
        """Checks if all passed elements are an instance of VMobject and then add them to submobjects

        Parameters
        ----------
        vmobjects : :class:`~.VMobject`
            List of VMobject to add

        Returns
        -------
        :class:`VGroup`

        Raises
        ------
        TypeError
            If one element of the list is not an instance of VMobject

        Examples
        --------
        .. manim:: AddToVGroup

            class AddToVGroup(Scene):
                def construct(self):
                    circle_red = Circle(color=RED)
                    circle_green = Circle(color=GREEN)
                    circle_blue = Circle(color=BLUE)
                    circle_red.shift(LEFT)
                    circle_blue.shift(RIGHT)
                    gr = VGroup(circle_red, circle_green)
                    gr2 = VGroup(circle_blue) # Constructor uses add directly
                    self.add(gr,gr2)
                    self.wait()
                    gr += gr2 # Add group to another
                    self.play(
                        gr.animate.shift(DOWN),
                    )
                    gr -= gr2 # Remove group
                    self.play( # Animate groups separately
                        gr.animate.shift(LEFT),
                        gr2.animate.shift(UP),
                    )
                    self.play( #Animate groups without modification
                        (gr+gr2).animate.shift(RIGHT)
                    )
                    self.play( # Animate group without component
                        (gr-circle_red).animate.shift(RIGHT)
                    )

        Notes
        -----
        When adding the same mobject more than once, repetitions are ignored.
        Use :meth:`.Mobject.copy` to create a separate copy which can then
        be added to the group.
        """
        if not all(isinstance(m, (VMobject, OpenGLVMobject)) for m in vmobjects):
            raise TypeError("All submobjects must be of type VMobject")
        if any(vmobjects.count(elem) > 1 for elem in list(vmobjects)):
            logger.warning(
                f"Attempted adding some Mobject to a group more than once, this is not possible. Repetitions are ignored.",
            )
        return super().add(*vmobjects)

    def __add__(self, vmobject):
        return VGroup(*self.submobjects, vmobject)

    def __iadd__(self, vmobject):
        return self.add(vmobject)

    def __sub__(self, vmobject):
        copy = VGroup(*self.submobjects)
        copy.remove(vmobject)
        return copy

    def __isub__(self, vmobject):
        return self.remove(vmobject)

    def __setitem__(self, key: int, value: Union[VMobject, typing.Sequence[VMobject]]):
        """Override the [] operator for item assignment.

        Parameters
        ----------
        key
            The index of the submobject to be assigned
        value
            The vmobject value to assign to the key

        Returns
        -------
        None

        Examples
        --------
        Normal usage::

            >>> vgroup = VGroup(VMobject())
            >>> new_obj = VMobject()
            >>> vgroup[0] = new_obj
        """
        if not all(isinstance(m, (VMobject, OpenGLVMobject)) for m in value):
            raise TypeError("All submobjects must be of type VMobject")
        self.submobjects[key] = value


class VDict(VMobject, metaclass=ConvertToOpenGL):
    """A VGroup-like class, also offering submobject access by
    key, like a python dict

    Parameters
    ----------
    mapping_or_iterable : Union[:class:`Mapping`, Iterable[Tuple[Hashable, :class:`~.VMobject`]]], optional
            The parameter specifying the key-value mapping of keys and mobjects.
    show_keys : :class:`bool`, optional
            Whether to also display the key associated with
            the mobject. This might be useful when debugging,
            especially when there are a lot of mobjects in the
            :class:`VDict`. Defaults to False.
    kwargs : Any
            Other arguments to be passed to `Mobject`.

    Attributes
    ----------
    show_keys : :class:`bool`
            Whether to also display the key associated with
            the mobject. This might be useful when debugging,
            especially when there are a lot of mobjects in the
            :class:`VDict`. When displayed, the key is towards
            the left of the mobject.
            Defaults to False.
    submob_dict : :class:`dict`
            Is the actual python dictionary that is used to bind
            the keys to the mobjects.

    Examples
    --------

    .. manim:: ShapesWithVDict

        class ShapesWithVDict(Scene):
            def construct(self):
                square = Square().set_color(RED)
                circle = Circle().set_color(YELLOW).next_to(square, UP)

                # create dict from list of tuples each having key-mobject pair
                pairs = [("s", square), ("c", circle)]
                my_dict = VDict(pairs, show_keys=True)

                # display it just like a VGroup
                self.play(Create(my_dict))
                self.wait()

                text = Tex("Some text").set_color(GREEN).next_to(square, DOWN)

                # add a key-value pair by wrapping it in a single-element list of tuple
                # after attrs branch is merged, it will be easier like `.add(t=text)`
                my_dict.add([("t", text)])
                self.wait()

                rect = Rectangle().next_to(text, DOWN)
                # can also do key assignment like a python dict
                my_dict["r"] = rect

                # access submobjects like a python dict
                my_dict["t"].set_color(PURPLE)
                self.play(my_dict["t"].animate.scale(3))
                self.wait()

                # also supports python dict styled reassignment
                my_dict["t"] = Tex("Some other text").set_color(BLUE)
                self.wait()

                # remove submobject by key
                my_dict.remove("t")
                self.wait()

                self.play(Uncreate(my_dict["s"]))
                self.wait()

                self.play(FadeOut(my_dict["c"]))
                self.wait()

                self.play(FadeOut(my_dict["r"], shift=DOWN))
                self.wait()

                # you can also make a VDict from an existing dict of mobjects
                plain_dict = {
                    1: Integer(1).shift(DOWN),
                    2: Integer(2).shift(2 * DOWN),
                    3: Integer(3).shift(3 * DOWN),
                }

                vdict_from_plain_dict = VDict(plain_dict)
                vdict_from_plain_dict.shift(1.5 * (UP + LEFT))
                self.play(Create(vdict_from_plain_dict))

                # you can even use zip
                vdict_using_zip = VDict(zip(["s", "c", "r"], [Square(), Circle(), Rectangle()]))
                vdict_using_zip.shift(1.5 * RIGHT)
                self.play(Create(vdict_using_zip))
                self.wait()
    """

    def __init__(self, mapping_or_iterable={}, show_keys=False, **kwargs):
        super().__init__(**kwargs)
        self.show_keys = show_keys
        self.submob_dict = {}
        self.add(mapping_or_iterable)

    def __repr__(self):
        return __class__.__name__ + "(" + repr(self.submob_dict) + ")"

    def add(self, mapping_or_iterable):
        """Adds the key-value pairs to the :class:`VDict` object.

        Also, it internally adds the value to the `submobjects` :class:`list`
        of :class:`~.Mobject`, which is responsible for actual on-screen display.

        Parameters
        ---------
        mapping_or_iterable : Union[:class:`Mapping`, Iterable[Tuple[Hashable, :class:`~.VMobject`]]], optional
            The parameter specifying the key-value mapping of keys and mobjects.

        Returns
        -------
        :class:`VDict`
            Returns the :class:`VDict` object on which this method was called.

        Examples
        --------
        Normal usage::

            square_obj = Square()
            my_dict.add([('s', square_obj)])
        """
        for key, value in dict(mapping_or_iterable).items():
            self.add_key_value_pair(key, value)

        return self

    def remove(self, key):
        """Removes the mobject from the :class:`VDict` object having the key `key`

        Also, it internally removes the mobject from the `submobjects` :class:`list`
        of :class:`~.Mobject`, (which is responsible for removing it from the screen)

        Parameters
        ----------
        key : :class:`typing.Hashable`
            The key of the submoject to be removed.

        Returns
        -------
        :class:`VDict`
            Returns the :class:`VDict` object on which this method was called.

        Examples
        --------
        Normal usage::

            my_dict.remove('square')
        """
        if key not in self.submob_dict:
            raise KeyError("The given key '%s' is not present in the VDict" % str(key))
        super().remove(self.submob_dict[key])
        del self.submob_dict[key]
        return self

    def __getitem__(self, key):
        """Override the [] operator for item retrieval.

        Parameters
        ----------
        key : :class:`typing.Hashable`
           The key of the submoject to be accessed

        Returns
        -------
        :class:`VMobject`
           The submobject corresponding to the key `key`

        Examples
        --------
        Normal usage::

           self.play(Create(my_dict['s']))
        """
        submob = self.submob_dict[key]
        return submob

    def __setitem__(self, key, value):
        """Override the [] operator for item assignment.

        Parameters
        ----------
        key : :class:`typing.Hashable`
            The key of the submoject to be assigned
        value : :class:`VMobject`
            The submobject to bind the key to

        Returns
        -------
        None

        Examples
        --------
        Normal usage::

            square_obj = Square()
            my_dict['sq'] = square_obj
        """
        if key in self.submob_dict:
            self.remove(key)
        self.add([(key, value)])

    def __delitem__(self, key):
        """Override the del operator for deleting an item.

        Parameters
        ----------
        key : :class:`typing.Hashable`
            The key of the submoject to be deleted

        Returns
        -------
        None

        Examples
        --------
        ::

            >>> from manim import *
            >>> my_dict = VDict({'sq': Square()})
            >>> 'sq' in my_dict
            True
            >>> del my_dict['sq']
            >>> 'sq' in my_dict
            False

        Notes
        -----
        Removing an item from a VDict does not remove that item from any Scene
        that the VDict is part of.

        """
        del self.submob_dict[key]

    def __contains__(self, key):
        """Override the in operator.

        Parameters
        ----------
        key : :class:`typing.Hashable`
            The key to check membership of.

        Returns
        -------
        :class:`bool`

        Examples
        --------
        ::

            >>> from manim import *
            >>> my_dict = VDict({'sq': Square()})
            >>> 'sq' in my_dict
            True

        """
        return key in self.submob_dict

    def get_all_submobjects(self):
        """To get all the submobjects associated with a particular :class:`VDict` object

        Returns
        -------
        :class:`dict_values`
            All the submobjects associated with the :class:`VDict` object

        Examples
        --------
        Normal usage::

            for submob in my_dict.get_all_submobjects():
                self.play(Create(submob))
        """
        submobjects = self.submob_dict.values()
        return submobjects

    def add_key_value_pair(self, key, value):
        """A utility function used by :meth:`add` to add the key-value pair
        to :attr:`submob_dict`. Not really meant to be used externally.

        Parameters
        ----------
        key : :class:`typing.Hashable`
            The key of the submobject to be added.
        value : :class:`~.VMobject`
            The mobject associated with the key

        Returns
        -------
        None

        Raises
        ------
        TypeError
            If the value is not an instance of VMobject

        Examples
        --------
        Normal usage::

            square_obj = Square()
            self.add_key_value_pair('s', square_obj)

        """
        if not isinstance(value, (VMobject, OpenGLVMobject)):
            raise TypeError("All submobjects must be of type VMobject")
        mob = value
        if self.show_keys:
            # This import is here and not at the top to avoid circular import
            from manim.mobject.text.tex_mobject import Tex

            key_text = Tex(str(key)).next_to(value, LEFT)
            mob.add(key_text)

        self.submob_dict[key] = mob
        super().add(value)


class VectorizedPoint(VMobject, metaclass=ConvertToOpenGL):
    def __init__(
        self,
        location=ORIGIN,
        color=BLACK,
        fill_opacity=0,
        stroke_width=0,
        artificial_width=0.01,
        artificial_height=0.01,
        **kwargs,
    ):
        self.artificial_width = artificial_width
        self.artificial_height = artificial_height
        super().__init__(
            color=color,
            fill_opacity=fill_opacity,
            stroke_width=stroke_width,
            **kwargs,
        )
        self.set_points(np.array([location]))

    basecls = OpenGLVMobject if config.renderer == "opengl" else VMobject

    @basecls.width.getter
    def width(self):
        return self.artificial_width

    @basecls.height.getter
    def height(self):
        return self.artificial_height

    def get_location(self):
        return np.array(self.points[0])

    def set_location(self, new_loc):
        self.set_points(np.array([new_loc]))


class CurvesAsSubmobjects(VGroup):
    """Convert a curve's elements to submobjects.

    Examples
    --------
    .. manim:: LineGradientExample
        :save_last_frame:

        class LineGradientExample(Scene):
            def construct(self):
                curve = ParametricFunction(lambda t: [t, np.sin(t), 0], t_range=[-PI, PI, 0.01], stroke_width=10)
                new_curve = CurvesAsSubmobjects(curve)
                new_curve.set_color_by_gradient(BLUE, RED)
                self.add(new_curve.shift(UP), curve)

    """

    def __init__(self, vmobject, **kwargs):
        super().__init__(**kwargs)
        tuples = vmobject.get_cubic_bezier_tuples()
        for tup in tuples:
            part = VMobject()
            part.set_points(tup)
            part.match_style(vmobject)
            self.add(part)


class DashedVMobject(VMobject, metaclass=ConvertToOpenGL):
    """A :class:`VMobject` composed of dashes instead of lines.

    Parameters
    ----------
        vmobject
            The object that will get dashed
        num_dashes
            Number of dashes to add.
        dashed_ratio
            Ratio of dash to empty space.
        dash_offset
            Shifts the starting point of dashes along the
            path. Value 1 shifts by one full dash length.
        equal_lengths
            If ``True``, dashes will be (approximately) equally long.
            If ``False``, dashes will be split evenly in the curve's
            input t variable (legacy behavior).

    Examples
    --------
    .. manim:: DashedVMobjectExample
        :save_last_frame:

        class DashedVMobjectExample(Scene):
            def construct(self):
                r = 0.5

                top_row = VGroup()  # Increasing num_dashes
                for dashes in range(1, 12):
                    circ = DashedVMobject(Circle(radius=r, color=WHITE), num_dashes=dashes)
                    top_row.add(circ)

                middle_row = VGroup()  # Increasing dashed_ratio
                for ratio in np.arange(1 / 11, 1, 1 / 11):
                    circ = DashedVMobject(
                        Circle(radius=r, color=WHITE), dashed_ratio=ratio
                    )
                    middle_row.add(circ)

                func1 = FunctionGraph(lambda t: t**5,[-1,1],color=WHITE)
                func_even = DashedVMobject(func1,num_dashes=6,equal_lengths=True)
                func_stretched = DashedVMobject(func1, num_dashes=6, equal_lengths=False)
                bottom_row = VGroup(func_even,func_stretched)


                top_row.arrange(buff=0.3)
                middle_row.arrange()
                bottom_row.arrange(buff=1)
                everything = VGroup(top_row, middle_row, bottom_row).arrange(DOWN, buff=1)
                self.add(everything)

    """

    def __init__(
        self,
        vmobject,
        num_dashes=15,
        dashed_ratio=0.5,
        dash_offset=0,
        color=WHITE,
        equal_lengths=True,
        **kwargs,
    ):

        self.dashed_ratio = dashed_ratio
        self.num_dashes = num_dashes
        super().__init__(color=color, **kwargs)
        r = self.dashed_ratio
        n = self.num_dashes
        if n > 0:
            # Assuming total length is 1
            dash_len = r / n
            if vmobject.is_closed():
                void_len = (1 - r) / n
            else:
                if n == 1:
                    void_len = 1 - r
                else:
                    void_len = (1 - r) / (n - 1)

            period = dash_len + void_len
            phase_shift = (dash_offset % 1) * period

            if vmobject.is_closed():
                # closed curves have equal amount of dashes and voids
                pattern_len = 1
            else:
                # open curves start and end with a dash, so the whole dash pattern with the last void is longer
                pattern_len = 1 + void_len

            dash_starts = [((i * period + phase_shift) % pattern_len) for i in range(n)]
            dash_ends = [
                ((i * period + dash_len + phase_shift) % pattern_len) for i in range(n)
            ]

            # closed shapes can handle overflow at the 0-point
            # open shapes need special treatment for it
            if not vmobject.is_closed():
                # due to phase shift being [0...1] range, always the last dash element needs attention for overflow
                # if an entire dash moves out of the shape end:
                if dash_ends[-1] > 1 and dash_starts[-1] > 1:
                    # remove the last element since it is out-of-bounds
                    dash_ends.pop()
                    dash_starts.pop()
                elif dash_ends[-1] < dash_len:  # if it overflowed
                    if (
                        dash_starts[-1] < 1
                    ):  # if the beginning of the piece is still in range
                        dash_starts.append(0)
                        dash_ends.append(dash_ends[-1])
                        dash_ends[-2] = 1
                    else:
                        dash_starts[-1] = 0
                elif dash_starts[-1] > (1 - dash_len):
                    dash_ends[-1] = 1

            if equal_lengths:
                # calculate the entire length by adding up short line-pieces
                norms = np.array(0)
                for k in range(vmobject.get_num_curves()):
                    norms = np.append(norms, vmobject.get_nth_curve_length_pieces(k))
                # add up length-pieces in array form
                length_vals = np.cumsum(norms)
                ref_points = np.linspace(0, 1, length_vals.size)
                curve_length = length_vals[-1]
                self.add(
                    *(
                        vmobject.get_subcurve(
                            np.interp(
                                dash_starts[i] * curve_length,
                                length_vals,
                                ref_points,
                            ),
                            np.interp(
                                dash_ends[i] * curve_length,
                                length_vals,
                                ref_points,
                            ),
                        )
                        for i in range(len(dash_starts))
                    )
                )
            else:
                self.add(
                    *(
                        vmobject.get_subcurve(
                            dash_starts[i],
                            dash_ends[i],
                        )
                        for i in range(len(dash_starts))
                    )
                )
        # Family is already taken care of by get_subcurve
        # implementation
        if config.renderer == "opengl":
            self.match_style(vmobject, recurse=False)
        else:
            self.match_style(vmobject, family=False)<|MERGE_RESOLUTION|>--- conflicted
+++ resolved
@@ -20,17 +20,13 @@
 import numpy as np
 from PIL.Image import Image
 
-<<<<<<< HEAD
-from ... import config, logger
-=======
 from manim.mobject.opengl.opengl_compatibility import ConvertToOpenGL
 from manim.mobject.opengl.opengl_vectorized_mobject import OpenGLVMobject
 from manim.mobject.three_d.three_d_utils import (
     get_3d_vmob_gradient_start_and_end_points,
 )
 
-from ... import config
->>>>>>> 8dd88606
+from ... import config, logger
 from ...constants import *
 from ...mobject.mobject import Mobject
 from ...utils.bezier import (
