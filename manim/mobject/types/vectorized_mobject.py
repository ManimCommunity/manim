"""Mobjects that use vector graphics."""

from __future__ import annotations

__all__ = [
    "VMobject",
    "VGroup",
    "VDict",
    "VectorizedPoint",
    "CurvesAsSubmobjects",
    "DashedVMobject",
]


import itertools as it
import math
import sys
from typing import (
    TYPE_CHECKING,
    Callable,
    Generator,
    Hashable,
    Iterable,
    Literal,
    Mapping,
    Sequence,
)

import numpy as np
import numpy.typing as npt
from PIL.Image import Image
from typing_extensions import Self

from manim.mobject.opengl.opengl_compatibility import ConvertToOpenGL
from manim.mobject.opengl.opengl_vectorized_mobject import OpenGLVMobject
from manim.mobject.three_d.three_d_utils import (
    get_3d_vmob_gradient_start_and_end_points,
)

from ... import config
from ...constants import *
from ...mobject.mobject import Mobject
from ...utils.bezier import (
    bezier,
    get_smooth_handle_points,
    integer_interpolate,
    interpolate,
    partial_bezier_points,
    proportions_along_bezier_curve_for_point,
)
from ...utils.color import BLACK, WHITE, ManimColor, ParsableManimColor
from ...utils.iterables import make_even, resize_array, stretch_array_to_length, tuplify
from ...utils.space_ops import rotate_vector, shoelace_direction

if TYPE_CHECKING:
    from manim.typing import (
        BezierPoints,
        CubicBezierPoints,
        ManimFloat,
        MappingFunction,
        Point2D,
        Point3D,
        Point3D_Array,
        QuadraticBezierPoints,
        RGBA_Array_Float,
        Vector3D,
        Zeros,
    )

# TODO
# - Change cubic curve groups to have 4 points instead of 3
# - Change sub_path idea accordingly
# - No more mark_paths_closed, instead have the camera test
#   if last point in close to first point
# - Think about length of self.points.  Always 0 or 1 mod 4?
#   That's kind of weird.

__all__ = [
    "VMobject",
    "VGroup",
    "VDict",
    "VectorizedPoint",
    "CurvesAsSubmobjects",
    "VectorizedPoint",
    "DashedVMobject",
]


class VMobject(Mobject):
    """A vectorized mobject.

    Parameters
    ----------
    background_stroke_color
        The purpose of background stroke is to have something
        that won't overlap fill, e.g.  For text against some
        textured background.
    sheen_factor
        When a color c is set, there will be a second color
        computed based on interpolating c to WHITE by with
        sheen_factor, and the display will gradient to this
        secondary color in the direction of sheen_direction.
    close_new_points
        Indicates that it will not be displayed, but
        that it should count in parent mobject's path
    tolerance_for_point_equality
        This is within a pixel
    joint_type
        The line joint type used to connect the curve segments
        of this vectorized mobject. See :class:`.LineJointType`
        for options.
    """

    sheen_factor = 0.0

    def __init__(
        self,
        fill_color: ParsableManimColor | None = None,
        fill_opacity: float = 0.0,
        stroke_color: ParsableManimColor | None = None,
        stroke_opacity: float = 1.0,
        stroke_width: float = DEFAULT_STROKE_WIDTH,
        background_stroke_color: ParsableManimColor | None = BLACK,
        background_stroke_opacity: float = 1.0,
        background_stroke_width: float = 0,
        sheen_factor: float = 0.0,
        joint_type: LineJointType | None = None,
        sheen_direction: Vector3D = UL,
        close_new_points: bool = False,
        pre_function_handle_to_anchor_scale_factor: float = 0.01,
        make_smooth_after_applying_functions: bool = False,
        background_image: Image | str | None = None,
        shade_in_3d: bool = False,
        # TODO, do we care about accounting for varying zoom levels?
        tolerance_for_point_equality: float = 1e-6,
        n_points_per_cubic_curve: int = 4,
        cap_style: CapStyleType = CapStyleType.AUTO,
        **kwargs,
    ):
        self.fill_opacity = fill_opacity
        self.stroke_opacity = stroke_opacity
        self.stroke_width = stroke_width
        if background_stroke_color is not None:
            self.background_stroke_color: ManimColor = ManimColor(
                background_stroke_color
            )
        self.background_stroke_opacity: float = background_stroke_opacity
        self.background_stroke_width: float = background_stroke_width
        self.sheen_factor: float = sheen_factor
        self.joint_type: LineJointType = (
            LineJointType.AUTO if joint_type is None else joint_type
        )
        self.sheen_direction: Vector3D = sheen_direction
        self.close_new_points: bool = close_new_points
        self.pre_function_handle_to_anchor_scale_factor: float = (
            pre_function_handle_to_anchor_scale_factor
        )
        self.make_smooth_after_applying_functions: bool = (
            make_smooth_after_applying_functions
        )
        self.background_image: Image | str | None = background_image
        self.shade_in_3d: bool = shade_in_3d
        self.tolerance_for_point_equality: float = tolerance_for_point_equality
        self.n_points_per_cubic_curve: int = n_points_per_cubic_curve
        self.cap_style: CapStyleType = cap_style
        super().__init__(**kwargs)
        self.submobjects: list[VMobject]

        # TODO: Find where color overwrites are happening and remove the color doubling
        # if "color" in kwargs:
        #     fill_color = kwargs["color"]
        #     stroke_color = kwargs["color"]
        if fill_color is not None:
            self.fill_color = ManimColor.parse(fill_color)
        if stroke_color is not None:
            self.stroke_color = ManimColor.parse(stroke_color)

    # OpenGL compatibility
    @property
    def n_points_per_curve(self) -> int:
        return self.n_points_per_cubic_curve

    def get_group_class(self) -> type[VGroup]:
        return VGroup

    @staticmethod
    def get_mobject_type_class() -> type[VMobject]:
        return VMobject

    # Colors
    def init_colors(self, propagate_colors: bool = True) -> Self:
        self.set_fill(
            color=self.fill_color,
            opacity=self.fill_opacity,
            family=propagate_colors,
        )
        self.set_stroke(
            color=self.stroke_color,
            width=self.stroke_width,
            opacity=self.stroke_opacity,
            family=propagate_colors,
        )
        self.set_background_stroke(
            color=self.background_stroke_color,
            width=self.background_stroke_width,
            opacity=self.background_stroke_opacity,
            family=propagate_colors,
        )
        self.set_sheen(
            factor=self.sheen_factor,
            direction=self.sheen_direction,
            family=propagate_colors,
        )

        if not propagate_colors:
            for submobject in self.submobjects:
                submobject.init_colors(propagate_colors=False)

        return self

    def generate_rgbas_array(
        self, color: ManimColor | list[ManimColor], opacity: float | Iterable[float]
    ) -> RGBA_Array_Float:
        """
        First arg can be either a color, or a tuple/list of colors.
        Likewise, opacity can either be a float, or a tuple of floats.
        If self.sheen_factor is not zero, and only
        one color was passed in, a second slightly light color
        will automatically be added for the gradient
        """
        colors: list[ManimColor] = [
            ManimColor(c) if (c is not None) else BLACK for c in tuplify(color)
        ]
        opacities: list[float] = [
            o if (o is not None) else 0.0 for o in tuplify(opacity)
        ]
        rgbas: npt.NDArray[RGBA_Array_Float] = np.array(
            [c.to_rgba_with_alpha(o) for c, o in zip(*make_even(colors, opacities))],
        )

        sheen_factor = self.get_sheen_factor()
        if sheen_factor != 0 and len(rgbas) == 1:
            light_rgbas = np.array(rgbas)
            light_rgbas[:, :3] += sheen_factor
            np.clip(light_rgbas, 0, 1, out=light_rgbas)
            rgbas = np.append(rgbas, light_rgbas, axis=0)
        return rgbas

    def update_rgbas_array(
        self,
        array_name: str,
        color: ManimColor | None = None,
        opacity: float | None = None,
    ) -> Self:
        rgbas = self.generate_rgbas_array(color, opacity)
        if not hasattr(self, array_name):
            setattr(self, array_name, rgbas)
            return self
        # Match up current rgbas array with the newly calculated
        # one. 99% of the time they'll be the same.
        curr_rgbas = getattr(self, array_name)
        if len(curr_rgbas) < len(rgbas):
            curr_rgbas = stretch_array_to_length(curr_rgbas, len(rgbas))
            setattr(self, array_name, curr_rgbas)
        elif len(rgbas) < len(curr_rgbas):
            rgbas = stretch_array_to_length(rgbas, len(curr_rgbas))
        # Only update rgb if color was not None, and only
        # update alpha channel if opacity was passed in
        if color is not None:
            curr_rgbas[:, :3] = rgbas[:, :3]
        if opacity is not None:
            curr_rgbas[:, 3] = rgbas[:, 3]
        return self

    def set_fill(
        self,
        color: ParsableManimColor | None = None,
        opacity: float | None = None,
        family: bool = True,
    ) -> Self:
        """Set the fill color and fill opacity of a :class:`VMobject`.

        Parameters
        ----------
        color
            Fill color of the :class:`VMobject`.
        opacity
            Fill opacity of the :class:`VMobject`.
        family
            If ``True``, the fill color of all submobjects is also set.

        Returns
        -------
        :class:`VMobject`
            ``self``

        Examples
        --------
        .. manim:: SetFill
            :save_last_frame:

            class SetFill(Scene):
                def construct(self):
                    square = Square().scale(2).set_fill(WHITE,1)
                    circle1 = Circle().set_fill(GREEN,0.8)
                    circle2 = Circle().set_fill(YELLOW) # No fill_opacity
                    circle3 = Circle().set_fill(color = '#FF2135', opacity = 0.2)
                    group = Group(circle1,circle2,circle3).arrange()
                    self.add(square)
                    self.add(group)

        See Also
        --------
        :meth:`~.VMobject.set_style`
        """
        if family:
            for submobject in self.submobjects:
                submobject.set_fill(color, opacity, family)
        self.update_rgbas_array("fill_rgbas", color, opacity)
        self.fill_rgbas: RGBA_Array_Float
        if opacity is not None:
            self.fill_opacity = opacity
        return self

    def calculate_cubic_bezier_bounding_box(
        self,
        anchor_start: Point3D,
        handle1: Point3D,
        handle2: Point3D,
        anchor_end: Point3D,
    ) -> Iterable[float]:
        """Calculates the bounding box of a single cubic bezier curve.

        Parameters
        ----------
        anchor_start
            The first control point, or beginning of the cubic bezier curve.
        handle1
            The second control point for the cubic bezier curve.
        handle2
            The third control point for the cubic bezier curve.
        anchor_end
            The last control point, or ending of the cubic bezier curve.

        Returns
        -------
        `list[float]`
            Iterable of the minimum and maximum x and y values and handles.
        """
        # Adapted from https://nishiohirokazu.blogspot.com/2009/06/how-to-calculate-bezier-curves-bounding.html
        P0, P1, P2, P3 = anchor_start, handle1, handle2, anchor_end
        bounds = [[P0[0], P3[0]], [P0[1], P3[1]]]

        for i in [0, 1]:
            f = lambda t: (
                (1 - t) ** 3 * P0[i]
                + 3 * (1 - t) ** 2 * t * P1[i]
                + 3 * (1 - t) * t**2 * P2[i]
                + t**3 * P3[i]
            )

            b = 6 * P0[i] - 12 * P1[i] + 6 * P2[i]
            a = -3 * P0[i] + 9 * P1[i] - 9 * P2[i] + 3 * P3[i]
            c = 3 * P1[i] - 3 * P0[i]

            if a == 0:
                if b == 0:
                    continue
                t = -c / b
                if 0 < t < 1:
                    bounds[i].append(f(t))
                continue

            b2ac = b**2 - 4 * c * a
            if b2ac < 0:
                continue
            t1 = (-b + math.sqrt(b2ac)) / (2 * a)
            if 0 < t1 < 1:
                bounds[i].append(f(t1))
            t2 = (-b - math.sqrt(b2ac)) / (2 * a)
            if 0 < t2 < 1:
                bounds[i].append(f(t2))

        x = min(bounds[0])
        w = max(bounds[0])
        y = min(bounds[1])
        h = max(bounds[1])
        return (x, y, w, h)

    @property
    def width(self) -> float:
        min_x = float("inf")
        max_x = -float("inf")
        for a1, h1, h2, a2 in self.points.reshape(len(self.points) // 4, 4, 3):
            sub_min_x, _, sub_max_x, _ = self.calculate_cubic_bezier_bounding_box(
                a1, h1, h2, a2
            )
            min_x = min(min_x, sub_min_x)
            max_x = max(max_x, sub_max_x)

        return max_x - min_x

    @property
    def height(self) -> float:
        min_y = float("inf")
        max_y = -float("inf")
        for a1, h1, h2, a2 in self.points.reshape(len(self.points) // 4, 4, 3):
            _, sub_min_y, _, sub_max_y = self.calculate_cubic_bezier_bounding_box(
                a1, h1, h2, a2
            )
            min_y = min(min_y, sub_min_y)
            max_y = max(max_y, sub_max_y)

<<<<<<< HEAD
        return max_y - min_y
=======
        return max_y -
>>>>>>> 62daf9b8

    def set_stroke(
        self,
        color: ParsableManimColor = None,
        width: float | None = None,
        opacity: float | None = None,
        background=False,
        family: bool = True,
    ) -> Self:
        if family:
            for submobject in self.submobjects:
                submobject.set_stroke(color, width, opacity, background, family)
        if background:
            array_name = "background_stroke_rgbas"
            width_name = "background_stroke_width"
            opacity_name = "background_stroke_opacity"
        else:
            array_name = "stroke_rgbas"
            width_name = "stroke_width"
            opacity_name = "stroke_opacity"
        self.update_rgbas_array(array_name, color, opacity)
        if width is not None:
            setattr(self, width_name, width)
        if opacity is not None:
            setattr(self, opacity_name, opacity)
        if color is not None and background:
            if isinstance(color, (list, tuple)):
                self.background_stroke_color = color
            else:
                self.background_stroke_color = ManimColor(color)
        return self

    def set_cap_style(self, cap_style: CapStyleType) -> Self:
        """
        Sets the cap style of the :class:`VMobject`.

        Parameters
        ----------
        cap_style
            The cap style to be set. See :class:`.CapStyleType` for options.

        Returns
        -------
        :class:`VMobject`
            ``self``

        Examples
        --------
        .. manim:: CapStyleExample
            :save_last_frame:

            class CapStyleExample(Scene):
                def construct(self):
                    line = Line(LEFT, RIGHT, color=YELLOW, stroke_width=20)
                    line.set_cap_style(CapStyleType.ROUND)
                    self.add(line)
        """
        self.cap_style = cap_style
        return self

    def set_background_stroke(self, **kwargs) -> Self:
        kwargs["background"] = True
        self.set_stroke(**kwargs)
        return self

    def set_style(
        self,
        fill_color: ParsableManimColor | None = None,
        fill_opacity: float | None = None,
        stroke_color: ParsableManimColor | None = None,
        stroke_width: float | None = None,
        stroke_opacity: float | None = None,
        background_stroke_color: ParsableManimColor | None = None,
        background_stroke_width: float | None = None,
        background_stroke_opacity: float | None = None,
        sheen_factor: float | None = None,
        sheen_direction: Vector3D | None = None,
        background_image: Image | str | None = None,
        family: bool = True,
    ) -> Self:
        self.set_fill(color=fill_color, opacity=fill_opacity, family=family)
        self.set_stroke(
            color=stroke_color,
            width=stroke_width,
            opacity=stroke_opacity,
            family=family,
        )
        self.set_background_stroke(
            color=background_stroke_color,
            width=background_stroke_width,
            opacity=background_stroke_opacity,
            family=family,
        )
        if sheen_factor:
            self.set_sheen(
                factor=sheen_factor,
                direction=sheen_direction,
                family=family,
            )
        if background_image:
            self.color_using_background_image(background_image)
        return self

    def get_style(self, simple: bool = False) -> dict:
        ret = {
            "stroke_opacity": self.get_stroke_opacity(),
            "stroke_width": self.get_stroke_width(),
        }

        # TODO: FIX COLORS HERE
        if simple:
            ret["fill_color"] = self.get_fill_color()
            ret["fill_opacity"] = self.get_fill_opacity()
            ret["stroke_color"] = self.get_stroke_color()
        else:
            ret["fill_color"] = self.get_fill_colors()
            ret["fill_opacity"] = self.get_fill_opacities()
            ret["stroke_color"] = self.get_stroke_colors()
            ret["background_stroke_color"] = self.get_stroke_colors(background=True)
            ret["background_stroke_width"] = self.get_stroke_width(background=True)
            ret["background_stroke_opacity"] = self.get_stroke_opacity(background=True)
            ret["sheen_factor"] = self.get_sheen_factor()
            ret["sheen_direction"] = self.get_sheen_direction()
            ret["background_image"] = self.get_background_image()

        return ret

    def match_style(self, vmobject: VMobject, family: bool = True) -> Self:
        self.set_style(**vmobject.get_style(), family=False)

        if family:
            # Does its best to match up submobject lists, and
            # match styles accordingly
            submobs1, submobs2 = self.submobjects, vmobject.submobjects
            if len(submobs1) == 0:
                return self
            elif len(submobs2) == 0:
                submobs2 = [vmobject]
            for sm1, sm2 in zip(*make_even(submobs1, submobs2)):
                sm1.match_style(sm2)
        return self

    def set_color(self, color: ParsableManimColor, family: bool = True) -> Self:
        self.set_fill(color, family=family)
        self.set_stroke(color, family=family)
        return self

    def set_opacity(self, opacity: float, family: bool = True) -> Self:
        self.set_fill(opacity=opacity, family=family)
        self.set_stroke(opacity=opacity, family=family)
        self.set_stroke(opacity=opacity, family=family, background=True)
        return self

    def fade(self, darkness: float = 0.5, family: bool = True) -> Self:
        factor = 1.0 - darkness
        self.set_fill(opacity=factor * self.get_fill_opacity(), family=False)
        self.set_stroke(opacity=factor * self.get_stroke_opacity(), family=False)
        self.set_background_stroke(
            opacity=factor * self.get_stroke_opacity(background=True),
            family=False,
        )
        super().fade(darkness, family)
        return self

    def get_fill_rgbas(self) -> RGBA_Array_Float | Zeros:
        try:
            return self.fill_rgbas
        except AttributeError:
            return np.zeros((1, 4))

    def get_fill_color(self) -> ManimColor:
        """
        If there are multiple colors (for gradient)
        this returns the first one
        """
        return self.get_fill_colors()[0]

    fill_color = property(get_fill_color, set_fill)

    def get_fill_opacity(self) -> ManimFloat:
        """
        If there are multiple opacities, this returns the
        first
        """
        return self.get_fill_opacities()[0]

    # TODO: Does this just do a copy?
    # TODO: I have the feeling that this function should not return None, does that have any usage ?
    def get_fill_colors(self) -> list[ManimColor | None]:
        return [
            ManimColor(rgba[:3]) if rgba.any() else None
            for rgba in self.get_fill_rgbas()
        ]

    def get_fill_opacities(self) -> npt.NDArray[ManimFloat]:
        return self.get_fill_rgbas()[:, 3]

    def get_stroke_rgbas(self, background: bool = False) -> RGBA_Array_float | Zeros:
        try:
            if background:
                self.background_stroke_rgbas: RGBA_Array_Float
                rgbas = self.background_stroke_rgbas
            else:
                self.stroke_rgbas: RGBA_Array_Float
                rgbas = self.stroke_rgbas
            return rgbas
        except AttributeError:
            return np.zeros((1, 4))

    def get_stroke_color(self, background: bool = False) -> ManimColor | None:
        return self.get_stroke_colors(background)[0]

    stroke_color = property(get_stroke_color, set_stroke)

    def get_stroke_width(self, background: bool = False) -> float:
        if background:
            self.background_stroke_width: float
            width = self.background_stroke_width
        else:
            width = self.stroke_width
            if isinstance(width, str):
                width = int(width)
        return max(0.0, width)

    def get_stroke_opacity(self, background: bool = False) -> ManimFloat:
        return self.get_stroke_opacities(background)[0]

    def get_stroke_colors(self, background: bool = False) -> list[ManimColor | None]:
        return [
            ManimColor(rgba[:3]) if rgba.any() else None
            for rgba in self.get_stroke_rgbas(background)
        ]

    def get_stroke_opacities(self, background: bool = False) -> npt.NDArray[ManimFloat]:
        return self.get_stroke_rgbas(background)[:, 3]

    def get_color(self) -> ManimColor:
        if np.all(self.get_fill_opacities() == 0):
            return self.get_stroke_color()
        return self.get_fill_color()

    color = property(get_color, set_color)

    def set_sheen_direction(self, direction: Vector3D, family: bool = True) -> Self:
        """Sets the direction of the applied sheen.

        Parameters
        ----------
        direction
            Direction from where the gradient is applied.

        Examples
        --------
        Normal usage::

            Circle().set_sheen_direction(UP)

        See Also
        --------
        :meth:`~.VMobject.set_sheen`
        :meth:`~.VMobject.rotate_sheen_direction`
        """

        direction = np.array(direction)
        if family:
            for submob in self.get_family():
                submob.sheen_direction = direction
        else:
            self.sheen_direction: Vector3D = direction
        return self

    def rotate_sheen_direction(
        self, angle: float, axis: Vector3D = OUT, family: bool = True
    ) -> Self:
        """Rotates the direction of the applied sheen.

        Parameters
        ----------
        angle
            Angle by which the direction of sheen is rotated.
        axis
            Axis of rotation.

        Examples
        --------
        Normal usage::

            Circle().set_sheen_direction(UP).rotate_sheen_direction(PI)

        See Also
        --------
        :meth:`~.VMobject.set_sheen_direction`
        """
        if family:
            for submob in self.get_family():
                submob.sheen_direction = rotate_vector(
                    submob.sheen_direction,
                    angle,
                    axis,
                )
        else:
            self.sheen_direction = rotate_vector(self.sheen_direction, angle, axis)
        return self

    def set_sheen(
        self, factor: float, direction: Vector3D | None = None, family: bool = True
    ) -> Self:
        """Applies a color gradient from a direction.

        Parameters
        ----------
        factor
            The extent of lustre/gradient to apply. If negative, the gradient
            starts from black, if positive the gradient starts from white and
            changes to the current color.
        direction
            Direction from where the gradient is applied.

        Examples
        --------
        .. manim:: SetSheen
            :save_last_frame:

            class SetSheen(Scene):
                def construct(self):
                    circle = Circle(fill_opacity=1).set_sheen(-0.3, DR)
                    self.add(circle)
        """

        if family:
            for submob in self.submobjects:
                submob.set_sheen(factor, direction, family)
        self.sheen_factor: float = factor
        if direction is not None:
            # family set to false because recursion will
            # already be handled above
            self.set_sheen_direction(direction, family=False)
        # Reset color to put sheen_factor into effect
        if factor != 0:
            self.set_stroke(self.get_stroke_color(), family=family)
            self.set_fill(self.get_fill_color(), family=family)
        return self

    def get_sheen_direction(self) -> Vector3D:
        return np.array(self.sheen_direction)

    def get_sheen_factor(self) -> float:
        return self.sheen_factor

    def get_gradient_start_and_end_points(self) -> tuple[Point3D, Point3D]:
        if self.shade_in_3d:
            return get_3d_vmob_gradient_start_and_end_points(self)
        else:
            direction = self.get_sheen_direction()
            c = self.get_center()
            bases = np.array(
                [self.get_edge_center(vect) - c for vect in [RIGHT, UP, OUT]],
            ).transpose()
            offset = np.dot(bases, direction)
            return (c - offset, c + offset)

    def color_using_background_image(self, background_image: Image | str) -> Self:
        self.background_image: Image | str = background_image
        self.set_color(WHITE)
        for submob in self.submobjects:
            submob.color_using_background_image(background_image)
        return self

    def get_background_image(self) -> Image | str:
        return self.background_image

    def match_background_image(self, vmobject: VMobject) -> Self:
        self.color_using_background_image(vmobject.get_background_image())
        return self

    def set_shade_in_3d(
        self, value: bool = True, z_index_as_group: bool = False
    ) -> Self:
        for submob in self.get_family():
            submob.shade_in_3d = value
            if z_index_as_group:
                submob.z_index_group = self
        return self

    def set_points(self, points: Point3D_Array) -> Self:
        self.points: Point3D_Array = np.array(points)
        return self

    def resize_points(
        self,
        new_length: int,
        resize_func: Callable[[Point3D, int], Point3D] = resize_array,
    ) -> Self:
        """Resize the array of anchor points and handles to have
        the specified size.

        Parameters
        ----------
        new_length
            The new (total) number of points.
        resize_func
            A function mapping a Numpy array (the points) and an integer
            (the target size) to a Numpy array. The default implementation
            is based on Numpy's ``resize`` function.
        """
        if new_length != len(self.points):
            self.points = resize_func(self.points, new_length)
        return self

    def set_anchors_and_handles(
        self,
        anchors1: CubicBezierPoints,
        handles1: CubicBezierPoints,
        handles2: CubicBezierPoints,
        anchors2: CubicBezierPoints,
    ) -> Self:
        """Given two sets of anchors and handles, process them to set them as anchors
        and handles of the VMobject.

        anchors1[i], handles1[i], handles2[i] and anchors2[i] define the i-th bezier
        curve of the vmobject. There are four hardcoded parameters and this is a
        problem as it makes the number of points per cubic curve unchangeable from 4
        (two anchors and two handles).

        Returns
        -------
        :class:`VMobject`
            ``self``
        """
        assert len(anchors1) == len(handles1) == len(handles2) == len(anchors2)
        nppcc = self.n_points_per_cubic_curve  # 4
        total_len = nppcc * len(anchors1)
        self.points = np.zeros((total_len, self.dim))
        # the following will, from the four sets, dispatch them in points such that
        # self.points = [
        #     anchors1[0], handles1[0], handles2[0], anchors1[0], anchors1[1],
        #     handles1[1], ...
        # ]
        arrays = [anchors1, handles1, handles2, anchors2]
        for index, array in enumerate(arrays):
            self.points[index::nppcc] = array
        return self

    def clear_points(self) -> None:
        self.points = np.zeros((0, self.dim))

    def append_points(self, new_points: Point3D_Array) -> Self:
        # TODO, check that number new points is a multiple of 4?
        # or else that if len(self.points) % 4 == 1, then
        # len(new_points) % 4 == 3?
        self.points = np.append(self.points, new_points, axis=0)
        return self

    def start_new_path(self, point: Point3D) -> Self:
        if len(self.points) % 4 != 0:
            # close the open path by appending the last
            # start anchor sufficiently often
            last_anchor = self.get_start_anchors()[-1]
            for _ in range(4 - (len(self.points) % 4)):
                self.append_points([last_anchor])
        self.append_points([point])
        return self

    def add_cubic_bezier_curve_to(
        self,
        handle1: CubicBezierPoints,
        handle2: CubicBezierPoints,
        anchor: CubicBezierPoints,
    ) -> Self:
        """Add cubic bezier curve to the path.

        NOTE : the first anchor is not a parameter as by default the end of the last sub-path!

        Parameters
        ----------
        handle1
            first handle
        handle2
            second handle
        anchor
            anchor

        Returns
        -------
        :class:`VMobject`
            ``self``
        """
        self.throw_error_if_no_points()
        new_points = [handle1, handle2, anchor]
        if self.has_new_path_started():
            self.append_points(new_points)
        else:
            self.append_points([self.get_last_point()] + new_points)
        return self

    def add_quadratic_bezier_curve_to(
        self,
        handle: QuadraticBezierPoints,
        anchor: QuadraticBezierPoints,
    ) -> Self:
        """Add Quadratic bezier curve to the path.

        Returns
        -------
        :class:`VMobject`
            ``self``
        """
        # How does one approximate a quadratic with a cubic?
        # refer to the Wikipedia page on Bezier curves
        # https://en.wikipedia.org/wiki/B%C3%A9zier_curve#Degree_elevation, accessed Jan 20, 2021
        # 1. Copy the end points, and then
        # 2. Place the 2 middle control points 2/3 along the line segments
        # from the end points to the quadratic curve's middle control point.
        # I think that's beautiful.
        self.add_cubic_bezier_curve_to(
            2 / 3 * handle + 1 / 3 * self.get_last_point(),
            2 / 3 * handle + 1 / 3 * anchor,
            anchor,
        )
        return self

    def add_line_to(self, point: Point3D) -> Self:
        """Add a straight line from the last point of VMobject to the given point.

        Parameters
        ----------

        point
            end of the straight line.

        Returns
        -------
        :class:`VMobject`
            ``self``
        """
        nppcc = self.n_points_per_cubic_curve
        self.add_cubic_bezier_curve_to(
            *(
                interpolate(self.get_last_point(), point, a)
                for a in np.linspace(0, 1, nppcc)[1:]
            )
        )
        return self

    def add_smooth_curve_to(self, *points: Point3D) -> Self:
        """Creates a smooth curve from given points and add it to the VMobject. If two points are passed in, the first is interpreted
        as a handle, the second as an anchor.

        Parameters
        ----------
        points
            Points (anchor and handle, or just anchor) to add a smooth curve from

        Returns
        -------
        :class:`VMobject`
            ``self``

        Raises
        ------
        ValueError
            If 0 or more than 2 points are given.
        """
        # TODO remove the value error and just add two parameters with one optional
        if len(points) == 1:
            handle2 = None
            new_anchor = points[0]
        elif len(points) == 2:
            handle2, new_anchor = points
        else:
            name = sys._getframe(0).f_code.co_name
            raise ValueError(f"Only call {name} with 1 or 2 points")

        if self.has_new_path_started():
            self.add_line_to(new_anchor)
        else:
            self.throw_error_if_no_points()
            last_h2, last_a2 = self.points[-2:]
            last_tangent = last_a2 - last_h2
            handle1 = last_a2 + last_tangent
            if handle2 is None:
                to_anchor_vect = new_anchor - last_a2
                new_tangent = rotate_vector(last_tangent, PI, axis=to_anchor_vect)
                handle2 = new_anchor - new_tangent
            self.append_points([last_a2, handle1, handle2, new_anchor])
        return self

    def has_new_path_started(self) -> bool:
        nppcc = self.n_points_per_cubic_curve  # 4
        # A new path starting is defined by a control point which is not part of a bezier subcurve.
        return len(self.points) % nppcc == 1

    def get_last_point(self) -> Point3D:
        return self.points[-1]

    def is_closed(self) -> bool:
        # TODO use consider_points_equals_2d ?
        return self.consider_points_equals(self.points[0], self.points[-1])

    def close_path(self) -> None:
        if not self.is_closed():
            self.add_line_to(self.get_subpaths()[-1][0])

    def add_points_as_corners(self, points: Iterable[Point3D]) -> Iterable[Point3D]:
        for point in points:
            self.add_line_to(point)
        return points

    def set_points_as_corners(self, points: Point3D_Array) -> Self:
        """Given an array of points, set them as corner of the vmobject.

        To achieve that, this algorithm sets handles aligned with the anchors such that the resultant bezier curve will be the segment
        between the two anchors.

        Parameters
        ----------
        points
            Array of points that will be set as corners.

        Returns
        -------
        :class:`VMobject`
            ``self``
        """
        nppcc = self.n_points_per_cubic_curve
        points = np.array(points)
        # This will set the handles aligned with the anchors.
        # Id est, a bezier curve will be the segment from the two anchors such that the handles belongs to this segment.
        self.set_anchors_and_handles(
            *(interpolate(points[:-1], points[1:], a) for a in np.linspace(0, 1, nppcc))
        )
        return self

    def set_points_smoothly(self, points: Point3D_Array) -> Self:
        self.set_points_as_corners(points)
        self.make_smooth()
        return self

    def change_anchor_mode(self, mode: Literal["jagged", "smooth"]) -> Self:
        """Changes the anchor mode of the bezier curves. This will modify the handles.

        There can be only two modes, "jagged", and "smooth".

        Returns
        -------
        :class:`VMobject`
            ``self``
        """
        assert mode in ["jagged", "smooth"], 'mode must be either "jagged" or "smooth"'
        nppcc = self.n_points_per_cubic_curve
        for submob in self.family_members_with_points():
            subpaths = submob.get_subpaths()
            submob.clear_points()
            # A subpath can be composed of several bezier curves.
            for subpath in subpaths:
                # This will retrieve the anchors of the subpath, by selecting every n element in the array subpath
                # The append is needed as the last element is not reached when slicing with numpy.
                anchors = np.append(subpath[::nppcc], subpath[-1:], 0)
                if mode == "smooth":
                    h1, h2 = get_smooth_handle_points(anchors)
                else:  # mode == "jagged"
                    # The following will make the handles aligned with the anchors, thus making the bezier curve a segment
                    a1 = anchors[:-1]
                    a2 = anchors[1:]
                    h1 = interpolate(a1, a2, 1.0 / 3)
                    h2 = interpolate(a1, a2, 2.0 / 3)
                new_subpath = np.array(subpath)
                new_subpath[1::nppcc] = h1
                new_subpath[2::nppcc] = h2
                submob.append_points(new_subpath)
        return self

    def make_smooth(self) -> Self:
        return self.change_anchor_mode("smooth")

    def make_jagged(self) -> Self:
        return self.change_anchor_mode("jagged")

    def add_subpath(self, points: Point3D_Array) -> Self:
        assert len(points) % 4 == 0
        self.points: Point3D_Array = np.append(self.points, points, axis=0)
        return self

    def append_vectorized_mobject(self, vectorized_mobject: VMobject) -> None:
        new_points = list(vectorized_mobject.points)

        if self.has_new_path_started():
            # Remove last point, which is starting
            # a new path
            self.points = self.points[:-1]
        self.append_points(new_points)

    def apply_function(self, function: MappingFunction) -> Self:
        factor = self.pre_function_handle_to_anchor_scale_factor
        self.scale_handle_to_anchor_distances(factor)
        super().apply_function(function)
        self.scale_handle_to_anchor_distances(1.0 / factor)
        if self.make_smooth_after_applying_functions:
            self.make_smooth()
        return self

    def rotate(
        self,
        angle: float,
        axis: Vector3D = OUT,
        about_point: Point3D | None = None,
        **kwargs,
    ) -> Self:
        self.rotate_sheen_direction(angle, axis)
        super().rotate(angle, axis, about_point, **kwargs)
        return self

    def scale_handle_to_anchor_distances(self, factor: float) -> Self:
        """If the distance between a given handle point H and its associated
        anchor point A is d, then it changes H to be a distances factor*d
        away from A, but so that the line from A to H doesn't change.
        This is mostly useful in the context of applying a (differentiable)
        function, to preserve tangency properties.  One would pull all the
        handles closer to their anchors, apply the function then push them out
        again.

        Parameters
        ----------
        factor
            The factor used for scaling.

        Returns
        -------
        :class:`VMobject`
            ``self``
        """
        for submob in self.family_members_with_points():
            if len(submob.points) < self.n_points_per_cubic_curve:
                # The case that a bezier quad is not complete (there is no bezier curve as there is not enough control points.)
                continue
            a1, h1, h2, a2 = submob.get_anchors_and_handles()
            a1_to_h1 = h1 - a1
            a2_to_h2 = h2 - a2
            new_h1 = a1 + factor * a1_to_h1
            new_h2 = a2 + factor * a2_to_h2
            submob.set_anchors_and_handles(a1, new_h1, new_h2, a2)
        return self

    #
    def consider_points_equals(self, p0: Point3D, p1: Point3D) -> bool:
        return np.allclose(p0, p1, atol=self.tolerance_for_point_equality)

    def consider_points_equals_2d(self, p0: Point2D, p1: Point2D) -> bool:
        """Determine if two points are close enough to be considered equal.

        This uses the algorithm from np.isclose(), but expanded here for the
        2D point case. NumPy is overkill for such a small question.
        Parameters
        ----------
        p0
            first point
        p1
            second point

        Returns
        -------
        bool
            whether two points considered close.
        """
        rtol = 1.0e-5  # default from np.isclose()
        atol = self.tolerance_for_point_equality
        if abs(p0[0] - p1[0]) > atol + rtol * abs(p1[0]):
            return False
        if abs(p0[1] - p1[1]) > atol + rtol * abs(p1[1]):
            return False
        return True

    # Information about line
    def get_cubic_bezier_tuples_from_points(
        self, points: Point3D_Array
    ) -> npt.NDArray[Point3D_Array]:
        return np.array(self.gen_cubic_bezier_tuples_from_points(points))

    def gen_cubic_bezier_tuples_from_points(
        self, points: Point3D_Array
    ) -> tuple[Point3D_Array]:
        """Returns the bezier tuples from an array of points.

        self.points is a list of the anchors and handles of the bezier curves of the mobject (ie [anchor1, handle1, handle2, anchor2, anchor3 ..])
        This algorithm basically retrieve them by taking an element every n, where n is the number of control points
        of the bezier curve.


        Parameters
        ----------
        points
            Points from which control points will be extracted.

        Returns
        -------
        tuple
            Bezier control points.
        """
        nppcc = self.n_points_per_cubic_curve
        remainder = len(points) % nppcc
        points = points[: len(points) - remainder]
        # Basically take every nppcc element.
        return tuple(points[i : i + nppcc] for i in range(0, len(points), nppcc))

    def get_cubic_bezier_tuples(self) -> npt.NDArray[Point3D_Array]:
        return self.get_cubic_bezier_tuples_from_points(self.points)

    def _gen_subpaths_from_points(
        self,
        points: Point3D_Array,
        filter_func: Callable[[int], bool],
    ) -> Generator[Point3D_Array]:
        """Given an array of points defining the bezier curves of the vmobject, return subpaths formed by these points.
        Here, Two bezier curves form a path if at least two of their anchors are evaluated True by the relation defined by filter_func.

        The algorithm every bezier tuple (anchors and handles) in ``self.points`` (by regrouping each n elements, where
        n is the number of points per cubic curve)), and evaluate the relation between two anchors with filter_func.
        NOTE : The filter_func takes an int n as parameter, and will evaluate the relation between points[n] and points[n - 1]. This should probably be changed so
        the function takes two points as parameters.

        Parameters
        ----------
        points
            points defining the bezier curve.
        filter_func
            Filter-func defining the relation.

        Returns
        -------
        Generator[Point3D_Array]
            subpaths formed by the points.
        """
        nppcc = self.n_points_per_cubic_curve
        filtered = filter(filter_func, range(nppcc, len(points), nppcc))
        split_indices = [0] + list(filtered) + [len(points)]
        return (
            points[i1:i2]
            for i1, i2 in zip(split_indices, split_indices[1:])
            if (i2 - i1) >= nppcc
        )

    def get_subpaths_from_points(self, points: Point3D_Array) -> list[Point3D_Array]:
        return list(
            self._gen_subpaths_from_points(
                points,
                lambda n: not self.consider_points_equals(points[n - 1], points[n]),
            ),
        )

    def gen_subpaths_from_points_2d(
        self, points: Point3D_Array
    ) -> Generator[Point3D_Array]:
        return self._gen_subpaths_from_points(
            points,
            lambda n: not self.consider_points_equals_2d(points[n - 1], points[n]),
        )

    def get_subpaths(self) -> list[Point3D_Array]:
        """Returns subpaths formed by the curves of the VMobject.

        Subpaths are ranges of curves with each pair of consecutive curves having their end/start points coincident.

        Returns
        -------
        list[Point3D_Array]
            subpaths.
        """
        return self.get_subpaths_from_points(self.points)

    def get_nth_curve_points(self, n: int) -> Point3D_Array:
        """Returns the points defining the nth curve of the vmobject.

        Parameters
        ----------
        n
            index of the desired bezier curve.

        Returns
        -------
        Point3D_Array
            points defining the nth bezier curve (anchors, handles)
        """
        assert n < self.get_num_curves()
        nppcc = self.n_points_per_cubic_curve
        return self.points[nppcc * n : nppcc * (n + 1)]

    def get_nth_curve_function(self, n: int) -> Callable[[float], Point3D]:
        """Returns the expression of the nth curve.

        Parameters
        ----------
        n
            index of the desired curve.

        Returns
        -------
        Callable[float, Point3D]
            expression of the nth bezier curve.
        """
        return bezier(self.get_nth_curve_points(n))

    def get_nth_curve_length_pieces(
        self,
        n: int,
        sample_points: int | None = None,
    ) -> npt.NDArray[ManimFloat]:
        """Returns the array of short line lengths used for length approximation.

        Parameters
        ----------
        n
            The index of the desired curve.
        sample_points
            The number of points to sample to find the length.

        Returns
        -------
            The short length-pieces of the nth curve.
        """
        if sample_points is None:
            sample_points = 10

        curve = self.get_nth_curve_function(n)
        points = np.array([curve(a) for a in np.linspace(0, 1, sample_points)])
        diffs = points[1:] - points[:-1]
        norms = np.linalg.norm(diffs, axis=1)

        return norms

    def get_nth_curve_length(
        self,
        n: int,
        sample_points: int | None = None,
    ) -> float:
        """Returns the (approximate) length of the nth curve.

        Parameters
        ----------
        n
            The index of the desired curve.
        sample_points
            The number of points to sample to find the length.

        Returns
        -------
        length : :class:`float`
            The length of the nth curve.
        """

        _, length = self.get_nth_curve_function_with_length(n, sample_points)

        return length

    def get_nth_curve_function_with_length(
        self,
        n: int,
        sample_points: int | None = None,
    ) -> tuple[Callable[[float], Point3D], float]:
        """Returns the expression of the nth curve along with its (approximate) length.

        Parameters
        ----------
        n
            The index of the desired curve.
        sample_points
            The number of points to sample to find the length.

        Returns
        -------
        curve : Callable[[float], Point3D]
            The function for the nth curve.
        length : :class:`float`
            The length of the nth curve.
        """

        curve = self.get_nth_curve_function(n)
        norms = self.get_nth_curve_length_pieces(n, sample_points=sample_points)
        length = np.sum(norms)

        return curve, length

    def get_num_curves(self) -> int:
        """Returns the number of curves of the vmobject.

        Returns
        -------
        int
            number of curves of the vmobject.
        """
        nppcc = self.n_points_per_cubic_curve
        return len(self.points) // nppcc

    def get_curve_functions(
        self,
    ) -> Generator[Callable[[float], Point3D]]:
        """Gets the functions for the curves of the mobject.

        Returns
        -------
        Generator[Callable[[float], Point3D]]
            The functions for the curves.
        """

        num_curves = self.get_num_curves()

        for n in range(num_curves):
            yield self.get_nth_curve_function(n)

    def get_curve_functions_with_lengths(
        self, **kwargs
    ) -> Generator[tuple[Callable[[float], Point3D], float]]:
        """Gets the functions and lengths of the curves for the mobject.

        Parameters
        ----------
        **kwargs
            The keyword arguments passed to :meth:`get_nth_curve_function_with_length`

        Returns
        -------
        Generator[tuple[Callable[[float], Point3D], float]]
            The functions and lengths of the curves.
        """

        num_curves = self.get_num_curves()

        for n in range(num_curves):
            yield self.get_nth_curve_function_with_length(n, **kwargs)

    def point_from_proportion(self, alpha: float) -> Point3D:
        """Gets the point at a proportion along the path of the :class:`VMobject`.

        Parameters
        ----------
        alpha
            The proportion along the the path of the :class:`VMobject`.

        Returns
        -------
        :class:`numpy.ndarray`
            The point on the :class:`VMobject`.

        Raises
        ------
        :exc:`ValueError`
            If ``alpha`` is not between 0 and 1.
        :exc:`Exception`
            If the :class:`VMobject` has no points.
        """

        if alpha < 0 or alpha > 1:
            raise ValueError(f"Alpha {alpha} not between 0 and 1.")

        self.throw_error_if_no_points()
        if alpha == 1:
            return self.points[-1]

        curves_and_lengths = tuple(self.get_curve_functions_with_lengths())

        target_length = alpha * sum(length for _, length in curves_and_lengths)
        current_length = 0

        for curve, length in curves_and_lengths:
            if current_length + length >= target_length:
                if length != 0:
                    residue = (target_length - current_length) / length
                else:
                    residue = 0

                return curve(residue)

            current_length += length

    def proportion_from_point(
        self,
        point: Iterable[float | int],
    ) -> float:
        """Returns the proportion along the path of the :class:`VMobject`
        a particular given point is at.

        Parameters
        ----------
        point
            The Cartesian coordinates of the point which may or may not lie on the :class:`VMobject`

        Returns
        -------
        float
            The proportion along the path of the :class:`VMobject`.

        Raises
        ------
        :exc:`ValueError`
            If ``point`` does not lie on the curve.
        :exc:`Exception`
            If the :class:`VMobject` has no points.
        """
        self.throw_error_if_no_points()

        # Iterate over each bezier curve that the ``VMobject`` is composed of, checking
        # if the point lies on that curve. If it does not lie on that curve, add
        # the whole length of the curve to ``target_length`` and move onto the next
        # curve. If the point does lie on the curve, add how far along the curve
        # the point is to ``target_length``.
        # Then, divide ``target_length`` by the total arc length of the shape to get
        # the proportion along the ``VMobject`` the point is at.

        num_curves = self.get_num_curves()
        total_length = self.get_arc_length()
        target_length = 0
        for n in range(num_curves):
            control_points = self.get_nth_curve_points(n)
            length = self.get_nth_curve_length(n)
            proportions_along_bezier = proportions_along_bezier_curve_for_point(
                point,
                control_points,
            )
            if len(proportions_along_bezier) > 0:
                proportion_along_nth_curve = max(proportions_along_bezier)
                target_length += length * proportion_along_nth_curve
                break
            target_length += length
        else:
            raise ValueError(f"Point {point} does not lie on this curve.")

        alpha = target_length / total_length

        return alpha

    def get_anchors_and_handles(self) -> list[Point3D_Array]:
        """Returns anchors1, handles1, handles2, anchors2,
        where (anchors1[i], handles1[i], handles2[i], anchors2[i])
        will be four points defining a cubic bezier curve
        for any i in range(0, len(anchors1))

        Returns
        -------
        `list[Point3D_Array]`
            Iterable of the anchors and handles.
        """
        nppcc = self.n_points_per_cubic_curve
        return [self.points[i::nppcc] for i in range(nppcc)]

    def get_start_anchors(self) -> Point3D_Array:
        """Returns the start anchors of the bezier curves.

        Returns
        -------
        Point3D_Array
            Starting anchors
        """
        return self.points[:: self.n_points_per_cubic_curve]

    def get_end_anchors(self) -> Point3D_Array:
        """Return the end anchors of the bezier curves.

        Returns
        -------
        Point3D_Array
            Starting anchors
        """
        nppcc = self.n_points_per_cubic_curve
        return self.points[nppcc - 1 :: nppcc]

    def get_anchors(self) -> Point3D_Array:
        """Returns the anchors of the curves forming the VMobject.

        Returns
        -------
        Point3D_Array
            The anchors.
        """
        if self.points.shape[0] == 1:
            return self.points
        return np.array(
            tuple(it.chain(*zip(self.get_start_anchors(), self.get_end_anchors()))),
        )

    def get_points_defining_boundary(self) -> Point3D_Array:
        # Probably returns all anchors, but this is weird regarding  the name of the method.
        return np.array(
            tuple(it.chain(*(sm.get_anchors() for sm in self.get_family())))
        )

    def get_arc_length(self, sample_points_per_curve: int | None = None) -> float:
        """Return the approximated length of the whole curve.

        Parameters
        ----------
        sample_points_per_curve
            Number of sample points per curve used to approximate the length. More points result in a better approximation.

        Returns
        -------
        float
            The length of the :class:`VMobject`.
        """

        return sum(
            length
            for _, length in self.get_curve_functions_with_lengths(
                sample_points=sample_points_per_curve,
            )
        )

    # Alignment
    def align_points(self, vmobject: VMobject) -> Self:
        """Adds points to self and vmobject so that they both have the same number of subpaths, with
        corresponding subpaths each containing the same number of points.

        Points are added either by subdividing curves evenly along the subpath, or by creating new subpaths consisting
        of a single point repeated.

        Parameters
        ----------
        vmobject
            The object to align points with.

        Returns
        -------
        :class:`VMobject`
           ``self``
        """
        self.align_rgbas(vmobject)
        # TODO: This shortcut can be a bit over eager. What if they have the same length, but different subpath lengths?
        if self.get_num_points() == vmobject.get_num_points():
            return

        for mob in self, vmobject:
            # If there are no points, add one to
            # wherever the "center" is
            if mob.has_no_points():
                mob.start_new_path(mob.get_center())
            # If there's only one point, turn it into
            # a null curve
            if mob.has_new_path_started():
                mob.add_line_to(mob.get_last_point())

        # Figure out what the subpaths are
        subpaths1 = self.get_subpaths()
        subpaths2 = vmobject.get_subpaths()
        n_subpaths = max(len(subpaths1), len(subpaths2))
        # Start building new ones
        new_path1 = np.zeros((0, self.dim))
        new_path2 = np.zeros((0, self.dim))

        nppcc = self.n_points_per_cubic_curve

        def get_nth_subpath(path_list, n):
            if n >= len(path_list):
                # Create a null path at the very end
                return [path_list[-1][-1]] * nppcc
            path = path_list[n]
            # Check for useless points at the end of the path and remove them
            # https://github.com/ManimCommunity/manim/issues/1959
            while len(path) > nppcc:
                # If the last nppc points are all equal to the preceding point
                if self.consider_points_equals(path[-nppcc:], path[-nppcc - 1]):
                    path = path[:-nppcc]
                else:
                    break
            return path

        for n in range(n_subpaths):
            # For each pair of subpaths, add points until they are the same length
            sp1 = get_nth_subpath(subpaths1, n)
            sp2 = get_nth_subpath(subpaths2, n)
            diff1 = max(0, (len(sp2) - len(sp1)) // nppcc)
            diff2 = max(0, (len(sp1) - len(sp2)) // nppcc)
            sp1 = self.insert_n_curves_to_point_list(diff1, sp1)
            sp2 = self.insert_n_curves_to_point_list(diff2, sp2)
            new_path1 = np.append(new_path1, sp1, axis=0)
            new_path2 = np.append(new_path2, sp2, axis=0)
        self.set_points(new_path1)
        vmobject.set_points(new_path2)
        return self

    def insert_n_curves(self, n: int) -> Self:
        """Inserts n curves to the bezier curves of the vmobject.

        Parameters
        ----------
        n
            Number of curves to insert.

        Returns
        -------
        :class:`VMobject`
            ``self``
        """
        new_path_point = None
        if self.has_new_path_started():
            new_path_point = self.get_last_point()

        new_points = self.insert_n_curves_to_point_list(n, self.points)
        self.set_points(new_points)

        if new_path_point is not None:
            self.append_points([new_path_point])
        return self

    def insert_n_curves_to_point_list(
        self, n: int, points: Point3D_Array
    ) -> npt.NDArray[BezierPoints]:
        """Given an array of k points defining a bezier curves (anchors and handles), returns points defining exactly k + n bezier curves.

        Parameters
        ----------
        n
            Number of desired curves.
        points
            Starting points.

        Returns
        -------
            Points generated.
        """

        if len(points) == 1:
            nppcc = self.n_points_per_cubic_curve
            return np.repeat(points, nppcc * n, 0)
        bezier_quads = self.get_cubic_bezier_tuples_from_points(points)
        curr_num = len(bezier_quads)
        target_num = curr_num + n
        # This is an array with values ranging from 0
        # up to curr_num,  with repeats such that
        # it's total length is target_num.  For example,
        # with curr_num = 10, target_num = 15, this would
        # be [0, 0, 1, 2, 2, 3, 4, 4, 5, 6, 6, 7, 8, 8, 9]
        repeat_indices = (np.arange(target_num, dtype="i") * curr_num) // target_num

        # If the nth term of this list is k, it means
        # that the nth curve of our path should be split
        # into k pieces.
        # In the above example our array had the following elements
        # [0, 0, 1, 2, 2, 3, 4, 4, 5, 6, 6, 7, 8, 8, 9]
        # We have two 0s, one 1, two 2s and so on.
        # The split factors array would hence be:
        # [2, 1, 2, 1, 2, 1, 2, 1, 2, 1]
        split_factors = np.zeros(curr_num, dtype="i")
        for val in repeat_indices:
            split_factors[val] += 1

        new_points = np.zeros((0, self.dim))
        for quad, sf in zip(bezier_quads, split_factors):
            # What was once a single cubic curve defined
            # by "quad" will now be broken into sf
            # smaller cubic curves
            alphas = np.linspace(0, 1, sf + 1)
            for a1, a2 in zip(alphas, alphas[1:]):
                new_points = np.append(
                    new_points,
                    partial_bezier_points(quad, a1, a2),
                    axis=0,
                )
        return new_points

    def align_rgbas(self, vmobject: VMobject) -> Self:
        attrs = ["fill_rgbas", "stroke_rgbas", "background_stroke_rgbas"]
        for attr in attrs:
            a1 = getattr(self, attr)
            a2 = getattr(vmobject, attr)
            if len(a1) > len(a2):
                new_a2 = stretch_array_to_length(a2, len(a1))
                setattr(vmobject, attr, new_a2)
            elif len(a2) > len(a1):
                new_a1 = stretch_array_to_length(a1, len(a2))
                setattr(self, attr, new_a1)
        return self

    def get_point_mobject(self, center: Point3D | None = None) -> VectorizedPoint:
        if center is None:
            center = self.get_center()
        point = VectorizedPoint(center)
        point.match_style(self)
        return point

    def interpolate_color(
        self, mobject1: VMobject, mobject2: VMobject, alpha: float
    ) -> None:
        attrs = [
            "fill_rgbas",
            "stroke_rgbas",
            "background_stroke_rgbas",
            "stroke_width",
            "background_stroke_width",
            "sheen_direction",
            "sheen_factor",
        ]
        for attr in attrs:
            setattr(
                self,
                attr,
                interpolate(getattr(mobject1, attr), getattr(mobject2, attr), alpha),
            )
            if alpha == 1.0:
                setattr(self, attr, getattr(mobject2, attr))

    def pointwise_become_partial(
        self,
        vmobject: VMobject,
        a: float,
        b: float,
    ) -> Self:
        """Given two bounds a and b, transforms the points of the self vmobject into the points of the vmobject
        passed as parameter with respect to the bounds. Points here stand for control points of the bezier curves (anchors and handles)

        Parameters
        ----------
        vmobject
            The vmobject that will serve as a model.
        a
            upper-bound.
        b
            lower-bound

        Returns
        -------
        :class:`VMobject`
            ``self``
        """
        assert isinstance(vmobject, VMobject)
        # Partial curve includes three portions:
        # - A middle section, which matches the curve exactly
        # - A start, which is some ending portion of an inner cubic
        # - An end, which is the starting portion of a later inner cubic
        if a <= 0 and b >= 1:
            self.set_points(vmobject.points)
            return self
        bezier_quads = vmobject.get_cubic_bezier_tuples()
        num_cubics = len(bezier_quads)

        # The following two lines will compute which bezier curves of the given mobject need to be processed.
        # The residue basically indicates de proportion of the selected bezier curve that have to be selected.
        # Ex : if lower_index is 3, and lower_residue is 0.4, then the algorithm will append to the points 0.4 of the third bezier curve
        lower_index, lower_residue = integer_interpolate(0, num_cubics, a)
        upper_index, upper_residue = integer_interpolate(0, num_cubics, b)

        self.clear_points()
        if num_cubics == 0:
            return self
        if lower_index == upper_index:
            self.append_points(
                partial_bezier_points(
                    bezier_quads[lower_index],
                    lower_residue,
                    upper_residue,
                ),
            )
        else:
            self.append_points(
                partial_bezier_points(bezier_quads[lower_index], lower_residue, 1),
            )
            for quad in bezier_quads[lower_index + 1 : upper_index]:
                self.append_points(quad)
            self.append_points(
                partial_bezier_points(bezier_quads[upper_index], 0, upper_residue),
            )
        return self

    def get_subcurve(self, a: float, b: float) -> Self:
        """Returns the subcurve of the VMobject between the interval [a, b].
        The curve is a VMobject itself.

        Parameters
        ----------

        a
            The lower bound.
        b
            The upper bound.

        Returns
        -------
        VMobject
            The subcurve between of [a, b]
        """
        if self.is_closed() and a > b:
            vmob = self.copy()
            vmob.pointwise_become_partial(self, a, 1)
            vmob2 = self.copy()
            vmob2.pointwise_become_partial(self, 0, b)
            vmob.append_vectorized_mobject(vmob2)
        else:
            vmob = self.copy()
            vmob.pointwise_become_partial(self, a, b)
        return vmob

    def get_direction(self) -> Literal["CW", "CCW"]:
        """Uses :func:`~.space_ops.shoelace_direction` to calculate the direction.
        The direction of points determines in which direction the
        object is drawn, clockwise or counterclockwise.

        Examples
        --------
        The default direction of a :class:`~.Circle` is counterclockwise::

            >>> from manim import Circle
            >>> Circle().get_direction()
            'CCW'

        Returns
        -------
        :class:`str`
            Either ``"CW"`` or ``"CCW"``.
        """
        return shoelace_direction(self.get_start_anchors())

    def reverse_direction(self) -> Self:
        """Reverts the point direction by inverting the point order.

        Returns
        -------
        :class:`VMobject`
            Returns self.

        Examples
        --------
        .. manim:: ChangeOfDirection

            class ChangeOfDirection(Scene):
                def construct(self):
                    ccw = RegularPolygon(5)
                    ccw.shift(LEFT)
                    cw = RegularPolygon(5)
                    cw.shift(RIGHT).reverse_direction()

                    self.play(Create(ccw), Create(cw),
                    run_time=4)
        """
        self.points = self.points[::-1]
        return self

    def force_direction(self, target_direction: Literal["CW", "CCW"]) -> Self:
        """Makes sure that points are either directed clockwise or
        counterclockwise.

        Parameters
        ----------
        target_direction
            Either ``"CW"`` or ``"CCW"``.
        """
        if target_direction not in ("CW", "CCW"):
            raise ValueError('Invalid input for force_direction. Use "CW" or "CCW"')
        if self.get_direction() != target_direction:
            # Since we already assured the input is CW or CCW,
            # and the directions don't match, we just reverse
            self.reverse_direction()
        return self


class VGroup(VMobject, metaclass=ConvertToOpenGL):
    """A group of vectorized mobjects.

    This can be used to group multiple :class:`~.VMobject` instances together
    in order to scale, move, ... them together.

    Notes
    -----
    When adding the same mobject more than once, repetitions are ignored.
    Use :meth:`.Mobject.copy` to create a separate copy which can then
    be added to the group.

    Examples
    --------

    To add :class:`~.VMobject`s to a :class:`~.VGroup`, you can either use the
    :meth:`~.VGroup.add` method, or use the `+` and `+=` operators. Similarly, you
    can subtract elements of a VGroup via :meth:`~.VGroup.remove` method, or
    `-` and `-=` operators:

        >>> from manim import Triangle, Square, VGroup
        >>> vg = VGroup()
        >>> triangle, square = Triangle(), Square()
        >>> vg.add(triangle)
        VGroup(Triangle)
        >>> vg + square   # a new VGroup is constructed
        VGroup(Triangle, Square)
        >>> vg            # not modified
        VGroup(Triangle)
        >>> vg += square; vg  # modifies vg
        VGroup(Triangle, Square)
        >>> vg.remove(triangle)
        VGroup(Square)
        >>> vg - square; # a new VGroup is constructed
        VGroup()
        >>> vg   # not modified
        VGroup(Square)
        >>> vg -= square; vg # modifies vg
        VGroup()

    .. manim:: ArcShapeIris
        :save_last_frame:

        class ArcShapeIris(Scene):
            def construct(self):
                colors = [DARK_BROWN, BLUE_E, BLUE_D, BLUE_A, TEAL_B, GREEN_B, YELLOW_E]
                radius = [1 + rad * 0.1 for rad in range(len(colors))]

                circles_group = VGroup()

                # zip(radius, color) makes the iterator [(radius[i], color[i]) for i in range(radius)]
                circles_group.add(*[Circle(radius=rad, stroke_width=10, color=col)
                                    for rad, col in zip(radius, colors)])
                self.add(circles_group)

    """

    def __init__(self, *vmobjects, **kwargs):
        super().__init__(**kwargs)
        self.add(*vmobjects)

    def __repr__(self) -> str:
        return f'{self.__class__.__name__}({", ".join(str(mob) for mob in self.submobjects)})'

    def __str__(self) -> str:
        return (
            f"{self.__class__.__name__} of {len(self.submobjects)} "
            f"submobject{'s' if len(self.submobjects) > 0 else ''}"
        )

    def add(self, *vmobjects: VMobject) -> Self:
        """Checks if all passed elements are an instance of VMobject and then add them to submobjects

        Parameters
        ----------
        vmobjects
            List of VMobject to add

        Returns
        -------
        :class:`VGroup`

        Raises
        ------
        TypeError
            If one element of the list is not an instance of VMobject

        Examples
        --------
        .. manim:: AddToVGroup

            class AddToVGroup(Scene):
                def construct(self):
                    circle_red = Circle(color=RED)
                    circle_green = Circle(color=GREEN)
                    circle_blue = Circle(color=BLUE)
                    circle_red.shift(LEFT)
                    circle_blue.shift(RIGHT)
                    gr = VGroup(circle_red, circle_green)
                    gr2 = VGroup(circle_blue) # Constructor uses add directly
                    self.add(gr,gr2)
                    self.wait()
                    gr += gr2 # Add group to another
                    self.play(
                        gr.animate.shift(DOWN),
                    )
                    gr -= gr2 # Remove group
                    self.play( # Animate groups separately
                        gr.animate.shift(LEFT),
                        gr2.animate.shift(UP),
                    )
                    self.play( #Animate groups without modification
                        (gr+gr2).animate.shift(RIGHT)
                    )
                    self.play( # Animate group without component
                        (gr-circle_red).animate.shift(RIGHT)
                    )
        """
        for m in vmobjects:
            if not isinstance(m, (VMobject, OpenGLVMobject)):
                raise TypeError(
                    f"All submobjects of {self.__class__.__name__} must be of type VMobject. "
                    f"Got {repr(m)} ({type(m).__name__}) instead. "
                    "You can try using `Group` instead."
                )

        return super().add(*vmobjects)

    def __add__(self, vmobject: VMobject) -> Self:
        return VGroup(*self.submobjects, vmobject)

    def __iadd__(self, vmobject: VMobject) -> Self:
        return self.add(vmobject)

    def __sub__(self, vmobject: VMobject) -> Self:
        copy = VGroup(*self.submobjects)
        copy.remove(vmobject)
        return copy

    def __isub__(self, vmobject: VMobject) -> Self:
        return self.remove(vmobject)

    def __setitem__(self, key: int, value: VMobject | Sequence[VMobject]) -> None:
        """Override the [] operator for item assignment.

        Parameters
        ----------
        key
            The index of the submobject to be assigned
        value
            The vmobject value to assign to the key

        Returns
        -------
        None

        Tests
        -----
        Check that item assignment does not raise error::
            >>> vgroup = VGroup(VMobject())
            >>> new_obj = VMobject()
            >>> vgroup[0] = new_obj
        """
        if not all(isinstance(m, (VMobject, OpenGLVMobject)) for m in value):
            raise TypeError("All submobjects must be of type VMobject")
        self.submobjects[key] = value


class VDict(VMobject, metaclass=ConvertToOpenGL):
    """A VGroup-like class, also offering submobject access by
    key, like a python dict

    Parameters
    ----------
    mapping_or_iterable
            The parameter specifying the key-value mapping of keys and mobjects.
    show_keys
            Whether to also display the key associated with
            the mobject. This might be useful when debugging,
            especially when there are a lot of mobjects in the
            :class:`VDict`. Defaults to False.
    kwargs
            Other arguments to be passed to `Mobject`.

    Attributes
    ----------
    show_keys : :class:`bool`
            Whether to also display the key associated with
            the mobject. This might be useful when debugging,
            especially when there are a lot of mobjects in the
            :class:`VDict`. When displayed, the key is towards
            the left of the mobject.
            Defaults to False.
    submob_dict : :class:`dict`
            Is the actual python dictionary that is used to bind
            the keys to the mobjects.

    Examples
    --------

    .. manim:: ShapesWithVDict

        class ShapesWithVDict(Scene):
            def construct(self):
                square = Square().set_color(RED)
                circle = Circle().set_color(YELLOW).next_to(square, UP)

                # create dict from list of tuples each having key-mobject pair
                pairs = [("s", square), ("c", circle)]
                my_dict = VDict(pairs, show_keys=True)

                # display it just like a VGroup
                self.play(Create(my_dict))
                self.wait()

                text = Tex("Some text").set_color(GREEN).next_to(square, DOWN)

                # add a key-value pair by wrapping it in a single-element list of tuple
                # after attrs branch is merged, it will be easier like `.add(t=text)`
                my_dict.add([("t", text)])
                self.wait()

                rect = Rectangle().next_to(text, DOWN)
                # can also do key assignment like a python dict
                my_dict["r"] = rect

                # access submobjects like a python dict
                my_dict["t"].set_color(PURPLE)
                self.play(my_dict["t"].animate.scale(3))
                self.wait()

                # also supports python dict styled reassignment
                my_dict["t"] = Tex("Some other text").set_color(BLUE)
                self.wait()

                # remove submobject by key
                my_dict.remove("t")
                self.wait()

                self.play(Uncreate(my_dict["s"]))
                self.wait()

                self.play(FadeOut(my_dict["c"]))
                self.wait()

                self.play(FadeOut(my_dict["r"], shift=DOWN))
                self.wait()

                # you can also make a VDict from an existing dict of mobjects
                plain_dict = {
                    1: Integer(1).shift(DOWN),
                    2: Integer(2).shift(2 * DOWN),
                    3: Integer(3).shift(3 * DOWN),
                }

                vdict_from_plain_dict = VDict(plain_dict)
                vdict_from_plain_dict.shift(1.5 * (UP + LEFT))
                self.play(Create(vdict_from_plain_dict))

                # you can even use zip
                vdict_using_zip = VDict(zip(["s", "c", "r"], [Square(), Circle(), Rectangle()]))
                vdict_using_zip.shift(1.5 * RIGHT)
                self.play(Create(vdict_using_zip))
                self.wait()
    """

    def __init__(
        self,
        mapping_or_iterable: (
            Mapping[Hashable, VMobject] | Iterable[tuple[Hashable, VMobject]]
        ) = {},
        show_keys: bool = False,
        **kwargs,
    ) -> None:
        super().__init__(**kwargs)
        self.show_keys = show_keys
        self.submob_dict = {}
        self.add(mapping_or_iterable)

    def __repr__(self) -> str:
        return f"{self.__class__.__name__}({repr(self.submob_dict)})"

    def add(
        self,
        mapping_or_iterable: (
            Mapping[Hashable, VMobject] | Iterable[tuple[Hashable, VMobject]]
        ),
    ) -> Self:
        """Adds the key-value pairs to the :class:`VDict` object.

        Also, it internally adds the value to the `submobjects` :class:`list`
        of :class:`~.Mobject`, which is responsible for actual on-screen display.

        Parameters
        ---------
        mapping_or_iterable
            The parameter specifying the key-value mapping of keys and mobjects.

        Returns
        -------
        :class:`VDict`
            Returns the :class:`VDict` object on which this method was called.

        Examples
        --------
        Normal usage::

            square_obj = Square()
            my_dict.add([('s', square_obj)])
        """
        for key, value in dict(mapping_or_iterable).items():
            self.add_key_value_pair(key, value)

        return self

    def remove(self, key: Hashable) -> Self:
        """Removes the mobject from the :class:`VDict` object having the key `key`

        Also, it internally removes the mobject from the `submobjects` :class:`list`
        of :class:`~.Mobject`, (which is responsible for removing it from the screen)

        Parameters
        ----------
        key
            The key of the submoject to be removed.

        Returns
        -------
        :class:`VDict`
            Returns the :class:`VDict` object on which this method was called.

        Examples
        --------
        Normal usage::

            my_dict.remove('square')
        """
        if key not in self.submob_dict:
            raise KeyError("The given key '%s' is not present in the VDict" % str(key))
        super().remove(self.submob_dict[key])
        del self.submob_dict[key]
        return self

    def __getitem__(self, key: Hashable):
        """Override the [] operator for item retrieval.

        Parameters
        ----------
        key
           The key of the submoject to be accessed

        Returns
        -------
        :class:`VMobject`
           The submobject corresponding to the key `key`

        Examples
        --------
        Normal usage::

           self.play(Create(my_dict['s']))
        """
        submob = self.submob_dict[key]
        return submob

    def __setitem__(self, key: Hashable, value: VMobject) -> None:
        """Override the [] operator for item assignment.

        Parameters
        ----------
        key
            The key of the submoject to be assigned
        value
            The submobject to bind the key to

        Returns
        -------
        None

        Examples
        --------
        Normal usage::

            square_obj = Square()
            my_dict['sq'] = square_obj
        """
        if key in self.submob_dict:
            self.remove(key)
        self.add([(key, value)])

    def __delitem__(self, key: Hashable):
        """Override the del operator for deleting an item.

        Parameters
        ----------
        key
            The key of the submoject to be deleted

        Returns
        -------
        None

        Examples
        --------
        ::

            >>> from manim import *
            >>> my_dict = VDict({'sq': Square()})
            >>> 'sq' in my_dict
            True
            >>> del my_dict['sq']
            >>> 'sq' in my_dict
            False

        Notes
        -----
        Removing an item from a VDict does not remove that item from any Scene
        that the VDict is part of.

        """
        del self.submob_dict[key]

    def __contains__(self, key: Hashable):
        """Override the in operator.

        Parameters
        ----------
        key
            The key to check membership of.

        Returns
        -------
        :class:`bool`

        Examples
        --------
        ::

            >>> from manim import *
            >>> my_dict = VDict({'sq': Square()})
            >>> 'sq' in my_dict
            True

        """
        return key in self.submob_dict

    def get_all_submobjects(self) -> list[list]:
        """To get all the submobjects associated with a particular :class:`VDict` object

        Returns
        -------
        :class:`dict_values`
            All the submobjects associated with the :class:`VDict` object

        Examples
        --------
        Normal usage::

            for submob in my_dict.get_all_submobjects():
                self.play(Create(submob))
        """
        submobjects = self.submob_dict.values()
        return submobjects

    def add_key_value_pair(self, key: Hashable, value: VMobject) -> None:
        """A utility function used by :meth:`add` to add the key-value pair
        to :attr:`submob_dict`. Not really meant to be used externally.

        Parameters
        ----------
        key
            The key of the submobject to be added.
        value
            The mobject associated with the key

        Returns
        -------
        None

        Raises
        ------
        TypeError
            If the value is not an instance of VMobject

        Examples
        --------
        Normal usage::

            square_obj = Square()
            self.add_key_value_pair('s', square_obj)

        """
        if not isinstance(value, (VMobject, OpenGLVMobject)):
            raise TypeError("All submobjects must be of type VMobject")
        mob = value
        if self.show_keys:
            # This import is here and not at the top to avoid circular import
            from manim.mobject.text.tex_mobject import Tex

            key_text = Tex(str(key)).next_to(value, LEFT)
            mob.add(key_text)

        self.submob_dict[key] = mob
        super().add(value)


class VectorizedPoint(VMobject, metaclass=ConvertToOpenGL):
    def __init__(
        self,
        location: Point3D = ORIGIN,
        color: ManimColor = BLACK,
        fill_opacity: float = 0,
        stroke_width: float = 0,
        artificial_width: float = 0.01,
        artificial_height: float = 0.01,
        **kwargs,
    ) -> None:
        self.artificial_width = artificial_width
        self.artificial_height = artificial_height
        super().__init__(
            color=color,
            fill_opacity=fill_opacity,
            stroke_width=stroke_width,
            **kwargs,
        )
        self.set_points(np.array([location]))

    basecls = OpenGLVMobject if config.renderer == RendererType.OPENGL else VMobject

    @basecls.width.getter
    def width(self) -> float:
        return self.artificial_width

    @basecls.height.getter
    def height(self) -> float:
        return self.artificial_height

    def get_location(self) -> Point3D:
        return np.array(self.points[0])

    def set_location(self, new_loc: Point3D):
        self.set_points(np.array([new_loc]))


class CurvesAsSubmobjects(VGroup):
    """Convert a curve's elements to submobjects.

    Examples
    --------
    .. manim:: LineGradientExample
        :save_last_frame:

        class LineGradientExample(Scene):
            def construct(self):
                curve = ParametricFunction(lambda t: [t, np.sin(t), 0], t_range=[-PI, PI, 0.01], stroke_width=10)
                new_curve = CurvesAsSubmobjects(curve)
                new_curve.set_color_by_gradient(BLUE, RED)
                self.add(new_curve.shift(UP), curve)

    """

    def __init__(self, vmobject: VMobject, **kwargs) -> None:
        super().__init__(**kwargs)
        tuples = vmobject.get_cubic_bezier_tuples()
        for tup in tuples:
            part = VMobject()
            part.set_points(tup)
            part.match_style(vmobject)
            self.add(part)

    def point_from_proportion(self, alpha: float) -> Point3D:
        """Gets the point at a proportion along the path of the :class:`CurvesAsSubmobjects`.

        Parameters
        ----------
        alpha
            The proportion along the the path of the :class:`CurvesAsSubmobjects`.

        Returns
        -------
        :class:`numpy.ndarray`
            The point on the :class:`CurvesAsSubmobjects`.

        Raises
        ------
        :exc:`ValueError`
            If ``alpha`` is not between 0 and 1.
        :exc:`Exception`
            If the :class:`CurvesAsSubmobjects` has no submobjects, or no submobject has points.
        """
        if alpha < 0 or alpha > 1:
            raise ValueError(f"Alpha {alpha} not between 0 and 1.")

        self._throw_error_if_no_submobjects()
        submobjs_with_pts = self._get_submobjects_with_points()

        if alpha == 1:
            return submobjs_with_pts[-1].points[-1]

        submobjs_arc_lengths = tuple(
            part.get_arc_length() for part in submobjs_with_pts
        )

        total_length = sum(submobjs_arc_lengths)
        target_length = alpha * total_length
        current_length = 0

        for i, part in enumerate(submobjs_with_pts):
            part_length = submobjs_arc_lengths[i]
            if current_length + part_length >= target_length:
                residue = (target_length - current_length) / part_length
                return part.point_from_proportion(residue)

            current_length += part_length

    def _throw_error_if_no_submobjects(self):
        if len(self.submobjects) == 0:
            caller_name = sys._getframe(1).f_code.co_name
            raise Exception(
                f"Cannot call CurvesAsSubmobjects. {caller_name} for a CurvesAsSubmobject with no submobjects"
            )

    def _get_submobjects_with_points(self):
        submobjs_with_pts = tuple(
            part for part in self.submobjects if len(part.points) > 0
        )
        if len(submobjs_with_pts) == 0:
            caller_name = sys._getframe(1).f_code.co_name
            raise Exception(
                f"Cannot call CurvesAsSubmobjects. {caller_name} for a CurvesAsSubmobject whose submobjects have no points"
            )
        return submobjs_with_pts


class DashedVMobject(VMobject, metaclass=ConvertToOpenGL):
    """A :class:`VMobject` composed of dashes instead of lines.

    Parameters
    ----------
        vmobject
            The object that will get dashed
        num_dashes
            Number of dashes to add.
        dashed_ratio
            Ratio of dash to empty space.
        dash_offset
            Shifts the starting point of dashes along the
            path. Value 1 shifts by one full dash length.
        equal_lengths
            If ``True``, dashes will be (approximately) equally long.
            If ``False``, dashes will be split evenly in the curve's
            input t variable (legacy behavior).

    Examples
    --------
    .. manim:: DashedVMobjectExample
        :save_last_frame:

        class DashedVMobjectExample(Scene):
            def construct(self):
                r = 0.5

                top_row = VGroup()  # Increasing num_dashes
                for dashes in range(1, 12):
                    circ = DashedVMobject(Circle(radius=r, color=WHITE), num_dashes=dashes)
                    top_row.add(circ)

                middle_row = VGroup()  # Increasing dashed_ratio
                for ratio in np.arange(1 / 11, 1, 1 / 11):
                    circ = DashedVMobject(
                        Circle(radius=r, color=WHITE), dashed_ratio=ratio
                    )
                    middle_row.add(circ)

                func1 = FunctionGraph(lambda t: t**5,[-1,1],color=WHITE)
                func_even = DashedVMobject(func1,num_dashes=6,equal_lengths=True)
                func_stretched = DashedVMobject(func1, num_dashes=6, equal_lengths=False)
                bottom_row = VGroup(func_even,func_stretched)


                top_row.arrange(buff=0.3)
                middle_row.arrange()
                bottom_row.arrange(buff=1)
                everything = VGroup(top_row, middle_row, bottom_row).arrange(DOWN, buff=1)
                self.add(everything)

    """

    def __init__(
        self,
        vmobject: VMobject,
        num_dashes: int = 15,
        dashed_ratio: float = 0.5,
        dash_offset: float = 0,
        color: ManimColor = WHITE,
        equal_lengths: bool = True,
        **kwargs,
    ) -> None:
        self.dashed_ratio = dashed_ratio
        self.num_dashes = num_dashes
        super().__init__(color=color, **kwargs)
        r = self.dashed_ratio
        n = self.num_dashes
        if n > 0:
            # Assuming total length is 1
            dash_len = r / n
            if vmobject.is_closed():
                void_len = (1 - r) / n
            else:
                if n == 1:
                    void_len = 1 - r
                else:
                    void_len = (1 - r) / (n - 1)

            period = dash_len + void_len
            phase_shift = (dash_offset % 1) * period

            if vmobject.is_closed():
                # closed curves have equal amount of dashes and voids
                pattern_len = 1
            else:
                # open curves start and end with a dash, so the whole dash pattern with the last void is longer
                pattern_len = 1 + void_len

            dash_starts = [((i * period + phase_shift) % pattern_len) for i in range(n)]
            dash_ends = [
                ((i * period + dash_len + phase_shift) % pattern_len) for i in range(n)
            ]

            # closed shapes can handle overflow at the 0-point
            # open shapes need special treatment for it
            if not vmobject.is_closed():
                # due to phase shift being [0...1] range, always the last dash element needs attention for overflow
                # if an entire dash moves out of the shape end:
                if dash_ends[-1] > 1 and dash_starts[-1] > 1:
                    # remove the last element since it is out-of-bounds
                    dash_ends.pop()
                    dash_starts.pop()
                elif dash_ends[-1] < dash_len:  # if it overflowed
                    if (
                        dash_starts[-1] < 1
                    ):  # if the beginning of the piece is still in range
                        dash_starts.append(0)
                        dash_ends.append(dash_ends[-1])
                        dash_ends[-2] = 1
                    else:
                        dash_starts[-1] = 0
                elif dash_starts[-1] > (1 - dash_len):
                    dash_ends[-1] = 1

            if equal_lengths:
                # calculate the entire length by adding up short line-pieces
                norms = np.array(0)
                for k in range(vmobject.get_num_curves()):
                    norms = np.append(norms, vmobject.get_nth_curve_length_pieces(k))
                # add up length-pieces in array form
                length_vals = np.cumsum(norms)
                ref_points = np.linspace(0, 1, length_vals.size)
                curve_length = length_vals[-1]
                self.add(
                    *(
                        vmobject.get_subcurve(
                            np.interp(
                                dash_starts[i] * curve_length,
                                length_vals,
                                ref_points,
                            ),
                            np.interp(
                                dash_ends[i] * curve_length,
                                length_vals,
                                ref_points,
                            ),
                        )
                        for i in range(len(dash_starts))
                    )
                )
            else:
                self.add(
                    *(
                        vmobject.get_subcurve(
                            dash_starts[i],
                            dash_ends[i],
                        )
                        for i in range(len(dash_starts))
                    )
                )
        # Family is already taken care of by get_subcurve
        # implementation
        if config.renderer == RendererType.OPENGL:
            self.match_style(vmobject, recurse=False)
        else:
            self.match_style(vmobject, family=False)<|MERGE_RESOLUTION|>--- conflicted
+++ resolved
@@ -411,11 +411,7 @@
             min_y = min(min_y, sub_min_y)
             max_y = max(max_y, sub_max_y)
 
-<<<<<<< HEAD
         return max_y - min_y
-=======
-        return max_y -
->>>>>>> 62daf9b8
 
     def set_stroke(
         self,
