"""Mobjects that use vector graphics."""

from __future__ import annotations

__all__ = [
    "VMobject",
    "VGroup",
    "VDict",
    "VectorizedPoint",
    "CurvesAsSubmobjects",
    "DashedVMobject",
]


import itertools as it
import sys
from typing import TYPE_CHECKING, Callable, Generic, Literal

import numpy as np
from PIL.Image import Image
from typing_extensions import TypeVar

from manim import config
from manim.constants import *
from manim.mobject.mobject import Mobject
from manim.mobject.opengl.opengl_compatibility import ConvertToOpenGL
from manim.mobject.opengl.opengl_mobject import OpenGLMobject
from manim.mobject.opengl.opengl_vectorized_mobject import OpenGLVMobject
from manim.mobject.three_d.three_d_utils import (
    get_3d_vmob_gradient_start_and_end_points,
)
from manim.utils.bezier import (
    bezier,
    bezier_remap,
    get_smooth_cubic_bezier_handle_points,
    integer_interpolate,
    interpolate,
    partial_bezier_points,
    proportions_along_bezier_curve_for_point,
)
from manim.utils.color import BLACK, WHITE, ManimColor, ParsableManimColor
from manim.utils.iterables import (
    make_even,
    resize_array,
    stretch_array_to_length,
    tuplify,
)
from manim.utils.space_ops import rotate_vector, shoelace_direction

if TYPE_CHECKING:
<<<<<<< HEAD
    from collections.abc import Generator, Hashable, Iterable, Mapping, Sequence
=======
    from typing import Any
>>>>>>> 953888e6

    import numpy.typing as npt
    from typing_extensions import Self

    from manim.typing import (
        BezierPoints,
        CubicBezierPoints,
        InternalPoint3D_Array,
        ManimFloat,
        MappingFunction,
        Point2D,
        Point3D,
        Point3D_Array,
        QuadraticBezierPoints,
        RGBA_Array_Float,
        Vector3D,
        Zeros,
    )

# TODO
# - Change cubic curve groups to have 4 points instead of 3
# - Change sub_path idea accordingly
# - No more mark_paths_closed, instead have the camera test
#   if last point in close to first point
# - Think about length of self.points.  Always 0 or 1 mod 4?
#   That's kind of weird.

__all__ = [
    "VMobject",
    "VGroup",
    "VDict",
    "VectorizedPoint",
    "CurvesAsSubmobjects",
    "VectorizedPoint",
    "DashedVMobject",
]


class VMobject(Mobject):
    """A vectorized mobject.

    Parameters
    ----------
    background_stroke_color
        The purpose of background stroke is to have something
        that won't overlap fill, e.g.  For text against some
        textured background.
    sheen_factor
        When a color c is set, there will be a second color
        computed based on interpolating c to WHITE by with
        sheen_factor, and the display will gradient to this
        secondary color in the direction of sheen_direction.
    close_new_points
        Indicates that it will not be displayed, but
        that it should count in parent mobject's path
    tolerance_for_point_equality
        This is within a pixel
    joint_type
        The line joint type used to connect the curve segments
        of this vectorized mobject. See :class:`.LineJointType`
        for options.
    """

    sheen_factor = 0.0

    def __init__(
        self,
        fill_color: ParsableManimColor | None = None,
        fill_opacity: float = 0.0,
        stroke_color: ParsableManimColor | None = None,
        stroke_opacity: float = 1.0,
        stroke_width: float = DEFAULT_STROKE_WIDTH,
        background_stroke_color: ParsableManimColor | None = BLACK,
        background_stroke_opacity: float = 1.0,
        background_stroke_width: float = 0,
        sheen_factor: float = 0.0,
        joint_type: LineJointType | None = None,
        sheen_direction: Vector3D = UL,
        close_new_points: bool = False,
        pre_function_handle_to_anchor_scale_factor: float = 0.01,
        make_smooth_after_applying_functions: bool = False,
        background_image: Image | str | None = None,
        shade_in_3d: bool = False,
        # TODO, do we care about accounting for varying zoom levels?
        tolerance_for_point_equality: float = 1e-6,
        n_points_per_cubic_curve: int = 4,
        cap_style: CapStyleType = CapStyleType.AUTO,
        **kwargs: Any,
    ):
        self.fill_opacity = fill_opacity
        self.stroke_opacity = stroke_opacity
        self.stroke_width = stroke_width
        if background_stroke_color is not None:
            self.background_stroke_color: ManimColor = ManimColor(
                background_stroke_color
            )
        self.background_stroke_opacity: float = background_stroke_opacity
        self.background_stroke_width: float = background_stroke_width
        self.sheen_factor: float = sheen_factor
        self.joint_type: LineJointType = (
            LineJointType.AUTO if joint_type is None else joint_type
        )
        self.sheen_direction: Vector3D = sheen_direction
        self.close_new_points: bool = close_new_points
        self.pre_function_handle_to_anchor_scale_factor: float = (
            pre_function_handle_to_anchor_scale_factor
        )
        self.make_smooth_after_applying_functions: bool = (
            make_smooth_after_applying_functions
        )
        self.background_image: Image | str | None = background_image
        self.shade_in_3d: bool = shade_in_3d
        self.tolerance_for_point_equality: float = tolerance_for_point_equality
        self.n_points_per_cubic_curve: int = n_points_per_cubic_curve
        self._bezier_t_values: npt.NDArray[float] = np.linspace(
            0, 1, n_points_per_cubic_curve
        )
        self.cap_style: CapStyleType = cap_style
        super().__init__(**kwargs)
        self.submobjects: list[VMobject]

        # TODO: Find where color overwrites are happening and remove the color doubling
        # if "color" in kwargs:
        #     fill_color = kwargs["color"]
        #     stroke_color = kwargs["color"]
        if fill_color is not None:
            self.fill_color = ManimColor.parse(fill_color)
        if stroke_color is not None:
            self.stroke_color = ManimColor.parse(stroke_color)

    def _assert_valid_submobjects(self, submobjects: Iterable[VMobject]) -> Self:
        return self._assert_valid_submobjects_internal(submobjects, VMobject)

    # OpenGL compatibility
    @property
    def n_points_per_curve(self) -> int:
        return self.n_points_per_cubic_curve

    def get_group_class(self) -> type[VGroup]:
        return VGroup

    @staticmethod
    def get_mobject_type_class() -> type[VMobject]:
        return VMobject

    # Colors
    def init_colors(self, propagate_colors: bool = True) -> Self:
        self.set_fill(
            color=self.fill_color,
            opacity=self.fill_opacity,
            family=propagate_colors,
        )
        self.set_stroke(
            color=self.stroke_color,
            width=self.stroke_width,
            opacity=self.stroke_opacity,
            family=propagate_colors,
        )
        self.set_background_stroke(
            color=self.background_stroke_color,
            width=self.background_stroke_width,
            opacity=self.background_stroke_opacity,
            family=propagate_colors,
        )
        self.set_sheen(
            factor=self.sheen_factor,
            direction=self.sheen_direction,
            family=propagate_colors,
        )

        if not propagate_colors:
            for submobject in self.submobjects:
                submobject.init_colors(propagate_colors=False)

        return self

    def generate_rgbas_array(
        self, color: ManimColor | list[ManimColor], opacity: float | Iterable[float]
    ) -> RGBA_Array_Float:
        """
        First arg can be either a color, or a tuple/list of colors.
        Likewise, opacity can either be a float, or a tuple of floats.
        If self.sheen_factor is not zero, and only
        one color was passed in, a second slightly light color
        will automatically be added for the gradient
        """
        colors: list[ManimColor] = [
            ManimColor(c) if (c is not None) else BLACK for c in tuplify(color)
        ]
        opacities: list[float] = [
            o if (o is not None) else 0.0 for o in tuplify(opacity)
        ]
        rgbas: npt.NDArray[RGBA_Array_Float] = np.array(
            [c.to_rgba_with_alpha(o) for c, o in zip(*make_even(colors, opacities))],
        )

        sheen_factor = self.get_sheen_factor()
        if sheen_factor != 0 and len(rgbas) == 1:
            light_rgbas = np.array(rgbas)
            light_rgbas[:, :3] += sheen_factor
            np.clip(light_rgbas, 0, 1, out=light_rgbas)
            rgbas = np.append(rgbas, light_rgbas, axis=0)
        return rgbas

    def update_rgbas_array(
        self,
        array_name: str,
        color: ManimColor | None = None,
        opacity: float | None = None,
    ) -> Self:
        rgbas = self.generate_rgbas_array(color, opacity)
        if not hasattr(self, array_name):
            setattr(self, array_name, rgbas)
            return self
        # Match up current rgbas array with the newly calculated
        # one. 99% of the time they'll be the same.
        curr_rgbas = getattr(self, array_name)
        if len(curr_rgbas) < len(rgbas):
            curr_rgbas = stretch_array_to_length(curr_rgbas, len(rgbas))
            setattr(self, array_name, curr_rgbas)
        elif len(rgbas) < len(curr_rgbas):
            rgbas = stretch_array_to_length(rgbas, len(curr_rgbas))
        # Only update rgb if color was not None, and only
        # update alpha channel if opacity was passed in
        if color is not None:
            curr_rgbas[:, :3] = rgbas[:, :3]
        if opacity is not None:
            curr_rgbas[:, 3] = rgbas[:, 3]
        return self

    def set_fill(
        self,
        color: ParsableManimColor | None = None,
        opacity: float | None = None,
        family: bool = True,
    ) -> Self:
        """Set the fill color and fill opacity of a :class:`VMobject`.

        Parameters
        ----------
        color
            Fill color of the :class:`VMobject`.
        opacity
            Fill opacity of the :class:`VMobject`.
        family
            If ``True``, the fill color of all submobjects is also set.

        Returns
        -------
        :class:`VMobject`
            ``self``

        Examples
        --------
        .. manim:: SetFill
            :save_last_frame:

            class SetFill(Scene):
                def construct(self):
                    square = Square().scale(2).set_fill(WHITE,1)
                    circle1 = Circle().set_fill(GREEN,0.8)
                    circle2 = Circle().set_fill(YELLOW) # No fill_opacity
                    circle3 = Circle().set_fill(color = '#FF2135', opacity = 0.2)
                    group = Group(circle1,circle2,circle3).arrange()
                    self.add(square)
                    self.add(group)

        See Also
        --------
        :meth:`~.VMobject.set_style`
        """
        if family:
            for submobject in self.submobjects:
                submobject.set_fill(color, opacity, family)
        self.update_rgbas_array("fill_rgbas", color, opacity)
        self.fill_rgbas: RGBA_Array_Float
        if opacity is not None:
            self.fill_opacity = opacity
        return self

    def set_stroke(
        self,
        color: ParsableManimColor = None,
        width: float | None = None,
        opacity: float | None = None,
        background=False,
        family: bool = True,
    ) -> Self:
        if family:
            for submobject in self.submobjects:
                submobject.set_stroke(color, width, opacity, background, family)
        if background:
            array_name = "background_stroke_rgbas"
            width_name = "background_stroke_width"
            opacity_name = "background_stroke_opacity"
        else:
            array_name = "stroke_rgbas"
            width_name = "stroke_width"
            opacity_name = "stroke_opacity"
        self.update_rgbas_array(array_name, color, opacity)
        if width is not None:
            setattr(self, width_name, width)
        if opacity is not None:
            setattr(self, opacity_name, opacity)
        if color is not None and background:
            if isinstance(color, (list, tuple)):
                self.background_stroke_color = ManimColor.parse(color)
            else:
                self.background_stroke_color = ManimColor(color)
        return self

    def set_cap_style(self, cap_style: CapStyleType) -> Self:
        """
        Sets the cap style of the :class:`VMobject`.

        Parameters
        ----------
        cap_style
            The cap style to be set. See :class:`.CapStyleType` for options.

        Returns
        -------
        :class:`VMobject`
            ``self``

        Examples
        --------
        .. manim:: CapStyleExample
            :save_last_frame:

            class CapStyleExample(Scene):
                def construct(self):
                    line = Line(LEFT, RIGHT, color=YELLOW, stroke_width=20)
                    line.set_cap_style(CapStyleType.ROUND)
                    self.add(line)
        """
        self.cap_style = cap_style
        return self

    def set_background_stroke(self, **kwargs) -> Self:
        kwargs["background"] = True
        self.set_stroke(**kwargs)
        return self

    def set_style(
        self,
        fill_color: ParsableManimColor | None = None,
        fill_opacity: float | None = None,
        stroke_color: ParsableManimColor | None = None,
        stroke_width: float | None = None,
        stroke_opacity: float | None = None,
        background_stroke_color: ParsableManimColor | None = None,
        background_stroke_width: float | None = None,
        background_stroke_opacity: float | None = None,
        sheen_factor: float | None = None,
        sheen_direction: Vector3D | None = None,
        background_image: Image | str | None = None,
        family: bool = True,
    ) -> Self:
        self.set_fill(color=fill_color, opacity=fill_opacity, family=family)
        self.set_stroke(
            color=stroke_color,
            width=stroke_width,
            opacity=stroke_opacity,
            family=family,
        )
        self.set_background_stroke(
            color=background_stroke_color,
            width=background_stroke_width,
            opacity=background_stroke_opacity,
            family=family,
        )
        if sheen_factor:
            self.set_sheen(
                factor=sheen_factor,
                direction=sheen_direction,
                family=family,
            )
        if background_image:
            self.color_using_background_image(background_image)
        return self

    def get_style(self, simple: bool = False) -> dict:
        ret = {
            "stroke_opacity": self.get_stroke_opacity(),
            "stroke_width": self.get_stroke_width(),
        }

        # TODO: FIX COLORS HERE
        if simple:
            ret["fill_color"] = self.get_fill_color()
            ret["fill_opacity"] = self.get_fill_opacity()
            ret["stroke_color"] = self.get_stroke_color()
        else:
            ret["fill_color"] = self.get_fill_colors()
            ret["fill_opacity"] = self.get_fill_opacities()
            ret["stroke_color"] = self.get_stroke_colors()
            ret["background_stroke_color"] = self.get_stroke_colors(background=True)
            ret["background_stroke_width"] = self.get_stroke_width(background=True)
            ret["background_stroke_opacity"] = self.get_stroke_opacity(background=True)
            ret["sheen_factor"] = self.get_sheen_factor()
            ret["sheen_direction"] = self.get_sheen_direction()
            ret["background_image"] = self.get_background_image()

        return ret

    def match_style(self, vmobject: VMobject, family: bool = True) -> Self:
        self.set_style(**vmobject.get_style(), family=False)

        if family:
            # Does its best to match up submobject lists, and
            # match styles accordingly
            submobs1, submobs2 = self.submobjects, vmobject.submobjects
            if len(submobs1) == 0:
                return self
            elif len(submobs2) == 0:
                submobs2 = [vmobject]
            for sm1, sm2 in zip(*make_even(submobs1, submobs2)):
                sm1.match_style(sm2)
        return self

    def set_color(self, color: ParsableManimColor, family: bool = True) -> Self:
        self.set_fill(color, family=family)
        self.set_stroke(color, family=family)
        return self

    def set_opacity(self, opacity: float, family: bool = True) -> Self:
        self.set_fill(opacity=opacity, family=family)
        self.set_stroke(opacity=opacity, family=family)
        self.set_stroke(opacity=opacity, family=family, background=True)
        return self

    def scale(self, scale_factor: float, scale_stroke: bool = False, **kwargs) -> Self:
        r"""Scale the size by a factor.

        Default behavior is to scale about the center of the vmobject.

        Parameters
        ----------
        scale_factor
            The scaling factor :math:`\alpha`. If :math:`0 < |\alpha| < 1`, the mobject
            will shrink, and for :math:`|\alpha| > 1` it will grow. Furthermore,
            if :math:`\alpha < 0`, the mobject is also flipped.
        scale_stroke
            Boolean determining if the object's outline is scaled when the object is scaled.
            If enabled, and object with 2px outline is scaled by a factor of .5, it will have an outline of 1px.
        kwargs
            Additional keyword arguments passed to
            :meth:`~.Mobject.scale`.

        Returns
        -------
        :class:`VMobject`
            ``self``

        Examples
        --------

        .. manim:: MobjectScaleExample
            :save_last_frame:

            class MobjectScaleExample(Scene):
                def construct(self):
                    c1 = Circle(1, RED).set_x(-1)
                    c2 = Circle(1, GREEN).set_x(1)

                    vg = VGroup(c1, c2)
                    vg.set_stroke(width=50)
                    self.add(vg)

                    self.play(
                        c1.animate.scale(.25),
                        c2.animate.scale(.25,
                            scale_stroke=True)
                    )

        See also
        --------
        :meth:`move_to`

        """
        if scale_stroke:
            self.set_stroke(width=abs(scale_factor) * self.get_stroke_width())
            self.set_stroke(
                width=abs(scale_factor) * self.get_stroke_width(background=True),
                background=True,
            )
        super().scale(scale_factor, **kwargs)
        return self

    def fade(self, darkness: float = 0.5, family: bool = True) -> Self:
        factor = 1.0 - darkness
        self.set_fill(opacity=factor * self.get_fill_opacity(), family=False)
        self.set_stroke(opacity=factor * self.get_stroke_opacity(), family=False)
        self.set_background_stroke(
            opacity=factor * self.get_stroke_opacity(background=True),
            family=False,
        )
        super().fade(darkness, family)
        return self

    def get_fill_rgbas(self) -> RGBA_Array_Float | Zeros:
        try:
            return self.fill_rgbas
        except AttributeError:
            return np.zeros((1, 4))

    def get_fill_color(self) -> ManimColor:
        """
        If there are multiple colors (for gradient)
        this returns the first one
        """
        return self.get_fill_colors()[0]

    fill_color = property(get_fill_color, set_fill)

    def get_fill_opacity(self) -> ManimFloat:
        """
        If there are multiple opacities, this returns the
        first
        """
        return self.get_fill_opacities()[0]

    # TODO: Does this just do a copy?
    # TODO: I have the feeling that this function should not return None, does that have any usage ?
    def get_fill_colors(self) -> list[ManimColor | None]:
        return [
            ManimColor(rgba[:3]) if rgba.any() else None
            for rgba in self.get_fill_rgbas()
        ]

    def get_fill_opacities(self) -> npt.NDArray[ManimFloat]:
        return self.get_fill_rgbas()[:, 3]

    def get_stroke_rgbas(self, background: bool = False) -> RGBA_Array_Float | Zeros:
        try:
            if background:
                self.background_stroke_rgbas: RGBA_Array_Float
                rgbas = self.background_stroke_rgbas
            else:
                self.stroke_rgbas: RGBA_Array_Float
                rgbas = self.stroke_rgbas
            return rgbas
        except AttributeError:
            return np.zeros((1, 4))

    def get_stroke_color(self, background: bool = False) -> ManimColor | None:
        return self.get_stroke_colors(background)[0]

    stroke_color = property(get_stroke_color, set_stroke)

    def get_stroke_width(self, background: bool = False) -> float:
        if background:
            self.background_stroke_width: float
            width = self.background_stroke_width
        else:
            width = self.stroke_width
            if isinstance(width, str):
                width = int(width)
        return max(0.0, width)

    def get_stroke_opacity(self, background: bool = False) -> ManimFloat:
        return self.get_stroke_opacities(background)[0]

    def get_stroke_colors(self, background: bool = False) -> list[ManimColor | None]:
        return [
            ManimColor(rgba[:3]) if rgba.any() else None
            for rgba in self.get_stroke_rgbas(background)
        ]

    def get_stroke_opacities(self, background: bool = False) -> npt.NDArray[ManimFloat]:
        return self.get_stroke_rgbas(background)[:, 3]

    def get_color(self) -> ManimColor:
        if np.all(self.get_fill_opacities() == 0):
            return self.get_stroke_color()
        return self.get_fill_color()

    color = property(get_color, set_color)

    def set_sheen_direction(self, direction: Vector3D, family: bool = True) -> Self:
        """Sets the direction of the applied sheen.

        Parameters
        ----------
        direction
            Direction from where the gradient is applied.

        Examples
        --------
        Normal usage::

            Circle().set_sheen_direction(UP)

        See Also
        --------
        :meth:`~.VMobject.set_sheen`
        :meth:`~.VMobject.rotate_sheen_direction`
        """
        direction = np.array(direction)
        if family:
            for submob in self.get_family():
                submob.sheen_direction = direction
        else:
            self.sheen_direction: Vector3D = direction
        return self

    def rotate_sheen_direction(
        self, angle: float, axis: Vector3D = OUT, family: bool = True
    ) -> Self:
        """Rotates the direction of the applied sheen.

        Parameters
        ----------
        angle
            Angle by which the direction of sheen is rotated.
        axis
            Axis of rotation.

        Examples
        --------
        Normal usage::

            Circle().set_sheen_direction(UP).rotate_sheen_direction(PI)

        See Also
        --------
        :meth:`~.VMobject.set_sheen_direction`
        """
        if family:
            for submob in self.get_family():
                submob.sheen_direction = rotate_vector(
                    submob.sheen_direction,
                    angle,
                    axis,
                )
        else:
            self.sheen_direction = rotate_vector(self.sheen_direction, angle, axis)
        return self

    def set_sheen(
        self, factor: float, direction: Vector3D | None = None, family: bool = True
    ) -> Self:
        """Applies a color gradient from a direction.

        Parameters
        ----------
        factor
            The extent of lustre/gradient to apply. If negative, the gradient
            starts from black, if positive the gradient starts from white and
            changes to the current color.
        direction
            Direction from where the gradient is applied.

        Examples
        --------
        .. manim:: SetSheen
            :save_last_frame:

            class SetSheen(Scene):
                def construct(self):
                    circle = Circle(fill_opacity=1).set_sheen(-0.3, DR)
                    self.add(circle)
        """
        if family:
            for submob in self.submobjects:
                submob.set_sheen(factor, direction, family)
        self.sheen_factor: float = factor
        if direction is not None:
            # family set to false because recursion will
            # already be handled above
            self.set_sheen_direction(direction, family=False)
        # Reset color to put sheen_factor into effect
        if factor != 0:
            self.set_stroke(self.get_stroke_color(), family=family)
            self.set_fill(self.get_fill_color(), family=family)
        return self

    def get_sheen_direction(self) -> Vector3D:
        return np.array(self.sheen_direction)

    def get_sheen_factor(self) -> float:
        return self.sheen_factor

    def get_gradient_start_and_end_points(self) -> tuple[Point3D, Point3D]:
        if self.shade_in_3d:
            return get_3d_vmob_gradient_start_and_end_points(self)
        else:
            direction = self.get_sheen_direction()
            c = self.get_center()
            bases = np.array(
                [self.get_edge_center(vect) - c for vect in [RIGHT, UP, OUT]],
            ).transpose()
            offset = np.dot(bases, direction)
            return (c - offset, c + offset)

    def color_using_background_image(self, background_image: Image | str) -> Self:
        self.background_image: Image | str = background_image
        self.set_color(WHITE)
        for submob in self.submobjects:
            submob.color_using_background_image(background_image)
        return self

    def get_background_image(self) -> Image | str:
        return self.background_image

    def match_background_image(self, vmobject: VMobject) -> Self:
        self.color_using_background_image(vmobject.get_background_image())
        return self

    def set_shade_in_3d(
        self, value: bool = True, z_index_as_group: bool = False
    ) -> Self:
        for submob in self.get_family():
            submob.shade_in_3d = value
            if z_index_as_group:
                submob.z_index_group = self
        return self

    def set_points(self, points: Point3D_Array) -> Self:
        self.points: InternalPoint3D_Array = np.array(points)
        return self

    def resize_points(
        self,
        new_length: int,
        resize_func: Callable[[Point3D, int], Point3D] = resize_array,
    ) -> Self:
        """Resize the array of anchor points and handles to have
        the specified size.

        Parameters
        ----------
        new_length
            The new (total) number of points.
        resize_func
            A function mapping a Numpy array (the points) and an integer
            (the target size) to a Numpy array. The default implementation
            is based on Numpy's ``resize`` function.
        """
        if new_length != len(self.points):
            self.points = resize_func(self.points, new_length)
        return self

    def set_anchors_and_handles(
        self,
        anchors1: CubicBezierPoints,
        handles1: CubicBezierPoints,
        handles2: CubicBezierPoints,
        anchors2: CubicBezierPoints,
    ) -> Self:
        """Given two sets of anchors and handles, process them to set them as anchors
        and handles of the VMobject.

        anchors1[i], handles1[i], handles2[i] and anchors2[i] define the i-th bezier
        curve of the vmobject. There are four hardcoded parameters and this is a
        problem as it makes the number of points per cubic curve unchangeable from 4
        (two anchors and two handles).

        Returns
        -------
        :class:`VMobject`
            ``self``
        """
        assert len(anchors1) == len(handles1) == len(handles2) == len(anchors2)
        nppcc = self.n_points_per_cubic_curve  # 4
        total_len = nppcc * len(anchors1)
        self.points = np.empty((total_len, self.dim))
        # the following will, from the four sets, dispatch them in points such that
        # self.points = [
        #     anchors1[0], handles1[0], handles2[0], anchors1[0], anchors1[1],
        #     handles1[1], ...
        # ]
        arrays = [anchors1, handles1, handles2, anchors2]
        for index, array in enumerate(arrays):
            self.points[index::nppcc] = array
        return self

    def clear_points(self) -> None:
        # TODO: shouldn't this return self instead of None?
        self.points = np.zeros((0, self.dim))

    def append_points(self, new_points: Point3D_Array) -> Self:
        """Append the given ``new_points`` to the end of
        :attr:`VMobject.points`.

        Parameters
        ----------
        new_points
            An array of 3D points to append.

        Returns
        -------
        :class:`VMobject`
            The VMobject itself, after appending ``new_points``.
        """
        # TODO, check that number new points is a multiple of 4?
        # or else that if len(self.points) % 4 == 1, then
        # len(new_points) % 4 == 3?
        n = len(self.points)
        points = np.empty((n + len(new_points), self.dim))
        points[:n] = self.points
        points[n:] = new_points
        self.points = points
        return self

    def start_new_path(self, point: Point3D) -> Self:
        """Append a ``point`` to the :attr:`VMobject.points`, which will be the
        beginning of a new Bézier curve in the path given by the points. If
        there's an unfinished curve at the end of :attr:`VMobject.points`,
        complete it by appending the last Bézier curve's start anchor as many
        times as needed.

        Parameters
        ----------
        point
            A 3D point to append to :attr:`VMobject.points`.

        Returns
        -------
        :class:`VMobject`
            The VMobject itself, after appending ``point`` and starting a new
            curve.
        """
        n_points = len(self.points)
        nppc = self.n_points_per_curve
        if n_points % nppc != 0:
            # close the open path by appending the last
            # start anchor sufficiently often
            last_anchor = self.get_start_anchors()[-1]
            closure = [last_anchor] * (nppc - (n_points % nppc))
            self.append_points(closure + [point])
        else:
            self.append_points([point])
        return self

    def add_cubic_bezier_curve(
        self,
        anchor1: CubicBezierPoints,
        handle1: CubicBezierPoints,
        handle2: CubicBezierPoints,
        anchor2: CubicBezierPoints,
    ) -> None:
        # TODO, check the len(self.points) % 4 == 0?
        self.append_points([anchor1, handle1, handle2, anchor2])

    # what type is curves?
    def add_cubic_bezier_curves(self, curves) -> None:
        self.append_points(curves.flatten())

    def add_cubic_bezier_curve_to(
        self,
        handle1: CubicBezierPoints,
        handle2: CubicBezierPoints,
        anchor: CubicBezierPoints,
    ) -> Self:
        """Add cubic bezier curve to the path.

        NOTE : the first anchor is not a parameter as by default the end of the last sub-path!

        Parameters
        ----------
        handle1
            first handle
        handle2
            second handle
        anchor
            anchor

        Returns
        -------
        :class:`VMobject`
            ``self``
        """
        self.throw_error_if_no_points()
        new_points = [handle1, handle2, anchor]
        if self.has_new_path_started():
            self.append_points(new_points)
        else:
            self.append_points([self.get_last_point()] + new_points)
        return self

    def add_quadratic_bezier_curve_to(
        self,
        handle: QuadraticBezierPoints,
        anchor: QuadraticBezierPoints,
    ) -> Self:
        """Add Quadratic bezier curve to the path.

        Returns
        -------
        :class:`VMobject`
            ``self``
        """
        # How does one approximate a quadratic with a cubic?
        # refer to the Wikipedia page on Bezier curves
        # https://en.wikipedia.org/wiki/B%C3%A9zier_curve#Degree_elevation, accessed Jan 20, 2021
        # 1. Copy the end points, and then
        # 2. Place the 2 middle control points 2/3 along the line segments
        # from the end points to the quadratic curve's middle control point.
        # I think that's beautiful.
        self.add_cubic_bezier_curve_to(
            2 / 3 * handle + 1 / 3 * self.get_last_point(),
            2 / 3 * handle + 1 / 3 * anchor,
            anchor,
        )
        return self

    def add_line_to(self, point: Point3D) -> Self:
        """Add a straight line from the last point of VMobject to the given point.

        Parameters
        ----------

        point
            The end of the straight line.

        Returns
        -------
        :class:`VMobject`
            ``self``
        """
        self.add_cubic_bezier_curve_to(
            *(
                interpolate(self.get_last_point(), point, t)
                for t in self._bezier_t_values[1:]
            )
        )
        return self

    def add_smooth_curve_to(self, *points: Point3D) -> Self:
        """Creates a smooth curve from given points and add it to the VMobject. If two points are passed in, the first is interpreted
        as a handle, the second as an anchor.

        Parameters
        ----------
        points
            Points (anchor and handle, or just anchor) to add a smooth curve from

        Returns
        -------
        :class:`VMobject`
            ``self``

        Raises
        ------
        ValueError
            If 0 or more than 2 points are given.
        """
        # TODO remove the value error and just add two parameters with one optional
        if len(points) == 1:
            handle2 = None
            new_anchor = points[0]
        elif len(points) == 2:
            handle2, new_anchor = points
        else:
            name = sys._getframe(0).f_code.co_name
            raise ValueError(f"Only call {name} with 1 or 2 points")

        if self.has_new_path_started():
            self.add_line_to(new_anchor)
        else:
            self.throw_error_if_no_points()
            last_h2, last_a2 = self.points[-2:]
            last_tangent = last_a2 - last_h2
            handle1 = last_a2 + last_tangent
            if handle2 is None:
                to_anchor_vect = new_anchor - last_a2
                new_tangent = rotate_vector(last_tangent, PI, axis=to_anchor_vect)
                handle2 = new_anchor - new_tangent
            self.append_points([last_a2, handle1, handle2, new_anchor])
        return self

    def has_new_path_started(self) -> bool:
        nppcc = self.n_points_per_cubic_curve  # 4
        # A new path starting is defined by a control point which is not part of a bezier subcurve.
        return len(self.points) % nppcc == 1

    def get_last_point(self) -> Point3D:
        return self.points[-1]

    def is_closed(self) -> bool:
        # TODO use consider_points_equals_2d ?
        return self.consider_points_equals(self.points[0], self.points[-1])

    def close_path(self) -> None:
        if not self.is_closed():
            self.add_line_to(self.get_subpaths()[-1][0])

    def add_points_as_corners(self, points: Iterable[Point3D]) -> Iterable[Point3D]:
        """Append multiple straight lines at the end of
        :attr:`VMobject.points`, which connect the given ``points`` in order
        starting from the end of the current path. These ``points`` would be
        therefore the corners of the new polyline appended to the path.

        Parameters
        ----------
        points
            An array of 3D points representing the corners of the polyline to
            append to :attr:`VMobject.points`.

        Returns
        -------
        :class:`VMobject`
            The VMobject itself, after appending the straight lines to its
            path.
        """
        points = np.asarray(points).reshape(-1, self.dim)
        if self.has_new_path_started():
            # Pop the last point from self.points and
            # add it to start_corners
            start_corners = np.empty((len(points), self.dim))
            start_corners[0] = self.points[-1]
            start_corners[1:] = points[:-1]
            end_corners = points
            self.points = self.points[:-1]
        else:
            start_corners = points[:-1]
            end_corners = points[1:]

        nppcc = self.n_points_per_cubic_curve
        new_points = np.empty((nppcc * start_corners.shape[0], self.dim))
        new_points[::nppcc] = start_corners
        new_points[nppcc - 1 :: nppcc] = end_corners
        for i, t in enumerate(self._bezier_t_values):
            new_points[i::nppcc] = interpolate(start_corners, end_corners, t)

        self.append_points(new_points)
        # TODO: shouldn't this method return self instead of points?
        return points

    def set_points_as_corners(self, points: Point3D_Array) -> Self:
        """Given an array of points, set them as corners of the
        :class:`VMobject`.

        To achieve that, this algorithm sets handles aligned with the anchors
        such that the resultant Bézier curve will be the segment between the
        two anchors.

        Parameters
        ----------
        points
            Array of points that will be set as corners.

        Returns
        -------
        :class:`VMobject`
            The VMobject itself, after setting the new points as corners.


        Examples
        --------
        .. manim:: PointsAsCornersExample
            :save_last_frame:

            class PointsAsCornersExample(Scene):
                def construct(self):
                    corners = (
                        # create square
                        UR, UL,
                        DL, DR,
                        UR,
                        # create crosses
                        DL, UL,
                        DR
                    )
                    vmob = VMobject(stroke_color=RED)
                    vmob.set_points_as_corners(corners).scale(2)
                    self.add(vmob)
        """
        points = np.array(points)
        # This will set the handles aligned with the anchors.
        # Id est, a bezier curve will be the segment from the two anchors such that the handles belongs to this segment.
        self.set_anchors_and_handles(
            *(interpolate(points[:-1], points[1:], t) for t in self._bezier_t_values)
        )
        return self

    def set_points_smoothly(self, points: Point3D_Array) -> Self:
        self.set_points_as_corners(points)
        self.make_smooth()
        return self

    def change_anchor_mode(self, mode: Literal["jagged", "smooth"]) -> Self:
        """Changes the anchor mode of the bezier curves. This will modify the handles.

        There can be only two modes, "jagged", and "smooth".

        Returns
        -------
        :class:`VMobject`
            ``self``
        """
        assert mode in ["jagged", "smooth"], 'mode must be either "jagged" or "smooth"'
        nppcc = self.n_points_per_cubic_curve
        for submob in self.family_members_with_points():
            subpaths = submob.get_subpaths()
            submob.clear_points()
            # A subpath can be composed of several bezier curves.
            for subpath in subpaths:
                # This will retrieve the anchors of the subpath, by selecting every n element in the array subpath
                # The append is needed as the last element is not reached when slicing with numpy.
                anchors = np.append(subpath[::nppcc], subpath[-1:], 0)
                if mode == "smooth":
                    h1, h2 = get_smooth_cubic_bezier_handle_points(anchors)
                else:  # mode == "jagged"
                    # The following will make the handles aligned with the anchors, thus making the bezier curve a segment
                    a1 = anchors[:-1]
                    a2 = anchors[1:]
                    h1 = interpolate(a1, a2, 1.0 / 3)
                    h2 = interpolate(a1, a2, 2.0 / 3)
                new_subpath = np.array(subpath)
                new_subpath[1::nppcc] = h1
                new_subpath[2::nppcc] = h2
                submob.append_points(new_subpath)
        return self

    def make_smooth(self) -> Self:
        return self.change_anchor_mode("smooth")

    def make_jagged(self) -> Self:
        return self.change_anchor_mode("jagged")

    def add_subpath(self, points: Point3D_Array) -> Self:
        assert len(points) % 4 == 0
        self.append_points(points)
        return self

    def append_vectorized_mobject(self, vectorized_mobject: VMobject) -> None:
        if self.has_new_path_started():
            # Remove last point, which is starting
            # a new path
            self.points = self.points[:-1]
        self.append_points(vectorized_mobject.points)

    def apply_function(self, function: MappingFunction) -> Self:
        factor = self.pre_function_handle_to_anchor_scale_factor
        self.scale_handle_to_anchor_distances(factor)
        super().apply_function(function)
        self.scale_handle_to_anchor_distances(1.0 / factor)
        if self.make_smooth_after_applying_functions:
            self.make_smooth()
        return self

    def rotate(
        self,
        angle: float,
        axis: Vector3D = OUT,
        about_point: Point3D | None = None,
        **kwargs,
    ) -> Self:
        self.rotate_sheen_direction(angle, axis)
        super().rotate(angle, axis, about_point, **kwargs)
        return self

    def scale_handle_to_anchor_distances(self, factor: float) -> Self:
        """If the distance between a given handle point H and its associated
        anchor point A is d, then it changes H to be a distances factor*d
        away from A, but so that the line from A to H doesn't change.
        This is mostly useful in the context of applying a (differentiable)
        function, to preserve tangency properties.  One would pull all the
        handles closer to their anchors, apply the function then push them out
        again.

        Parameters
        ----------
        factor
            The factor used for scaling.

        Returns
        -------
        :class:`VMobject`
            ``self``
        """
        for submob in self.family_members_with_points():
            if len(submob.points) < self.n_points_per_cubic_curve:
                # The case that a bezier quad is not complete (there is no bezier curve as there is not enough control points.)
                continue
            a1, h1, h2, a2 = submob.get_anchors_and_handles()
            a1_to_h1 = h1 - a1
            a2_to_h2 = h2 - a2
            new_h1 = a1 + factor * a1_to_h1
            new_h2 = a2 + factor * a2_to_h2
            submob.set_anchors_and_handles(a1, new_h1, new_h2, a2)
        return self

    #
    def consider_points_equals(self, p0: Point3D, p1: Point3D) -> bool:
        return np.allclose(p0, p1, atol=self.tolerance_for_point_equality)

    def consider_points_equals_2d(self, p0: Point2D, p1: Point2D) -> bool:
        """Determine if two points are close enough to be considered equal.

        This uses the algorithm from np.isclose(), but expanded here for the
        2D point case. NumPy is overkill for such a small question.
        Parameters
        ----------
        p0
            first point
        p1
            second point

        Returns
        -------
        bool
            whether two points considered close.
        """
        rtol = 1.0e-5  # default from np.isclose()
        atol = self.tolerance_for_point_equality
        if abs(p0[0] - p1[0]) > atol + rtol * abs(p1[0]):
            return False
        return abs(p0[1] - p1[1]) <= atol + rtol * abs(p1[1])

    # Information about line
    def get_cubic_bezier_tuples_from_points(
        self, points: Point3D_Array
    ) -> npt.NDArray[Point3D_Array]:
        return np.array(self.gen_cubic_bezier_tuples_from_points(points))

    def gen_cubic_bezier_tuples_from_points(
        self, points: Point3D_Array
    ) -> tuple[Point3D_Array]:
        """Returns the bezier tuples from an array of points.

        self.points is a list of the anchors and handles of the bezier curves of the mobject (ie [anchor1, handle1, handle2, anchor2, anchor3 ..])
        This algorithm basically retrieve them by taking an element every n, where n is the number of control points
        of the bezier curve.


        Parameters
        ----------
        points
            Points from which control points will be extracted.

        Returns
        -------
        tuple
            Bezier control points.
        """
        nppcc = self.n_points_per_cubic_curve
        remainder = len(points) % nppcc
        points = points[: len(points) - remainder]
        # Basically take every nppcc element.
        return tuple(points[i : i + nppcc] for i in range(0, len(points), nppcc))

    def get_cubic_bezier_tuples(self) -> npt.NDArray[Point3D_Array]:
        return self.get_cubic_bezier_tuples_from_points(self.points)

    def _gen_subpaths_from_points(
        self,
        points: Point3D_Array,
        filter_func: Callable[[int], bool],
    ) -> Generator[Point3D_Array]:
        """Given an array of points defining the bezier curves of the vmobject, return subpaths formed by these points.
        Here, Two bezier curves form a path if at least two of their anchors are evaluated True by the relation defined by filter_func.

        The algorithm every bezier tuple (anchors and handles) in ``self.points`` (by regrouping each n elements, where
        n is the number of points per cubic curve)), and evaluate the relation between two anchors with filter_func.
        NOTE : The filter_func takes an int n as parameter, and will evaluate the relation between points[n] and points[n - 1]. This should probably be changed so
        the function takes two points as parameters.

        Parameters
        ----------
        points
            points defining the bezier curve.
        filter_func
            Filter-func defining the relation.

        Returns
        -------
        Generator[Point3D_Array]
            subpaths formed by the points.
        """
        nppcc = self.n_points_per_cubic_curve
        filtered = filter(filter_func, range(nppcc, len(points), nppcc))
        split_indices = [0] + list(filtered) + [len(points)]
        return (
            points[i1:i2]
            for i1, i2 in zip(split_indices, split_indices[1:])
            if (i2 - i1) >= nppcc
        )

    def get_subpaths_from_points(self, points: Point3D_Array) -> list[Point3D_Array]:
        return list(
            self._gen_subpaths_from_points(
                points,
                lambda n: not self.consider_points_equals(points[n - 1], points[n]),
            ),
        )

    def gen_subpaths_from_points_2d(
        self, points: Point3D_Array
    ) -> Generator[Point3D_Array]:
        return self._gen_subpaths_from_points(
            points,
            lambda n: not self.consider_points_equals_2d(points[n - 1], points[n]),
        )

    def get_subpaths(self) -> list[Point3D_Array]:
        """Returns subpaths formed by the curves of the VMobject.

        Subpaths are ranges of curves with each pair of consecutive curves having their end/start points coincident.

        Returns
        -------
        list[Point3D_Array]
            subpaths.
        """
        return self.get_subpaths_from_points(self.points)

    def get_nth_curve_points(self, n: int) -> Point3D_Array:
        """Returns the points defining the nth curve of the vmobject.

        Parameters
        ----------
        n
            index of the desired bezier curve.

        Returns
        -------
        Point3D_Array
            points defining the nth bezier curve (anchors, handles)
        """
        assert n < self.get_num_curves()
        nppcc = self.n_points_per_cubic_curve
        return self.points[nppcc * n : nppcc * (n + 1)]

    def get_nth_curve_function(self, n: int) -> Callable[[float], Point3D]:
        """Returns the expression of the nth curve.

        Parameters
        ----------
        n
            index of the desired curve.

        Returns
        -------
        Callable[float, Point3D]
            expression of the nth bezier curve.
        """
        return bezier(self.get_nth_curve_points(n))

    def get_nth_curve_length_pieces(
        self,
        n: int,
        sample_points: int | None = None,
    ) -> npt.NDArray[ManimFloat]:
        """Returns the array of short line lengths used for length approximation.

        Parameters
        ----------
        n
            The index of the desired curve.
        sample_points
            The number of points to sample to find the length.

        Returns
        -------
            The short length-pieces of the nth curve.
        """
        if sample_points is None:
            sample_points = 10

        curve = self.get_nth_curve_function(n)
        points = np.array([curve(a) for a in np.linspace(0, 1, sample_points)])
        diffs = points[1:] - points[:-1]
        norms = np.linalg.norm(diffs, axis=1)

        return norms

    def get_nth_curve_length(
        self,
        n: int,
        sample_points: int | None = None,
    ) -> float:
        """Returns the (approximate) length of the nth curve.

        Parameters
        ----------
        n
            The index of the desired curve.
        sample_points
            The number of points to sample to find the length.

        Returns
        -------
        length : :class:`float`
            The length of the nth curve.
        """
        _, length = self.get_nth_curve_function_with_length(n, sample_points)

        return length

    def get_nth_curve_function_with_length(
        self,
        n: int,
        sample_points: int | None = None,
    ) -> tuple[Callable[[float], Point3D], float]:
        """Returns the expression of the nth curve along with its (approximate) length.

        Parameters
        ----------
        n
            The index of the desired curve.
        sample_points
            The number of points to sample to find the length.

        Returns
        -------
        curve : Callable[[float], Point3D]
            The function for the nth curve.
        length : :class:`float`
            The length of the nth curve.
        """
        curve = self.get_nth_curve_function(n)
        norms = self.get_nth_curve_length_pieces(n, sample_points=sample_points)
        length = np.sum(norms)

        return curve, length

    def get_num_curves(self) -> int:
        """Returns the number of curves of the vmobject.

        Returns
        -------
        int
            number of curves of the vmobject.
        """
        nppcc = self.n_points_per_cubic_curve
        return len(self.points) // nppcc

    def get_curve_functions(
        self,
    ) -> Generator[Callable[[float], Point3D]]:
        """Gets the functions for the curves of the mobject.

        Returns
        -------
        Generator[Callable[[float], Point3D]]
            The functions for the curves.
        """
        num_curves = self.get_num_curves()

        for n in range(num_curves):
            yield self.get_nth_curve_function(n)

    def get_curve_functions_with_lengths(
        self, **kwargs
    ) -> Generator[tuple[Callable[[float], Point3D], float]]:
        """Gets the functions and lengths of the curves for the mobject.

        Parameters
        ----------
        **kwargs
            The keyword arguments passed to :meth:`get_nth_curve_function_with_length`

        Returns
        -------
        Generator[tuple[Callable[[float], Point3D], float]]
            The functions and lengths of the curves.
        """
        num_curves = self.get_num_curves()

        for n in range(num_curves):
            yield self.get_nth_curve_function_with_length(n, **kwargs)

    def point_from_proportion(self, alpha: float) -> Point3D:
        """Gets the point at a proportion along the path of the :class:`VMobject`.

        Parameters
        ----------
        alpha
            The proportion along the the path of the :class:`VMobject`.

        Returns
        -------
        :class:`numpy.ndarray`
            The point on the :class:`VMobject`.

        Raises
        ------
        :exc:`ValueError`
            If ``alpha`` is not between 0 and 1.
        :exc:`Exception`
            If the :class:`VMobject` has no points.

        Example
        -------
        .. manim:: PointFromProportion
            :save_last_frame:

            class PointFromProportion(Scene):
                def construct(self):
                    line = Line(2*DL, 2*UR)
                    self.add(line)
                    colors = (RED, BLUE, YELLOW)
                    proportions = (1/4, 1/2, 3/4)
                    for color, proportion in zip(colors, proportions):
                        self.add(Dot(color=color).move_to(
                                line.point_from_proportion(proportion)
                        ))
        """
        if alpha < 0 or alpha > 1:
            raise ValueError(f"Alpha {alpha} not between 0 and 1.")

        self.throw_error_if_no_points()
        if alpha == 1:
            return self.points[-1]

        curves_and_lengths = tuple(self.get_curve_functions_with_lengths())

        target_length = alpha * sum(length for _, length in curves_and_lengths)
        current_length = 0

        for curve, length in curves_and_lengths:
            if current_length + length >= target_length:
                if length != 0:
                    residue = (target_length - current_length) / length
                else:
                    residue = 0

                return curve(residue)

            current_length += length
        raise Exception(
            "Not sure how you reached here, please file a bug report at https://github.com/ManimCommunity/manim/issues/new/choose"
        )

    def proportion_from_point(
        self,
        point: Iterable[float | int],
    ) -> float:
        """Returns the proportion along the path of the :class:`VMobject`
        a particular given point is at.

        Parameters
        ----------
        point
            The Cartesian coordinates of the point which may or may not lie on the :class:`VMobject`

        Returns
        -------
        float
            The proportion along the path of the :class:`VMobject`.

        Raises
        ------
        :exc:`ValueError`
            If ``point`` does not lie on the curve.
        :exc:`Exception`
            If the :class:`VMobject` has no points.
        """
        self.throw_error_if_no_points()

        # Iterate over each bezier curve that the ``VMobject`` is composed of, checking
        # if the point lies on that curve. If it does not lie on that curve, add
        # the whole length of the curve to ``target_length`` and move onto the next
        # curve. If the point does lie on the curve, add how far along the curve
        # the point is to ``target_length``.
        # Then, divide ``target_length`` by the total arc length of the shape to get
        # the proportion along the ``VMobject`` the point is at.

        num_curves = self.get_num_curves()
        total_length = self.get_arc_length()
        target_length = 0
        for n in range(num_curves):
            control_points = self.get_nth_curve_points(n)
            length = self.get_nth_curve_length(n)
            proportions_along_bezier = proportions_along_bezier_curve_for_point(
                point,
                control_points,
            )
            if len(proportions_along_bezier) > 0:
                proportion_along_nth_curve = max(proportions_along_bezier)
                target_length += length * proportion_along_nth_curve
                break
            target_length += length
        else:
            raise ValueError(f"Point {point} does not lie on this curve.")

        alpha = target_length / total_length

        return alpha

    def get_anchors_and_handles(self) -> list[Point3D_Array]:
        """Returns anchors1, handles1, handles2, anchors2,
        where (anchors1[i], handles1[i], handles2[i], anchors2[i])
        will be four points defining a cubic bezier curve
        for any i in range(0, len(anchors1))

        Returns
        -------
        `list[Point3D_Array]`
            Iterable of the anchors and handles.
        """
        nppcc = self.n_points_per_cubic_curve
        return [self.points[i::nppcc] for i in range(nppcc)]

    def get_start_anchors(self) -> InternalPoint3D_Array:
        """Returns the start anchors of the bezier curves.

        Returns
        -------
        Point3D_Array
            Starting anchors
        """
        return self.points[:: self.n_points_per_cubic_curve]

    def get_end_anchors(self) -> Point3D_Array:
        """Return the end anchors of the bezier curves.

        Returns
        -------
        Point3D_Array
            Starting anchors
        """
        nppcc = self.n_points_per_cubic_curve
        return self.points[nppcc - 1 :: nppcc]

    def get_anchors(self) -> Point3D_Array:
        """Returns the anchors of the curves forming the VMobject.

        Returns
        -------
        Point3D_Array
            The anchors.
        """
        if self.points.shape[0] == 1:
            return self.points

        s = self.get_start_anchors()
        e = self.get_end_anchors()
        return list(it.chain.from_iterable(zip(s, e)))

    def get_points_defining_boundary(self) -> Point3D_Array:
        # Probably returns all anchors, but this is weird regarding  the name of the method.
        return np.array(
            tuple(it.chain(*(sm.get_anchors() for sm in self.get_family())))
        )

    def get_arc_length(self, sample_points_per_curve: int | None = None) -> float:
        """Return the approximated length of the whole curve.

        Parameters
        ----------
        sample_points_per_curve
            Number of sample points per curve used to approximate the length. More points result in a better approximation.

        Returns
        -------
        float
            The length of the :class:`VMobject`.
        """
        return sum(
            length
            for _, length in self.get_curve_functions_with_lengths(
                sample_points=sample_points_per_curve,
            )
        )

    # Alignment
    def align_points(self, vmobject: VMobject) -> Self:
        """Adds points to self and vmobject so that they both have the same number of subpaths, with
        corresponding subpaths each containing the same number of points.

        Points are added either by subdividing curves evenly along the subpath, or by creating new subpaths consisting
        of a single point repeated.

        Parameters
        ----------
        vmobject
            The object to align points with.

        Returns
        -------
        :class:`VMobject`
           ``self``
        """
        self.align_rgbas(vmobject)
        # TODO: This shortcut can be a bit over eager. What if they have the same length, but different subpath lengths?
        if self.get_num_points() == vmobject.get_num_points():
            return

        for mob in self, vmobject:
            # If there are no points, add one to
            # wherever the "center" is
            if mob.has_no_points():
                mob.start_new_path(mob.get_center())
            # If there's only one point, turn it into
            # a null curve
            if mob.has_new_path_started():
                mob.add_line_to(mob.get_last_point())

        # Figure out what the subpaths are
        subpaths1 = self.get_subpaths()
        subpaths2 = vmobject.get_subpaths()
        n_subpaths = max(len(subpaths1), len(subpaths2))
        # Start building new ones
        new_path1 = np.zeros((0, self.dim))
        new_path2 = np.zeros((0, self.dim))

        nppcc = self.n_points_per_cubic_curve

        def get_nth_subpath(path_list, n):
            if n >= len(path_list):
                # Create a null path at the very end
                return [path_list[-1][-1]] * nppcc
            path = path_list[n]
            # Check for useless points at the end of the path and remove them
            # https://github.com/ManimCommunity/manim/issues/1959
            while len(path) > nppcc:
                # If the last nppc points are all equal to the preceding point
                if self.consider_points_equals(path[-nppcc:], path[-nppcc - 1]):
                    path = path[:-nppcc]
                else:
                    break
            return path

        for n in range(n_subpaths):
            # For each pair of subpaths, add points until they are the same length
            sp1 = get_nth_subpath(subpaths1, n)
            sp2 = get_nth_subpath(subpaths2, n)
            diff1 = max(0, (len(sp2) - len(sp1)) // nppcc)
            diff2 = max(0, (len(sp1) - len(sp2)) // nppcc)
            sp1 = self.insert_n_curves_to_point_list(diff1, sp1)
            sp2 = self.insert_n_curves_to_point_list(diff2, sp2)
            new_path1 = np.append(new_path1, sp1, axis=0)
            new_path2 = np.append(new_path2, sp2, axis=0)
        self.set_points(new_path1)
        vmobject.set_points(new_path2)
        return self

    def insert_n_curves(self, n: int) -> Self:
        """Inserts n curves to the bezier curves of the vmobject.

        Parameters
        ----------
        n
            Number of curves to insert.

        Returns
        -------
        :class:`VMobject`
            ``self``
        """
        new_path_point = None
        if self.has_new_path_started():
            new_path_point = self.get_last_point()

        new_points = self.insert_n_curves_to_point_list(n, self.points)
        self.set_points(new_points)

        if new_path_point is not None:
            self.append_points([new_path_point])
        return self

    def insert_n_curves_to_point_list(
        self, n: int, points: Point3D_Array
    ) -> npt.NDArray[BezierPoints]:
        """Given an array of k points defining a bezier curves (anchors and handles), returns points defining exactly k + n bezier curves.

        Parameters
        ----------
        n
            Number of desired curves.
        points
            Starting points.

        Returns
        -------
            Points generated.
        """
        if len(points) == 1:
            nppcc = self.n_points_per_cubic_curve
            return np.repeat(points, nppcc * n, 0)
        bezier_tuples = self.get_cubic_bezier_tuples_from_points(points)
        current_number_of_curves = len(bezier_tuples)
        new_number_of_curves = current_number_of_curves + n
        new_bezier_tuples = bezier_remap(bezier_tuples, new_number_of_curves)
        new_points = new_bezier_tuples.reshape(-1, 3)
        return new_points

    def align_rgbas(self, vmobject: VMobject) -> Self:
        attrs = ["fill_rgbas", "stroke_rgbas", "background_stroke_rgbas"]
        for attr in attrs:
            a1 = getattr(self, attr)
            a2 = getattr(vmobject, attr)
            if len(a1) > len(a2):
                new_a2 = stretch_array_to_length(a2, len(a1))
                setattr(vmobject, attr, new_a2)
            elif len(a2) > len(a1):
                new_a1 = stretch_array_to_length(a1, len(a2))
                setattr(self, attr, new_a1)
        return self

    def get_point_mobject(self, center: Point3D | None = None) -> VectorizedPoint:
        if center is None:
            center = self.get_center()
        point = VectorizedPoint(center)
        point.match_style(self)
        return point

    def interpolate_color(
        self, mobject1: VMobject, mobject2: VMobject, alpha: float
    ) -> None:
        attrs = [
            "fill_rgbas",
            "stroke_rgbas",
            "background_stroke_rgbas",
            "stroke_width",
            "background_stroke_width",
            "sheen_direction",
            "sheen_factor",
        ]
        for attr in attrs:
            setattr(
                self,
                attr,
                interpolate(getattr(mobject1, attr), getattr(mobject2, attr), alpha),
            )
            if alpha == 1.0:
                val = getattr(mobject2, attr)
                if isinstance(val, np.ndarray):
                    val = val.copy()
                setattr(self, attr, val)

    def pointwise_become_partial(
        self,
        vmobject: VMobject,
        a: float,
        b: float,
    ) -> Self:
        """Given a 2nd :class:`.VMobject` ``vmobject``, a lower bound ``a`` and
        an upper bound ``b``, modify this :class:`.VMobject`'s points to
        match the portion of the Bézier spline described by ``vmobject.points``
        with the parameter ``t`` between ``a`` and ``b``.

        Parameters
        ----------
        vmobject
            The :class:`.VMobject` that will serve as a model.
        a
            The lower bound for ``t``.
        b
            The upper bound for ``t``

        Returns
        -------
        :class:`.VMobject`
            The :class:`.VMobject` itself, after the transformation.

        Raises
        ------
        TypeError
            If ``vmobject`` is not an instance of :class:`VMobject`.
        """
        if not isinstance(vmobject, VMobject):
            raise TypeError(
                f"Expected a VMobject, got value {vmobject} of type "
                f"{type(vmobject).__name__}."
            )
        # Partial curve includes three portions:
        # - A middle section, which matches the curve exactly.
        # - A start, which is some ending portion of an inner cubic.
        # - An end, which is the starting portion of a later inner cubic.
        if a <= 0 and b >= 1:
            self.set_points(vmobject.points)
            return self
        num_curves = vmobject.get_num_curves()
        if num_curves == 0:
            self.clear_points()
            return self

        # The following two lines will compute which Bézier curves of the given Mobject must be processed.
        # The residue indicates the proportion of the selected Bézier curve which must be selected.
        #
        # Example: if num_curves is 10, a is 0.34 and b is 0.78, then:
        # - lower_index is 3 and lower_residue is 0.4, which means the algorithm will look at the 3rd Bézier
        #   and select its part which ranges from t=0.4 to t=1.
        # - upper_index is 7 and upper_residue is 0.8, which means the algorithm will look at the 7th Bézier
        #   and select its part which ranges from t=0 to t=0.8.
        lower_index, lower_residue = integer_interpolate(0, num_curves, a)
        upper_index, upper_residue = integer_interpolate(0, num_curves, b)

        nppc = self.n_points_per_curve
        # If both indices coincide, get a part of a single Bézier curve.
        if lower_index == upper_index:
            # Look at the "lower_index"-th Bézier curve and select its part from
            # t=lower_residue to t=upper_residue.
            self.points = partial_bezier_points(
                vmobject.points[nppc * lower_index : nppc * (lower_index + 1)],
                lower_residue,
                upper_residue,
            )
        else:
            # Allocate space for (upper_index-lower_index+1) Bézier curves.
            self.points = np.empty((nppc * (upper_index - lower_index + 1), self.dim))
            # Look at the "lower_index"-th Bezier curve and select its part from
            # t=lower_residue to t=1. This is the first curve in self.points.
            self.points[:nppc] = partial_bezier_points(
                vmobject.points[nppc * lower_index : nppc * (lower_index + 1)],
                lower_residue,
                1,
            )
            # If there are more curves between the "lower_index"-th and the
            # "upper_index"-th Béziers, add them all to self.points.
            self.points[nppc:-nppc] = vmobject.points[
                nppc * (lower_index + 1) : nppc * upper_index
            ]
            # Look at the "upper_index"-th Bézier curve and select its part from
            # t=0 to t=upper_residue. This is the last curve in self.points.
            self.points[-nppc:] = partial_bezier_points(
                vmobject.points[nppc * upper_index : nppc * (upper_index + 1)],
                0,
                upper_residue,
            )

        return self

    def get_subcurve(self, a: float, b: float) -> Self:
        """Returns the subcurve of the VMobject between the interval [a, b].
        The curve is a VMobject itself.

        Parameters
        ----------

        a
            The lower bound.
        b
            The upper bound.

        Returns
        -------
        VMobject
            The subcurve between of [a, b]
        """
        if self.is_closed() and a > b:
            vmob = self.copy()
            vmob.pointwise_become_partial(self, a, 1)
            vmob2 = self.copy()
            vmob2.pointwise_become_partial(self, 0, b)
            vmob.append_vectorized_mobject(vmob2)
        else:
            vmob = self.copy()
            vmob.pointwise_become_partial(self, a, b)
        return vmob

    def get_direction(self) -> Literal["CW", "CCW"]:
        """Uses :func:`~.space_ops.shoelace_direction` to calculate the direction.
        The direction of points determines in which direction the
        object is drawn, clockwise or counterclockwise.

        Examples
        --------
        The default direction of a :class:`~.Circle` is counterclockwise::

            >>> from manim import Circle
            >>> Circle().get_direction()
            'CCW'

        Returns
        -------
        :class:`str`
            Either ``"CW"`` or ``"CCW"``.
        """
        return shoelace_direction(self.get_start_anchors())

    def reverse_direction(self) -> Self:
        """Reverts the point direction by inverting the point order.

        Returns
        -------
        :class:`VMobject`
            Returns self.

        Examples
        --------
        .. manim:: ChangeOfDirection

            class ChangeOfDirection(Scene):
                def construct(self):
                    ccw = RegularPolygon(5)
                    ccw.shift(LEFT)
                    cw = RegularPolygon(5)
                    cw.shift(RIGHT).reverse_direction()

                    self.play(Create(ccw), Create(cw),
                    run_time=4)
        """
        self.points = self.points[::-1]
        return self

    def force_direction(self, target_direction: Literal["CW", "CCW"]) -> Self:
        """Makes sure that points are either directed clockwise or
        counterclockwise.

        Parameters
        ----------
        target_direction
            Either ``"CW"`` or ``"CCW"``.
        """
        if target_direction not in ("CW", "CCW"):
            raise ValueError('Invalid input for force_direction. Use "CW" or "CCW"')
        if self.get_direction() != target_direction:
            # Since we already assured the input is CW or CCW,
            # and the directions don't match, we just reverse
            self.reverse_direction()
        return self


VMobjectT = TypeVar("VMobjectT", bound=VMobject, default=VMobject)


class VGroup(VMobject, Generic[VMobjectT], metaclass=ConvertToOpenGL):
    """A group of vectorized mobjects.

    This can be used to group multiple :class:`~.VMobject` instances together
    in order to scale, move, ... them together.

    Notes
    -----
    When adding the same mobject more than once, repetitions are ignored.
    Use :meth:`.Mobject.copy` to create a separate copy which can then
    be added to the group.

    Examples
    --------

    To add :class:`~.VMobject`s to a :class:`~.VGroup`, you can either use the
    :meth:`~.VGroup.add` method, or use the `+` and `+=` operators. Similarly, you
    can subtract elements of a VGroup via :meth:`~.VGroup.remove` method, or
    `-` and `-=` operators:

        >>> from manim import Triangle, Square, VGroup
        >>> vg = VGroup()
        >>> triangle, square = Triangle(), Square()
        >>> vg.add(triangle)
        VGroup(Triangle)
        >>> vg + square  # a new VGroup is constructed
        VGroup(Triangle, Square)
        >>> vg  # not modified
        VGroup(Triangle)
        >>> vg += square
        >>> vg  # modifies vg
        VGroup(Triangle, Square)
        >>> vg.remove(triangle)
        VGroup(Square)
        >>> vg - square  # a new VGroup is constructed
        VGroup()
        >>> vg  # not modified
        VGroup(Square)
        >>> vg -= square
        >>> vg  # modifies vg
        VGroup()

    .. manim:: ArcShapeIris
        :save_last_frame:

        class ArcShapeIris(Scene):
            def construct(self):
                colors = [DARK_BROWN, BLUE_E, BLUE_D, BLUE_A, TEAL_B, GREEN_B, YELLOW_E]
                radius = [1 + rad * 0.1 for rad in range(len(colors))]

                circles_group = VGroup()

                # zip(radius, color) makes the iterator [(radius[i], color[i]) for i in range(radius)]
                circles_group.add(*[Circle(radius=rad, stroke_width=10, color=col)
                                    for rad, col in zip(radius, colors)])
                self.add(circles_group)

    """

<<<<<<< HEAD
    def __init__(self, *vmobjects: VMobjectT, **kwargs):
=======
    def __init__(
        self, *vmobjects: VMobject | Iterable[VMobject], **kwargs: Any
    ) -> None:
>>>>>>> 953888e6
        super().__init__(**kwargs)
        self.add(*vmobjects)

    def __repr__(self) -> str:
        return f'{self.__class__.__name__}({", ".join(str(mob) for mob in self.submobjects)})'

    def __str__(self) -> str:
        return (
            f"{self.__class__.__name__} of {len(self.submobjects)} "
            f"submobject{'s' if len(self.submobjects) > 0 else ''}"
        )

    def add(
        self,
        *vmobjects: VMobject | Iterable[VMobject],
    ) -> Self:
        """Checks if all passed elements are an instance, or iterables of VMobject and then adds them to submobjects

        Parameters
        ----------
        vmobjects
            List or iterable of VMobjects to add

        Returns
        -------
        :class:`VGroup`

        Raises
        ------
        TypeError
            If one element of the list, or iterable is not an instance of VMobject

        Examples
        --------
        The following example shows how to add individual or multiple `VMobject` instances through the `VGroup`
        constructor and its `.add()` method.

        .. manim:: AddToVGroup

            class AddToVGroup(Scene):
                def construct(self):
                    circle_red = Circle(color=RED)
                    circle_green = Circle(color=GREEN)
                    circle_blue = Circle(color=BLUE)
                    circle_red.shift(LEFT)
                    circle_blue.shift(RIGHT)
                    gr = VGroup(circle_red, circle_green)
                    gr2 = VGroup(circle_blue) # Constructor uses add directly
                    self.add(gr,gr2)
                    self.wait()
                    gr += gr2 # Add group to another
                    self.play(
                        gr.animate.shift(DOWN),
                    )
                    gr -= gr2 # Remove group
                    self.play( # Animate groups separately
                        gr.animate.shift(LEFT),
                        gr2.animate.shift(UP),
                    )
                    self.play( #Animate groups without modification
                        (gr+gr2).animate.shift(RIGHT)
                    )
                    self.play( # Animate group without component
                        (gr-circle_red).animate.shift(RIGHT)
                    )

        A `VGroup` can be created using iterables as well. Keep in mind that all generated values from an
        iterable must be an instance of `VMobject`. This is demonstrated below:

        .. manim:: AddIterableToVGroupExample
            :save_last_frame:

            class AddIterableToVGroupExample(Scene):
                def construct(self):
                    v = VGroup(
                        Square(),               # Singular VMobject instance
                        [Circle(), Triangle()], # List of VMobject instances
                        Dot(),
                        (Dot() for _ in range(2)), # Iterable that generates VMobjects
                    )
                    v.arrange()
                    self.add(v)

        To facilitate this, the iterable is unpacked before its individual instances are added to the `VGroup`.
        As a result, when you index a `VGroup`, you will never get back an iterable.
        Instead, you will always receive `VMobject` instances, including those
        that were part of the iterable/s that you originally added to the `VGroup`.
        """

        def get_type_error_message(invalid_obj, invalid_indices):
            return (
                f"Only values of type {vmobject_render_type.__name__} can be added "
                "as submobjects of VGroup, but the value "
                f"{repr(invalid_obj)} (at index {invalid_indices[1]} of "
                f"parameter {invalid_indices[0]}) is of type "
                f"{type(invalid_obj).__name__}."
            )

        vmobject_render_type = (
            OpenGLVMobject if config.renderer == RendererType.OPENGL else VMobject
        )
        valid_vmobjects = []

        for i, vmobject in enumerate(vmobjects):
            if isinstance(vmobject, vmobject_render_type):
                valid_vmobjects.append(vmobject)
            elif isinstance(vmobject, Iterable) and not isinstance(
                vmobject, (Mobject, OpenGLMobject)
            ):
                for j, subvmobject in enumerate(vmobject):
                    if not isinstance(subvmobject, vmobject_render_type):
                        raise TypeError(get_type_error_message(subvmobject, (i, j)))
                    valid_vmobjects.append(subvmobject)
            elif isinstance(vmobject, Iterable) and isinstance(
                vmobject, (Mobject, OpenGLMobject)
            ):
                raise TypeError(
                    f"{get_type_error_message(vmobject, (i, 0))} "
                    "You can try adding this value into a Group instead."
                )
            else:
                raise TypeError(get_type_error_message(vmobject, (i, 0)))

        return super().add(*valid_vmobjects)

    def __add__(self, vmobject: VMobject) -> Self:
        return VGroup(*self.submobjects, vmobject)

    def __iadd__(self, vmobject: VMobject) -> Self:
        return self.add(vmobject)

    def __sub__(self, vmobject: VMobject) -> Self:
        copy = VGroup(*self.submobjects)
        copy.remove(vmobject)
        return copy

    def __isub__(self, vmobject: VMobject) -> Self:
        return self.remove(vmobject)

    def __setitem__(self, key: int, value: VMobject | Sequence[VMobject]) -> None:
        """Override the [] operator for item assignment.

        Parameters
        ----------
        key
            The index of the submobject to be assigned
        value
            The vmobject value to assign to the key

        Returns
        -------
        None

        Tests
        -----
        Check that item assignment does not raise error::
            >>> vgroup = VGroup(VMobject())
            >>> new_obj = VMobject()
            >>> vgroup[0] = new_obj
        """
        self._assert_valid_submobjects(tuplify(value))
        self.submobjects[key] = value


class VDict(VMobject, metaclass=ConvertToOpenGL):
    """A VGroup-like class, also offering submobject access by
    key, like a python dict

    Parameters
    ----------
    mapping_or_iterable
            The parameter specifying the key-value mapping of keys and mobjects.
    show_keys
            Whether to also display the key associated with
            the mobject. This might be useful when debugging,
            especially when there are a lot of mobjects in the
            :class:`VDict`. Defaults to False.
    kwargs
            Other arguments to be passed to `Mobject`.

    Attributes
    ----------
    show_keys : :class:`bool`
            Whether to also display the key associated with
            the mobject. This might be useful when debugging,
            especially when there are a lot of mobjects in the
            :class:`VDict`. When displayed, the key is towards
            the left of the mobject.
            Defaults to False.
    submob_dict : :class:`dict`
            Is the actual python dictionary that is used to bind
            the keys to the mobjects.

    Examples
    --------

    .. manim:: ShapesWithVDict

        class ShapesWithVDict(Scene):
            def construct(self):
                square = Square().set_color(RED)
                circle = Circle().set_color(YELLOW).next_to(square, UP)

                # create dict from list of tuples each having key-mobject pair
                pairs = [("s", square), ("c", circle)]
                my_dict = VDict(pairs, show_keys=True)

                # display it just like a VGroup
                self.play(Create(my_dict))
                self.wait()

                text = Tex("Some text").set_color(GREEN).next_to(square, DOWN)

                # add a key-value pair by wrapping it in a single-element list of tuple
                # after attrs branch is merged, it will be easier like `.add(t=text)`
                my_dict.add([("t", text)])
                self.wait()

                rect = Rectangle().next_to(text, DOWN)
                # can also do key assignment like a python dict
                my_dict["r"] = rect

                # access submobjects like a python dict
                my_dict["t"].set_color(PURPLE)
                self.play(my_dict["t"].animate.scale(3))
                self.wait()

                # also supports python dict styled reassignment
                my_dict["t"] = Tex("Some other text").set_color(BLUE)
                self.wait()

                # remove submobject by key
                my_dict.remove("t")
                self.wait()

                self.play(Uncreate(my_dict["s"]))
                self.wait()

                self.play(FadeOut(my_dict["c"]))
                self.wait()

                self.play(FadeOut(my_dict["r"], shift=DOWN))
                self.wait()

                # you can also make a VDict from an existing dict of mobjects
                plain_dict = {
                    1: Integer(1).shift(DOWN),
                    2: Integer(2).shift(2 * DOWN),
                    3: Integer(3).shift(3 * DOWN),
                }

                vdict_from_plain_dict = VDict(plain_dict)
                vdict_from_plain_dict.shift(1.5 * (UP + LEFT))
                self.play(Create(vdict_from_plain_dict))

                # you can even use zip
                vdict_using_zip = VDict(zip(["s", "c", "r"], [Square(), Circle(), Rectangle()]))
                vdict_using_zip.shift(1.5 * RIGHT)
                self.play(Create(vdict_using_zip))
                self.wait()
    """

    def __init__(
        self,
        mapping_or_iterable: (
            Mapping[Hashable, VMobject] | Iterable[tuple[Hashable, VMobject]]
        ) = {},
        show_keys: bool = False,
        **kwargs,
    ) -> None:
        super().__init__(**kwargs)
        self.show_keys = show_keys
        self.submob_dict = {}
        self.add(mapping_or_iterable)

    def __repr__(self) -> str:
        return f"{self.__class__.__name__}({repr(self.submob_dict)})"

    def add(
        self,
        mapping_or_iterable: (
            Mapping[Hashable, VMobject] | Iterable[tuple[Hashable, VMobject]]
        ),
    ) -> Self:
        """Adds the key-value pairs to the :class:`VDict` object.

        Also, it internally adds the value to the `submobjects` :class:`list`
        of :class:`~.Mobject`, which is responsible for actual on-screen display.

        Parameters
        ---------
        mapping_or_iterable
            The parameter specifying the key-value mapping of keys and mobjects.

        Returns
        -------
        :class:`VDict`
            Returns the :class:`VDict` object on which this method was called.

        Examples
        --------
        Normal usage::

            square_obj = Square()
            my_dict.add([("s", square_obj)])
        """
        for key, value in dict(mapping_or_iterable).items():
            self.add_key_value_pair(key, value)

        return self

    def remove(self, key: Hashable) -> Self:
        """Removes the mobject from the :class:`VDict` object having the key `key`

        Also, it internally removes the mobject from the `submobjects` :class:`list`
        of :class:`~.Mobject`, (which is responsible for removing it from the screen)

        Parameters
        ----------
        key
            The key of the submoject to be removed.

        Returns
        -------
        :class:`VDict`
            Returns the :class:`VDict` object on which this method was called.

        Examples
        --------
        Normal usage::

            my_dict.remove("square")
        """
        if key not in self.submob_dict:
            raise KeyError(f"The given key '{key!s}' is not present in the VDict")
        super().remove(self.submob_dict[key])
        del self.submob_dict[key]
        return self

    def __getitem__(self, key: Hashable):
        """Override the [] operator for item retrieval.

        Parameters
        ----------
        key
           The key of the submoject to be accessed

        Returns
        -------
        :class:`VMobject`
           The submobject corresponding to the key `key`

        Examples
        --------
        Normal usage::

           self.play(Create(my_dict["s"]))
        """
        submob = self.submob_dict[key]
        return submob

    def __setitem__(self, key: Hashable, value: VMobject) -> None:
        """Override the [] operator for item assignment.

        Parameters
        ----------
        key
            The key of the submoject to be assigned
        value
            The submobject to bind the key to

        Returns
        -------
        None

        Examples
        --------
        Normal usage::

            square_obj = Square()
            my_dict["sq"] = square_obj
        """
        if key in self.submob_dict:
            self.remove(key)
        self.add([(key, value)])

    def __delitem__(self, key: Hashable):
        """Override the del operator for deleting an item.

        Parameters
        ----------
        key
            The key of the submoject to be deleted

        Returns
        -------
        None

        Examples
        --------
        ::

            >>> from manim import *
            >>> my_dict = VDict({'sq': Square()})
            >>> 'sq' in my_dict
            True
            >>> del my_dict['sq']
            >>> 'sq' in my_dict
            False

        Notes
        -----
        Removing an item from a VDict does not remove that item from any Scene
        that the VDict is part of.

        """
        del self.submob_dict[key]

    def __contains__(self, key: Hashable):
        """Override the in operator.

        Parameters
        ----------
        key
            The key to check membership of.

        Returns
        -------
        :class:`bool`

        Examples
        --------
        ::

            >>> from manim import *
            >>> my_dict = VDict({'sq': Square()})
            >>> 'sq' in my_dict
            True

        """
        return key in self.submob_dict

    def get_all_submobjects(self) -> list[list]:
        """To get all the submobjects associated with a particular :class:`VDict` object

        Returns
        -------
        :class:`dict_values`
            All the submobjects associated with the :class:`VDict` object

        Examples
        --------
        Normal usage::

            for submob in my_dict.get_all_submobjects():
                self.play(Create(submob))
        """
        submobjects = self.submob_dict.values()
        return submobjects

    def add_key_value_pair(self, key: Hashable, value: VMobject) -> None:
        """A utility function used by :meth:`add` to add the key-value pair
        to :attr:`submob_dict`. Not really meant to be used externally.

        Parameters
        ----------
        key
            The key of the submobject to be added.
        value
            The mobject associated with the key

        Returns
        -------
        None

        Raises
        ------
        TypeError
            If the value is not an instance of VMobject

        Examples
        --------
        Normal usage::

            square_obj = Square()
            self.add_key_value_pair("s", square_obj)

        """
        self._assert_valid_submobjects([value])
        mob = value
        if self.show_keys:
            # This import is here and not at the top to avoid circular import
            from manim.mobject.text.tex_mobject import Tex

            key_text = Tex(str(key)).next_to(value, LEFT)
            mob.add(key_text)

        self.submob_dict[key] = mob
        super().add(value)


class VectorizedPoint(VMobject, metaclass=ConvertToOpenGL):
    def __init__(
        self,
        location: Point3D = ORIGIN,
        color: ManimColor = BLACK,
        fill_opacity: float = 0,
        stroke_width: float = 0,
        artificial_width: float = 0.01,
        artificial_height: float = 0.01,
        **kwargs,
    ) -> None:
        self.artificial_width = artificial_width
        self.artificial_height = artificial_height
        super().__init__(
            color=color,
            fill_opacity=fill_opacity,
            stroke_width=stroke_width,
            **kwargs,
        )
        self.set_points(np.array([location]))

    basecls = OpenGLVMobject if config.renderer == RendererType.OPENGL else VMobject

    @basecls.width.getter
    def width(self) -> float:
        return self.artificial_width

    @basecls.height.getter
    def height(self) -> float:
        return self.artificial_height

    def get_location(self) -> Point3D:
        return np.array(self.points[0])

    def set_location(self, new_loc: Point3D):
        self.set_points(np.array([new_loc]))


class CurvesAsSubmobjects(VGroup[VMobject]):
    """Convert a curve's elements to submobjects.

    Examples
    --------
    .. manim:: LineGradientExample
        :save_last_frame:

        class LineGradientExample(Scene):
            def construct(self):
                curve = ParametricFunction(lambda t: [t, np.sin(t), 0], t_range=[-PI, PI, 0.01], stroke_width=10)
                new_curve = CurvesAsSubmobjects(curve)
                new_curve.set_color_by_gradient(BLUE, RED)
                self.add(new_curve.shift(UP), curve)

    """

    def __init__(self, vmobject: VMobject, **kwargs) -> None:
        super().__init__(**kwargs)
        tuples = vmobject.get_cubic_bezier_tuples()
        for tup in tuples:
            part = VMobject()
            part.set_points(tup)
            part.match_style(vmobject)
            self.add(part)

    def point_from_proportion(self, alpha: float) -> Point3D:
        """Gets the point at a proportion along the path of the :class:`CurvesAsSubmobjects`.

        Parameters
        ----------
        alpha
            The proportion along the the path of the :class:`CurvesAsSubmobjects`.

        Returns
        -------
        :class:`numpy.ndarray`
            The point on the :class:`CurvesAsSubmobjects`.

        Raises
        ------
        :exc:`ValueError`
            If ``alpha`` is not between 0 and 1.
        :exc:`Exception`
            If the :class:`CurvesAsSubmobjects` has no submobjects, or no submobject has points.
        """
        if alpha < 0 or alpha > 1:
            raise ValueError(f"Alpha {alpha} not between 0 and 1.")

        self._throw_error_if_no_submobjects()
        submobjs_with_pts = self._get_submobjects_with_points()

        if alpha == 1:
            return submobjs_with_pts[-1].points[-1]

        submobjs_arc_lengths = tuple(
            part.get_arc_length() for part in submobjs_with_pts
        )

        total_length = sum(submobjs_arc_lengths)
        target_length = alpha * total_length
        current_length = 0

        for i, part in enumerate(submobjs_with_pts):
            part_length = submobjs_arc_lengths[i]
            if current_length + part_length >= target_length:
                residue = (target_length - current_length) / part_length
                return part.point_from_proportion(residue)

            current_length += part_length

    def _throw_error_if_no_submobjects(self):
        if len(self.submobjects) == 0:
            caller_name = sys._getframe(1).f_code.co_name
            raise Exception(
                f"Cannot call CurvesAsSubmobjects. {caller_name} for a CurvesAsSubmobject with no submobjects"
            )

    def _get_submobjects_with_points(self):
        submobjs_with_pts = tuple(
            part for part in self.submobjects if len(part.points) > 0
        )
        if len(submobjs_with_pts) == 0:
            caller_name = sys._getframe(1).f_code.co_name
            raise Exception(
                f"Cannot call CurvesAsSubmobjects. {caller_name} for a CurvesAsSubmobject whose submobjects have no points"
            )
        return submobjs_with_pts


class DashedVMobject(VMobject, metaclass=ConvertToOpenGL):
    """A :class:`VMobject` composed of dashes instead of lines.

    Parameters
    ----------
        vmobject
            The object that will get dashed
        num_dashes
            Number of dashes to add.
        dashed_ratio
            Ratio of dash to empty space.
        dash_offset
            Shifts the starting point of dashes along the
            path. Value 1 shifts by one full dash length.
        equal_lengths
            If ``True``, dashes will be (approximately) equally long.
            If ``False``, dashes will be split evenly in the curve's
            input t variable (legacy behavior).

    Examples
    --------
    .. manim:: DashedVMobjectExample
        :save_last_frame:

        class DashedVMobjectExample(Scene):
            def construct(self):
                r = 0.5

                top_row = VGroup()  # Increasing num_dashes
                for dashes in range(1, 12):
                    circ = DashedVMobject(Circle(radius=r, color=WHITE), num_dashes=dashes)
                    top_row.add(circ)

                middle_row = VGroup()  # Increasing dashed_ratio
                for ratio in np.arange(1 / 11, 1, 1 / 11):
                    circ = DashedVMobject(
                        Circle(radius=r, color=WHITE), dashed_ratio=ratio
                    )
                    middle_row.add(circ)

                func1 = FunctionGraph(lambda t: t**5,[-1,1],color=WHITE)
                func_even = DashedVMobject(func1,num_dashes=6,equal_lengths=True)
                func_stretched = DashedVMobject(func1, num_dashes=6, equal_lengths=False)
                bottom_row = VGroup(func_even,func_stretched)


                top_row.arrange(buff=0.3)
                middle_row.arrange()
                bottom_row.arrange(buff=1)
                everything = VGroup(top_row, middle_row, bottom_row).arrange(DOWN, buff=1)
                self.add(everything)

    """

    def __init__(
        self,
        vmobject: VMobject,
        num_dashes: int = 15,
        dashed_ratio: float = 0.5,
        dash_offset: float = 0,
        color: ManimColor = WHITE,
        equal_lengths: bool = True,
        **kwargs,
    ) -> None:
        self.dashed_ratio = dashed_ratio
        self.num_dashes = num_dashes
        super().__init__(color=color, **kwargs)
        r = self.dashed_ratio
        n = self.num_dashes
        if n > 0:
            # Assuming total length is 1
            dash_len = r / n
            if vmobject.is_closed():
                void_len = (1 - r) / n
            else:
                void_len = 1 - r if n == 1 else (1 - r) / (n - 1)

            period = dash_len + void_len
            phase_shift = (dash_offset % 1) * period

            if vmobject.is_closed():  # noqa: SIM108
                # closed curves have equal amount of dashes and voids
                pattern_len = 1
            else:
                # open curves start and end with a dash, so the whole dash pattern with the last void is longer
                pattern_len = 1 + void_len

            dash_starts = [((i * period + phase_shift) % pattern_len) for i in range(n)]
            dash_ends = [
                ((i * period + dash_len + phase_shift) % pattern_len) for i in range(n)
            ]

            # closed shapes can handle overflow at the 0-point
            # open shapes need special treatment for it
            if not vmobject.is_closed():
                # due to phase shift being [0...1] range, always the last dash element needs attention for overflow
                # if an entire dash moves out of the shape end:
                if dash_ends[-1] > 1 and dash_starts[-1] > 1:
                    # remove the last element since it is out-of-bounds
                    dash_ends.pop()
                    dash_starts.pop()
                elif dash_ends[-1] < dash_len:  # if it overflowed
                    if (
                        dash_starts[-1] < 1
                    ):  # if the beginning of the piece is still in range
                        dash_starts.append(0)
                        dash_ends.append(dash_ends[-1])
                        dash_ends[-2] = 1
                    else:
                        dash_starts[-1] = 0
                elif dash_starts[-1] > (1 - dash_len):
                    dash_ends[-1] = 1

            if equal_lengths:
                # calculate the entire length by adding up short line-pieces
                norms = np.array(0)
                for k in range(vmobject.get_num_curves()):
                    norms = np.append(norms, vmobject.get_nth_curve_length_pieces(k))
                # add up length-pieces in array form
                length_vals = np.cumsum(norms)
                ref_points = np.linspace(0, 1, length_vals.size)
                curve_length = length_vals[-1]
                self.add(
                    *(
                        vmobject.get_subcurve(
                            np.interp(
                                dash_starts[i] * curve_length,
                                length_vals,
                                ref_points,
                            ),
                            np.interp(
                                dash_ends[i] * curve_length,
                                length_vals,
                                ref_points,
                            ),
                        )
                        for i in range(len(dash_starts))
                    )
                )
            else:
                self.add(
                    *(
                        vmobject.get_subcurve(
                            dash_starts[i],
                            dash_ends[i],
                        )
                        for i in range(len(dash_starts))
                    )
                )
        # Family is already taken care of by get_subcurve
        # implementation
        if config.renderer == RendererType.OPENGL:
            self.match_style(vmobject, recurse=False)
        else:
            self.match_style(vmobject, family=False)<|MERGE_RESOLUTION|>--- conflicted
+++ resolved
@@ -14,7 +14,7 @@
 
 import itertools as it
 import sys
-from typing import TYPE_CHECKING, Callable, Generic, Literal
+from typing import TYPE_CHECKING, Any, Callable, Generic, Literal
 
 import numpy as np
 from PIL.Image import Image
@@ -48,11 +48,7 @@
 from manim.utils.space_ops import rotate_vector, shoelace_direction
 
 if TYPE_CHECKING:
-<<<<<<< HEAD
     from collections.abc import Generator, Hashable, Iterable, Mapping, Sequence
-=======
-    from typing import Any
->>>>>>> 953888e6
 
     import numpy.typing as npt
     from typing_extensions import Self
@@ -2125,13 +2121,9 @@
 
     """
 
-<<<<<<< HEAD
-    def __init__(self, *vmobjects: VMobjectT, **kwargs):
-=======
     def __init__(
-        self, *vmobjects: VMobject | Iterable[VMobject], **kwargs: Any
+        self, *vmobjects: VMobjectT | Iterable[VMobjectT], **kwargs: Any
     ) -> None:
->>>>>>> 953888e6
         super().__init__(**kwargs)
         self.add(*vmobjects)
 
