"""Mobjects that use vector graphics."""


__all__ = [
    "VMobject",
    "VGroup",
    "VDict",
    "VectorizedPoint",
    "CurvesAsSubmobjects",
    "DashedVMobject",
]


import itertools as it
import sys
<<<<<<< HEAD
from abc import ABCMeta
from typing import Iterable, Optional, Sequence
=======
import typing
from typing import Optional, Sequence, Union
>>>>>>> f5d7ea11

import colour
import numpy as np
from PIL.Image import Image

from ... import config
from ...constants import *
from ...mobject.mobject import Mobject
from ...mobject.three_d_utils import get_3d_vmob_gradient_start_and_end_points
from ...utils.bezier import (
    bezier,
    get_smooth_handle_points,
    integer_interpolate,
    interpolate,
    partial_bezier_points,
)
from ...utils.color import BLACK, WHITE, color_to_rgba
from ...utils.iterables import make_even, stretch_array_to_length, tuplify
from ...utils.simple_functions import clip_in_place
<<<<<<< HEAD
from ...utils.space_ops import get_norm, rotate_vector, shoelace_direction
from .opengl_vectorized_mobject import OpenGLVMobject
=======
from ...utils.space_ops import rotate_vector, shoelace_direction
>>>>>>> f5d7ea11

# TODO
# - Change cubic curve groups to have 4 points instead of 3
# - Change sub_path idea accordingly
# - No more mark_paths_closed, instead have the camera test
#   if last point in close to first point
# - Think about length of self.points.  Always 0 or 1 mod 4?
#   That's kind of weird.


class MetaVMobject(ABCMeta):
    def __call__(cls, *args, **kwargs):
        if config.renderer == "opengl":
            new_cls = type(
                cls.__name__,
                (
                    cls,
                    OpenGLVMobject,
                ),
                {},
            )
            return super(MetaVMobject, new_cls).__call__(*args, **kwargs)
        if config.renderer == "cairo":
            new_cls = type(cls.__name__, (cls, VMobject), {})
            return super(MetaVMobject, new_cls).__call__(*args, **kwargs)

        raise ValueError("Renderer not supported.")


class VMobject(Mobject):
    def __init__(
        self,
        fill_color=None,
        fill_opacity=0.0,
        stroke_color=None,
        stroke_opacity=1.0,
        stroke_width=DEFAULT_STROKE_WIDTH,
        # The purpose of background stroke is to have
        # something that won't overlap the fill, e.g.
        # For text against some textured background
        background_stroke_color=BLACK,
        background_stroke_opacity=1.0,
        background_stroke_width=0,
        # When a color c is set, there will be a second color
        # computed based on interpolating c to WHITE by with
        # sheen_factor, and the display will gradient to this
        # secondary color in the direction of sheen_direction.
        sheen_factor=0.0,
        sheen_direction=UL,
        # Indicates that it will not be displayed, but
        # that it should count in parent mobject's path
        close_new_points=False,
        pre_function_handle_to_anchor_scale_factor=0.01,
        make_smooth_after_applying_functions=False,
        background_image=None,
        shade_in_3d=False,
        # This is within a pixel
        # TODO, do we care about accounting for
        # varying zoom levels?
        tolerance_for_point_equality=1e-6,
        n_points_per_cubic_curve=4,
        **kwargs,
    ):
        self.fill_color = fill_color
        self.fill_opacity = fill_opacity
        self.stroke_color = stroke_color
        self.stroke_opacity = stroke_opacity
        self.stroke_width = stroke_width
        self.background_stroke_color = background_stroke_color
        self.background_stroke_opacity = background_stroke_opacity
        self.background_stroke_width = background_stroke_width
        self.sheen_factor = sheen_factor
        self.sheen_direction = sheen_direction
        self.close_new_points = close_new_points
        self.pre_function_handle_to_anchor_scale_factor = (
            pre_function_handle_to_anchor_scale_factor
        )
        self.make_smooth_after_applying_functions = make_smooth_after_applying_functions
        self.background_image = background_image
        self.shade_in_3d = shade_in_3d
        self.tolerance_for_point_equality = tolerance_for_point_equality
        self.n_points_per_cubic_curve = n_points_per_cubic_curve
        Mobject.__init__(self, **kwargs)

    def get_group_class(self):
        return VGroup

    # Colors
    def init_colors(self, propagate_colors=True):
        self.set_fill(
            color=self.fill_color or self.color,
            opacity=self.fill_opacity,
            family=propagate_colors,
        )
        self.set_stroke(
            color=self.stroke_color or self.color,
            width=self.stroke_width,
            opacity=self.stroke_opacity,
            family=propagate_colors,
        )
        self.set_background_stroke(
            color=self.background_stroke_color,
            width=self.background_stroke_width,
            opacity=self.background_stroke_opacity,
            family=propagate_colors,
        )
        self.set_sheen(
            factor=self.sheen_factor,
            direction=self.sheen_direction,
            family=propagate_colors,
        )

        if not propagate_colors:
            for submobject in self.submobjects:
                submobject.init_colors(propagate_colors=False)

        return self

    def generate_rgbas_array(self, color, opacity):
        """
        First arg can be either a color, or a tuple/list of colors.
        Likewise, opacity can either be a float, or a tuple of floats.
        If self.sheen_factor is not zero, and only
        one color was passed in, a second slightly light color
        will automatically be added for the gradient
        """
        colors = list(tuplify(color))
        opacities = list(tuplify(opacity))
        rgbas = np.array(
            [color_to_rgba(c, o) for c, o in zip(*make_even(colors, opacities))]
        )

        sheen_factor = self.get_sheen_factor()
        if sheen_factor != 0 and len(rgbas) == 1:
            light_rgbas = np.array(rgbas)
            light_rgbas[:, :3] += sheen_factor
            clip_in_place(light_rgbas, 0, 1)
            rgbas = np.append(rgbas, light_rgbas, axis=0)
        return rgbas

    def update_rgbas_array(self, array_name, color=None, opacity=None):
        passed_color = color if (color is not None) else BLACK
        passed_opacity = opacity if (opacity is not None) else 0
        rgbas = self.generate_rgbas_array(passed_color, passed_opacity)
        if not hasattr(self, array_name):
            setattr(self, array_name, rgbas)
            return self
        # Match up current rgbas array with the newly calculated
        # one. 99% of the time they'll be the same.
        curr_rgbas = getattr(self, array_name)
        if len(curr_rgbas) < len(rgbas):
            curr_rgbas = stretch_array_to_length(curr_rgbas, len(rgbas))
            setattr(self, array_name, curr_rgbas)
        elif len(rgbas) < len(curr_rgbas):
            rgbas = stretch_array_to_length(rgbas, len(curr_rgbas))
        # Only update rgb if color was not None, and only
        # update alpha channel if opacity was passed in
        if color is not None:
            curr_rgbas[:, :3] = rgbas[:, :3]
        if opacity is not None:
            curr_rgbas[:, 3] = rgbas[:, 3]
        return self

    def set_fill(self, color=None, opacity=None, family=True):
        if family:
            for submobject in self.submobjects:
                submobject.set_fill(color, opacity, family)
        self.update_rgbas_array("fill_rgbas", color, opacity)
        if opacity is not None:
            self.fill_opacity = opacity
        return self

    def set_stroke(
        self, color=None, width=None, opacity=None, background=False, family=True
    ):
        if family:
            for submobject in self.submobjects:
                submobject.set_stroke(color, width, opacity, background, family)
        if background:
            array_name = "background_stroke_rgbas"
            width_name = "background_stroke_width"
            opacity_name = "background_stroke_opacity"
            color_name = "background_stroke_color"
        else:
            array_name = "stroke_rgbas"
            width_name = "stroke_width"
            opacity_name = "stroke_opacity"
            color_name = "stroke_color"
        self.update_rgbas_array(array_name, color, opacity)
        if width is not None:
            setattr(self, width_name, width)
        if opacity is not None:
            setattr(self, opacity_name, opacity)
        if color is not None:
            setattr(self, color_name, color)
        return self

    def set_background_stroke(self, **kwargs):
        kwargs["background"] = True
        self.set_stroke(**kwargs)
        return self

    def set_style(
        self,
        fill_color=None,
        fill_opacity=None,
        stroke_color=None,
        stroke_width=None,
        stroke_opacity=None,
        background_stroke_color=None,
        background_stroke_width=None,
        background_stroke_opacity=None,
        sheen_factor=None,
        sheen_direction=None,
        background_image=None,
        family=True,
    ):
        self.set_fill(color=fill_color, opacity=fill_opacity, family=family)
        self.set_stroke(
            color=stroke_color,
            width=stroke_width,
            opacity=stroke_opacity,
            family=family,
        )
        self.set_background_stroke(
            color=background_stroke_color,
            width=background_stroke_width,
            opacity=background_stroke_opacity,
            family=family,
        )
        if sheen_factor:
            self.set_sheen(
                factor=sheen_factor, direction=sheen_direction, family=family
            )
        if background_image:
            self.color_using_background_image(background_image)
        return self

    def get_style(self, simple=False):
        ret = {
            "stroke_opacity": self.get_stroke_opacity(),
            "stroke_width": self.get_stroke_width(),
        }

        if simple:
            ret["fill_color"] = colour.rgb2hex(self.get_fill_color().get_rgb())
            ret["fill_opacity"] = self.get_fill_opacity()
            ret["stroke_color"] = colour.rgb2hex(self.get_stroke_color().get_rgb())
        else:
            ret["fill_color"] = self.get_fill_colors()
            ret["fill_opacity"] = self.get_fill_opacities()
            ret["stroke_color"] = self.get_stroke_colors()
            ret["background_stroke_color"] = self.get_stroke_colors(background=True)
            ret["background_stroke_width"] = self.get_stroke_width(background=True)
            ret["background_stroke_opacity"] = self.get_stroke_opacity(background=True)
            ret["sheen_factor"] = self.get_sheen_factor()
            ret["sheen_direction"] = self.get_sheen_direction()
            ret["background_image"] = self.get_background_image()

        return ret

    def match_style(self, vmobject, family=True, recurse=True):
        self.set_style(**vmobject.get_style(), family=False)

        if family:
            # Does its best to match up submobject lists, and
            # match styles accordingly
            submobs1, submobs2 = self.submobjects, vmobject.submobjects
            if len(submobs1) == 0:
                return self
            elif len(submobs2) == 0:
                submobs2 = [vmobject]
            for sm1, sm2 in zip(*make_even(submobs1, submobs2)):
                sm1.match_style(sm2)
        return self

    def set_color(self, color, family=True):
        self.set_fill(color, family=family)
        self.set_stroke(color, family=family)

        # check if a list of colors is passed to color
        if isinstance(color, str):
            self.color = colour.Color(color)
        else:
            self.color = color
        return self

    def set_opacity(self, opacity, family=True):
        self.set_fill(opacity=opacity, family=family)
        self.set_stroke(opacity=opacity, family=family)
        self.set_stroke(opacity=opacity, family=family, background=True)
        return self

    def fade(self, darkness=0.5, family=True):
        factor = 1.0 - darkness
        self.set_fill(opacity=factor * self.get_fill_opacity(), family=False)
        self.set_stroke(opacity=factor * self.get_stroke_opacity(), family=False)
        self.set_background_stroke(
            opacity=factor * self.get_stroke_opacity(background=True), family=False
        )
        super().fade(darkness, family)
        return self

    def get_fill_rgbas(self):
        try:
            return self.fill_rgbas
        except AttributeError:
            return np.zeros((1, 4))

    def get_fill_color(self):
        """
        If there are multiple colors (for gradient)
        this returns the first one
        """
        return self.get_fill_colors()[0]

    def get_fill_opacity(self):
        """
        If there are multiple opacities, this returns the
        first
        """
        return self.get_fill_opacities()[0]

    def get_fill_colors(self):
        return [colour.Color(rgb=rgba[:3]) for rgba in self.get_fill_rgbas()]

    def get_fill_opacities(self):
        return self.get_fill_rgbas()[:, 3]

    def get_stroke_rgbas(self, background=False):
        try:
            if background:
                rgbas = self.background_stroke_rgbas
            else:
                rgbas = self.stroke_rgbas
            return rgbas
        except AttributeError:
            return np.zeros((1, 4))

    def get_stroke_color(self, background=False):
        return self.get_stroke_colors(background)[0]

    def get_stroke_width(self, background=False):
        if background:
            width = self.background_stroke_width
        else:
            width = self.stroke_width
            if isinstance(width, str):
                width = int(width)
        return max(0, width)

    def get_stroke_opacity(self, background=False):
        return self.get_stroke_opacities(background)[0]

    def get_stroke_colors(self, background=False):
        return [
            colour.Color(rgb=rgba[:3]) for rgba in self.get_stroke_rgbas(background)
        ]

    def get_stroke_opacities(self, background=False):
        return self.get_stroke_rgbas(background)[:, 3]

    def get_color(self):
        if np.all(self.get_fill_opacities() == 0):
            return self.get_stroke_color()
        return self.get_fill_color()

    def set_sheen_direction(self, direction, family=True):
        direction = np.array(direction)
        if family:
            for submob in self.get_family():
                submob.sheen_direction = direction
        else:
            self.sheen_direction = direction
        return self

    def set_sheen(self, factor, direction=None, family=True):
        if family:
            for submob in self.submobjects:
                submob.set_sheen(factor, direction, family)
        self.sheen_factor = factor
        if direction is not None:
            # family set to false because recursion will
            # already be handled above
            self.set_sheen_direction(direction, family=False)
        # Reset color to put sheen_factor into effect
        if factor != 0:
            self.set_stroke(self.get_stroke_color(), family=family)
            self.set_fill(self.get_fill_color(), family=family)
        return self

    def get_sheen_direction(self):
        return np.array(self.sheen_direction)

    def get_sheen_factor(self):
        return self.sheen_factor

    def get_gradient_start_and_end_points(self):
        if self.shade_in_3d:
            return get_3d_vmob_gradient_start_and_end_points(self)
        else:
            direction = self.get_sheen_direction()
            c = self.get_center()
            bases = np.array(
                [self.get_edge_center(vect) - c for vect in [RIGHT, UP, OUT]]
            ).transpose()
            offset = np.dot(bases, direction)
            return (c - offset, c + offset)

    def color_using_background_image(self, background_image: Union[Image, str]):
        self.background_image = background_image
        self.set_color(WHITE)
        for submob in self.submobjects:
            submob.color_using_background_image(background_image)
        return self

    def get_background_image(self) -> Union[Image, str]:
        return self.background_image

    def match_background_image(self, vmobject):
        self.color_using_background_image(vmobject.get_background_image())
        return self

    def set_shade_in_3d(self, value=True, z_index_as_group=False):
        for submob in self.get_family():
            submob.shade_in_3d = value
            if z_index_as_group:
                submob.z_index_group = self
        return self

    # Points
    def set_points(self, points):
        self.points = np.array(points)
        return self

    def get_points(self):
        return np.array(self.points)

    def set_anchors_and_handles(
        self,
        anchors1: Sequence[float],
        handles1: Sequence[float],
        handles2: Sequence[float],
        anchors2: Sequence[float],
    ) -> "VMobject":
        """Given two sets of anchors and handles, process them to set them as anchors and handles of the VMobject.

        anchors1[i], handles1[i], handles2[i] and anchors2[i] define the i-th bezier curve of the vmobject. There are four hardcoded paramaters and this is a problem as it makes the number of points per cubic curve unchangeable from 4. (two anchors and two handles).

        Returns
        -------
        VMobject
            for chaining.
        """
        assert len(anchors1) == len(handles1) == len(handles2) == len(anchors2)
        nppcc = self.n_points_per_cubic_curve  # 4
        total_len = nppcc * len(anchors1)
        self.points = np.zeros((total_len, self.dim))
        # the following will, from the four sets, dispatch them in points such that self.points = [anchors1[0], handles1[0], handles2[0], anchors1[0], anchors1[1], handles1[1], ...]
        arrays = [anchors1, handles1, handles2, anchors2]
        for index, array in enumerate(arrays):
            self.points[index::nppcc] = array
        return self

    def clear_points(self):
        self.points = np.zeros((0, self.dim))

    def append_points(self, new_points):
        # TODO, check that number new points is a multiple of 4?
        # or else that if len(self.points) % 4 == 1, then
        # len(new_points) % 4 == 3?
        self.points = np.append(self.points, new_points, axis=0)
        return self

    def start_new_path(self, point):
        # TODO, make sure that len(self.points) % 4 == 0?
        self.append_points([point])
        return self

    def add_cubic_bezier_curve(
        self, anchor1: np.ndarray, handle1: np.ndarray, handle2: np.ndarray, anchor2
    ) -> None:
        # TODO, check the len(self.points) % 4 == 0?
        self.append_points([anchor1, handle1, handle2, anchor2])

    def add_cubic_bezier_curve_to(
        self, handle1: np.ndarray, handle2: np.ndarray, anchor: np.ndarray
    ) -> None:
        """Add cubic bezier curve to the path.

        NOTE : the first anchor is not a paramater as by default the end of the last sub-path!

        Parameters
        ----------
        handle1 : np.ndarray
            first handle
        handle2 : np.ndarray
            second handle
        anchor : np.ndarray
            anchor
        """
        self.throw_error_if_no_points()
        new_points = [handle1, handle2, anchor]
        if self.has_new_path_started():
            self.append_points(new_points)
        else:
            self.append_points([self.get_last_point()] + new_points)

    def add_quadratic_bezier_curve_to(
        self, handle: np.ndarray, anchor: np.ndarray
    ) -> "VMobject":
        """Add Quadratic bezier curve to the path."""
        # How does one approximate a quadratic with a cubic?
        # refer to the Wikipedia page on Bezier curves
        # https://en.wikipedia.org/wiki/B%C3%A9zier_curve#Degree_elevation, accessed Jan 20, 2021
        # 1. Copy the end points, and then
        # 2. Place the 2 middle control points 2/3 along the line segments
        # from the end points to the quadratic curve's middle control point.
        # I think that's beautiful.
        self.add_cubic_bezier_curve_to(
            2 / 3 * handle + 1 / 3 * self.get_last_point(),
            2 / 3 * handle + 1 / 3 * anchor,
            anchor,
        )
        return self

    def add_line_to(self, point: np.ndarray) -> "VMobject":
        """Add a straight line from the last point of VMobject to the given point.

        Parameters
        ----------

        point : np.ndarray
            end of the straight line.
        """
        nppcc = self.n_points_per_cubic_curve
        self.add_cubic_bezier_curve_to(
            *[
                interpolate(self.get_last_point(), point, a)
                for a in np.linspace(0, 1, nppcc)[1:]
            ]
        )
        return self

    def add_smooth_curve_to(self, *points: np.array) -> "VMobject":
        """Creates a smooth curve from given points and add it to the VMobject. If two points are passed in, the first is interpreted
        as a handle, the second as an anchor.

        Parameters
        ----------
        points: np.array
            Points (anchor and handle, or just anchor) to add a smooth curve from
        Returns
        -------
        VMobject


        Raises
        ------
        ValueError
            If 0 or more than 2 points are given.
        """
        # TODO remove the value error and just add two parameters with one optional
        if len(points) == 1:
            handle2 = None
            new_anchor = points[0]
        elif len(points) == 2:
            handle2, new_anchor = points
        else:
            name = sys._getframe(0).f_code.co_name
            raise ValueError(f"Only call {name} with 1 or 2 points")

        if self.has_new_path_started():
            self.add_line_to(new_anchor)
        else:
            self.throw_error_if_no_points()
            last_h2, last_a2 = self.points[-2:]
            last_tangent = last_a2 - last_h2
            handle1 = last_a2 + last_tangent
            if handle2 is None:
                to_anchor_vect = new_anchor - last_a2
                new_tangent = rotate_vector(last_tangent, PI, axis=to_anchor_vect)
                handle2 = new_anchor - new_tangent
            self.append_points([last_a2, handle1, handle2, new_anchor])
        return self

    def has_new_path_started(self):
        nppcc = self.n_points_per_cubic_curve  # 4
        # A new path starting is defined by a control point which is not part of a bezier subcurve.
        return len(self.points) % nppcc == 1

    def get_last_point(self):
        return self.points[-1]

    def is_closed(self):
        # TODO use consider_points_equals_2d ?
        return self.consider_points_equals(self.points[0], self.points[-1])

    def add_points_as_corners(self, points: np.ndarray) -> "VMobject":
        for point in points:
            self.add_line_to(point)
        return points

    def set_points_as_corners(self, points: Sequence[float]) -> "VMobject":
        """Given an array of points, set them as corner of the vmobject.

        To achieve that, this algorithm sets handles aligned with the anchors such that the resultant bezier curve will be the segment
        between the two anchors.

        Parameters
        ----------
        points : Iterable[float]
            Array of points that will be set as corners.

        Returns
        -------
        VMobject
            self. For chaining purposes.
        """
        nppcc = self.n_points_per_cubic_curve
        points = np.array(points)
        # This will set the handles aligned with the anchors.
        # Id est, a bezier curve will be the segment from the two anchors such that the handles belongs to this segment.
        self.set_anchors_and_handles(
            *[interpolate(points[:-1], points[1:], a) for a in np.linspace(0, 1, nppcc)]
        )
        return self

    def set_points_smoothly(self, points):
        self.set_points_as_corners(points)
        self.make_smooth()
        return self

    def change_anchor_mode(self, mode: str) -> "VMobject":
        """Changes the anchor mode of the bezier curves. This will modify the handles.

        There can be only two modes, "jagged", and "smooth".

        Returns
        -------
        VMobject
            For chaining purposes.
        """
        assert mode in ["jagged", "smooth"]
        nppcc = self.n_points_per_cubic_curve
        for submob in self.family_members_with_points():
            subpaths = submob.get_subpaths()
            submob.clear_points()
            # A subpath can be composed of several bezier curves.
            for subpath in subpaths:
                # This will retrieve the anchors of the subpath, by selecting every n element in the array subpath
                # The append is needed as the last element is not reached when slicing with numpy.
                anchors = np.append(subpath[::nppcc], subpath[-1:], 0)
                if mode == "smooth":
                    h1, h2 = get_smooth_handle_points(anchors)
                elif mode == "jagged":
                    # The following will make the handles aligned with the anchors, thus making the bezier curve a segment
                    a1 = anchors[:-1]
                    a2 = anchors[1:]
                    h1 = interpolate(a1, a2, 1.0 / 3)
                    h2 = interpolate(a1, a2, 2.0 / 3)
                new_subpath = np.array(subpath)
                new_subpath[1::nppcc] = h1
                new_subpath[2::nppcc] = h2
                submob.append_points(new_subpath)
        return self

    def make_smooth(self):
        return self.change_anchor_mode("smooth")

    def make_jagged(self):
        return self.change_anchor_mode("jagged")

    def add_subpath(self, points: np.ndarray) -> "VMobject":
        assert len(points) % 4 == 0
        self.points = np.append(self.points, points, axis=0)
        return self

    def append_vectorized_mobject(self, vectorized_mobject):
        new_points = list(vectorized_mobject.points)

        if self.has_new_path_started():
            # Remove last point, which is starting
            # a new path
            self.points = self.points[:-1]
        self.append_points(new_points)

    def apply_function(self, function):
        factor = self.pre_function_handle_to_anchor_scale_factor
        self.scale_handle_to_anchor_distances(factor)
        Mobject.apply_function(self, function)
        self.scale_handle_to_anchor_distances(1.0 / factor)
        if self.make_smooth_after_applying_functions:
            self.make_smooth()
        return self

    def scale_handle_to_anchor_distances(self, factor: float) -> "VMobject":
        """If the distance between a given handle point H and its associated
        anchor point A is d, then it changes H to be a distances factor*d
        away from A, but so that the line from A to H doesn't change.
        This is mostly useful in the context of applying a (differentiable)
        function, to preserve tangency properties.  One would pull all the
        handles closer to their anchors, apply the function then push them out
        again.

        Parameters
        ----------
        factor
            The factor used for scaling.

        Returns
        -------
        VMobject
            For chaining.
        """
        for submob in self.family_members_with_points():
            if len(submob.points) < self.n_points_per_cubic_curve:
                # The case that a bezier quad is not complete (there is no bezier curve as there is not enough control points.)
                continue
            a1, h1, h2, a2 = submob.get_anchors_and_handles()
            a1_to_h1 = h1 - a1
            a2_to_h2 = h2 - a2
            new_h1 = a1 + factor * a1_to_h1
            new_h2 = a2 + factor * a2_to_h2
            submob.set_anchors_and_handles(a1, new_h1, new_h2, a2)
        return self

    #
    def consider_points_equals(self, p0, p1):
        return np.allclose(p0, p1, atol=self.tolerance_for_point_equality)

    def consider_points_equals_2d(self, p0: np.ndarray, p1: np.ndarray) -> bool:
        """Determine if two points are close enough to be considered equal.

        This uses the algorithm from np.isclose(), but expanded here for the
        2D point case. NumPy is overkill for such a small question.
        Parameters
        ----------
        p0 : np.ndarray
            first point
        p1 : np.ndarray
            second point

        Returns
        -------
        bool
            whether two points considered close.
        """
        rtol = 1.0e-5  # default from np.isclose()
        atol = self.tolerance_for_point_equality
        if abs(p0[0] - p1[0]) > atol + rtol * abs(p1[0]):
            return False
        if abs(p0[1] - p1[1]) > atol + rtol * abs(p1[1]):
            return False
        return True

    # Information about line
    def get_cubic_bezier_tuples_from_points(self, points):
        return np.array(list(self.gen_cubic_bezier_tuples_from_points(points)))

    def gen_cubic_bezier_tuples_from_points(self, points: np.ndarray) -> typing.Tuple:
        """Returns the bezier tuples from an array of points.

        self.points is a list of the anchors and handles of the bezier curves of the mobject (ie [anchor1, handle1, handle2, anchor2, anchor3 ..])
        This algorithm basically retrieve them by taking an element every n, where n is the number of control points
        of the bezier curve.


        Parameters
        ----------
        points : np.ndarray
            Points from which control points will be extracted.

        Returns
        -------
        typing.Tuple
            Bezier control points.
        """
        nppcc = self.n_points_per_cubic_curve
        remainder = len(points) % nppcc
        points = points[: len(points) - remainder]
        # Basically take every nppcc element.
        return (points[i : i + nppcc] for i in range(0, len(points), nppcc))

    def get_cubic_bezier_tuples(self):
        return self.get_cubic_bezier_tuples_from_points(self.get_points())

    def _gen_subpaths_from_points(
        self, points: np.ndarray, filter_func: typing.Callable[[int], bool]
    ) -> typing.Tuple:
        """Given an array of points defining the bezier curves of the vmobject, return subpaths formed by these points.
        Here, Two bezier curves form a path if at least two of their anchors are evaluated True by the relation defined by filter_func.

        The algorithm every bezier tuple (anchors and handles) in ``self.points`` (by regrouping each n elements, where
        n is the number of points per cubic curve)), and evaluate the relation between two anchors with filter_func.
        NOTE : The filter_func takes an int n as paramater, and will evaluate the relation between points[n] and points[n - 1]. This should probably be changed so
        the function takes two points as paramters.

        Parameters
        ----------
        points : np.ndarray
            points defining the bezier curve.
        filter_func : typing.Callable[int, bool]
            Filter-func defining the relation.

        Returns
        -------
        typing.Tuple
            subpaths formed by the points.
        """
        nppcc = self.n_points_per_cubic_curve
        filtered = filter(filter_func, range(nppcc, len(points), nppcc))
        split_indices = [0] + list(filtered) + [len(points)]
        return (
            points[i1:i2]
            for i1, i2 in zip(split_indices, split_indices[1:])
            if (i2 - i1) >= nppcc
        )

    def get_subpaths_from_points(self, points):
        return list(
            self._gen_subpaths_from_points(
                points,
                lambda n: not self.consider_points_equals(points[n - 1], points[n]),
            )
        )

    def gen_subpaths_from_points_2d(self, points):
        return self._gen_subpaths_from_points(
            points,
            lambda n: not self.consider_points_equals_2d(points[n - 1], points[n]),
        )

    def get_subpaths(self) -> typing.Tuple:
        """Returns subpaths formed by the curves of the VMobject.

        We define a subpath between two curve if one of their extreminities are coincidents.

        Returns
        -------
        typing.Tuple
            subpaths.
        """
        return self.get_subpaths_from_points(self.get_points())

    def get_nth_curve_points(self, n: int) -> np.ndarray:
        """Returns the points defining the nth curve of the vmobject.

        Parameters
        ----------
        n : int
            index of the desired bezier curve.

        Returns
        -------
        np.ndarray
            points defininf the nth bezier curve (anchors, handles)
        """
        assert n < self.get_num_curves()
        nppcc = self.n_points_per_cubic_curve
        return self.points[nppcc * n : nppcc * (n + 1)]

    def get_nth_curve_function(self, n: int) -> typing.Callable[[float], np.ndarray]:
        """Returns the expression of the nth curve.

        Parameters
        ----------
        n : int
            index of the desired curve.

        Returns
        -------
        typing.Callable[float]
            expression of the nth bezier curve.
        """
        return bezier(self.get_nth_curve_points(n))

    def get_nth_curve_function_with_length(
        self, n: int, sample_points: Optional[int] = None
    ) -> typing.Tuple[typing.Callable[[float], np.ndarray], float]:
        """Returns the expression of the nth curve along with its (approximate) length.

        Parameters
        ----------
        n
            The index of the desired curve.
        sample_points
            The number of points to sample to find the length.

        Returns
        -------
        curve : typing.Callable[[float], np.ndarray]
            The function for the nth curve.
        length : :class:`float`
            The length of the nth curve.
        """

        if sample_points is None:
            sample_points = 10

        curve = self.get_nth_curve_function(n)

        points = np.array([curve(a) for a in np.linspace(0, 1, sample_points)])
        diffs = points[1:] - points[:-1]
        norms = np.apply_along_axis(np.linalg.norm, 1, diffs)

        length = np.sum(norms)

        return curve, length

    def get_num_curves(self) -> int:
        """Returns the number of curves of the vmobject.

        Returns
        -------
        int
            number of curves. of the vmobject.
        """
        nppcc = self.n_points_per_cubic_curve
        return len(self.points) // nppcc

    def get_curve_functions(
        self,
    ) -> typing.Iterable[typing.Callable[[float], np.ndarray]]:
        """Gets the functions for the curves of the mobject.

        Returns
        -------
        typing.Iterable[typing.Callable[[float], np.ndarray]]
            The functions for the curves.
        """

        num_curves = self.get_num_curves()

        for n in range(num_curves):
            yield self.get_nth_curve_function(n)

    def get_curve_functions_with_lengths(
        self, **kwargs
    ) -> typing.Iterable[typing.Tuple[typing.Callable[[float], np.ndarray], float]]:
        """Gets the functions and lengths of the curves for the mobject.

        Parameters
        ----------
        **kwargs
            The keyword arguments passed to :meth:`get_nth_curve_function_with_length`

        Returns
        -------
        typing.Iterable[typing.Tuple[typing.Callable[[float], np.ndarray], float]]
            The functions and lengths of the curves.
        """

        num_curves = self.get_num_curves()

        for n in range(num_curves):
            yield self.get_nth_curve_function_with_length(n, **kwargs)

    def point_from_proportion(self, alpha: float) -> np.ndarray:
        """Gets the point at a proportion along the path of the :class:`VMobject`.

        Parameters
        ----------
        alpha
            The proportion along the the path of the :class:`VMobject`.

        Returns
        -------
        :class:`numpy.ndarray`
            The point on the :class:`VMobject`.

        Raises
        ------
        :exc:`ValueError`
            If ``alpha`` is not between 0 and 1.
        :exc:`Exception`
            If the :class:`VMobject` has no points.
        """

        if alpha < 0 or alpha > 1:
            raise ValueError(f"Alpha {alpha} not between 0 and 1.")

        self.throw_error_if_no_points()
        if alpha == 1:
            return self.get_points()[-1]

        curves_and_lengths = tuple(self.get_curve_functions_with_lengths())

        target_length = alpha * np.sum(length for _, length in curves_and_lengths)
        current_length = 0

        for curve, length in curves_and_lengths:
            if current_length + length >= target_length:
                if length != 0:
                    residue = (target_length - current_length) / length
                else:
                    residue = 0

                return curve(residue)

            current_length += length

    def get_anchors_and_handles(self) -> typing.Iterable[np.ndarray]:
        """Returns anchors1, handles1, handles2, anchors2,
        where (anchors1[i], handles1[i], handles2[i], anchors2[i])
        will be four points defining a cubic bezier curve
        for any i in range(0, len(anchors1))

        Returns
        -------
        typing.Iterable[np.ndarray]
            Iterable of the anchors and handles.
        """
        nppcc = self.n_points_per_cubic_curve
        return [self.points[i::nppcc] for i in range(nppcc)]

    def get_start_anchors(self) -> np.ndarray:
        """Returns the start anchors of the bezier curves.

        Returns
        -------
        np.ndarray
            Starting anchors
        """
        return self.points[0 :: self.n_points_per_cubic_curve]

    def get_end_anchors(self) -> np.ndarray:
        """Return the starting anchors of the bezier curves.

        Returns
        -------
        np.ndarray
            Starting anchors
        """
        nppcc = self.n_points_per_cubic_curve
        return self.points[nppcc - 1 :: nppcc]

    def get_anchors(self) -> np.ndarray:
        """Returns the anchors of the curves forming the VMobject.

        Returns
        -------
        np.ndarray
            The anchors.
        """
        if self.points.shape[0] == 1:
            return self.points
        return np.array(
            list(it.chain(*zip(self.get_start_anchors(), self.get_end_anchors())))
        )

    def get_points_defining_boundary(self):
        # Probably returns all anchors, but this is weird regarding  the name of the method.
        return np.array(list(it.chain(*[sm.get_anchors() for sm in self.get_family()])))

    def get_arc_length(self, sample_points_per_curve: Optional[int] = None) -> float:
        """Return the approximated length of the whole curve.

        Parameters
        ----------
        sample_points_per_curve
            Number of sample points per curve used to approximate the length. More points result in a better approximation.

        Returns
        -------
        float
            The length of the :class:`VMobject`.
        """

        return np.sum(
            length
            for _, length in self.get_curve_functions_with_lengths(
                sample_points=sample_points_per_curve
            )
        )

    # Alignment
    def align_points(self, vmobject):
        # This probably makes the current vmobject and the given one have the same number of points,
        # by adding extra points to the last sub-path. This method is never used in the whole library.
        self.align_rgbas(vmobject)
        if self.get_num_points() == vmobject.get_num_points():
            return

        for mob in self, vmobject:
            # If there are no points, add one to
            # wherever the "center" is
            if mob.has_no_points():
                mob.start_new_path(mob.get_center())
            # If there's only one point, turn it into
            # a null curve
            if mob.has_new_path_started():
                mob.add_line_to(mob.get_last_point())

        # Figure out what the subpaths are, and align
        subpaths1 = self.get_subpaths()
        subpaths2 = vmobject.get_subpaths()
        n_subpaths = max(len(subpaths1), len(subpaths2))
        # Start building new ones
        new_path1 = np.zeros((0, self.dim))
        new_path2 = np.zeros((0, self.dim))

        nppcc = self.n_points_per_cubic_curve

        def get_nth_subpath(path_list, n):
            if n >= len(path_list):
                # Create a null path at the very end
                return [path_list[-1][-1]] * nppcc
            return path_list[n]

        for n in range(n_subpaths):
            sp1 = get_nth_subpath(subpaths1, n)
            sp2 = get_nth_subpath(subpaths2, n)
            diff1 = max(0, (len(sp2) - len(sp1)) // nppcc)
            diff2 = max(0, (len(sp1) - len(sp2)) // nppcc)
            sp1 = self.insert_n_curves_to_point_list(diff1, sp1)
            sp2 = self.insert_n_curves_to_point_list(diff2, sp2)
            new_path1 = np.append(new_path1, sp1, axis=0)
            new_path2 = np.append(new_path2, sp2, axis=0)
        self.set_points(new_path1)
        vmobject.set_points(new_path2)
        return self

    def insert_n_curves(self, n: int) -> "VMobject":
        """Inserts n curves to the bezier curves of the vmobject.

        Parameters
        ----------
        n
            Number of curves to insert.

        Returns
        -------
        VMobject
            for chaining.
        """
        new_path_point = None
        if self.has_new_path_started():
            new_path_point = self.get_last_point()

        new_points = self.insert_n_curves_to_point_list(n, self.get_points())
        self.set_points(new_points)

        if new_path_point is not None:
            self.append_points([new_path_point])
        return self

    def insert_n_curves_to_point_list(self, n: int, points: np.ndarray) -> np.ndarray:
        """Given an array of k points defining a bezier curves (anchors and handles), returns points defining exactly k + n bezier curves.

        Parameters
        ----------
        n : int
            Number of desired curves.
        points : np.ndarray
            Starting points.

        Returns
        -------
        np.ndarray
            Points generated.
        """

        if len(points) == 1:
            nppcc = self.n_points_per_cubic_curve
            return np.repeat(points, nppcc * n, 0)
        bezier_quads = self.get_cubic_bezier_tuples_from_points(points)
        curr_num = len(bezier_quads)
        target_num = curr_num + n
        # This is an array with values ranging from 0
        # up to curr_num,  with repeats such that
        # it's total length is target_num.  For example,
        # with curr_num = 10, target_num = 15, this would
        # be [0, 0, 1, 2, 2, 3, 4, 4, 5, 6, 6, 7, 8, 8, 9]
        repeat_indices = (np.arange(target_num) * curr_num) // target_num

        # If the nth term of this list is k, it means
        # that the nth curve of our path should be split
        # into k pieces.  In the above example, this would
        # be [2, 1, 2, 1, 2, 1, 2, 1, 2, 1]
        split_factors = [sum(repeat_indices == i) for i in range(curr_num)]
        new_points = np.zeros((0, self.dim))
        for quad, sf in zip(bezier_quads, split_factors):
            # What was once a single cubic curve defined
            # by "quad" will now be broken into sf
            # smaller cubic curves
            alphas = np.linspace(0, 1, sf + 1)
            for a1, a2 in zip(alphas, alphas[1:]):
                new_points = np.append(
                    new_points, partial_bezier_points(quad, a1, a2), axis=0
                )
        return new_points

    def align_rgbas(self, vmobject):
        attrs = ["fill_rgbas", "stroke_rgbas", "background_stroke_rgbas"]
        for attr in attrs:
            a1 = getattr(self, attr)
            a2 = getattr(vmobject, attr)
            if len(a1) > len(a2):
                new_a2 = stretch_array_to_length(a2, len(a1))
                setattr(vmobject, attr, new_a2)
            elif len(a2) > len(a1):
                new_a1 = stretch_array_to_length(a1, len(a2))
                setattr(self, attr, new_a1)
        return self

    def get_point_mobject(self, center=None):
        if center is None:
            center = self.get_center()
        point = VectorizedPoint(center)
        point.match_style(self)
        return point

    def interpolate_color(self, mobject1, mobject2, alpha):
        attrs = [
            "fill_rgbas",
            "stroke_rgbas",
            "background_stroke_rgbas",
            "stroke_width",
            "background_stroke_width",
            "sheen_direction",
            "sheen_factor",
        ]
        for attr in attrs:
            setattr(
                self,
                attr,
                interpolate(getattr(mobject1, attr), getattr(mobject2, attr), alpha),
            )
            if alpha == 1.0:
                setattr(self, attr, getattr(mobject2, attr))

    def pointwise_become_partial(
        self, vmobject: "VMobject", a: float, b: float
    ) -> "VMobject":
        """Given two bounds a and b, transforms the points of the self vmobject into the points of the vmobject
        passed as parameter with respect to the bounds. Points here stand for control points of the bezier curves (anchors and handles)

        Parameters
        ----------
        vmobject : VMobject
            The vmobject that will serve as a model.
        a : float
            upper-bound.
        b : float
            lower-bound
        """
        assert isinstance(vmobject, VMobject)
        # Partial curve includes three portions:
        # - A middle section, which matches the curve exactly
        # - A start, which is some ending portion of an inner cubic
        # - An end, which is the starting portion of a later inner cubic
        if a <= 0 and b >= 1:
            self.set_points(vmobject.points)
            return self
        bezier_quads = vmobject.get_cubic_bezier_tuples()
        num_cubics = len(bezier_quads)

        # The following two lines will compute which bezier curves of the given mobject need to be processed.
        # The residue basically indicates de proportion of the selected bezier curve that have to be selected.
        # Ex : if lower_index is 3, and lower_residue is 0.4, then the algorithm will append to the points 0.4 of the third bezier curve
        lower_index, lower_residue = integer_interpolate(0, num_cubics, a)
        upper_index, upper_residue = integer_interpolate(0, num_cubics, b)

        self.clear_points()
        if num_cubics == 0:
            return self
        if lower_index == upper_index:
            self.append_points(
                partial_bezier_points(
                    bezier_quads[lower_index], lower_residue, upper_residue
                )
            )
        else:
            self.append_points(
                partial_bezier_points(bezier_quads[lower_index], lower_residue, 1)
            )
            for quad in bezier_quads[lower_index + 1 : upper_index]:
                self.append_points(quad)
            self.append_points(
                partial_bezier_points(bezier_quads[upper_index], 0, upper_residue)
            )
        return self

    def get_subcurve(self, a: float, b: float) -> "VMobject":
        """Returns the subcurve of the VMobject between the interval [a, b].
        The curve is a VMobject itself.

        Parameters
        ----------

        a
            The lower bound.
        b
            The upper bound.

        Returns
        -------
        VMobject
            The subcurve between of [a, b]
        """
        vmob = self.copy()
        vmob.pointwise_become_partial(self, a, b)
        return vmob

    def get_direction(self):
        """Uses :func:`~.space_ops.shoelace_direction` to calculate the direction.
        The direction of points determines in which direction the
        object is drawn, clockwise or counterclockwise.

        Examples
        --------
        The default direction of a :class:`~.Circle` is counterclockwise::

            >>> from manim import Circle
            >>> Circle().get_direction()
            'CCW'

        Returns
        -------
        :class:`str`
            Either ``"CW"`` or ``"CCW"``.
        """
        return shoelace_direction(self.get_start_anchors())

    def reverse_direction(self):
        """Reverts the point direction by inverting the point order.

        Returns
        -------
        :class:`VMobject`
            Returns self.

        Examples
        --------
        .. manim:: ChangeOfDirection

            class ChangeOfDirection(Scene):
                def construct(self):
                    ccw = RegularPolygon(5)
                    ccw.shift(LEFT).rotate
                    cw = RegularPolygon(5)
                    cw.shift(RIGHT).reverse_direction()

                    self.play(Create(ccw), Create(cw),
                    run_time=4)
        """
        self.points = self.points[::-1]
        return self

    def force_direction(self, target_direction):
        """Makes sure that points are either directed clockwise or
        counterclockwise.

        Parameters
        ----------
        target_direction : :class:`str`
            Either ``"CW"`` or ``"CCW"``.
        """
        if target_direction not in ("CW", "CCW"):
            raise ValueError('Invalid input for force_direction. Use "CW" or "CCW"')
        if self.get_direction() != target_direction:
            # Since we already assured the input is CW or CCW,
            # and the directions don't match, we just reverse
            self.reverse_direction()
        return self


class VGroup(VMobject):
    """A group of vectorized mobjects.

    This can be used to group multiple :class:`~.VMobject` instances together
    in order to scale, move, ... them together.

    Examples
    --------

    To add :class:`~.VMobject`s to a :class:`~.VGroup`, you can either use the
    :meth:`~.VGroup.add` method, or use the `+` and `+=` operators. Similarly, you
    can subtract elements of a VGroup via :meth:`~.VGroup.remove` method, or
    `-` and `-=` operators:

        >>> from manim import Triangle, Square, VGroup
        >>> vg = VGroup()
        >>> triangle, square = Triangle(), Square()
        >>> vg.add(triangle)
        VGroup(Triangle)
        >>> vg + square   # a new VGroup is constructed
        VGroup(Triangle, Square)
        >>> vg            # not modified
        VGroup(Triangle)
        >>> vg += square; vg  # modifies vg
        VGroup(Triangle, Square)
        >>> vg.remove(triangle)
        VGroup(Square)
        >>> vg - square; # a new VGroup is constructed
        VGroup()
        >>> vg   # not modified
        VGroup(Square)
        >>> vg -= square; vg # modifies vg
        VGroup()

    .. manim:: ArcShapeIris
        :save_last_frame:

        class ArcShapeIris(Scene):
            def construct(self):
                colors = [DARK_BLUE, DARK_BROWN, BLUE_E, BLUE_D, BLUE_A, TEAL_B, GREEN_B, YELLOW_E]
                radius = [1 + rad * 0.1 for rad in range(len(colors))]

                circles_group = VGroup()

                # zip(radius, color) makes the iterator [(radius[i], color[i]) for i in range(radius)]
                circles_group.add(*[Circle(radius=rad, stroke_width=10, color=col)
                                    for rad, col in zip(radius, colors)])
                self.add(circles_group)

    """

    def __init__(self, *vmobjects, **kwargs):
        VMobject.__init__(self, **kwargs)
        self.add(*vmobjects)

    def __repr__(self):
        return (
            self.__class__.__name__
            + "("
            + ", ".join(str(mob) for mob in self.submobjects)
            + ")"
        )

    def __str__(self):
        return (
            f"{self.__class__.__name__} of {len(self.submobjects)} "
            f"submobject{'s' if len(self.submobjects) > 0 else ''}"
        )

    def add(self, *vmobjects):
        """Checks if all passed elements are an instance of VMobject and then add them to submobjects

        Parameters
        ----------
        vmobjects : :class:`~.VMobject`
            List of VMobject to add

        Returns
        -------
        :class:`VGroup`

        Raises
        ------
        TypeError
            If one element of the list is not an instance of VMobject

        Examples
        --------
        .. manim:: AddToVGroup

            class AddToVGroup(Scene):
                def construct(self):
                    circle_red = Circle(color=RED)
                    circle_green = Circle(color=GREEN)
                    circle_blue = Circle(color=BLUE)
                    circle_red.shift(LEFT)
                    circle_blue.shift(RIGHT)
                    gr = VGroup(circle_red, circle_green)
                    gr2 = VGroup(circle_blue) # Constructor uses add directly
                    self.add(gr,gr2)
                    self.wait()
                    gr += gr2 # Add group to another
                    self.play(
                        gr.animate.shift(DOWN),
                    )
                    gr -= gr2 # Remove group
                    self.play( # Animate groups separately
                        gr.animate.shift(LEFT),
                        gr2.animate.shift(UP),
                    )
                    self.play( #Animate groups without modification
                        (gr+gr2).animate.shift(RIGHT)
                    )
                    self.play( # Animate group without component
                        (gr-circle_red).animate.shift(RIGHT)
                    )
        """
        if not all(isinstance(m, VMobject) for m in vmobjects):
            raise TypeError("All submobjects must be of type VMobject")
        return super().add(*vmobjects)

    def __add__(self, vmobject):
        return VGroup(*self.submobjects, vmobject)

    def __iadd__(self, vmobject):
        return self.add(vmobject)

    def __sub__(self, vmobject):
        copy = VGroup(*self.submobjects)
        copy.remove(vmobject)
        return copy

    def __isub__(self, vmobject):
        return self.remove(vmobject)


class VDict(VMobject):
    """A VGroup-like class, also offering submobject access by
    key, like a python dict

    Parameters
    ----------
    mapping_or_iterable : Union[:class:`Mapping`, Iterable[Tuple[Hashable, :class:`~.VMobject`]]], optional
            The parameter specifying the key-value mapping of keys and mobjects.
    show_keys : :class:`bool`, optional
            Whether to also display the key associated with
            the mobject. This might be useful when debugging,
            especially when there are a lot of mobjects in the
            :class:`VDict`. Defaults to False.
    kwargs : Any
            Other arguments to be passed to `Mobject`.

    Attributes
    ----------
    show_keys : :class:`bool`
            Whether to also display the key associated with
            the mobject. This might be useful when debugging,
            especially when there are a lot of mobjects in the
            :class:`VDict`. When displayed, the key is towards
            the left of the mobject.
            Defaults to False.
    submob_dict : :class:`dict`
            Is the actual python dictionary that is used to bind
            the keys to the mobjects.

    Examples
    --------

    .. manim:: ShapesWithVDict

        class ShapesWithVDict(Scene):
            def construct(self):
                square = Square().set_color(RED)
                circle = Circle().set_color(YELLOW).next_to(square, UP)

                # create dict from list of tuples each having key-mobject pair
                pairs = [("s", square), ("c", circle)]
                my_dict = VDict(pairs, show_keys=True)

                # display it just like a VGroup
                self.play(Create(my_dict))
                self.wait()

                text = Tex("Some text").set_color(GREEN).next_to(square, DOWN)

                # add a key-value pair by wrapping it in a single-element list of tuple
                # after attrs branch is merged, it will be easier like `.add(t=text)`
                my_dict.add([("t", text)])
                self.wait()

                rect = Rectangle().next_to(text, DOWN)
                # can also do key assignment like a python dict
                my_dict["r"] = rect

                # access submobjects like a python dict
                my_dict["t"].set_color(PURPLE)
                self.play(my_dict["t"].animate.scale(3))
                self.wait()

                # also supports python dict styled reassignment
                my_dict["t"] = Tex("Some other text").set_color(BLUE)
                self.wait()

                # remove submobject by key
                my_dict.remove("t")
                self.wait()

                self.play(Uncreate(my_dict["s"]))
                self.wait()

                self.play(FadeOut(my_dict["c"]))
                self.wait()

                self.play(FadeOutAndShift(my_dict["r"], DOWN))
                self.wait()

                # you can also make a VDict from an existing dict of mobjects
                plain_dict = {
                    1: Integer(1).shift(DOWN),
                    2: Integer(2).shift(2 * DOWN),
                    3: Integer(3).shift(3 * DOWN),
                }

                vdict_from_plain_dict = VDict(plain_dict)
                vdict_from_plain_dict.shift(1.5 * (UP + LEFT))
                self.play(Create(vdict_from_plain_dict))

                # you can even use zip
                vdict_using_zip = VDict(zip(["s", "c", "r"], [Square(), Circle(), Rectangle()]))
                vdict_using_zip.shift(1.5 * RIGHT)
                self.play(Create(vdict_using_zip))
                self.wait()
    """

    def __init__(self, mapping_or_iterable={}, show_keys=False, **kwargs):
        VMobject.__init__(self, **kwargs)
        self.show_keys = show_keys
        self.submob_dict = {}
        self.add(mapping_or_iterable)

    def __repr__(self):
        return __class__.__name__ + "(" + repr(self.submob_dict) + ")"

    def add(self, mapping_or_iterable):
        """Adds the key-value pairs to the :class:`VDict` object.

        Also, it internally adds the value to the `submobjects` :class:`list`
        of :class:`~.Mobject`, which is responsible for actual on-screen display.

        Parameters
        ---------
        mapping_or_iterable : Union[:class:`Mapping`, Iterable[Tuple[Hashable, :class:`~.VMobject`]]], optional
            The parameter specifying the key-value mapping of keys and mobjects.

        Returns
        -------
        :class:`VDict`
            Returns the :class:`VDict` object on which this method was called.

        Examples
        --------
        Normal usage::

            square_obj = Square()
            my_dict.add([('s', square_obj)])
        """
        for key, value in dict(mapping_or_iterable).items():
            self.add_key_value_pair(key, value)

        return self

    def remove(self, key):
        """Removes the mobject from the :class:`VDict` object having the key `key`

        Also, it internally removes the mobject from the `submobjects` :class:`list`
        of :class:`~.Mobject`, (which is responsible for removing it from the screen)

        Parameters
        ----------
        key : :class:`typing.Hashable`
            The key of the submoject to be removed.

        Returns
        -------
        :class:`VDict`
            Returns the :class:`VDict` object on which this method was called.

        Examples
        --------
        Normal usage::

            my_dict.remove('square')
        """
        if key not in self.submob_dict:
            raise KeyError("The given key '%s' is not present in the VDict" % str(key))
        super().remove(self.submob_dict[key])
        del self.submob_dict[key]
        return self

    def __getitem__(self, key):
        """Override the [] operator for item retrieval.

        Parameters
        ----------
        key : :class:`typing.Hashable`
           The key of the submoject to be accessed

        Returns
        -------
        :class:`VMobject`
           The submobject corresponding to the key `key`

        Examples
        --------
        Normal usage::

           self.play(Create(my_dict['s']))
        """
        submob = self.submob_dict[key]
        return submob

    def __setitem__(self, key, value):
        """Override the [] operator for item assignment.

        Parameters
        ----------
        key : :class:`typing.Hashable`
            The key of the submoject to be assigned
        value : :class:`VMobject`
            The submobject to bind the key to

        Returns
        -------
        None

        Examples
        --------
        Normal usage::

            square_obj = Square()
            my_dict['sq'] = square_obj
        """
        if key in self.submob_dict:
            self.remove(key)
        self.add([(key, value)])

    def __delitem__(self, key):
        """Override the del operator for deleting an item.

        Parameters
        ----------
        key : :class:`typing.Hashable`
            The key of the submoject to be deleted

        Returns
        -------
        None

        Examples
        --------
        ::

            >>> from manim import *
            >>> my_dict = VDict({'sq': Square()})
            >>> 'sq' in my_dict
            True
            >>> del my_dict['sq']
            >>> 'sq' in my_dict
            False

        Notes
        -----
        Removing an item from a VDict does not remove that item from any Scene
        that the VDict is part of.

        """
        del self.submob_dict[key]

    def __contains__(self, key):
        """Override the in operator.

        Parameters
        ----------
        key : :class:`typing.Hashable`
            The key to check membership of.

        Returns
        -------
        :class:`bool`

        Examples
        --------
        ::

            >>> from manim import *
            >>> my_dict = VDict({'sq': Square()})
            >>> 'sq' in my_dict
            True

        """
        return key in self.submob_dict

    def get_all_submobjects(self):
        """To get all the submobjects associated with a particular :class:`VDict` object

        Returns
        -------
        :class:`dict_values`
            All the submobjects associated with the :class:`VDict` object

        Examples
        --------
        Normal usage::

            for submob in my_dict.get_all_submobjects():
                self.play(Create(submob))
        """
        submobjects = self.submob_dict.values()
        return submobjects

    def add_key_value_pair(self, key, value):
        """A utility function used by :meth:`add` to add the key-value pair
        to :attr:`submob_dict`. Not really meant to be used externally.

        Parameters
        ----------
        key : :class:`typing.Hashable`
            The key of the submobject to be added.
        value : :class:`~.VMobject`
            The mobject associated with the key

        Returns
        -------
        None

        Raises
        ------
        TypeError
            If the value is not an instance of VMobject

        Examples
        --------
        Normal usage::

            square_obj = Square()
            self.add_key_value_pair('s', square_obj)

        """
        if not isinstance(value, VMobject):
            raise TypeError("All submobjects must be of type VMobject")
        mob = value
        if self.show_keys:
            # This import is here and not at the top to avoid circular import
            from ...mobject.svg.tex_mobject import Tex

            key_text = Tex(str(key)).next_to(value, LEFT)
            mob.add(key_text)

        self.submob_dict[key] = mob
        super().add(value)


class VectorizedPoint(VMobject):
    def __init__(
        self,
        location=ORIGIN,
        color=BLACK,
        fill_opacity=0,
        stroke_width=0,
        artificial_width=0.01,
        artificial_height=0.01,
        **kwargs,
    ):
        self.artificial_width = artificial_width
        self.artificial_height = artificial_height
        VMobject.__init__(
            self,
            color=color,
            fill_opacity=fill_opacity,
            stroke_width=stroke_width,
            **kwargs,
        )
        self.set_points(np.array([location]))

    @VMobject.width.getter
    def width(self):
        return self.artificial_width

    @VMobject.height.getter
    def height(self):
        return self.artificial_height

    def get_location(self):
        return np.array(self.points[0])

    def set_location(self, new_loc):
        self.set_points(np.array([new_loc]))


class CurvesAsSubmobjects(VGroup):
    """Convert a curve's elements to submobjects.

    Examples
    --------
    .. manim:: LineGradientExample
        :save_last_frame:

        class LineGradientExample(Scene):
            def construct(self):
                curve = ParametricFunction(lambda t: [t, np.sin(t), 0], t_min = -PI, t_max=PI,stroke_width=10)
                new_curve = CurvesAsSubmobjects(curve)
                new_curve.set_color_by_gradient(BLUE, RED)
                self.add(new_curve.shift(UP), curve)

    """

    def __init__(self, vmobject, **kwargs):
        VGroup.__init__(self, **kwargs)
        tuples = vmobject.get_cubic_bezier_tuples()
        for tup in tuples:
            part = VMobject()
            part.set_points(tup)
            part.match_style(vmobject)
            self.add(part)


class DashedVMobject(metaclass=MetaVMobject):
    def __init__(
        self, vmobject, num_dashes=15, positive_space_ratio=0.5, color=WHITE, **kwargs
    ):
        self.num_dashes = num_dashes
        self.positive_space_ratio = positive_space_ratio
        super().__init__(color=color, **kwargs)
        ps_ratio = self.positive_space_ratio
        if num_dashes > 0:
            # End points of the unit interval for division
            alphas = np.linspace(0, 1, num_dashes + 1)

            # This determines the length of each "dash"
            full_d_alpha = 1.0 / num_dashes
            partial_d_alpha = full_d_alpha * ps_ratio

            # Shifts the alphas and removes the last dash
            # to give closed shapes even spacing
            if vmobject.is_closed():
                alphas += partial_d_alpha / 2
                np.delete(alphas, -1)

            # Rescale so that the last point of vmobject will
            # be the end of the last dash
            else:
                alphas /= 1 - full_d_alpha + partial_d_alpha

            self.add(
                *[
                    vmobject.get_subcurve(alpha, alpha + partial_d_alpha)
                    for alpha in alphas[:-1]
                ]
            )
        # Family is already taken care of by get_subcurve
        # implementation
        self.match_style(vmobject, family=False)<|MERGE_RESOLUTION|>--- conflicted
+++ resolved
@@ -13,13 +13,9 @@
 
 import itertools as it
 import sys
-<<<<<<< HEAD
 from abc import ABCMeta
-from typing import Iterable, Optional, Sequence
-=======
 import typing
 from typing import Optional, Sequence, Union
->>>>>>> f5d7ea11
 
 import colour
 import numpy as np
@@ -39,12 +35,8 @@
 from ...utils.color import BLACK, WHITE, color_to_rgba
 from ...utils.iterables import make_even, stretch_array_to_length, tuplify
 from ...utils.simple_functions import clip_in_place
-<<<<<<< HEAD
-from ...utils.space_ops import get_norm, rotate_vector, shoelace_direction
+from ...utils.space_ops import rotate_vector, shoelace_direction
 from .opengl_vectorized_mobject import OpenGLVMobject
-=======
-from ...utils.space_ops import rotate_vector, shoelace_direction
->>>>>>> f5d7ea11
 
 # TODO
 # - Change cubic curve groups to have 4 points instead of 3
