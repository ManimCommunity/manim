"""Mobjects that use vector graphics."""


__all__ = [
    "VMobject",
    "VGroup",
    "VDict",
    "VectorizedPoint",
    "CurvesAsSubmobjects",
    "DashedVMobject",
]


import itertools as it
import sys
import colour
from typing import Iterable


from ...constants import *
from ...mobject.mobject import Mobject
from ...mobject.three_d_utils import get_3d_vmob_gradient_start_and_end_points
from ...utils.bezier import bezier
from ...utils.bezier import get_smooth_handle_points
from ...utils.bezier import interpolate
from ...utils.bezier import integer_interpolate
from ...utils.bezier import partial_bezier_points
from ...utils.color import color_to_rgba, BLACK, WHITE
from ...utils.iterables import make_even
from ...utils.iterables import stretch_array_to_length
from ...utils.iterables import tuplify
from ...utils.simple_functions import clip_in_place
from ...utils.space_ops import rotate_vector
from ...utils.space_ops import get_norm
from ...utils.space_ops import shoelace_direction

# TODO
# - Change cubic curve groups to have 4 points instead of 3
# - Change sub_path idea accordingly
# - No more mark_paths_closed, instead have the camera test
#   if last point in close to first point
# - Think about length of self.points.  Always 0 or 1 mod 4?
#   That's kind of weird.


class VMobject(Mobject):
    def __init__(
        self,
        fill_color=None,
        fill_opacity=0.0,
        stroke_color=None,
        stroke_opacity=1.0,
        stroke_width=DEFAULT_STROKE_WIDTH,
        # The purpose of background stroke is to have
        # something that won't overlap the fill, e.g.
        # For text against some textured background
        background_stroke_color=BLACK,
        background_stroke_opacity=1.0,
        background_stroke_width=0,
        # When a color c is set, there will be a second color
        # computed based on interpolating c to WHITE by with
        # sheen_factor, and the display will gradient to this
        # secondary color in the direction of sheen_direction.
        sheen_factor=0.0,
        sheen_direction=UL,
        # Indicates that it will not be displayed, but
        # that it should count in parent mobject's path
        close_new_points=False,
        pre_function_handle_to_anchor_scale_factor=0.01,
        make_smooth_after_applying_functions=False,
        background_image_file=None,
        shade_in_3d=False,
        # This is within a pixel
        # TODO, do we care about accounting for
        # varying zoom levels?
        tolerance_for_point_equality=1e-6,
        n_points_per_cubic_curve=4,
        **kwargs,
    ):
        self.fill_color = fill_color
        self.fill_opacity = fill_opacity
        self.stroke_color = stroke_color
        self.stroke_opacity = stroke_opacity
        self.stroke_width = stroke_width
        self.background_stroke_color = background_stroke_color
        self.background_stroke_opacity = background_stroke_opacity
        self.background_stroke_width = background_stroke_width
        self.sheen_factor = sheen_factor
        self.sheen_direction = sheen_direction
        self.close_new_points = close_new_points
        self.pre_function_handle_to_anchor_scale_factor = (
            pre_function_handle_to_anchor_scale_factor
        )
        self.make_smooth_after_applying_functions = make_smooth_after_applying_functions
        self.background_image_file = background_image_file
        self.shade_in_3d = shade_in_3d
        self.tolerance_for_point_equality = tolerance_for_point_equality
        self.n_points_per_cubic_curve = n_points_per_cubic_curve
        Mobject.__init__(self, **kwargs)

    def get_group_class(self):
        return VGroup

    # Colors
    def init_colors(self, propagate_colors=True):
        self.set_fill(
            color=self.fill_color or self.color,
            opacity=self.fill_opacity,
            family=propagate_colors,
        )
        self.set_stroke(
            color=self.stroke_color or self.color,
            width=self.stroke_width,
            opacity=self.stroke_opacity,
            family=propagate_colors,
        )
        self.set_background_stroke(
            color=self.background_stroke_color,
            width=self.background_stroke_width,
            opacity=self.background_stroke_opacity,
            family=propagate_colors,
        )
        self.set_sheen(
            factor=self.sheen_factor,
            direction=self.sheen_direction,
            family=propagate_colors,
        )

        if not propagate_colors:
            for submobject in self.submobjects:
                submobject.init_colors(propagate_colors=False)

        return self

    def generate_rgbas_array(self, color, opacity):
        """
        First arg can be either a color, or a tuple/list of colors.
        Likewise, opacity can either be a float, or a tuple of floats.
        If self.sheen_factor is not zero, and only
        one color was passed in, a second slightly light color
        will automatically be added for the gradient
        """
        colors = list(tuplify(color))
        opacities = list(tuplify(opacity))
        rgbas = np.array(
            [color_to_rgba(c, o) for c, o in zip(*make_even(colors, opacities))]
        )

        sheen_factor = self.get_sheen_factor()
        if sheen_factor != 0 and len(rgbas) == 1:
            light_rgbas = np.array(rgbas)
            light_rgbas[:, :3] += sheen_factor
            clip_in_place(light_rgbas, 0, 1)
            rgbas = np.append(rgbas, light_rgbas, axis=0)
        return rgbas

    def update_rgbas_array(self, array_name, color=None, opacity=None):
        passed_color = color if (color is not None) else BLACK
        passed_opacity = opacity if (opacity is not None) else 0
        rgbas = self.generate_rgbas_array(passed_color, passed_opacity)
        if not hasattr(self, array_name):
            setattr(self, array_name, rgbas)
            return self
        # Match up current rgbas array with the newly calculated
        # one. 99% of the time they'll be the same.
        curr_rgbas = getattr(self, array_name)
        if len(curr_rgbas) < len(rgbas):
            curr_rgbas = stretch_array_to_length(curr_rgbas, len(rgbas))
            setattr(self, array_name, curr_rgbas)
        elif len(rgbas) < len(curr_rgbas):
            rgbas = stretch_array_to_length(rgbas, len(curr_rgbas))
        # Only update rgb if color was not None, and only
        # update alpha channel if opacity was passed in
        if color is not None:
            curr_rgbas[:, :3] = rgbas[:, :3]
        if opacity is not None:
            curr_rgbas[:, 3] = rgbas[:, 3]
        return self

    def set_fill(self, color=None, opacity=None, family=True):
        if family:
            for submobject in self.submobjects:
                submobject.set_fill(color, opacity, family)
        self.update_rgbas_array("fill_rgbas", color, opacity)
        if opacity is not None:
            self.fill_opacity = opacity
        return self

    def set_stroke(
        self, color=None, width=None, opacity=None, background=False, family=True
    ):
        if family:
            for submobject in self.submobjects:
                submobject.set_stroke(color, width, opacity, background, family)
        if background:
            array_name = "background_stroke_rgbas"
            width_name = "background_stroke_width"
            opacity_name = "background_stroke_opacity"
            color_name = "background_stroke_color"
        else:
            array_name = "stroke_rgbas"
            width_name = "stroke_width"
            opacity_name = "stroke_opacity"
            color_name = "stroke_color"
        self.update_rgbas_array(array_name, color, opacity)
        if width is not None:
            setattr(self, width_name, width)
        if opacity is not None:
<<<<<<< HEAD
            if background:
                self.background_stroke_opacity = opacity
            else:
                self.stroke_opacity = opacity
=======
            setattr(self, opacity_name, opacity)
        if color is not None:
            setattr(self, color_name, color)
>>>>>>> 4237e00e
        return self

    def set_background_stroke(self, **kwargs):
        kwargs["background"] = True
        self.set_stroke(**kwargs)
        return self

    def set_style(
        self,
        fill_color=None,
        fill_opacity=None,
        stroke_color=None,
        stroke_width=None,
        stroke_opacity=None,
        background_stroke_color=None,
        background_stroke_width=None,
        background_stroke_opacity=None,
        sheen_factor=None,
        sheen_direction=None,
        background_image_file=None,
        family=True,
    ):
        self.set_fill(color=fill_color, opacity=fill_opacity, family=family)
        self.set_stroke(
            color=stroke_color,
            width=stroke_width,
            opacity=stroke_opacity,
            family=family,
        )
        self.set_background_stroke(
            color=background_stroke_color,
            width=background_stroke_width,
            opacity=background_stroke_opacity,
            family=family,
        )
        if sheen_factor:
            self.set_sheen(
                factor=sheen_factor,
                direction=sheen_direction,
                family=family,
            )
        if background_image_file:
            self.color_using_background_image(background_image_file)
        return self

    def get_style(self, simple=False):
        ret = {
            "stroke_opacity": self.get_stroke_opacity(),
            "stroke_width": self.get_stroke_width(),
        }

        if simple:
            ret["fill_color"] = colour.rgb2hex(self.get_fill_color().get_rgb())
            ret["fill_opacity"] = self.get_fill_opacity()
            ret["stroke_color"] = colour.rgb2hex(self.get_stroke_color().get_rgb())
        else:
            ret["fill_color"] = self.get_fill_colors()
            ret["fill_opacity"] = self.get_fill_opacities()
            ret["stroke_color"] = self.get_stroke_colors()
            ret["background_stroke_color"] = self.get_stroke_colors(background=True)
            ret["background_stroke_width"] = self.get_stroke_width(background=True)
            ret["background_stroke_opacity"] = self.get_stroke_opacity(background=True)
            ret["sheen_factor"] = self.get_sheen_factor()
            ret["sheen_direction"] = self.get_sheen_direction()
            ret["background_image_file"] = self.get_background_image_file()

        return ret

    def match_style(self, vmobject, family=True):
        self.set_style(**vmobject.get_style(), family=False)

        if family:
            # Does its best to match up submobject lists, and
            # match styles accordingly
            submobs1, submobs2 = self.submobjects, vmobject.submobjects
            if len(submobs1) == 0:
                return self
            elif len(submobs2) == 0:
                submobs2 = [vmobject]
            for sm1, sm2 in zip(*make_even(submobs1, submobs2)):
                sm1.match_style(sm2)
        return self

    def set_color(self, color, family=True):
        self.set_fill(color, family=family)
        self.set_stroke(color, family=family)

        # check if a list of colors is passed to color
        if isinstance(color, str):
            self.color = colour.Color(color)
        else:
            self.color = color
        return self

    def set_opacity(self, opacity, family=True):
        self.set_fill(opacity=opacity, family=family)
        self.set_stroke(opacity=opacity, family=family)
        self.set_stroke(opacity=opacity, family=family, background=True)
        return self

    def fade(self, darkness=0.5, family=True):
        factor = 1.0 - darkness
        self.set_fill(
            opacity=factor * self.get_fill_opacity(),
            family=False,
        )
        self.set_stroke(
            opacity=factor * self.get_stroke_opacity(),
            family=False,
        )
        self.set_background_stroke(
            opacity=factor * self.get_stroke_opacity(background=True),
            family=False,
        )
        super().fade(darkness, family)
        return self

    def get_fill_rgbas(self):
        try:
            return self.fill_rgbas
        except AttributeError:
            return np.zeros((1, 4))

    def get_fill_color(self):
        """
        If there are multiple colors (for gradient)
        this returns the first one
        """
        return self.get_fill_colors()[0]

    def get_fill_opacity(self):
        """
        If there are multiple opacities, this returns the
        first
        """
        return self.get_fill_opacities()[0]

    def get_fill_colors(self):
        return [colour.Color(rgb=rgba[:3]) for rgba in self.get_fill_rgbas()]

    def get_fill_opacities(self):
        return self.get_fill_rgbas()[:, 3]

    def get_stroke_rgbas(self, background=False):
        try:
            if background:
                rgbas = self.background_stroke_rgbas
            else:
                rgbas = self.stroke_rgbas
            return rgbas
        except AttributeError:
            return np.zeros((1, 4))

    def get_stroke_color(self, background=False):
        return self.get_stroke_colors(background)[0]

    def get_stroke_width(self, background=False):
        if background:
            width = self.background_stroke_width
        else:
            width = self.stroke_width
        return max(0, width)

    def get_stroke_opacity(self, background=False):
        return self.get_stroke_opacities(background)[0]

    def get_stroke_colors(self, background=False):
        return [
            colour.Color(rgb=rgba[:3]) for rgba in self.get_stroke_rgbas(background)
        ]

    def get_stroke_opacities(self, background=False):
        return self.get_stroke_rgbas(background)[:, 3]

    def get_color(self):
        if np.all(self.get_fill_opacities() == 0):
            return self.get_stroke_color()
        return self.get_fill_color()

    def set_sheen_direction(self, direction, family=True):
        direction = np.array(direction)
        if family:
            for submob in self.get_family():
                submob.sheen_direction = direction
        else:
            self.sheen_direction = direction
        return self

    def set_sheen(self, factor, direction=None, family=True):
        if family:
            for submob in self.submobjects:
                submob.set_sheen(factor, direction, family)
        self.sheen_factor = factor
        if direction is not None:
            # family set to false because recursion will
            # already be handled above
            self.set_sheen_direction(direction, family=False)
        # Reset color to put sheen_factor into effect
        if factor != 0:
            self.set_stroke(self.get_stroke_color(), family=family)
            self.set_fill(self.get_fill_color(), family=family)
        return self

    def get_sheen_direction(self):
        return np.array(self.sheen_direction)

    def get_sheen_factor(self):
        return self.sheen_factor

    def get_gradient_start_and_end_points(self):
        if self.shade_in_3d:
            return get_3d_vmob_gradient_start_and_end_points(self)
        else:
            direction = self.get_sheen_direction()
            c = self.get_center()
            bases = np.array(
                [self.get_edge_center(vect) - c for vect in [RIGHT, UP, OUT]]
            ).transpose()
            offset = np.dot(bases, direction)
            return (c - offset, c + offset)

    def color_using_background_image(self, background_image_file):
        self.background_image_file = background_image_file
        self.set_color(WHITE)
        for submob in self.submobjects:
            submob.color_using_background_image(background_image_file)
        return self

    def get_background_image_file(self):
        return self.background_image_file

    def match_background_image_file(self, vmobject):
        self.color_using_background_image(vmobject.get_background_image_file())
        return self

    def set_shade_in_3d(self, value=True, z_index_as_group=False):
        for submob in self.get_family():
            submob.shade_in_3d = value
            if z_index_as_group:
                submob.z_index_group = self
        return self

    # Points
    def set_points(self, points):
        self.points = np.array(points)
        return self

    def get_points(self):
        return np.array(self.points)

    def set_anchors_and_handles(
        self,
        anchors1: Iterable[float],
        handles1: Iterable[float],
        handles2: Iterable[float],
        anchors2: Iterable[float],
    ) -> "VMobject":
        """Given two sets of anchors and handles, process them to set them as anchors and handles of the VMobject.

        anchors1[i], handles1[i], handles2[i] and anchors2[i] define the i-th bezier curve of the vmobject. There are four hardcoded paramaters and this is a problem as it makes the number of points per cubic curve unchangeable from 4. (two anchors and two handles).

        Returns
        -------
        VMobject
            for chaining.
        """
        assert len(anchors1) == len(handles1) == len(handles2) == len(anchors2)
        nppcc = self.n_points_per_cubic_curve  # 4
        total_len = nppcc * len(anchors1)
        self.points = np.zeros((total_len, self.dim))
        # the following will, from the four sets, dispatch them in points such that self.points = [anchors1[0], handles1[0], handles2[0], anchors1[0], anchors1[1], handles1[1], ...]
        arrays = [anchors1, handles1, handles2, anchors2]
        for index, array in enumerate(arrays):
            self.points[index::nppcc] = array
        return self

    def clear_points(self):
        self.points = np.zeros((0, self.dim))

    def append_points(self, new_points):
        # TODO, check that number new points is a multiple of 4?
        # or else that if len(self.points) % 4 == 1, then
        # len(new_points) % 4 == 3?
        self.points = np.append(self.points, new_points, axis=0)
        return self

    def start_new_path(self, point):
        # TODO, make sure that len(self.points) % 4 == 0?
        self.append_points([point])
        return self

    def add_cubic_bezier_curve(
        self, anchor1: np.ndarray, handle1: np.ndarray, handle2: np.ndarray, anchor2
    ) -> None:
        # TODO, check the len(self.points) % 4 == 0?
        self.append_points([anchor1, handle1, handle2, anchor2])

    def add_cubic_bezier_curve_to(
        self, handle1: np.ndarray, handle2: np.ndarray, anchor: np.ndarray
    ) -> None:
        """Add cubic bezier curve to the path.

        NOTE : the first anchor is not a paramater as by default the end of the last sub-path!

        Parameters
        ----------
        handle1 : np.ndarray
            first handle
        handle2 : np.ndarray
            second handle
        anchor : np.ndarray
            anchor
        """
        self.throw_error_if_no_points()
        new_points = [handle1, handle2, anchor]
        if self.has_new_path_started():
            self.append_points(new_points)
        else:
            self.append_points([self.get_last_point()] + new_points)

    def add_quadratic_bezier_curve_to(
        self, handle: np.ndarray, anchor: np.ndarray
    ) -> "VMobject":
        """Add Quadratic bezier curve to the path."""
        # How does one approximate a quadratic with a cubic?
        # refer to the Wikipedia page on Bezier curves
        # https://en.wikipedia.org/wiki/B%C3%A9zier_curve#Degree_elevation, accessed Jan 20, 2021
        # 1. Copy the end points, and then
        # 2. Place the 2 middle control points 2/3 along the line segments
        # from the end points to the quadratic curve's middle control point.
        # I think that's beautiful.
        self.add_cubic_bezier_curve_to(
            2 / 3 * handle + 1 / 3 * self.get_last_point(),
            2 / 3 * handle + 1 / 3 * anchor,
            anchor,
        )
        return self

    def add_line_to(self, point: np.ndarray) -> "VMobject":
        """Add a straight line from the last point of VMobject to the given point.

        Parameters :
        ------------
        point : np.ndarray
            end of the straight line.
        """
        nppcc = self.n_points_per_cubic_curve
        self.add_cubic_bezier_curve_to(
            *[
                interpolate(self.get_last_point(), point, a)
                for a in np.linspace(0, 1, nppcc)[1:]
            ]
        )
        return self

    def add_smooth_curve_to(self, *points: np.array) -> "VMobject":
        """Creates a smooth curve from given points and add it to the VMobject. If two points are passed in, the first is interpreted
        as a handle, the second as an anchor.

        Parameters
        ----------
        points: np.array
            Points (anchor and handle, or just anchor) to add a smooth curve from
        Returns
        -------
        VMobject


        Raises
        ------
        ValueError
            If 0 or more than 2 points are given.
        """
        # TODO remove the value error and just add two parameters with one optional
        if len(points) == 1:
            handle2 = None
            new_anchor = points[0]
        elif len(points) == 2:
            handle2, new_anchor = points
        else:
            name = sys._getframe(0).f_code.co_name
            raise ValueError(f"Only call {name} with 1 or 2 points")

        if self.has_new_path_started():
            self.add_line_to(new_anchor)
        else:
            self.throw_error_if_no_points()
            last_h2, last_a2 = self.points[-2:]
            last_tangent = last_a2 - last_h2
            handle1 = last_a2 + last_tangent
            if handle2 is None:
                to_anchor_vect = new_anchor - last_a2
                new_tangent = rotate_vector(last_tangent, PI, axis=to_anchor_vect)
                handle2 = new_anchor - new_tangent
            self.append_points([last_a2, handle1, handle2, new_anchor])
        return self

    def has_new_path_started(self):
        nppcc = self.n_points_per_cubic_curve  # 4
        # A new path starting is defined by a control point which is not part of a bezier subcurve.
        return len(self.points) % nppcc == 1

    def get_last_point(self):
        return self.points[-1]

    def is_closed(self):
        # TODO use consider_points_equals_2d ?
        return self.consider_points_equals(self.points[0], self.points[-1])

    def add_points_as_corners(self, points: np.ndarray) -> "VMobject":
        for point in points:
            self.add_line_to(point)
        return points

    def set_points_as_corners(self, points: Iterable[float]) -> "VMobject":
        """Given an array of points, set them as corner of the vmobject.

        To achieve that, this algorithm sets handles aligned with the anchors such that the resultant bezier curve will be the segment
        between the two anchors.

        Parameters
        ----------
        points : Iterable[float]
            Array of points that will be set as corners.

        Returns
        -------
        VMobject
            self. For chaining purposes.
        """
        nppcc = self.n_points_per_cubic_curve
        points = np.array(points)
        # This will set the handles aligned with the anchors.
        # Id est, a bezier curve will be the segment from the two anchors such that the handles belongs to this segment.
        self.set_anchors_and_handles(
            *[interpolate(points[:-1], points[1:], a) for a in np.linspace(0, 1, nppcc)]
        )
        return self

    def set_points_smoothly(self, points):
        self.set_points_as_corners(points)
        self.make_smooth()
        return self

    def change_anchor_mode(self, mode: str) -> "VMobject":
        """Changes the anchor mode of the bezier curves. This will modify the handles.

        There can be only two modes, "jagged", and "smooth".

        Returns
        -------
        VMobject
            For chaining purposes.
        """
        assert mode in ["jagged", "smooth"]
        nppcc = self.n_points_per_cubic_curve
        for submob in self.family_members_with_points():
            subpaths = submob.get_subpaths()
            submob.clear_points()
            # A subpath can be composed of several bezier curves.
            for subpath in subpaths:
                # This will retrieve the anchors of the subpath, by selecting every n element in the array subpath
                # The append is needed as the last element is not reached when slicing with numpy.
                anchors = np.append(subpath[::nppcc], subpath[-1:], 0)
                if mode == "smooth":
                    h1, h2 = get_smooth_handle_points(anchors)
                elif mode == "jagged":
                    # The following will make the handles aligned with the anchors, thus making the bezier curve a segment
                    a1 = anchors[:-1]
                    a2 = anchors[1:]
                    h1 = interpolate(a1, a2, 1.0 / 3)
                    h2 = interpolate(a1, a2, 2.0 / 3)
                new_subpath = np.array(subpath)
                new_subpath[1::nppcc] = h1
                new_subpath[2::nppcc] = h2
                submob.append_points(new_subpath)
        return self

    def make_smooth(self):
        return self.change_anchor_mode("smooth")

    def make_jagged(self):
        return self.change_anchor_mode("jagged")

    def add_subpath(self, points: np.ndarray) -> "VMobject":
        assert len(points) % 4 == 0
        self.points = np.append(self.points, points, axis=0)
        return self

    def append_vectorized_mobject(self, vectorized_mobject):
        new_points = list(vectorized_mobject.points)

        if self.has_new_path_started():
            # Remove last point, which is starting
            # a new path
            self.points = self.points[:-1]
        self.append_points(new_points)

    def apply_function(self, function):
        factor = self.pre_function_handle_to_anchor_scale_factor
        self.scale_handle_to_anchor_distances(factor)
        Mobject.apply_function(self, function)
        self.scale_handle_to_anchor_distances(1.0 / factor)
        if self.make_smooth_after_applying_functions:
            self.make_smooth()
        return self

    def scale_handle_to_anchor_distances(self, factor: float) -> "VMobject":
        """If the distance between a given handle point H and its associated
        anchor point A is d, then it changes H to be a distances factor*d
        away from A, but so that the line from A to H doesn't change.
        This is mostly useful in the context of applying a (differentiable)
        function, to preserve tangency properties.  One would pull all the
        handles closer to their anchors, apply the function then push them out
        again.

        Paramters
        ---------
        factor : float
            factor used for scaling.

        Returns
        -------
        VMobject
            For chaining.
        """
        for submob in self.family_members_with_points():
            if len(submob.points) < self.n_points_per_cubic_curve:
                # The case that a bezier quad is not complete (there is no bezier curve as there is not enough control points.)
                continue
            a1, h1, h2, a2 = submob.get_anchors_and_handles()
            a1_to_h1 = h1 - a1
            a2_to_h2 = h2 - a2
            new_h1 = a1 + factor * a1_to_h1
            new_h2 = a2 + factor * a2_to_h2
            submob.set_anchors_and_handles(a1, new_h1, new_h2, a2)
        return self

    #
    def consider_points_equals(self, p0, p1):
        return np.allclose(p0, p1, atol=self.tolerance_for_point_equality)

    def consider_points_equals_2d(self, p0: np.ndarray, p1: np.ndarray) -> bool:
        """Determine if two points are close enough to be considered equal.

        This uses the algorithm from np.isclose(), but expanded here for the
        2D point case. NumPy is overkill for such a small question.
        Parameters
        ----------
        p0 : np.ndarray
            first point
        p1 : np.ndarray
            second point

        Returns
        -------
        bool
            whether two points considered close.
        """
        rtol = 1.0e-5  # default from np.isclose()
        atol = self.tolerance_for_point_equality
        if abs(p0[0] - p1[0]) > atol + rtol * abs(p1[0]):
            return False
        if abs(p0[1] - p1[1]) > atol + rtol * abs(p1[1]):
            return False
        return True

    # Information about line
    def get_cubic_bezier_tuples_from_points(self, points):
        return np.array(list(self.gen_cubic_bezier_tuples_from_points(points)))

    def gen_cubic_bezier_tuples_from_points(self, points: np.ndarray) -> typing.Tuple:
        """Returns the bezier tuples from an array of points.

        self.points is a list of the anchors and handles of the bezier curves of the mobject (ie [anchor1, handle1, handle2, anchor2, anchor3 ..])
        This algorithm basically retrieve them by taking an element every n, where n is the number of control points
        of the bezier curve.


        Parameters
        ----------
        points : np.ndarray
            Points from which control points will be extracted.

        Returns
        -------
        typing.Tuple
            Bezier control points.
        """
        nppcc = self.n_points_per_cubic_curve
        remainder = len(points) % nppcc
        points = points[: len(points) - remainder]
        # Basically take every nppcc element.
        return (points[i : i + nppcc] for i in range(0, len(points), nppcc))

    def get_cubic_bezier_tuples(self):
        return self.get_cubic_bezier_tuples_from_points(self.get_points())

    def _gen_subpaths_from_points(
        self, points: np.ndarray, filter_func: typing.Callable[[int], bool]
    ) -> typing.Tuple:
        """Given an array of points defining the bezier curves of the vmobject, return subpaths formed by these points.
        Here, Two bezier curves form a path if at least two of their anchors are evaluated True by the relation defined by filter_func.

        The algorithm every bezier tuple (anchors and handles) in ``self.points`` (by regrouping each n elements, where
        n is the number of points per cubic curve)), and evaluate the relation between two anchors with filter_func.
        NOTE : The filter_func takes an int n as paramater, and will evaluate the relation between points[n] and points[n - 1]. This should probably be changed so
        the function takes two points as paramters.

        Parameters
        ----------
        points : np.ndarray
            points defining the bezier curve.
        filter_func : typing.Callable[int, bool]
            Filter-func defining the relation.

        Returns
        -------
        typing.Tuple
            subpaths formed by the points.
        """
        nppcc = self.n_points_per_cubic_curve
        split_indices = filter(filter_func, range(nppcc, len(points), nppcc))
        split_indices = [0] + list(split_indices) + [len(points)]
        return (
            points[i1:i2]
            for i1, i2 in zip(split_indices, split_indices[1:])
            if (i2 - i1) >= nppcc
        )

    def get_subpaths_from_points(self, points):
        return list(
            self._gen_subpaths_from_points(
                points,
                lambda n: not self.consider_points_equals(points[n - 1], points[n]),
            )
        )

    def gen_subpaths_from_points_2d(self, points):
        return self._gen_subpaths_from_points(
            points,
            lambda n: not self.consider_points_equals_2d(points[n - 1], points[n]),
        )

    def get_subpaths(self) -> typing.Tuple:
        """Returns subpaths formed by the curves of the VMobject.

        We define a subpath between two curve if one of their extreminities are coincidents.

        Returns
        -------
        typing.Tuple
            subpaths.
        """
        return self.get_subpaths_from_points(self.get_points())

    def get_nth_curve_points(self, n: int) -> np.ndarray:
        """Returns the points defining the nth curve of the vmobject.

        Parameters
        ----------
        n : int
            index of the desired bezier curve.

        Returns
        -------
        np.ndarray
            points defininf the nth bezier curve (anchors, handles)
        """
        assert n < self.get_num_curves()
        nppcc = self.n_points_per_cubic_curve
        return self.points[nppcc * n : nppcc * (n + 1)]

    def get_nth_curve_function(self, n: int) -> typing.Callable[[float], np.ndarray]:
        """Returns the expression of the nth curve.

        Parameters
        ----------
        n : int
            index of the desired curve.

        Returns
        -------
        typing.Callable[float]
            expression of the nth bezier curve.
        """
        return bezier(self.get_nth_curve_points(n))

    def get_num_curves(self) -> int:
        """Returns the number of curves of the vmobject.

        Returns
        -------
        int
            number of curves. of the vmobject.
        """
        nppcc = self.n_points_per_cubic_curve
        return len(self.points) // nppcc

    def point_from_proportion(self, alpha: float) -> np.ndarray:
        """Get the bezier curve evaluated at a position P,
        where P is the point corresponding to the proportion defined by the given alpha.

        Parameters
        ----------
        alpha : float
            Proportion.

        Returns
        -------
        np.ndarray
            Point evaluated.
        """
        num_cubics = self.get_num_curves()
        n, residue = integer_interpolate(0, num_cubics, alpha)
        curve = self.get_nth_curve_function(n)
        return curve(residue)

    def get_anchors_and_handles(self) -> typing.Iterable[np.ndarray]:
        """Returns anchors1, handles1, handles2, anchors2,
        where (anchors1[i], handles1[i], handles2[i], anchors2[i])
        will be four points defining a cubic bezier curve
        for any i in range(0, len(anchors1))

        Returns
        -------
        typing.Iterable[np.ndarray]
            Iterable of the anchors and handles.
        """
        nppcc = self.n_points_per_cubic_curve
        return [self.points[i::nppcc] for i in range(nppcc)]

    def get_start_anchors(self) -> np.ndarray:
        """Returns the start anchors of the bezier curves.

        Returns
        -------
        np.ndarray
            Starting anchors
        """
        return self.points[0 :: self.n_points_per_cubic_curve]

    def get_end_anchors(self) -> np.ndarray:
        """Return the starting anchors of the bezier curves.

        Returns
        -------
        np.ndarray
            Starting anchors
        """
        nppcc = self.n_points_per_cubic_curve
        return self.points[nppcc - 1 :: nppcc]

    def get_anchors(self) -> np.ndarray:
        """Returns the anchors of the curves forming the VMobject.

        Returns
        -------
        np.ndarray
            The anchors.
        """
        if self.points.shape[0] == 1:
            return self.points
        return np.array(
            list(
                it.chain(
                    *zip(
                        self.get_start_anchors(),
                        self.get_end_anchors(),
                    )
                )
            )
        )

    def get_points_defining_boundary(self):
        # Probably returns all anchors, but this is weird regarding  the name of the method.
        return np.array(list(it.chain(*[sm.get_anchors() for sm in self.get_family()])))

    def get_arc_length(self, n_sample_points=None):
        if n_sample_points is None:
            n_sample_points = 4 * self.get_num_curves() + 1
        points = np.array(
            [self.point_from_proportion(a) for a in np.linspace(0, 1, n_sample_points)]
        )
        diffs = points[1:] - points[:-1]
        norms = np.apply_along_axis(get_norm, 1, diffs)
        return np.sum(norms)

    # Alignment
    def align_points(self, vmobject):
        # This probably makes the current vmobject and the given one have the same number of points,
        # by adding extra points to the last sub-path. This method is never used in the whole library.
        self.align_rgbas(vmobject)
        if self.get_num_points() == vmobject.get_num_points():
            return

        for mob in self, vmobject:
            # If there are no points, add one to
            # wherever the "center" is
            if mob.has_no_points():
                mob.start_new_path(mob.get_center())
            # If there's only one point, turn it into
            # a null curve
            if mob.has_new_path_started():
                mob.add_line_to(mob.get_last_point())

        # Figure out what the subpaths are, and align
        subpaths1 = self.get_subpaths()
        subpaths2 = vmobject.get_subpaths()
        n_subpaths = max(len(subpaths1), len(subpaths2))
        # Start building new ones
        new_path1 = np.zeros((0, self.dim))
        new_path2 = np.zeros((0, self.dim))

        nppcc = self.n_points_per_cubic_curve

        def get_nth_subpath(path_list, n):
            if n >= len(path_list):
                # Create a null path at the very end
                return [path_list[-1][-1]] * nppcc
            return path_list[n]

        for n in range(n_subpaths):
            sp1 = get_nth_subpath(subpaths1, n)
            sp2 = get_nth_subpath(subpaths2, n)
            diff1 = max(0, (len(sp2) - len(sp1)) // nppcc)
            diff2 = max(0, (len(sp1) - len(sp2)) // nppcc)
            sp1 = self.insert_n_curves_to_point_list(diff1, sp1)
            sp2 = self.insert_n_curves_to_point_list(diff2, sp2)
            new_path1 = np.append(new_path1, sp1, axis=0)
            new_path2 = np.append(new_path2, sp2, axis=0)
        self.set_points(new_path1)
        vmobject.set_points(new_path2)
        return self

    def insert_n_curves(self, n: int) -> "VMobject":
        """Inserts n curves to the bezier curves of the vmobject.

        Paramters
        ---------
        n : int
            Number of curves to insert

        Returns
        -------
        VMobject
            for chaining.
        """
        new_path_point = None
        if self.has_new_path_started():
            new_path_point = self.get_last_point()

        new_points = self.insert_n_curves_to_point_list(n, self.get_points())
        self.set_points(new_points)

        if new_path_point is not None:
            self.append_points([new_path_point])
        return self

    def insert_n_curves_to_point_list(self, n: int, points: np.ndarray) -> np.ndarray:
        """Given an array of k points defining a bezier curves (anchors and handles), returns points defining exactly k + n bezier curves.

        Parameters
        ----------
        n : int
            Number of desired curves.
        points : np.ndarray
            Starting points.

        Returns
        -------
        np.ndarray
            Points generated.
        """

    def insert_n_curves_to_point_list(self, n, points):
        if len(points) == 1:
            nppcc = self.n_points_per_cubic_curve
            return np.repeat(points, nppcc * n, 0)
        bezier_quads = self.get_cubic_bezier_tuples_from_points(points)
        curr_num = len(bezier_quads)
        target_num = curr_num + n
        # This is an array with values ranging from 0
        # up to curr_num,  with repeats such that
        # it's total length is target_num.  For example,
        # with curr_num = 10, target_num = 15, this would
        # be [0, 0, 1, 2, 2, 3, 4, 4, 5, 6, 6, 7, 8, 8, 9]
        repeat_indices = (np.arange(target_num) * curr_num) // target_num

        # If the nth term of this list is k, it means
        # that the nth curve of our path should be split
        # into k pieces.  In the above example, this would
        # be [2, 1, 2, 1, 2, 1, 2, 1, 2, 1]
        split_factors = [sum(repeat_indices == i) for i in range(curr_num)]
        new_points = np.zeros((0, self.dim))
        for quad, sf in zip(bezier_quads, split_factors):
            # What was once a single cubic curve defined
            # by "quad" will now be broken into sf
            # smaller cubic curves
            alphas = np.linspace(0, 1, sf + 1)
            for a1, a2 in zip(alphas, alphas[1:]):
                new_points = np.append(
                    new_points, partial_bezier_points(quad, a1, a2), axis=0
                )
        return new_points

    def align_rgbas(self, vmobject):
        attrs = ["fill_rgbas", "stroke_rgbas", "background_stroke_rgbas"]
        for attr in attrs:
            a1 = getattr(self, attr)
            a2 = getattr(vmobject, attr)
            if len(a1) > len(a2):
                new_a2 = stretch_array_to_length(a2, len(a1))
                setattr(vmobject, attr, new_a2)
            elif len(a2) > len(a1):
                new_a1 = stretch_array_to_length(a1, len(a2))
                setattr(self, attr, new_a1)
        return self

    def get_point_mobject(self, center=None):
        if center is None:
            center = self.get_center()
        point = VectorizedPoint(center)
        point.match_style(self)
        return point

    def interpolate_color(self, mobject1, mobject2, alpha):
        attrs = [
            "fill_rgbas",
            "stroke_rgbas",
            "background_stroke_rgbas",
            "stroke_width",
            "background_stroke_width",
            "sheen_direction",
            "sheen_factor",
        ]
        for attr in attrs:
            setattr(
                self,
                attr,
                interpolate(getattr(mobject1, attr), getattr(mobject2, attr), alpha),
            )
            if alpha == 1.0:
                setattr(self, attr, getattr(mobject2, attr))

    def pointwise_become_partial(
        self, vmobject: "VMobject", a: float, b: float
    ) -> "VMobject":
        """Given two bounds a and b, transforms the points of the self vmobject into the points of the vmobject
        passed as parameter with respect to the bounds. Points here stand for control points of the bezier curves (anchors and handles)

        Parameters
        ----------
        vmobject : VMobject
            The vmobject that will serve as a model.
        a : float
            upper-bound.
        b : float
            lower-bound
        """
        assert isinstance(vmobject, VMobject)
        # Partial curve includes three portions:
        # - A middle section, which matches the curve exactly
        # - A start, which is some ending portion of an inner cubic
        # - An end, which is the starting portion of a later inner cubic
        if a <= 0 and b >= 1:
            self.set_points(vmobject.points)
            return self
        bezier_quads = vmobject.get_cubic_bezier_tuples()
        num_cubics = len(bezier_quads)

        # The following two lines will compute which bezier curves of the given mobject need to be processed.
        # The residue basically indicates de proportion of the selected bezier curve that have to be selected.
        # Ex : if lower_index is 3, and lower_residue is 0.4, then the algorithm will append to the points 0.4 of the third bezier curve
        lower_index, lower_residue = integer_interpolate(0, num_cubics, a)
        upper_index, upper_residue = integer_interpolate(0, num_cubics, b)

        self.clear_points()
        if num_cubics == 0:
            return self
        if lower_index == upper_index:
            self.append_points(
                partial_bezier_points(
                    bezier_quads[lower_index], lower_residue, upper_residue
                )
            )
        else:
            self.append_points(
                partial_bezier_points(bezier_quads[lower_index], lower_residue, 1)
            )
            for quad in bezier_quads[lower_index + 1 : upper_index]:
                self.append_points(quad)
            self.append_points(
                partial_bezier_points(bezier_quads[upper_index], 0, upper_residue)
            )
        return self

    def get_subcurve(self, a: float, b: float) -> "VMobject":
        """Returns the subcurve of the VMobject between the interval [a, b].
        The curve is a VMobject itself.

        Parameters :
        ------------
        a : float
            lower-bound
        b : float
            upper-boud

        Returns
        -------
        VMobject
            The subcurve between of [a, b]
        """
        vmob = self.copy()
        vmob.pointwise_become_partial(self, a, b)
        return vmob

    def get_direction(self):
        """Uses :func:`~.space_ops.shoelace_direction` to calculate the direction.
        The direction of points determines in which direction the
        object is drawn, clockwise or counterclockwise.

        Examples
        --------
        The default direction of a :class:`~.Circle` is counterclockwise::

            >>> from manim import Circle
            >>> Circle().get_direction()
            'CCW'

        Returns
        -------
        :class:`str`
            Either ``"CW"`` or ``"CCW"``.
        """
        return shoelace_direction(self.get_start_anchors())

    def reverse_direction(self):
        """Reverts the point direction by inverting the point order.

        Returns
        -------
        :class:`VMobject`
            Returns self.

        Examples
        --------
        .. manim:: ChangeOfDirection

            class ChangeOfDirection(Scene):
                def construct(self):
                    ccw = RegularPolygon(5)
                    ccw.shift(LEFT).rotate
                    cw = RegularPolygon(5)
                    cw.shift(RIGHT).reverse_direction()

                    self.play(ShowCreation(ccw), ShowCreation(cw),
                    run_time=4)
        """
        self.points = self.points[::-1]
        return self

    def force_direction(self, target_direction):
        """Makes sure that points are either directed clockwise or
        counterclockwise.

        Parameters
        ----------
        target_direction : :class:`str`
            Either ``"CW"`` or ``"CCW"``.
        """
        if target_direction not in ("CW", "CCW"):
            raise ValueError('Invalid input for force_direction. Use "CW" or "CCW"')
        if self.get_direction() != target_direction:
            # Since we already assured the input is CW or CCW,
            # and the directions don't match, we just reverse
            self.reverse_direction()
        return self


class VGroup(VMobject):
    """A group of vectorized mobjects.

    This can be used to group multiple :class:`~.VMobject` instances together
    in order to scale, move, ... them together.

    Examples
    --------

    To add :class:`~.VMobject`s to a :class:`~.VGroup`, you can either use the
    :meth:`~.VGroup.add` method, or use the `+` and `+=` operators. Similarly, you
    can subtract elements of a VGroup via :meth:`~.VGroup.remove` method, or
    `-` and `-=` operators:

        >>> from manim import Triangle, Square, VGroup
        >>> vg = VGroup()
        >>> triangle, square = Triangle(), Square()
        >>> vg.add(triangle)
        VGroup(Triangle)
        >>> vg + square   # a new VGroup is constructed
        VGroup(Triangle, Square)
        >>> vg            # not modified
        VGroup(Triangle)
        >>> vg += square; vg  # modifies vg
        VGroup(Triangle, Square)
        >>> vg.remove(triangle)
        VGroup(Square)
        >>> vg - square; # a new VGroup is constructed
        VGroup()
        >>> vg   # not modified
        VGroup(Square)
        >>> vg -= square; vg # modifies vg
        VGroup()

    .. manim:: ArcShapeIris
        :save_last_frame:

        class ArcShapeIris(Scene):
            def construct(self):
                colors = [DARK_BLUE, DARK_BROWN, BLUE_E, BLUE_D, BLUE_A, TEAL_B, GREEN_B, YELLOW_E]
                radius = [1 + rad * 0.1 for rad in range(len(colors))]

                circles_group = VGroup()

                # zip(radius, color) makes the iterator [(radius[i], color[i]) for i in range(radius)]
                circles_group.add(*[Circle(radius=rad, stroke_width=10, color=col)
                                    for rad, col in zip(radius, colors)])
                self.add(circles_group)

    """

    def __init__(self, *vmobjects, **kwargs):
        VMobject.__init__(self, **kwargs)
        self.add(*vmobjects)

    def __repr__(self):
        return (
            self.__class__.__name__
            + "("
            + ", ".join(str(mob) for mob in self.submobjects)
            + ")"
        )

    def __str__(self):
        return (
            f"{self.__class__.__name__} of {len(self.submobjects)} "
            f"submobject{'s' if len(self.submobjects) > 0 else ''}"
        )

    def add(self, *vmobjects):
        """Checks if all passed elements are an instance of VMobject and then add them to submobjects

        Parameters
        ----------
        vmobjects : :class:`~.VMobject`
            List of VMobject to add

        Returns
        -------
        :class:`VGroup`

        Raises
        ------
        TypeError
            If one element of the list is not an instance of VMobject

        Examples
        --------
        .. manim:: AddToVGroup

            class AddToVGroup(Scene):
                def construct(self):
                    circle_red = Circle(color=RED)
                    circle_green = Circle(color=GREEN)
                    circle_blue = Circle(color=BLUE)
                    circle_red.shift(LEFT)
                    circle_blue.shift(RIGHT)
                    gr = VGroup(circle_red, circle_green)
                    gr2 = VGroup(circle_blue) # Constructor uses add directly
                    self.add(gr,gr2)
                    self.wait()
                    gr += gr2 # Add group to another
                    self.play(
                        gr.animate.shift(DOWN),
                    )
                    gr -= gr2 # Remove group
                    self.play( # Animate groups separately
                        gr.animate.shift(LEFT),
                        gr2.animate.shift(UP),
                    )
                    self.play( #Animate groups without modification
                        (gr+gr2).animate.shift(RIGHT)
                    )
                    self.play( # Animate group without component
                        (gr-circle_red).animate.shift(RIGHT)
                    )
        """
        if not all(isinstance(m, VMobject) for m in vmobjects):
            raise TypeError("All submobjects must be of type VMobject")
        return super().add(*vmobjects)

    def __add__(self, vmobject):
        return VGroup(*self.submobjects, vmobject)

    def __iadd__(self, vmobject):
        return self.add(vmobject)

    def __sub__(self, vmobject):
        copy = VGroup(*self.submobjects)
        copy.remove(vmobject)
        return copy

    def __isub__(self, vmobject):
        return self.remove(vmobject)


class VDict(VMobject):
    """A VGroup-like class, also offering submobject access by
    key, like a python dict

    Parameters
    ----------
    mapping_or_iterable : Union[:class:`Mapping`, Iterable[Tuple[Hashable, :class:`~.VMobject`]]], optional
            The parameter specifying the key-value mapping of keys and mobjects.
    show_keys : :class:`bool`, optional
            Whether to also display the key associated with
            the mobject. This might be useful when debugging,
            especially when there are a lot of mobjects in the
            :class:`VDict`. Defaults to False.
    kwargs : Any
            Other arguments to be passed to `Mobject`.

    Attributes
    ----------
    show_keys : :class:`bool`
            Whether to also display the key associated with
            the mobject. This might be useful when debugging,
            especially when there are a lot of mobjects in the
            :class:`VDict`. When displayed, the key is towards
            the left of the mobject.
            Defaults to False.
    submob_dict : :class:`dict`
            Is the actual python dictionary that is used to bind
            the keys to the mobjects.

    Examples
    --------

    .. manim:: ShapesWithVDict

        class ShapesWithVDict(Scene):
            def construct(self):
                square = Square().set_color(RED)
                circle = Circle().set_color(YELLOW).next_to(square, UP)

                # create dict from list of tuples each having key-mobject pair
                pairs = [("s", square), ("c", circle)]
                my_dict = VDict(pairs, show_keys=True)

                # display it just like a VGroup
                self.play(ShowCreation(my_dict))
                self.wait()

                text = Tex("Some text").set_color(GREEN).next_to(square, DOWN)

                # add a key-value pair by wrapping it in a single-element list of tuple
                # after attrs branch is merged, it will be easier like `.add(t=text)`
                my_dict.add([("t", text)])
                self.wait()

                rect = Rectangle().next_to(text, DOWN)
                # can also do key assignment like a python dict
                my_dict["r"] = rect

                # access submobjects like a python dict
                my_dict["t"].set_color(PURPLE)
                self.play(my_dict["t"].animate.scale(3))
                self.wait()

                # also supports python dict styled reassignment
                my_dict["t"] = Tex("Some other text").set_color(BLUE)
                self.wait()

                # remove submobject by key
                my_dict.remove("t")
                self.wait()

                self.play(Uncreate(my_dict["s"]))
                self.wait()

                self.play(FadeOut(my_dict["c"]))
                self.wait()

                self.play(FadeOutAndShift(my_dict["r"], DOWN))
                self.wait()

                # you can also make a VDict from an existing dict of mobjects
                plain_dict = {
                    1: Integer(1).shift(DOWN),
                    2: Integer(2).shift(2 * DOWN),
                    3: Integer(3).shift(3 * DOWN),
                }

                vdict_from_plain_dict = VDict(plain_dict)
                vdict_from_plain_dict.shift(1.5 * (UP + LEFT))
                self.play(ShowCreation(vdict_from_plain_dict))

                # you can even use zip
                vdict_using_zip = VDict(zip(["s", "c", "r"], [Square(), Circle(), Rectangle()]))
                vdict_using_zip.shift(1.5 * RIGHT)
                self.play(ShowCreation(vdict_using_zip))
                self.wait()
    """

    def __init__(self, mapping_or_iterable={}, show_keys=False, **kwargs):
        VMobject.__init__(self, **kwargs)
        self.show_keys = show_keys
        self.submob_dict = {}
        self.add(mapping_or_iterable)

    def __repr__(self):
        return __class__.__name__ + "(" + repr(self.submob_dict) + ")"

    def add(self, mapping_or_iterable):
        """Adds the key-value pairs to the :class:`VDict` object.

        Also, it internally adds the value to the `submobjects` :class:`list`
        of :class:`~.Mobject`, which is responsible for actual on-screen display.

        Parameters
        ---------
        mapping_or_iterable : Union[:class:`Mapping`, Iterable[Tuple[Hashable, :class:`~.VMobject`]]], optional
            The parameter specifying the key-value mapping of keys and mobjects.

        Returns
        -------
        :class:`VDict`
            Returns the :class:`VDict` object on which this method was called.

        Examples
        --------
        Normal usage::

            square_obj = Square()
            my_dict.add([('s', square_obj)])
        """
        for key, value in dict(mapping_or_iterable).items():
            self.add_key_value_pair(key, value)

        return self

    def remove(self, key):
        """Removes the mobject from the :class:`VDict` object having the key `key`

        Also, it internally removes the mobject from the `submobjects` :class:`list`
        of :class:`~.Mobject`, (which is responsible for removing it from the screen)

        Parameters
        ----------
        key : :class:`typing.Hashable`
            The key of the submoject to be removed.

        Returns
        -------
        :class:`VDict`
            Returns the :class:`VDict` object on which this method was called.

        Examples
        --------
        Normal usage::

            my_dict.remove('square')
        """
        if key not in self.submob_dict:
            raise KeyError("The given key '%s' is not present in the VDict" % str(key))
        super().remove(self.submob_dict[key])
        del self.submob_dict[key]
        return self

    def __getitem__(self, key):
        """Override the [] operator for item retrieval.

        Parameters
        ----------
        key : :class:`typing.Hashable`
           The key of the submoject to be accessed

        Returns
        -------
        :class:`VMobject`
           The submobject corresponding to the key `key`

        Examples
        --------
        Normal usage::

           self.play(ShowCreation(my_dict['s']))
        """
        submob = self.submob_dict[key]
        return submob

    def __setitem__(self, key, value):
        """Override the [] operator for item assignment.

        Parameters
        ----------
        key : :class:`typing.Hashable`
            The key of the submoject to be assigned
        value : :class:`VMobject`
            The submobject to bind the key to

        Returns
        -------
        None

        Examples
        --------
        Normal usage::

            square_obj = Square()
            my_dict['sq'] = square_obj
        """
        if key in self.submob_dict:
            self.remove(key)
        self.add([(key, value)])

    def __delitem__(self, key):
        """Override the del operator for deleting an item.

        Parameters
        ----------
        key : :class:`typing.Hashable`
            The key of the submoject to be deleted

        Returns
        -------
        None

        Examples
        --------
        ::

            >>> from manim import *
            >>> my_dict = VDict({'sq': Square()})
            >>> 'sq' in my_dict
            True
            >>> del my_dict['sq']
            >>> 'sq' in my_dict
            False

        Notes
        -----
        Removing an item from a VDict does not remove that item from any Scene
        that the VDict is part of.

        """
        del self.submob_dict[key]

    def __contains__(self, key):
        """Override the in operator.

        Parameters
        ----------
        key : :class:`typing.Hashable`
            The key to check membership of.

        Returns
        -------
        :class:`bool`

        Examples
        --------
        ::

            >>> from manim import *
            >>> my_dict = VDict({'sq': Square()})
            >>> 'sq' in my_dict
            True

        """
        return key in self.submob_dict

    def get_all_submobjects(self):
        """To get all the submobjects associated with a particular :class:`VDict` object

        Returns
        -------
        :class:`dict_values`
            All the submobjects associated with the :class:`VDict` object

        Examples
        --------
        Normal usage::

            for submob in my_dict.get_all_submobjects():
                self.play(ShowCreation(submob))
        """
        submobjects = self.submob_dict.values()
        return submobjects

    def add_key_value_pair(self, key, value):
        """A utility function used by :meth:`add` to add the key-value pair
        to :attr:`submob_dict`. Not really meant to be used externally.

        Parameters
        ----------
        key : :class:`typing.Hashable`
            The key of the submobject to be added.
        value : :class:`~.VMobject`
            The mobject associated with the key

        Returns
        -------
        None

        Raises
        ------
        TypeError
            If the value is not an instance of VMobject

        Examples
        --------
        Normal usage::

            square_obj = Square()
            self.add_key_value_pair('s', square_obj)

        """
        if not isinstance(value, VMobject):
            raise TypeError("All submobjects must be of type VMobject")
        mob = value
        if self.show_keys:
            # This import is here and not at the top to avoid circular import
            from ...mobject.svg.tex_mobject import Tex

            key_text = Tex(str(key)).next_to(value, LEFT)
            mob.add(key_text)

        self.submob_dict[key] = mob
        super().add(value)


class VectorizedPoint(VMobject):
    def __init__(
        self,
        location=ORIGIN,
        color=BLACK,
        fill_opacity=0,
        stroke_width=0,
        artificial_width=0.01,
        artificial_height=0.01,
        **kwargs,
    ):
        self.artificial_width = artificial_width
        self.artificial_height = artificial_height
        VMobject.__init__(
            self,
            color=color,
            fill_opacity=fill_opacity,
            stroke_width=stroke_width,
            **kwargs,
        )
        self.set_points(np.array([location]))

    @VMobject.width.getter
    def width(self):
        return self.artificial_width

    @VMobject.height.getter
    def height(self):
        return self.artificial_height

    def get_location(self):
        return np.array(self.points[0])

    def set_location(self, new_loc):
        self.set_points(np.array([new_loc]))


class CurvesAsSubmobjects(VGroup):
    """Convert a curve's elements to submobjects.

    Examples
    --------
    .. manim:: LineGradientExample
        :save_last_frame:

        class LineGradientExample(Scene):
            def construct(self):
                curve = ParametricFunction(lambda t: [t, np.sin(t), 0], t_min = -PI, t_max=PI,stroke_width=10)
                new_curve = CurvesAsSubmobjects(curve)
                new_curve.set_color_by_gradient(BLUE, RED)
                self.add(new_curve.shift(UP), curve)

    """

    def __init__(self, vmobject, **kwargs):
        VGroup.__init__(self, **kwargs)
        tuples = vmobject.get_cubic_bezier_tuples()
        for tup in tuples:
            part = VMobject()
            part.set_points(tup)
            part.match_style(vmobject)
            self.add(part)


class DashedVMobject(VMobject):
    def __init__(
        self, vmobject, num_dashes=15, positive_space_ratio=0.5, color=WHITE, **kwargs
    ):
        self.num_dashes = num_dashes
        self.positive_space_ratio = positive_space_ratio
        VMobject.__init__(self, color=color, **kwargs)
        ps_ratio = self.positive_space_ratio
        if num_dashes > 0:
            # End points of the unit interval for division
            alphas = np.linspace(0, 1, num_dashes + 1)

            # This determines the length of each "dash"
            full_d_alpha = 1.0 / num_dashes
            partial_d_alpha = full_d_alpha * ps_ratio

            # Shifts the alphas and removes the last dash
            # to give closed shapes even spacing
            if vmobject.is_closed():
                alphas += partial_d_alpha / 2
                np.delete(alphas, -1)

            # Rescale so that the last point of vmobject will
            # be the end of the last dash
            else:
                alphas /= 1 - full_d_alpha + partial_d_alpha

            self.add(
                *[
                    vmobject.get_subcurve(alpha, alpha + partial_d_alpha)
                    for alpha in alphas[:-1]
                ]
            )
        # Family is already taken care of by get_subcurve
        # implementation
        self.match_style(vmobject, family=False)<|MERGE_RESOLUTION|>--- conflicted
+++ resolved
@@ -206,16 +206,9 @@
         if width is not None:
             setattr(self, width_name, width)
         if opacity is not None:
-<<<<<<< HEAD
-            if background:
-                self.background_stroke_opacity = opacity
-            else:
-                self.stroke_opacity = opacity
-=======
             setattr(self, opacity_name, opacity)
         if color is not None:
             setattr(self, color_name, color)
->>>>>>> 4237e00e
         return self
 
     def set_background_stroke(self, **kwargs):
