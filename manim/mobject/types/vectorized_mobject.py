"""Mobjects that use vector graphics."""


__all__ = [
    "VMobject",
    "VGroup",
    "VDict",
    "VectorizedPoint",
    "CurvesAsSubmobjects",
    "DashedVMobject",
]


import itertools as it
import sys
<<<<<<< HEAD
from typing import Iterable, Optional
=======
from typing import Iterable, Optional, Sequence
>>>>>>> 6d8fe8f4

import colour

from ...constants import *
from ...mobject.mobject import Mobject
from ...mobject.three_d_utils import get_3d_vmob_gradient_start_and_end_points
from ...utils.bezier import (
    bezier,
    get_smooth_handle_points,
    integer_interpolate,
    interpolate,
    partial_bezier_points,
)
from ...utils.color import BLACK, WHITE, color_to_rgba
from ...utils.iterables import make_even, stretch_array_to_length, tuplify
from ...utils.simple_functions import clip_in_place
from ...utils.space_ops import get_norm, rotate_vector, shoelace_direction

# TODO
# - Change cubic curve groups to have 4 points instead of 3
# - Change sub_path idea accordingly
# - No more mark_paths_closed, instead have the camera test
#   if last point in close to first point
# - Think about length of self.points.  Always 0 or 1 mod 4?
#   That's kind of weird.


class VMobject(Mobject):
    def __init__(
        self,
        fill_color=None,
        fill_opacity=0.0,
        stroke_color=None,
        stroke_opacity=1.0,
        stroke_width=DEFAULT_STROKE_WIDTH,
        # The purpose of background stroke is to have
        # something that won't overlap the fill, e.g.
        # For text against some textured background
        background_stroke_color=BLACK,
        background_stroke_opacity=1.0,
        background_stroke_width=0,
        # When a color c is set, there will be a second color
        # computed based on interpolating c to WHITE by with
        # sheen_factor, and the display will gradient to this
        # secondary color in the direction of sheen_direction.
        sheen_factor=0.0,
        sheen_direction=UL,
        # Indicates that it will not be displayed, but
        # that it should count in parent mobject's path
        close_new_points=False,
        pre_function_handle_to_anchor_scale_factor=0.01,
        make_smooth_after_applying_functions=False,
        background_image_file=None,
        shade_in_3d=False,
        # This is within a pixel
        # TODO, do we care about accounting for
        # varying zoom levels?
        tolerance_for_point_equality=1e-6,
        n_points_per_cubic_curve=4,
        **kwargs,
    ):
        self.fill_color = fill_color
        self.fill_opacity = fill_opacity
        self.stroke_color = stroke_color
        self.stroke_opacity = stroke_opacity
        self.stroke_width = stroke_width
        self.background_stroke_color = background_stroke_color
        self.background_stroke_opacity = background_stroke_opacity
        self.background_stroke_width = background_stroke_width
        self.sheen_factor = sheen_factor
        self.sheen_direction = sheen_direction
        self.close_new_points = close_new_points
        self.pre_function_handle_to_anchor_scale_factor = (
            pre_function_handle_to_anchor_scale_factor
        )
        self.make_smooth_after_applying_functions = make_smooth_after_applying_functions
        self.background_image_file = background_image_file
        self.shade_in_3d = shade_in_3d
        self.tolerance_for_point_equality = tolerance_for_point_equality
        self.n_points_per_cubic_curve = n_points_per_cubic_curve
        Mobject.__init__(self, **kwargs)

    def get_group_class(self):
        return VGroup

    # Colors
    def init_colors(self, propagate_colors=True):
        self.set_fill(
            color=self.fill_color or self.color,
            opacity=self.fill_opacity,
            family=propagate_colors,
        )
        self.set_stroke(
            color=self.stroke_color or self.color,
            width=self.stroke_width,
            opacity=self.stroke_opacity,
            family=propagate_colors,
        )
        self.set_background_stroke(
            color=self.background_stroke_color,
            width=self.background_stroke_width,
            opacity=self.background_stroke_opacity,
            family=propagate_colors,
        )
        self.set_sheen(
            factor=self.sheen_factor,
            direction=self.sheen_direction,
            family=propagate_colors,
        )

        if not propagate_colors:
            for submobject in self.submobjects:
                submobject.init_colors(propagate_colors=False)

        return self

    def generate_rgbas_array(self, color, opacity):
        """
        First arg can be either a color, or a tuple/list of colors.
        Likewise, opacity can either be a float, or a tuple of floats.
        If self.sheen_factor is not zero, and only
        one color was passed in, a second slightly light color
        will automatically be added for the gradient
        """
        colors = list(tuplify(color))
        opacities = list(tuplify(opacity))
        rgbas = np.array(
            [color_to_rgba(c, o) for c, o in zip(*make_even(colors, opacities))]
        )

        sheen_factor = self.get_sheen_factor()
        if sheen_factor != 0 and len(rgbas) == 1:
            light_rgbas = np.array(rgbas)
            light_rgbas[:, :3] += sheen_factor
            clip_in_place(light_rgbas, 0, 1)
            rgbas = np.append(rgbas, light_rgbas, axis=0)
        return rgbas

    def update_rgbas_array(self, array_name, color=None, opacity=None):
        passed_color = color if (color is not None) else BLACK
        passed_opacity = opacity if (opacity is not None) else 0
        rgbas = self.generate_rgbas_array(passed_color, passed_opacity)
        if not hasattr(self, array_name):
            setattr(self, array_name, rgbas)
            return self
        # Match up current rgbas array with the newly calculated
        # one. 99% of the time they'll be the same.
        curr_rgbas = getattr(self, array_name)
        if len(curr_rgbas) < len(rgbas):
            curr_rgbas = stretch_array_to_length(curr_rgbas, len(rgbas))
            setattr(self, array_name, curr_rgbas)
        elif len(rgbas) < len(curr_rgbas):
            rgbas = stretch_array_to_length(rgbas, len(curr_rgbas))
        # Only update rgb if color was not None, and only
        # update alpha channel if opacity was passed in
        if color is not None:
            curr_rgbas[:, :3] = rgbas[:, :3]
        if opacity is not None:
            curr_rgbas[:, 3] = rgbas[:, 3]
        return self

    def set_fill(self, color=None, opacity=None, family=True):
        if family:
            for submobject in self.submobjects:
                submobject.set_fill(color, opacity, family)
        self.update_rgbas_array("fill_rgbas", color, opacity)
        if opacity is not None:
            self.fill_opacity = opacity
        return self

    def set_stroke(
        self, color=None, width=None, opacity=None, background=False, family=True
    ):
        if family:
            for submobject in self.submobjects:
                submobject.set_stroke(color, width, opacity, background, family)
        if background:
            array_name = "background_stroke_rgbas"
            width_name = "background_stroke_width"
            opacity_name = "background_stroke_opacity"
            color_name = "background_stroke_color"
        else:
            array_name = "stroke_rgbas"
            width_name = "stroke_width"
            opacity_name = "stroke_opacity"
            color_name = "stroke_color"
        self.update_rgbas_array(array_name, color, opacity)
        if width is not None:
            setattr(self, width_name, width)
        if opacity is not None:
            setattr(self, opacity_name, opacity)
        if color is not None:
            setattr(self, color_name, color)
        return self

    def set_background_stroke(self, **kwargs):
        kwargs["background"] = True
        self.set_stroke(**kwargs)
        return self

    def set_style(
        self,
        fill_color=None,
        fill_opacity=None,
        stroke_color=None,
        stroke_width=None,
        stroke_opacity=None,
        background_stroke_color=None,
        background_stroke_width=None,
        background_stroke_opacity=None,
        sheen_factor=None,
        sheen_direction=None,
        background_image_file=None,
        family=True,
    ):
        self.set_fill(color=fill_color, opacity=fill_opacity, family=family)
        self.set_stroke(
            color=stroke_color,
            width=stroke_width,
            opacity=stroke_opacity,
            family=family,
        )
        self.set_background_stroke(
            color=background_stroke_color,
            width=background_stroke_width,
            opacity=background_stroke_opacity,
            family=family,
        )
        if sheen_factor:
            self.set_sheen(
                factor=sheen_factor,
                direction=sheen_direction,
                family=family,
            )
        if background_image_file:
            self.color_using_background_image(background_image_file)
        return self

    def get_style(self, simple=False):
        ret = {
            "stroke_opacity": self.get_stroke_opacity(),
            "stroke_width": self.get_stroke_width(),
        }

        if simple:
            ret["fill_color"] = colour.rgb2hex(self.get_fill_color().get_rgb())
            ret["fill_opacity"] = self.get_fill_opacity()
            ret["stroke_color"] = colour.rgb2hex(self.get_stroke_color().get_rgb())
        else:
            ret["fill_color"] = self.get_fill_colors()
            ret["fill_opacity"] = self.get_fill_opacities()
            ret["stroke_color"] = self.get_stroke_colors()
            ret["background_stroke_color"] = self.get_stroke_colors(background=True)
            ret["background_stroke_width"] = self.get_stroke_width(background=True)
            ret["background_stroke_opacity"] = self.get_stroke_opacity(background=True)
            ret["sheen_factor"] = self.get_sheen_factor()
            ret["sheen_direction"] = self.get_sheen_direction()
            ret["background_image_file"] = self.get_background_image_file()

        return ret

    def match_style(self, vmobject, family=True):
        self.set_style(**vmobject.get_style(), family=False)

        if family:
            # Does its best to match up submobject lists, and
            # match styles accordingly
            submobs1, submobs2 = self.submobjects, vmobject.submobjects
            if len(submobs1) == 0:
                return self
            elif len(submobs2) == 0:
                submobs2 = [vmobject]
            for sm1, sm2 in zip(*make_even(submobs1, submobs2)):
                sm1.match_style(sm2)
        return self

    def set_color(self, color, family=True):
        self.set_fill(color, family=family)
        self.set_stroke(color, family=family)

        # check if a list of colors is passed to color
        if isinstance(color, str):
            self.color = colour.Color(color)
        else:
            self.color = color
        return self

    def set_opacity(self, opacity, family=True):
        self.set_fill(opacity=opacity, family=family)
        self.set_stroke(opacity=opacity, family=family)
        self.set_stroke(opacity=opacity, family=family, background=True)
        return self

    def fade(self, darkness=0.5, family=True):
        factor = 1.0 - darkness
        self.set_fill(
            opacity=factor * self.get_fill_opacity(),
            family=False,
        )
        self.set_stroke(
            opacity=factor * self.get_stroke_opacity(),
            family=False,
        )
        self.set_background_stroke(
            opacity=factor * self.get_stroke_opacity(background=True),
            family=False,
        )
        super().fade(darkness, family)
        return self

    def get_fill_rgbas(self):
        try:
            return self.fill_rgbas
        except AttributeError:
            return np.zeros((1, 4))

    def get_fill_color(self):
        """
        If there are multiple colors (for gradient)
        this returns the first one
        """
        return self.get_fill_colors()[0]

    def get_fill_opacity(self):
        """
        If there are multiple opacities, this returns the
        first
        """
        return self.get_fill_opacities()[0]

    def get_fill_colors(self):
        return [colour.Color(rgb=rgba[:3]) for rgba in self.get_fill_rgbas()]

    def get_fill_opacities(self):
        return self.get_fill_rgbas()[:, 3]

    def get_stroke_rgbas(self, background=False):
        try:
            if background:
                rgbas = self.background_stroke_rgbas
            else:
                rgbas = self.stroke_rgbas
            return rgbas
        except AttributeError:
            return np.zeros((1, 4))

    def get_stroke_color(self, background=False):
        return self.get_stroke_colors(background)[0]

    def get_stroke_width(self, background=False):
        if background:
            width = self.background_stroke_width
        else:
            width = self.stroke_width
        return max(0, width)

    def get_stroke_opacity(self, background=False):
        return self.get_stroke_opacities(background)[0]

    def get_stroke_colors(self, background=False):
        return [
            colour.Color(rgb=rgba[:3]) for rgba in self.get_stroke_rgbas(background)
        ]

    def get_stroke_opacities(self, background=False):
        return self.get_stroke_rgbas(background)[:, 3]

    def get_color(self):
        if np.all(self.get_fill_opacities() == 0):
            return self.get_stroke_color()
        return self.get_fill_color()

    def set_sheen_direction(self, direction, family=True):
        direction = np.array(direction)
        if family:
            for submob in self.get_family():
                submob.sheen_direction = direction
        else:
            self.sheen_direction = direction
        return self

    def set_sheen(self, factor, direction=None, family=True):
        if family:
            for submob in self.submobjects:
                submob.set_sheen(factor, direction, family)
        self.sheen_factor = factor
        if direction is not None:
            # family set to false because recursion will
            # already be handled above
            self.set_sheen_direction(direction, family=False)
        # Reset color to put sheen_factor into effect
        if factor != 0:
            self.set_stroke(self.get_stroke_color(), family=family)
            self.set_fill(self.get_fill_color(), family=family)
        return self

    def get_sheen_direction(self):
        return np.array(self.sheen_direction)

    def get_sheen_factor(self):
        return self.sheen_factor

    def get_gradient_start_and_end_points(self):
        if self.shade_in_3d:
            return get_3d_vmob_gradient_start_and_end_points(self)
        else:
            direction = self.get_sheen_direction()
            c = self.get_center()
            bases = np.array(
                [self.get_edge_center(vect) - c for vect in [RIGHT, UP, OUT]]
            ).transpose()
            offset = np.dot(bases, direction)
            return (c - offset, c + offset)

    def color_using_background_image(self, background_image_file):
        self.background_image_file = background_image_file
        self.set_color(WHITE)
        for submob in self.submobjects:
            submob.color_using_background_image(background_image_file)
        return self

    def get_background_image_file(self):
        return self.background_image_file

    def match_background_image_file(self, vmobject):
        self.color_using_background_image(vmobject.get_background_image_file())
        return self

    def set_shade_in_3d(self, value=True, z_index_as_group=False):
        for submob in self.get_family():
            submob.shade_in_3d = value
            if z_index_as_group:
                submob.z_index_group = self
        return self

    # Points
    def set_points(self, points):
        self.points = np.array(points)
        return self

    def get_points(self):
        return np.array(self.points)

    def set_anchors_and_handles(
        self,
        anchors1: Sequence[float],
        handles1: Sequence[float],
        handles2: Sequence[float],
        anchors2: Sequence[float],
    ) -> "VMobject":
        """Given two sets of anchors and handles, process them to set them as anchors and handles of the VMobject.

        anchors1[i], handles1[i], handles2[i] and anchors2[i] define the i-th bezier curve of the vmobject. There are four hardcoded paramaters and this is a problem as it makes the number of points per cubic curve unchangeable from 4. (two anchors and two handles).

        Returns
        -------
        VMobject
            for chaining.
        """
        assert len(anchors1) == len(handles1) == len(handles2) == len(anchors2)
        nppcc = self.n_points_per_cubic_curve  # 4
        total_len = nppcc * len(anchors1)
        self.points = np.zeros((total_len, self.dim))
        # the following will, from the four sets, dispatch them in points such that self.points = [anchors1[0], handles1[0], handles2[0], anchors1[0], anchors1[1], handles1[1], ...]
        arrays = [anchors1, handles1, handles2, anchors2]
        for index, array in enumerate(arrays):
            self.points[index::nppcc] = array
        return self

    def clear_points(self):
        self.points = np.zeros((0, self.dim))

    def append_points(self, new_points):
        # TODO, check that number new points is a multiple of 4?
        # or else that if len(self.points) % 4 == 1, then
        # len(new_points) % 4 == 3?
        self.points = np.append(self.points, new_points, axis=0)
        return self

    def start_new_path(self, point):
        # TODO, make sure that len(self.points) % 4 == 0?
        self.append_points([point])
        return self

    def add_cubic_bezier_curve(
        self, anchor1: np.ndarray, handle1: np.ndarray, handle2: np.ndarray, anchor2
    ) -> None:
        # TODO, check the len(self.points) % 4 == 0?
        self.append_points([anchor1, handle1, handle2, anchor2])

    def add_cubic_bezier_curve_to(
        self, handle1: np.ndarray, handle2: np.ndarray, anchor: np.ndarray
    ) -> None:
        """Add cubic bezier curve to the path.

        NOTE : the first anchor is not a paramater as by default the end of the last sub-path!

        Parameters
        ----------
        handle1 : np.ndarray
            first handle
        handle2 : np.ndarray
            second handle
        anchor : np.ndarray
            anchor
        """
        self.throw_error_if_no_points()
        new_points = [handle1, handle2, anchor]
        if self.has_new_path_started():
            self.append_points(new_points)
        else:
            self.append_points([self.get_last_point()] + new_points)

    def add_quadratic_bezier_curve_to(
        self, handle: np.ndarray, anchor: np.ndarray
    ) -> "VMobject":
        """Add Quadratic bezier curve to the path."""
        # How does one approximate a quadratic with a cubic?
        # refer to the Wikipedia page on Bezier curves
        # https://en.wikipedia.org/wiki/B%C3%A9zier_curve#Degree_elevation, accessed Jan 20, 2021
        # 1. Copy the end points, and then
        # 2. Place the 2 middle control points 2/3 along the line segments
        # from the end points to the quadratic curve's middle control point.
        # I think that's beautiful.
        self.add_cubic_bezier_curve_to(
            2 / 3 * handle + 1 / 3 * self.get_last_point(),
            2 / 3 * handle + 1 / 3 * anchor,
            anchor,
        )
        return self

    def add_line_to(self, point: np.ndarray) -> "VMobject":
        """Add a straight line from the last point of VMobject to the given point.

        Parameters :
        ------------
        point : np.ndarray
            end of the straight line.
        """
        nppcc = self.n_points_per_cubic_curve
        self.add_cubic_bezier_curve_to(
            *[
                interpolate(self.get_last_point(), point, a)
                for a in np.linspace(0, 1, nppcc)[1:]
            ]
        )
        return self

    def add_smooth_curve_to(self, *points: np.array) -> "VMobject":
        """Creates a smooth curve from given points and add it to the VMobject. If two points are passed in, the first is interpreted
        as a handle, the second as an anchor.

        Parameters
        ----------
        points: np.array
            Points (anchor and handle, or just anchor) to add a smooth curve from
        Returns
        -------
        VMobject


        Raises
        ------
        ValueError
            If 0 or more than 2 points are given.
        """
        # TODO remove the value error and just add two parameters with one optional
        if len(points) == 1:
            handle2 = None
            new_anchor = points[0]
        elif len(points) == 2:
            handle2, new_anchor = points
        else:
            name = sys._getframe(0).f_code.co_name
            raise ValueError(f"Only call {name} with 1 or 2 points")

        if self.has_new_path_started():
            self.add_line_to(new_anchor)
        else:
            self.throw_error_if_no_points()
            last_h2, last_a2 = self.points[-2:]
            last_tangent = last_a2 - last_h2
            handle1 = last_a2 + last_tangent
            if handle2 is None:
                to_anchor_vect = new_anchor - last_a2
                new_tangent = rotate_vector(last_tangent, PI, axis=to_anchor_vect)
                handle2 = new_anchor - new_tangent
            self.append_points([last_a2, handle1, handle2, new_anchor])
        return self

    def has_new_path_started(self):
        nppcc = self.n_points_per_cubic_curve  # 4
        # A new path starting is defined by a control point which is not part of a bezier subcurve.
        return len(self.points) % nppcc == 1

    def get_last_point(self):
        return self.points[-1]

    def is_closed(self):
        # TODO use consider_points_equals_2d ?
        return self.consider_points_equals(self.points[0], self.points[-1])

    def add_points_as_corners(self, points: np.ndarray) -> "VMobject":
        for point in points:
            self.add_line_to(point)
        return points

    def set_points_as_corners(self, points: Sequence[float]) -> "VMobject":
        """Given an array of points, set them as corner of the vmobject.

        To achieve that, this algorithm sets handles aligned with the anchors such that the resultant bezier curve will be the segment
        between the two anchors.

        Parameters
        ----------
        points : Iterable[float]
            Array of points that will be set as corners.

        Returns
        -------
        VMobject
            self. For chaining purposes.
        """
        nppcc = self.n_points_per_cubic_curve
        points = np.array(points)
        # This will set the handles aligned with the anchors.
        # Id est, a bezier curve will be the segment from the two anchors such that the handles belongs to this segment.
        self.set_anchors_and_handles(
            *[interpolate(points[:-1], points[1:], a) for a in np.linspace(0, 1, nppcc)]
        )
        return self

    def set_points_smoothly(self, points):
        self.set_points_as_corners(points)
        self.make_smooth()
        return self

    def change_anchor_mode(self, mode: str) -> "VMobject":
        """Changes the anchor mode of the bezier curves. This will modify the handles.

        There can be only two modes, "jagged", and "smooth".

        Returns
        -------
        VMobject
            For chaining purposes.
        """
        assert mode in ["jagged", "smooth"]
        nppcc = self.n_points_per_cubic_curve
        for submob in self.family_members_with_points():
            subpaths = submob.get_subpaths()
            submob.clear_points()
            # A subpath can be composed of several bezier curves.
            for subpath in subpaths:
                # This will retrieve the anchors of the subpath, by selecting every n element in the array subpath
                # The append is needed as the last element is not reached when slicing with numpy.
                anchors = np.append(subpath[::nppcc], subpath[-1:], 0)
                if mode == "smooth":
                    h1, h2 = get_smooth_handle_points(anchors)
                elif mode == "jagged":
                    # The following will make the handles aligned with the anchors, thus making the bezier curve a segment
                    a1 = anchors[:-1]
                    a2 = anchors[1:]
                    h1 = interpolate(a1, a2, 1.0 / 3)
                    h2 = interpolate(a1, a2, 2.0 / 3)
                new_subpath = np.array(subpath)
                new_subpath[1::nppcc] = h1
                new_subpath[2::nppcc] = h2
                submob.append_points(new_subpath)
        return self

    def make_smooth(self):
        return self.change_anchor_mode("smooth")

    def make_jagged(self):
        return self.change_anchor_mode("jagged")

    def add_subpath(self, points: np.ndarray) -> "VMobject":
        assert len(points) % 4 == 0
        self.points = np.append(self.points, points, axis=0)
        return self

    def append_vectorized_mobject(self, vectorized_mobject):
        new_points = list(vectorized_mobject.points)

        if self.has_new_path_started():
            # Remove last point, which is starting
            # a new path
            self.points = self.points[:-1]
        self.append_points(new_points)

    def apply_function(self, function):
        factor = self.pre_function_handle_to_anchor_scale_factor
        self.scale_handle_to_anchor_distances(factor)
        Mobject.apply_function(self, function)
        self.scale_handle_to_anchor_distances(1.0 / factor)
        if self.make_smooth_after_applying_functions:
            self.make_smooth()
        return self

    def scale_handle_to_anchor_distances(self, factor: float) -> "VMobject":
        """If the distance between a given handle point H and its associated
        anchor point A is d, then it changes H to be a distances factor*d
        away from A, but so that the line from A to H doesn't change.
        This is mostly useful in the context of applying a (differentiable)
        function, to preserve tangency properties.  One would pull all the
        handles closer to their anchors, apply the function then push them out
        again.

        Paramters
        ---------
        factor : float
            factor used for scaling.

        Returns
        -------
        VMobject
            For chaining.
        """
        for submob in self.family_members_with_points():
            if len(submob.points) < self.n_points_per_cubic_curve:
                # The case that a bezier quad is not complete (there is no bezier curve as there is not enough control points.)
                continue
            a1, h1, h2, a2 = submob.get_anchors_and_handles()
            a1_to_h1 = h1 - a1
            a2_to_h2 = h2 - a2
            new_h1 = a1 + factor * a1_to_h1
            new_h2 = a2 + factor * a2_to_h2
            submob.set_anchors_and_handles(a1, new_h1, new_h2, a2)
        return self

    #
    def consider_points_equals(self, p0, p1):
        return np.allclose(p0, p1, atol=self.tolerance_for_point_equality)

    def consider_points_equals_2d(self, p0: np.ndarray, p1: np.ndarray) -> bool:
        """Determine if two points are close enough to be considered equal.

        This uses the algorithm from np.isclose(), but expanded here for the
        2D point case. NumPy is overkill for such a small question.
        Parameters
        ----------
        p0 : np.ndarray
            first point
        p1 : np.ndarray
            second point

        Returns
        -------
        bool
            whether two points considered close.
        """
        rtol = 1.0e-5  # default from np.isclose()
        atol = self.tolerance_for_point_equality
        if abs(p0[0] - p1[0]) > atol + rtol * abs(p1[0]):
            return False
        if abs(p0[1] - p1[1]) > atol + rtol * abs(p1[1]):
            return False
        return True

    # Information about line
    def get_cubic_bezier_tuples_from_points(self, points):
        return np.array(list(self.gen_cubic_bezier_tuples_from_points(points)))

    def gen_cubic_bezier_tuples_from_points(self, points: np.ndarray) -> typing.Tuple:
        """Returns the bezier tuples from an array of points.

        self.points is a list of the anchors and handles of the bezier curves of the mobject (ie [anchor1, handle1, handle2, anchor2, anchor3 ..])
        This algorithm basically retrieve them by taking an element every n, where n is the number of control points
        of the bezier curve.


        Parameters
        ----------
        points : np.ndarray
            Points from which control points will be extracted.

        Returns
        -------
        typing.Tuple
            Bezier control points.
        """
        nppcc = self.n_points_per_cubic_curve
        remainder = len(points) % nppcc
        points = points[: len(points) - remainder]
        # Basically take every nppcc element.
        return (points[i : i + nppcc] for i in range(0, len(points), nppcc))

    def get_cubic_bezier_tuples(self):
        return self.get_cubic_bezier_tuples_from_points(self.get_points())

    def _gen_subpaths_from_points(
        self, points: np.ndarray, filter_func: typing.Callable[[int], bool]
    ) -> typing.Tuple:
        """Given an array of points defining the bezier curves of the vmobject, return subpaths formed by these points.
        Here, Two bezier curves form a path if at least two of their anchors are evaluated True by the relation defined by filter_func.

        The algorithm every bezier tuple (anchors and handles) in ``self.points`` (by regrouping each n elements, where
        n is the number of points per cubic curve)), and evaluate the relation between two anchors with filter_func.
        NOTE : The filter_func takes an int n as paramater, and will evaluate the relation between points[n] and points[n - 1]. This should probably be changed so
        the function takes two points as paramters.

        Parameters
        ----------
        points : np.ndarray
            points defining the bezier curve.
        filter_func : typing.Callable[int, bool]
            Filter-func defining the relation.

        Returns
        -------
        typing.Tuple
            subpaths formed by the points.
        """
        nppcc = self.n_points_per_cubic_curve
        filtered = filter(filter_func, range(nppcc, len(points), nppcc))
        split_indices = [0] + list(filtered) + [len(points)]
        return (
            points[i1:i2]
            for i1, i2 in zip(split_indices, split_indices[1:])
            if (i2 - i1) >= nppcc
        )

    def get_subpaths_from_points(self, points):
        return list(
            self._gen_subpaths_from_points(
                points,
                lambda n: not self.consider_points_equals(points[n - 1], points[n]),
            )
        )

    def gen_subpaths_from_points_2d(self, points):
        return self._gen_subpaths_from_points(
            points,
            lambda n: not self.consider_points_equals_2d(points[n - 1], points[n]),
        )

    def get_subpaths(self) -> typing.Tuple:
        """Returns subpaths formed by the curves of the VMobject.

        We define a subpath between two curve if one of their extreminities are coincidents.

        Returns
        -------
        typing.Tuple
            subpaths.
        """
        return self.get_subpaths_from_points(self.get_points())

    def get_nth_curve_points(self, n: int) -> np.ndarray:
        """Returns the points defining the nth curve of the vmobject.

        Parameters
        ----------
        n : int
            index of the desired bezier curve.

        Returns
        -------
        np.ndarray
            points defininf the nth bezier curve (anchors, handles)
        """
        assert n < self.get_num_curves()
        nppcc = self.n_points_per_cubic_curve
        return self.points[nppcc * n : nppcc * (n + 1)]

    def get_nth_curve_function(self, n: int) -> typing.Callable[[float], np.ndarray]:
        """Returns the expression of the nth curve.

        Parameters
        ----------
        n : int
            index of the desired curve.

        Returns
        -------
        typing.Callable[float]
            expression of the nth bezier curve.
        """
        return bezier(self.get_nth_curve_points(n))

    def get_nth_curve_function_with_length(
<<<<<<< HEAD
        self, n: int, sample_points: int = 10
=======
        self, n: int, sample_points: Optional[int] = None
>>>>>>> 6d8fe8f4
    ) -> typing.Tuple[typing.Callable[[float], np.ndarray], float]:
        """Returns the expression of the nth curve along with its (approximate) length.

        Parameters
        ----------
        n
            The index of the desired curve.
        sample_points
            The number of points to sample to find the length.

        Returns
        -------
        curve : typing.Callable[[float], np.ndarray]
            The function for the nth curve.
        length : :class:`float`
            The length of the nth curve.
        """

        if sample_points is None:
            sample_points = 10

        curve = self.get_nth_curve_function(n)

        points = np.array([curve(a) for a in np.linspace(0, 1, sample_points)])
        diffs = points[1:] - points[:-1]
        norms = np.apply_along_axis(get_norm, 1, diffs)

        length = np.sum(norms)

        return curve, length

    def get_num_curves(self) -> int:
        """Returns the number of curves of the vmobject.

        Returns
        -------
        int
            number of curves. of the vmobject.
        """
        nppcc = self.n_points_per_cubic_curve
        return len(self.points) // nppcc

    def get_curve_functions(
        self,
    ) -> typing.Iterable[typing.Callable[[float], np.ndarray]]:
        """Gets the functions for the curves of the mobject.

        Returns
        -------
        typing.Iterable[typing.Callable[[float], np.ndarray]]
            The functions for the curves.
        """

        num_curves = self.get_num_curves()

        for n in range(num_curves):
            yield self.get_nth_curve_function(n)

    def get_curve_functions_with_lengths(
        self, **kwargs
    ) -> typing.Iterable[typing.Tuple[typing.Callable[[float], np.ndarray], float]]:
        """Gets the functions and lengths of the curves for the mobject.

        Parameters
        ----------
        **kwargs
            The keyword arguments passed to :meth:`get_nth_curve_function_with_length`

        Returns
        -------
        typing.Iterable[typing.Tuple[typing.Callable[[float], np.ndarray], float]]
            The functions and lengths of the curves.
        """

        num_curves = self.get_num_curves()

        for n in range(num_curves):
            yield self.get_nth_curve_function_with_length(n, **kwargs)

    def point_from_proportion(self, alpha: float) -> np.ndarray:
        """Gets the point at a proportion along the path of the :class:`VMobject`.

        Parameters
        ----------
        alpha
            The proportion along the the path of the :class:`VMobject`.

        Returns
        -------
        :class:`numpy.ndarray`
            The point on the :class:`VMobject`.

        Raises
        ------
        :exc:`ValueError`
            If ``alpha`` is not between 0 and 1.
        :exc:`Exception`
            If the :class:`VMobject` has no points.
        """

<<<<<<< HEAD
        if alpha >= 1:
            return self.points[-1]

        target_length = alpha * self.get_arc_length()
        current_length = 0

        for curve, length in self.get_curve_functions_with_lengths():
=======
        if alpha < 0 or alpha > 1:
            raise ValueError(f"Alpha {alpha} not between 0 and 1.")

        self.throw_error_if_no_points()
        if alpha == 1:
            return self.get_points()[-1]

        curves_and_lengths = tuple(self.get_curve_functions_with_lengths())

        target_length = alpha * np.sum(length for _, length in curves_and_lengths)
        current_length = 0

        for curve, length in curves_and_lengths:
>>>>>>> 6d8fe8f4
            if current_length + length >= target_length:
                if length != 0:
                    residue = (target_length - current_length) / length
                else:
                    residue = 0

                return curve(residue)

            current_length += length

    def get_anchors_and_handles(self) -> typing.Iterable[np.ndarray]:
        """Returns anchors1, handles1, handles2, anchors2,
        where (anchors1[i], handles1[i], handles2[i], anchors2[i])
        will be four points defining a cubic bezier curve
        for any i in range(0, len(anchors1))

        Returns
        -------
        typing.Iterable[np.ndarray]
            Iterable of the anchors and handles.
        """
        nppcc = self.n_points_per_cubic_curve
        return [self.points[i::nppcc] for i in range(nppcc)]

    def get_start_anchors(self) -> np.ndarray:
        """Returns the start anchors of the bezier curves.

        Returns
        -------
        np.ndarray
            Starting anchors
        """
        return self.points[0 :: self.n_points_per_cubic_curve]

    def get_end_anchors(self) -> np.ndarray:
        """Return the starting anchors of the bezier curves.

        Returns
        -------
        np.ndarray
            Starting anchors
        """
        nppcc = self.n_points_per_cubic_curve
        return self.points[nppcc - 1 :: nppcc]

    def get_anchors(self) -> np.ndarray:
        """Returns the anchors of the curves forming the VMobject.

        Returns
        -------
        np.ndarray
            The anchors.
        """
        if self.points.shape[0] == 1:
            return self.points
        return np.array(
            list(
                it.chain(
                    *zip(
                        self.get_start_anchors(),
                        self.get_end_anchors(),
                    )
                )
            )
        )

    def get_points_defining_boundary(self):
        # Probably returns all anchors, but this is weird regarding  the name of the method.
        return np.array(list(it.chain(*[sm.get_anchors() for sm in self.get_family()])))

<<<<<<< HEAD
    def get_arc_length(self, sample_points_per_curve: Optional[float] = None) -> float:
=======
    def get_arc_length(self, sample_points_per_curve: Optional[int] = None) -> float:
>>>>>>> 6d8fe8f4
        """Return the approximated length of the whole curve.

        Parameters
        ----------
        sample_points_per_curve
            Number of sample points per curve used to approximate the length. More points result in a better approximation.

        Returns
        -------
        float
<<<<<<< HEAD
            The length of the curve
        """
        kwargs = {}
        if sample_points_per_curve is not None:
            kwargs["sample_points"] = sample_points_per_curve
        return np.sum(
            [
                length
                for curve, length in self.get_curve_functions_with_lengths(**kwargs)
            ]
=======
            The length of the :class:`VMobject`.
        """

        return np.sum(
            length
            for _, length in self.get_curve_functions_with_lengths(
                sample_points=sample_points_per_curve
            )
>>>>>>> 6d8fe8f4
        )

    # Alignment
    def align_points(self, vmobject):
        # This probably makes the current vmobject and the given one have the same number of points,
        # by adding extra points to the last sub-path. This method is never used in the whole library.
        self.align_rgbas(vmobject)
        if self.get_num_points() == vmobject.get_num_points():
            return

        for mob in self, vmobject:
            # If there are no points, add one to
            # wherever the "center" is
            if mob.has_no_points():
                mob.start_new_path(mob.get_center())
            # If there's only one point, turn it into
            # a null curve
            if mob.has_new_path_started():
                mob.add_line_to(mob.get_last_point())

        # Figure out what the subpaths are, and align
        subpaths1 = self.get_subpaths()
        subpaths2 = vmobject.get_subpaths()
        n_subpaths = max(len(subpaths1), len(subpaths2))
        # Start building new ones
        new_path1 = np.zeros((0, self.dim))
        new_path2 = np.zeros((0, self.dim))

        nppcc = self.n_points_per_cubic_curve

        def get_nth_subpath(path_list, n):
            if n >= len(path_list):
                # Create a null path at the very end
                return [path_list[-1][-1]] * nppcc
            return path_list[n]

        for n in range(n_subpaths):
            sp1 = get_nth_subpath(subpaths1, n)
            sp2 = get_nth_subpath(subpaths2, n)
            diff1 = max(0, (len(sp2) - len(sp1)) // nppcc)
            diff2 = max(0, (len(sp1) - len(sp2)) // nppcc)
            sp1 = self.insert_n_curves_to_point_list(diff1, sp1)
            sp2 = self.insert_n_curves_to_point_list(diff2, sp2)
            new_path1 = np.append(new_path1, sp1, axis=0)
            new_path2 = np.append(new_path2, sp2, axis=0)
        self.set_points(new_path1)
        vmobject.set_points(new_path2)
        return self

    def insert_n_curves(self, n: int) -> "VMobject":
        """Inserts n curves to the bezier curves of the vmobject.

        Paramters
        ---------
        n : int
            Number of curves to insert

        Returns
        -------
        VMobject
            for chaining.
        """
        new_path_point = None
        if self.has_new_path_started():
            new_path_point = self.get_last_point()

        new_points = self.insert_n_curves_to_point_list(n, self.get_points())
        self.set_points(new_points)

        if new_path_point is not None:
            self.append_points([new_path_point])
        return self

    def insert_n_curves_to_point_list(self, n: int, points: np.ndarray) -> np.ndarray:
        """Given an array of k points defining a bezier curves (anchors and handles), returns points defining exactly k + n bezier curves.

        Parameters
        ----------
        n : int
            Number of desired curves.
        points : np.ndarray
            Starting points.

        Returns
        -------
        np.ndarray
            Points generated.
        """

        if len(points) == 1:
            nppcc = self.n_points_per_cubic_curve
            return np.repeat(points, nppcc * n, 0)
        bezier_quads = self.get_cubic_bezier_tuples_from_points(points)
        curr_num = len(bezier_quads)
        target_num = curr_num + n
        # This is an array with values ranging from 0
        # up to curr_num,  with repeats such that
        # it's total length is target_num.  For example,
        # with curr_num = 10, target_num = 15, this would
        # be [0, 0, 1, 2, 2, 3, 4, 4, 5, 6, 6, 7, 8, 8, 9]
        repeat_indices = (np.arange(target_num) * curr_num) // target_num

        # If the nth term of this list is k, it means
        # that the nth curve of our path should be split
        # into k pieces.  In the above example, this would
        # be [2, 1, 2, 1, 2, 1, 2, 1, 2, 1]
        split_factors = [sum(repeat_indices == i) for i in range(curr_num)]
        new_points = np.zeros((0, self.dim))
        for quad, sf in zip(bezier_quads, split_factors):
            # What was once a single cubic curve defined
            # by "quad" will now be broken into sf
            # smaller cubic curves
            alphas = np.linspace(0, 1, sf + 1)
            for a1, a2 in zip(alphas, alphas[1:]):
                new_points = np.append(
                    new_points, partial_bezier_points(quad, a1, a2), axis=0
                )
        return new_points

    def align_rgbas(self, vmobject):
        attrs = ["fill_rgbas", "stroke_rgbas", "background_stroke_rgbas"]
        for attr in attrs:
            a1 = getattr(self, attr)
            a2 = getattr(vmobject, attr)
            if len(a1) > len(a2):
                new_a2 = stretch_array_to_length(a2, len(a1))
                setattr(vmobject, attr, new_a2)
            elif len(a2) > len(a1):
                new_a1 = stretch_array_to_length(a1, len(a2))
                setattr(self, attr, new_a1)
        return self

    def get_point_mobject(self, center=None):
        if center is None:
            center = self.get_center()
        point = VectorizedPoint(center)
        point.match_style(self)
        return point

    def interpolate_color(self, mobject1, mobject2, alpha):
        attrs = [
            "fill_rgbas",
            "stroke_rgbas",
            "background_stroke_rgbas",
            "stroke_width",
            "background_stroke_width",
            "sheen_direction",
            "sheen_factor",
        ]
        for attr in attrs:
            setattr(
                self,
                attr,
                interpolate(getattr(mobject1, attr), getattr(mobject2, attr), alpha),
            )
            if alpha == 1.0:
                setattr(self, attr, getattr(mobject2, attr))

    def pointwise_become_partial(
        self, vmobject: "VMobject", a: float, b: float
    ) -> "VMobject":
        """Given two bounds a and b, transforms the points of the self vmobject into the points of the vmobject
        passed as parameter with respect to the bounds. Points here stand for control points of the bezier curves (anchors and handles)

        Parameters
        ----------
        vmobject : VMobject
            The vmobject that will serve as a model.
        a : float
            upper-bound.
        b : float
            lower-bound
        """
        assert isinstance(vmobject, VMobject)
        # Partial curve includes three portions:
        # - A middle section, which matches the curve exactly
        # - A start, which is some ending portion of an inner cubic
        # - An end, which is the starting portion of a later inner cubic
        if a <= 0 and b >= 1:
            self.set_points(vmobject.points)
            return self
        bezier_quads = vmobject.get_cubic_bezier_tuples()
        num_cubics = len(bezier_quads)

        # The following two lines will compute which bezier curves of the given mobject need to be processed.
        # The residue basically indicates de proportion of the selected bezier curve that have to be selected.
        # Ex : if lower_index is 3, and lower_residue is 0.4, then the algorithm will append to the points 0.4 of the third bezier curve
        lower_index, lower_residue = integer_interpolate(0, num_cubics, a)
        upper_index, upper_residue = integer_interpolate(0, num_cubics, b)

        self.clear_points()
        if num_cubics == 0:
            return self
        if lower_index == upper_index:
            self.append_points(
                partial_bezier_points(
                    bezier_quads[lower_index], lower_residue, upper_residue
                )
            )
        else:
            self.append_points(
                partial_bezier_points(bezier_quads[lower_index], lower_residue, 1)
            )
            for quad in bezier_quads[lower_index + 1 : upper_index]:
                self.append_points(quad)
            self.append_points(
                partial_bezier_points(bezier_quads[upper_index], 0, upper_residue)
            )
        return self

    def get_subcurve(self, a: float, b: float) -> "VMobject":
        """Returns the subcurve of the VMobject between the interval [a, b].
        The curve is a VMobject itself.

        Parameters :
        ------------
        a : float
            lower-bound
        b : float
            upper-boud

        Returns
        -------
        VMobject
            The subcurve between of [a, b]
        """
        vmob = self.copy()
        vmob.pointwise_become_partial(self, a, b)
        return vmob

    def get_direction(self):
        """Uses :func:`~.space_ops.shoelace_direction` to calculate the direction.
        The direction of points determines in which direction the
        object is drawn, clockwise or counterclockwise.

        Examples
        --------
        The default direction of a :class:`~.Circle` is counterclockwise::

            >>> from manim import Circle
            >>> Circle().get_direction()
            'CCW'

        Returns
        -------
        :class:`str`
            Either ``"CW"`` or ``"CCW"``.
        """
        return shoelace_direction(self.get_start_anchors())

    def reverse_direction(self):
        """Reverts the point direction by inverting the point order.

        Returns
        -------
        :class:`VMobject`
            Returns self.

        Examples
        --------
        .. manim:: ChangeOfDirection

            class ChangeOfDirection(Scene):
                def construct(self):
                    ccw = RegularPolygon(5)
                    ccw.shift(LEFT).rotate
                    cw = RegularPolygon(5)
                    cw.shift(RIGHT).reverse_direction()

                    self.play(Create(ccw), Create(cw),
                    run_time=4)
        """
        self.points = self.points[::-1]
        return self

    def force_direction(self, target_direction):
        """Makes sure that points are either directed clockwise or
        counterclockwise.

        Parameters
        ----------
        target_direction : :class:`str`
            Either ``"CW"`` or ``"CCW"``.
        """
        if target_direction not in ("CW", "CCW"):
            raise ValueError('Invalid input for force_direction. Use "CW" or "CCW"')
        if self.get_direction() != target_direction:
            # Since we already assured the input is CW or CCW,
            # and the directions don't match, we just reverse
            self.reverse_direction()
        return self


class VGroup(VMobject):
    """A group of vectorized mobjects.

    This can be used to group multiple :class:`~.VMobject` instances together
    in order to scale, move, ... them together.

    Examples
    --------

    To add :class:`~.VMobject`s to a :class:`~.VGroup`, you can either use the
    :meth:`~.VGroup.add` method, or use the `+` and `+=` operators. Similarly, you
    can subtract elements of a VGroup via :meth:`~.VGroup.remove` method, or
    `-` and `-=` operators:

        >>> from manim import Triangle, Square, VGroup
        >>> vg = VGroup()
        >>> triangle, square = Triangle(), Square()
        >>> vg.add(triangle)
        VGroup(Triangle)
        >>> vg + square   # a new VGroup is constructed
        VGroup(Triangle, Square)
        >>> vg            # not modified
        VGroup(Triangle)
        >>> vg += square; vg  # modifies vg
        VGroup(Triangle, Square)
        >>> vg.remove(triangle)
        VGroup(Square)
        >>> vg - square; # a new VGroup is constructed
        VGroup()
        >>> vg   # not modified
        VGroup(Square)
        >>> vg -= square; vg # modifies vg
        VGroup()

    .. manim:: ArcShapeIris
        :save_last_frame:

        class ArcShapeIris(Scene):
            def construct(self):
                colors = [DARK_BLUE, DARK_BROWN, BLUE_E, BLUE_D, BLUE_A, TEAL_B, GREEN_B, YELLOW_E]
                radius = [1 + rad * 0.1 for rad in range(len(colors))]

                circles_group = VGroup()

                # zip(radius, color) makes the iterator [(radius[i], color[i]) for i in range(radius)]
                circles_group.add(*[Circle(radius=rad, stroke_width=10, color=col)
                                    for rad, col in zip(radius, colors)])
                self.add(circles_group)

    """

    def __init__(self, *vmobjects, **kwargs):
        VMobject.__init__(self, **kwargs)
        self.add(*vmobjects)

    def __repr__(self):
        return (
            self.__class__.__name__
            + "("
            + ", ".join(str(mob) for mob in self.submobjects)
            + ")"
        )

    def __str__(self):
        return (
            f"{self.__class__.__name__} of {len(self.submobjects)} "
            f"submobject{'s' if len(self.submobjects) > 0 else ''}"
        )

    def add(self, *vmobjects):
        """Checks if all passed elements are an instance of VMobject and then add them to submobjects

        Parameters
        ----------
        vmobjects : :class:`~.VMobject`
            List of VMobject to add

        Returns
        -------
        :class:`VGroup`

        Raises
        ------
        TypeError
            If one element of the list is not an instance of VMobject

        Examples
        --------
        .. manim:: AddToVGroup

            class AddToVGroup(Scene):
                def construct(self):
                    circle_red = Circle(color=RED)
                    circle_green = Circle(color=GREEN)
                    circle_blue = Circle(color=BLUE)
                    circle_red.shift(LEFT)
                    circle_blue.shift(RIGHT)
                    gr = VGroup(circle_red, circle_green)
                    gr2 = VGroup(circle_blue) # Constructor uses add directly
                    self.add(gr,gr2)
                    self.wait()
                    gr += gr2 # Add group to another
                    self.play(
                        gr.animate.shift(DOWN),
                    )
                    gr -= gr2 # Remove group
                    self.play( # Animate groups separately
                        gr.animate.shift(LEFT),
                        gr2.animate.shift(UP),
                    )
                    self.play( #Animate groups without modification
                        (gr+gr2).animate.shift(RIGHT)
                    )
                    self.play( # Animate group without component
                        (gr-circle_red).animate.shift(RIGHT)
                    )
        """
        if not all(isinstance(m, VMobject) for m in vmobjects):
            raise TypeError("All submobjects must be of type VMobject")
        return super().add(*vmobjects)

    def __add__(self, vmobject):
        return VGroup(*self.submobjects, vmobject)

    def __iadd__(self, vmobject):
        return self.add(vmobject)

    def __sub__(self, vmobject):
        copy = VGroup(*self.submobjects)
        copy.remove(vmobject)
        return copy

    def __isub__(self, vmobject):
        return self.remove(vmobject)


class VDict(VMobject):
    """A VGroup-like class, also offering submobject access by
    key, like a python dict

    Parameters
    ----------
    mapping_or_iterable : Union[:class:`Mapping`, Iterable[Tuple[Hashable, :class:`~.VMobject`]]], optional
            The parameter specifying the key-value mapping of keys and mobjects.
    show_keys : :class:`bool`, optional
            Whether to also display the key associated with
            the mobject. This might be useful when debugging,
            especially when there are a lot of mobjects in the
            :class:`VDict`. Defaults to False.
    kwargs : Any
            Other arguments to be passed to `Mobject`.

    Attributes
    ----------
    show_keys : :class:`bool`
            Whether to also display the key associated with
            the mobject. This might be useful when debugging,
            especially when there are a lot of mobjects in the
            :class:`VDict`. When displayed, the key is towards
            the left of the mobject.
            Defaults to False.
    submob_dict : :class:`dict`
            Is the actual python dictionary that is used to bind
            the keys to the mobjects.

    Examples
    --------

    .. manim:: ShapesWithVDict

        class ShapesWithVDict(Scene):
            def construct(self):
                square = Square().set_color(RED)
                circle = Circle().set_color(YELLOW).next_to(square, UP)

                # create dict from list of tuples each having key-mobject pair
                pairs = [("s", square), ("c", circle)]
                my_dict = VDict(pairs, show_keys=True)

                # display it just like a VGroup
                self.play(Create(my_dict))
                self.wait()

                text = Tex("Some text").set_color(GREEN).next_to(square, DOWN)

                # add a key-value pair by wrapping it in a single-element list of tuple
                # after attrs branch is merged, it will be easier like `.add(t=text)`
                my_dict.add([("t", text)])
                self.wait()

                rect = Rectangle().next_to(text, DOWN)
                # can also do key assignment like a python dict
                my_dict["r"] = rect

                # access submobjects like a python dict
                my_dict["t"].set_color(PURPLE)
                self.play(my_dict["t"].animate.scale(3))
                self.wait()

                # also supports python dict styled reassignment
                my_dict["t"] = Tex("Some other text").set_color(BLUE)
                self.wait()

                # remove submobject by key
                my_dict.remove("t")
                self.wait()

                self.play(Uncreate(my_dict["s"]))
                self.wait()

                self.play(FadeOut(my_dict["c"]))
                self.wait()

                self.play(FadeOutAndShift(my_dict["r"], DOWN))
                self.wait()

                # you can also make a VDict from an existing dict of mobjects
                plain_dict = {
                    1: Integer(1).shift(DOWN),
                    2: Integer(2).shift(2 * DOWN),
                    3: Integer(3).shift(3 * DOWN),
                }

                vdict_from_plain_dict = VDict(plain_dict)
                vdict_from_plain_dict.shift(1.5 * (UP + LEFT))
                self.play(Create(vdict_from_plain_dict))

                # you can even use zip
                vdict_using_zip = VDict(zip(["s", "c", "r"], [Square(), Circle(), Rectangle()]))
                vdict_using_zip.shift(1.5 * RIGHT)
                self.play(Create(vdict_using_zip))
                self.wait()
    """

    def __init__(self, mapping_or_iterable={}, show_keys=False, **kwargs):
        VMobject.__init__(self, **kwargs)
        self.show_keys = show_keys
        self.submob_dict = {}
        self.add(mapping_or_iterable)

    def __repr__(self):
        return __class__.__name__ + "(" + repr(self.submob_dict) + ")"

    def add(self, mapping_or_iterable):
        """Adds the key-value pairs to the :class:`VDict` object.

        Also, it internally adds the value to the `submobjects` :class:`list`
        of :class:`~.Mobject`, which is responsible for actual on-screen display.

        Parameters
        ---------
        mapping_or_iterable : Union[:class:`Mapping`, Iterable[Tuple[Hashable, :class:`~.VMobject`]]], optional
            The parameter specifying the key-value mapping of keys and mobjects.

        Returns
        -------
        :class:`VDict`
            Returns the :class:`VDict` object on which this method was called.

        Examples
        --------
        Normal usage::

            square_obj = Square()
            my_dict.add([('s', square_obj)])
        """
        for key, value in dict(mapping_or_iterable).items():
            self.add_key_value_pair(key, value)

        return self

    def remove(self, key):
        """Removes the mobject from the :class:`VDict` object having the key `key`

        Also, it internally removes the mobject from the `submobjects` :class:`list`
        of :class:`~.Mobject`, (which is responsible for removing it from the screen)

        Parameters
        ----------
        key : :class:`typing.Hashable`
            The key of the submoject to be removed.

        Returns
        -------
        :class:`VDict`
            Returns the :class:`VDict` object on which this method was called.

        Examples
        --------
        Normal usage::

            my_dict.remove('square')
        """
        if key not in self.submob_dict:
            raise KeyError("The given key '%s' is not present in the VDict" % str(key))
        super().remove(self.submob_dict[key])
        del self.submob_dict[key]
        return self

    def __getitem__(self, key):
        """Override the [] operator for item retrieval.

        Parameters
        ----------
        key : :class:`typing.Hashable`
           The key of the submoject to be accessed

        Returns
        -------
        :class:`VMobject`
           The submobject corresponding to the key `key`

        Examples
        --------
        Normal usage::

           self.play(Create(my_dict['s']))
        """
        submob = self.submob_dict[key]
        return submob

    def __setitem__(self, key, value):
        """Override the [] operator for item assignment.

        Parameters
        ----------
        key : :class:`typing.Hashable`
            The key of the submoject to be assigned
        value : :class:`VMobject`
            The submobject to bind the key to

        Returns
        -------
        None

        Examples
        --------
        Normal usage::

            square_obj = Square()
            my_dict['sq'] = square_obj
        """
        if key in self.submob_dict:
            self.remove(key)
        self.add([(key, value)])

    def __delitem__(self, key):
        """Override the del operator for deleting an item.

        Parameters
        ----------
        key : :class:`typing.Hashable`
            The key of the submoject to be deleted

        Returns
        -------
        None

        Examples
        --------
        ::

            >>> from manim import *
            >>> my_dict = VDict({'sq': Square()})
            >>> 'sq' in my_dict
            True
            >>> del my_dict['sq']
            >>> 'sq' in my_dict
            False

        Notes
        -----
        Removing an item from a VDict does not remove that item from any Scene
        that the VDict is part of.

        """
        del self.submob_dict[key]

    def __contains__(self, key):
        """Override the in operator.

        Parameters
        ----------
        key : :class:`typing.Hashable`
            The key to check membership of.

        Returns
        -------
        :class:`bool`

        Examples
        --------
        ::

            >>> from manim import *
            >>> my_dict = VDict({'sq': Square()})
            >>> 'sq' in my_dict
            True

        """
        return key in self.submob_dict

    def get_all_submobjects(self):
        """To get all the submobjects associated with a particular :class:`VDict` object

        Returns
        -------
        :class:`dict_values`
            All the submobjects associated with the :class:`VDict` object

        Examples
        --------
        Normal usage::

            for submob in my_dict.get_all_submobjects():
                self.play(Create(submob))
        """
        submobjects = self.submob_dict.values()
        return submobjects

    def add_key_value_pair(self, key, value):
        """A utility function used by :meth:`add` to add the key-value pair
        to :attr:`submob_dict`. Not really meant to be used externally.

        Parameters
        ----------
        key : :class:`typing.Hashable`
            The key of the submobject to be added.
        value : :class:`~.VMobject`
            The mobject associated with the key

        Returns
        -------
        None

        Raises
        ------
        TypeError
            If the value is not an instance of VMobject

        Examples
        --------
        Normal usage::

            square_obj = Square()
            self.add_key_value_pair('s', square_obj)

        """
        if not isinstance(value, VMobject):
            raise TypeError("All submobjects must be of type VMobject")
        mob = value
        if self.show_keys:
            # This import is here and not at the top to avoid circular import
            from ...mobject.svg.tex_mobject import Tex

            key_text = Tex(str(key)).next_to(value, LEFT)
            mob.add(key_text)

        self.submob_dict[key] = mob
        super().add(value)


class VectorizedPoint(VMobject):
    def __init__(
        self,
        location=ORIGIN,
        color=BLACK,
        fill_opacity=0,
        stroke_width=0,
        artificial_width=0.01,
        artificial_height=0.01,
        **kwargs,
    ):
        self.artificial_width = artificial_width
        self.artificial_height = artificial_height
        VMobject.__init__(
            self,
            color=color,
            fill_opacity=fill_opacity,
            stroke_width=stroke_width,
            **kwargs,
        )
        self.set_points(np.array([location]))

    @VMobject.width.getter
    def width(self):
        return self.artificial_width

    @VMobject.height.getter
    def height(self):
        return self.artificial_height

    def get_location(self):
        return np.array(self.points[0])

    def set_location(self, new_loc):
        self.set_points(np.array([new_loc]))


class CurvesAsSubmobjects(VGroup):
    """Convert a curve's elements to submobjects.

    Examples
    --------
    .. manim:: LineGradientExample
        :save_last_frame:

        class LineGradientExample(Scene):
            def construct(self):
                curve = ParametricFunction(lambda t: [t, np.sin(t), 0], t_min = -PI, t_max=PI,stroke_width=10)
                new_curve = CurvesAsSubmobjects(curve)
                new_curve.set_color_by_gradient(BLUE, RED)
                self.add(new_curve.shift(UP), curve)

    """

    def __init__(self, vmobject, **kwargs):
        VGroup.__init__(self, **kwargs)
        tuples = vmobject.get_cubic_bezier_tuples()
        for tup in tuples:
            part = VMobject()
            part.set_points(tup)
            part.match_style(vmobject)
            self.add(part)


class DashedVMobject(VMobject):
    def __init__(
        self, vmobject, num_dashes=15, positive_space_ratio=0.5, color=WHITE, **kwargs
    ):
        self.num_dashes = num_dashes
        self.positive_space_ratio = positive_space_ratio
        VMobject.__init__(self, color=color, **kwargs)
        ps_ratio = self.positive_space_ratio
        if num_dashes > 0:
            # End points of the unit interval for division
            alphas = np.linspace(0, 1, num_dashes + 1)

            # This determines the length of each "dash"
            full_d_alpha = 1.0 / num_dashes
            partial_d_alpha = full_d_alpha * ps_ratio

            # Shifts the alphas and removes the last dash
            # to give closed shapes even spacing
            if vmobject.is_closed():
                alphas += partial_d_alpha / 2
                np.delete(alphas, -1)

            # Rescale so that the last point of vmobject will
            # be the end of the last dash
            else:
                alphas /= 1 - full_d_alpha + partial_d_alpha

            self.add(
                *[
                    vmobject.get_subcurve(alpha, alpha + partial_d_alpha)
                    for alpha in alphas[:-1]
                ]
            )
        # Family is already taken care of by get_subcurve
        # implementation
        self.match_style(vmobject, family=False)<|MERGE_RESOLUTION|>--- conflicted
+++ resolved
@@ -13,11 +13,7 @@
 
 import itertools as it
 import sys
-<<<<<<< HEAD
-from typing import Iterable, Optional
-=======
 from typing import Iterable, Optional, Sequence
->>>>>>> 6d8fe8f4
 
 import colour
 
@@ -900,11 +896,7 @@
         return bezier(self.get_nth_curve_points(n))
 
     def get_nth_curve_function_with_length(
-<<<<<<< HEAD
-        self, n: int, sample_points: int = 10
-=======
         self, n: int, sample_points: Optional[int] = None
->>>>>>> 6d8fe8f4
     ) -> typing.Tuple[typing.Callable[[float], np.ndarray], float]:
         """Returns the expression of the nth curve along with its (approximate) length.
 
@@ -1005,15 +997,6 @@
             If the :class:`VMobject` has no points.
         """
 
-<<<<<<< HEAD
-        if alpha >= 1:
-            return self.points[-1]
-
-        target_length = alpha * self.get_arc_length()
-        current_length = 0
-
-        for curve, length in self.get_curve_functions_with_lengths():
-=======
         if alpha < 0 or alpha > 1:
             raise ValueError(f"Alpha {alpha} not between 0 and 1.")
 
@@ -1027,7 +1010,6 @@
         current_length = 0
 
         for curve, length in curves_and_lengths:
->>>>>>> 6d8fe8f4
             if current_length + length >= target_length:
                 if length != 0:
                     residue = (target_length - current_length) / length
@@ -1098,11 +1080,7 @@
         # Probably returns all anchors, but this is weird regarding  the name of the method.
         return np.array(list(it.chain(*[sm.get_anchors() for sm in self.get_family()])))
 
-<<<<<<< HEAD
-    def get_arc_length(self, sample_points_per_curve: Optional[float] = None) -> float:
-=======
     def get_arc_length(self, sample_points_per_curve: Optional[int] = None) -> float:
->>>>>>> 6d8fe8f4
         """Return the approximated length of the whole curve.
 
         Parameters
@@ -1113,18 +1091,6 @@
         Returns
         -------
         float
-<<<<<<< HEAD
-            The length of the curve
-        """
-        kwargs = {}
-        if sample_points_per_curve is not None:
-            kwargs["sample_points"] = sample_points_per_curve
-        return np.sum(
-            [
-                length
-                for curve, length in self.get_curve_functions_with_lengths(**kwargs)
-            ]
-=======
             The length of the :class:`VMobject`.
         """
 
@@ -1133,7 +1099,6 @@
             for _, length in self.get_curve_functions_with_lengths(
                 sample_points=sample_points_per_curve
             )
->>>>>>> 6d8fe8f4
         )
 
     # Alignment
