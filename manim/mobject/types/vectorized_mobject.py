"""Mobjects that use vector graphics."""


__all__ = [
    "VMobject",
    "VGroup",
    "VDict",
    "VectorizedPoint",
    "CurvesAsSubmobjects",
    "DashedVMobject",
]


import itertools as it
import sys
from typing import Iterable, Optional, Sequence, Union

import colour
import numpy as np
from PIL.Image import Image

from ...constants import *
from ...mobject.mobject import Mobject
from ...mobject.three_d_utils import get_3d_vmob_gradient_start_and_end_points
from ...utils.bezier import (
    bez_params_from_point,
    bezier,
    get_smooth_handle_points,
    integer_interpolate,
    interpolate,
    partial_bezier_points,
    point_lies_on_bezier,
<<<<<<< HEAD
    bezier_params_from_point,
=======
>>>>>>> 69569fcf
)
from ...utils.color import BLACK, WHITE, color_to_rgba
from ...utils.iterables import make_even, stretch_array_to_length, tuplify
from ...utils.simple_functions import clip_in_place
from ...utils.space_ops import rotate_vector, shoelace_direction

# TODO
# - Change cubic curve groups to have 4 points instead of 3
# - Change sub_path idea accordingly
# - No more mark_paths_closed, instead have the camera test
#   if last point in close to first point
# - Think about length of self.points.  Always 0 or 1 mod 4?
#   That's kind of weird.


class VMobject(Mobject):
    def __init__(
        self,
        fill_color=None,
        fill_opacity=0.0,
        stroke_color=None,
        stroke_opacity=1.0,
        stroke_width=DEFAULT_STROKE_WIDTH,
        # The purpose of background stroke is to have
        # something that won't overlap the fill, e.g.
        # For text against some textured background
        background_stroke_color=BLACK,
        background_stroke_opacity=1.0,
        background_stroke_width=0,
        # When a color c is set, there will be a second color
        # computed based on interpolating c to WHITE by with
        # sheen_factor, and the display will gradient to this
        # secondary color in the direction of sheen_direction.
        sheen_factor=0.0,
        sheen_direction=UL,
        # Indicates that it will not be displayed, but
        # that it should count in parent mobject's path
        close_new_points=False,
        pre_function_handle_to_anchor_scale_factor=0.01,
        make_smooth_after_applying_functions=False,
        background_image=None,
        shade_in_3d=False,
        # This is within a pixel
        # TODO, do we care about accounting for
        # varying zoom levels?
        tolerance_for_point_equality=1e-6,
        n_points_per_cubic_curve=4,
        **kwargs,
    ):
        self.fill_color = fill_color
        self.fill_opacity = fill_opacity
        self.stroke_color = stroke_color
        self.stroke_opacity = stroke_opacity
        self.stroke_width = stroke_width
        self.background_stroke_color = background_stroke_color
        self.background_stroke_opacity = background_stroke_opacity
        self.background_stroke_width = background_stroke_width
        self.sheen_factor = sheen_factor
        self.sheen_direction = sheen_direction
        self.close_new_points = close_new_points
        self.pre_function_handle_to_anchor_scale_factor = (
            pre_function_handle_to_anchor_scale_factor
        )
        self.make_smooth_after_applying_functions = make_smooth_after_applying_functions
        self.background_image = background_image
        self.shade_in_3d = shade_in_3d
        self.tolerance_for_point_equality = tolerance_for_point_equality
        self.n_points_per_cubic_curve = n_points_per_cubic_curve
        Mobject.__init__(self, **kwargs)

    def get_group_class(self):
        return VGroup

    # Colors
    def init_colors(self, propagate_colors=True):
        self.set_fill(
            color=self.fill_color or self.color,
            opacity=self.fill_opacity,
            family=propagate_colors,
        )
        self.set_stroke(
            color=self.stroke_color or self.color,
            width=self.stroke_width,
            opacity=self.stroke_opacity,
            family=propagate_colors,
        )
        self.set_background_stroke(
            color=self.background_stroke_color,
            width=self.background_stroke_width,
            opacity=self.background_stroke_opacity,
            family=propagate_colors,
        )
        self.set_sheen(
            factor=self.sheen_factor,
            direction=self.sheen_direction,
            family=propagate_colors,
        )

        if not propagate_colors:
            for submobject in self.submobjects:
                submobject.init_colors(propagate_colors=False)

        return self

    def generate_rgbas_array(self, color, opacity):
        """
        First arg can be either a color, or a tuple/list of colors.
        Likewise, opacity can either be a float, or a tuple of floats.
        If self.sheen_factor is not zero, and only
        one color was passed in, a second slightly light color
        will automatically be added for the gradient
        """
        colors = list(tuplify(color))
        opacities = list(tuplify(opacity))
        rgbas = np.array(
            [color_to_rgba(c, o) for c, o in zip(*make_even(colors, opacities))]
        )

        sheen_factor = self.get_sheen_factor()
        if sheen_factor != 0 and len(rgbas) == 1:
            light_rgbas = np.array(rgbas)
            light_rgbas[:, :3] += sheen_factor
            clip_in_place(light_rgbas, 0, 1)
            rgbas = np.append(rgbas, light_rgbas, axis=0)
        return rgbas

    def update_rgbas_array(self, array_name, color=None, opacity=None):
        passed_color = color if (color is not None) else BLACK
        passed_opacity = opacity if (opacity is not None) else 0
        rgbas = self.generate_rgbas_array(passed_color, passed_opacity)
        if not hasattr(self, array_name):
            setattr(self, array_name, rgbas)
            return self
        # Match up current rgbas array with the newly calculated
        # one. 99% of the time they'll be the same.
        curr_rgbas = getattr(self, array_name)
        if len(curr_rgbas) < len(rgbas):
            curr_rgbas = stretch_array_to_length(curr_rgbas, len(rgbas))
            setattr(self, array_name, curr_rgbas)
        elif len(rgbas) < len(curr_rgbas):
            rgbas = stretch_array_to_length(rgbas, len(curr_rgbas))
        # Only update rgb if color was not None, and only
        # update alpha channel if opacity was passed in
        if color is not None:
            curr_rgbas[:, :3] = rgbas[:, :3]
        if opacity is not None:
            curr_rgbas[:, 3] = rgbas[:, 3]
        return self

    def set_fill(self, color=None, opacity=None, family=True):
        if family:
            for submobject in self.submobjects:
                submobject.set_fill(color, opacity, family)
        self.update_rgbas_array("fill_rgbas", color, opacity)
        if opacity is not None:
            self.fill_opacity = opacity
        return self

    def set_stroke(
        self, color=None, width=None, opacity=None, background=False, family=True
    ):
        if family:
            for submobject in self.submobjects:
                submobject.set_stroke(color, width, opacity, background, family)
        if background:
            array_name = "background_stroke_rgbas"
            width_name = "background_stroke_width"
            opacity_name = "background_stroke_opacity"
            color_name = "background_stroke_color"
        else:
            array_name = "stroke_rgbas"
            width_name = "stroke_width"
            opacity_name = "stroke_opacity"
            color_name = "stroke_color"
        self.update_rgbas_array(array_name, color, opacity)
        if width is not None:
            setattr(self, width_name, width)
        if opacity is not None:
            setattr(self, opacity_name, opacity)
        if color is not None:
            setattr(self, color_name, color)
        return self

    def set_background_stroke(self, **kwargs):
        kwargs["background"] = True
        self.set_stroke(**kwargs)
        return self

    def set_style(
        self,
        fill_color=None,
        fill_opacity=None,
        stroke_color=None,
        stroke_width=None,
        stroke_opacity=None,
        background_stroke_color=None,
        background_stroke_width=None,
        background_stroke_opacity=None,
        sheen_factor=None,
        sheen_direction=None,
        background_image=None,
        family=True,
    ):
        self.set_fill(color=fill_color, opacity=fill_opacity, family=family)
        self.set_stroke(
            color=stroke_color,
            width=stroke_width,
            opacity=stroke_opacity,
            family=family,
        )
        self.set_background_stroke(
            color=background_stroke_color,
            width=background_stroke_width,
            opacity=background_stroke_opacity,
            family=family,
        )
        if sheen_factor:
            self.set_sheen(
                factor=sheen_factor,
                direction=sheen_direction,
                family=family,
            )
        if background_image:
            self.color_using_background_image(background_image)
        return self

    def get_style(self, simple=False):
        ret = {
            "stroke_opacity": self.get_stroke_opacity(),
            "stroke_width": self.get_stroke_width(),
        }

        if simple:
            ret["fill_color"] = colour.rgb2hex(self.get_fill_color().get_rgb())
            ret["fill_opacity"] = self.get_fill_opacity()
            ret["stroke_color"] = colour.rgb2hex(self.get_stroke_color().get_rgb())
        else:
            ret["fill_color"] = self.get_fill_colors()
            ret["fill_opacity"] = self.get_fill_opacities()
            ret["stroke_color"] = self.get_stroke_colors()
            ret["background_stroke_color"] = self.get_stroke_colors(background=True)
            ret["background_stroke_width"] = self.get_stroke_width(background=True)
            ret["background_stroke_opacity"] = self.get_stroke_opacity(background=True)
            ret["sheen_factor"] = self.get_sheen_factor()
            ret["sheen_direction"] = self.get_sheen_direction()
            ret["background_image"] = self.get_background_image()

        return ret

    def match_style(self, vmobject, family=True):
        self.set_style(**vmobject.get_style(), family=False)

        if family:
            # Does its best to match up submobject lists, and
            # match styles accordingly
            submobs1, submobs2 = self.submobjects, vmobject.submobjects
            if len(submobs1) == 0:
                return self
            elif len(submobs2) == 0:
                submobs2 = [vmobject]
            for sm1, sm2 in zip(*make_even(submobs1, submobs2)):
                sm1.match_style(sm2)
        return self

    def set_color(self, color, family=True):
        self.set_fill(color, family=family)
        self.set_stroke(color, family=family)

        # check if a list of colors is passed to color
        if isinstance(color, str):
            self.color = colour.Color(color)
        else:
            self.color = color
        return self

    def set_opacity(self, opacity, family=True):
        self.set_fill(opacity=opacity, family=family)
        self.set_stroke(opacity=opacity, family=family)
        self.set_stroke(opacity=opacity, family=family, background=True)
        return self

    def fade(self, darkness=0.5, family=True):
        factor = 1.0 - darkness
        self.set_fill(
            opacity=factor * self.get_fill_opacity(),
            family=False,
        )
        self.set_stroke(
            opacity=factor * self.get_stroke_opacity(),
            family=False,
        )
        self.set_background_stroke(
            opacity=factor * self.get_stroke_opacity(background=True),
            family=False,
        )
        super().fade(darkness, family)
        return self

    def get_fill_rgbas(self):
        try:
            return self.fill_rgbas
        except AttributeError:
            return np.zeros((1, 4))

    def get_fill_color(self):
        """
        If there are multiple colors (for gradient)
        this returns the first one
        """
        return self.get_fill_colors()[0]

    def get_fill_opacity(self):
        """
        If there are multiple opacities, this returns the
        first
        """
        return self.get_fill_opacities()[0]

    def get_fill_colors(self):
        return [colour.Color(rgb=rgba[:3]) for rgba in self.get_fill_rgbas()]

    def get_fill_opacities(self):
        return self.get_fill_rgbas()[:, 3]

    def get_stroke_rgbas(self, background=False):
        try:
            if background:
                rgbas = self.background_stroke_rgbas
            else:
                rgbas = self.stroke_rgbas
            return rgbas
        except AttributeError:
            return np.zeros((1, 4))

    def get_stroke_color(self, background=False):
        return self.get_stroke_colors(background)[0]

    def get_stroke_width(self, background=False):
        if background:
            width = self.background_stroke_width
        else:
            width = self.stroke_width
        return max(0, width)

    def get_stroke_opacity(self, background=False):
        return self.get_stroke_opacities(background)[0]

    def get_stroke_colors(self, background=False):
        return [
            colour.Color(rgb=rgba[:3]) for rgba in self.get_stroke_rgbas(background)
        ]

    def get_stroke_opacities(self, background=False):
        return self.get_stroke_rgbas(background)[:, 3]

    def get_color(self):
        if np.all(self.get_fill_opacities() == 0):
            return self.get_stroke_color()
        return self.get_fill_color()

    def set_sheen_direction(self, direction, family=True):
        direction = np.array(direction)
        if family:
            for submob in self.get_family():
                submob.sheen_direction = direction
        else:
            self.sheen_direction = direction
        return self

    def set_sheen(self, factor, direction=None, family=True):
        if family:
            for submob in self.submobjects:
                submob.set_sheen(factor, direction, family)
        self.sheen_factor = factor
        if direction is not None:
            # family set to false because recursion will
            # already be handled above
            self.set_sheen_direction(direction, family=False)
        # Reset color to put sheen_factor into effect
        if factor != 0:
            self.set_stroke(self.get_stroke_color(), family=family)
            self.set_fill(self.get_fill_color(), family=family)
        return self

    def get_sheen_direction(self):
        return np.array(self.sheen_direction)

    def get_sheen_factor(self):
        return self.sheen_factor

    def get_gradient_start_and_end_points(self):
        if self.shade_in_3d:
            return get_3d_vmob_gradient_start_and_end_points(self)
        else:
            direction = self.get_sheen_direction()
            c = self.get_center()
            bases = np.array(
                [self.get_edge_center(vect) - c for vect in [RIGHT, UP, OUT]]
            ).transpose()
            offset = np.dot(bases, direction)
            return (c - offset, c + offset)

    def color_using_background_image(self, background_image: Union[Image.Image, str]):
        self.background_image = background_image
        self.set_color(WHITE)
        for submob in self.submobjects:
            submob.color_using_background_image(background_image)
        return self

    def get_background_image(self) -> Union[Image.Image, str]:
        return self.background_image

    def match_background_image(self, vmobject):
        self.color_using_background_image(vmobject.get_background_image())
        return self

    def set_shade_in_3d(self, value=True, z_index_as_group=False):
        for submob in self.get_family():
            submob.shade_in_3d = value
            if z_index_as_group:
                submob.z_index_group = self
        return self

    # Points
    def set_points(self, points):
        self.points = np.array(points)
        return self

    def get_points(self):
        return np.array(self.points)

    def set_anchors_and_handles(
        self,
        anchors1: Sequence[float],
        handles1: Sequence[float],
        handles2: Sequence[float],
        anchors2: Sequence[float],
    ) -> "VMobject":
        """Given two sets of anchors and handles, process them to set them as anchors and handles of the VMobject.

        anchors1[i], handles1[i], handles2[i] and anchors2[i] define the i-th bezier curve of the vmobject. There are four hardcoded paramaters and this is a problem as it makes the number of points per cubic curve unchangeable from 4. (two anchors and two handles).

        Returns
        -------
        VMobject
            for chaining.
        """
        assert len(anchors1) == len(handles1) == len(handles2) == len(anchors2)
        nppcc = self.n_points_per_cubic_curve  # 4
        total_len = nppcc * len(anchors1)
        self.points = np.zeros((total_len, self.dim))
        # the following will, from the four sets, dispatch them in points such that self.points = [anchors1[0], handles1[0], handles2[0], anchors1[0], anchors1[1], handles1[1], ...]
        arrays = [anchors1, handles1, handles2, anchors2]
        for index, array in enumerate(arrays):
            self.points[index::nppcc] = array
        return self

    def clear_points(self):
        self.points = np.zeros((0, self.dim))

    def append_points(self, new_points):
        # TODO, check that number new points is a multiple of 4?
        # or else that if len(self.points) % 4 == 1, then
        # len(new_points) % 4 == 3?
        self.points = np.append(self.points, new_points, axis=0)
        return self

    def start_new_path(self, point):
        # TODO, make sure that len(self.points) % 4 == 0?
        self.append_points([point])
        return self

    def add_cubic_bezier_curve(
        self, anchor1: np.ndarray, handle1: np.ndarray, handle2: np.ndarray, anchor2
    ) -> None:
        # TODO, check the len(self.points) % 4 == 0?
        self.append_points([anchor1, handle1, handle2, anchor2])

    def add_cubic_bezier_curve_to(
        self, handle1: np.ndarray, handle2: np.ndarray, anchor: np.ndarray
    ) -> None:
        """Add cubic bezier curve to the path.

        NOTE : the first anchor is not a paramater as by default the end of the last sub-path!

        Parameters
        ----------
        handle1 : np.ndarray
            first handle
        handle2 : np.ndarray
            second handle
        anchor : np.ndarray
            anchor
        """
        self.throw_error_if_no_points()
        new_points = [handle1, handle2, anchor]
        if self.has_new_path_started():
            self.append_points(new_points)
        else:
            self.append_points([self.get_last_point()] + new_points)

    def add_quadratic_bezier_curve_to(
        self, handle: np.ndarray, anchor: np.ndarray
    ) -> "VMobject":
        """Add Quadratic bezier curve to the path."""
        # How does one approximate a quadratic with a cubic?
        # refer to the Wikipedia page on Bezier curves
        # https://en.wikipedia.org/wiki/B%C3%A9zier_curve#Degree_elevation, accessed Jan 20, 2021
        # 1. Copy the end points, and then
        # 2. Place the 2 middle control points 2/3 along the line segments
        # from the end points to the quadratic curve's middle control point.
        # I think that's beautiful.
        self.add_cubic_bezier_curve_to(
            2 / 3 * handle + 1 / 3 * self.get_last_point(),
            2 / 3 * handle + 1 / 3 * anchor,
            anchor,
        )
        return self

    def add_line_to(self, point: np.ndarray) -> "VMobject":
        """Add a straight line from the last point of VMobject to the given point.

        Parameters
        ----------

        point : np.ndarray
            end of the straight line.
        """
        nppcc = self.n_points_per_cubic_curve
        self.add_cubic_bezier_curve_to(
            *[
                interpolate(self.get_last_point(), point, a)
                for a in np.linspace(0, 1, nppcc)[1:]
            ]
        )
        return self

    def add_smooth_curve_to(self, *points: np.array) -> "VMobject":
        """Creates a smooth curve from given points and add it to the VMobject. If two points are passed in, the first is interpreted
        as a handle, the second as an anchor.

        Parameters
        ----------
        points: np.array
            Points (anchor and handle, or just anchor) to add a smooth curve from
        Returns
        -------
        VMobject


        Raises
        ------
        ValueError
            If 0 or more than 2 points are given.
        """
        # TODO remove the value error and just add two parameters with one optional
        if len(points) == 1:
            handle2 = None
            new_anchor = points[0]
        elif len(points) == 2:
            handle2, new_anchor = points
        else:
            name = sys._getframe(0).f_code.co_name
            raise ValueError(f"Only call {name} with 1 or 2 points")

        if self.has_new_path_started():
            self.add_line_to(new_anchor)
        else:
            self.throw_error_if_no_points()
            last_h2, last_a2 = self.points[-2:]
            last_tangent = last_a2 - last_h2
            handle1 = last_a2 + last_tangent
            if handle2 is None:
                to_anchor_vect = new_anchor - last_a2
                new_tangent = rotate_vector(last_tangent, PI, axis=to_anchor_vect)
                handle2 = new_anchor - new_tangent
            self.append_points([last_a2, handle1, handle2, new_anchor])
        return self

    def has_new_path_started(self):
        nppcc = self.n_points_per_cubic_curve  # 4
        # A new path starting is defined by a control point which is not part of a bezier subcurve.
        return len(self.points) % nppcc == 1

    def get_last_point(self):
        return self.points[-1]

    def is_closed(self):
        # TODO use consider_points_equals_2d ?
        return self.consider_points_equals(self.points[0], self.points[-1])

    def add_points_as_corners(self, points: np.ndarray) -> "VMobject":
        for point in points:
            self.add_line_to(point)
        return points

    def set_points_as_corners(self, points: Sequence[float]) -> "VMobject":
        """Given an array of points, set them as corner of the vmobject.

        To achieve that, this algorithm sets handles aligned with the anchors such that the resultant bezier curve will be the segment
        between the two anchors.

        Parameters
        ----------
        points : Iterable[float]
            Array of points that will be set as corners.

        Returns
        -------
        VMobject
            self. For chaining purposes.
        """
        nppcc = self.n_points_per_cubic_curve
        points = np.array(points)
        # This will set the handles aligned with the anchors.
        # Id est, a bezier curve will be the segment from the two anchors such that the handles belongs to this segment.
        self.set_anchors_and_handles(
            *[interpolate(points[:-1], points[1:], a) for a in np.linspace(0, 1, nppcc)]
        )
        return self

    def set_points_smoothly(self, points):
        self.set_points_as_corners(points)
        self.make_smooth()
        return self

    def change_anchor_mode(self, mode: str) -> "VMobject":
        """Changes the anchor mode of the bezier curves. This will modify the handles.

        There can be only two modes, "jagged", and "smooth".

        Returns
        -------
        VMobject
            For chaining purposes.
        """
        assert mode in ["jagged", "smooth"]
        nppcc = self.n_points_per_cubic_curve
        for submob in self.family_members_with_points():
            subpaths = submob.get_subpaths()
            submob.clear_points()
            # A subpath can be composed of several bezier curves.
            for subpath in subpaths:
                # This will retrieve the anchors of the subpath, by selecting every n element in the array subpath
                # The append is needed as the last element is not reached when slicing with numpy.
                anchors = np.append(subpath[::nppcc], subpath[-1:], 0)
                if mode == "smooth":
                    h1, h2 = get_smooth_handle_points(anchors)
                elif mode == "jagged":
                    # The following will make the handles aligned with the anchors, thus making the bezier curve a segment
                    a1 = anchors[:-1]
                    a2 = anchors[1:]
                    h1 = interpolate(a1, a2, 1.0 / 3)
                    h2 = interpolate(a1, a2, 2.0 / 3)
                new_subpath = np.array(subpath)
                new_subpath[1::nppcc] = h1
                new_subpath[2::nppcc] = h2
                submob.append_points(new_subpath)
        return self

    def make_smooth(self):
        return self.change_anchor_mode("smooth")

    def make_jagged(self):
        return self.change_anchor_mode("jagged")

    def add_subpath(self, points: np.ndarray) -> "VMobject":
        assert len(points) % 4 == 0
        self.points = np.append(self.points, points, axis=0)
        return self

    def append_vectorized_mobject(self, vectorized_mobject):
        new_points = list(vectorized_mobject.points)

        if self.has_new_path_started():
            # Remove last point, which is starting
            # a new path
            self.points = self.points[:-1]
        self.append_points(new_points)

    def apply_function(self, function):
        factor = self.pre_function_handle_to_anchor_scale_factor
        self.scale_handle_to_anchor_distances(factor)
        Mobject.apply_function(self, function)
        self.scale_handle_to_anchor_distances(1.0 / factor)
        if self.make_smooth_after_applying_functions:
            self.make_smooth()
        return self

    def scale_handle_to_anchor_distances(self, factor: float) -> "VMobject":
        """If the distance between a given handle point H and its associated
        anchor point A is d, then it changes H to be a distances factor*d
        away from A, but so that the line from A to H doesn't change.
        This is mostly useful in the context of applying a (differentiable)
        function, to preserve tangency properties.  One would pull all the
        handles closer to their anchors, apply the function then push them out
        again.

        Parameters
        ----------
        factor
            The factor used for scaling.

        Returns
        -------
        VMobject
            For chaining.
        """
        for submob in self.family_members_with_points():
            if len(submob.points) < self.n_points_per_cubic_curve:
                # The case that a bezier quad is not complete (there is no bezier curve as there is not enough control points.)
                continue
            a1, h1, h2, a2 = submob.get_anchors_and_handles()
            a1_to_h1 = h1 - a1
            a2_to_h2 = h2 - a2
            new_h1 = a1 + factor * a1_to_h1
            new_h2 = a2 + factor * a2_to_h2
            submob.set_anchors_and_handles(a1, new_h1, new_h2, a2)
        return self

    #
    def consider_points_equals(self, p0, p1):
        return np.allclose(p0, p1, atol=self.tolerance_for_point_equality)

    def consider_points_equals_2d(self, p0: np.ndarray, p1: np.ndarray) -> bool:
        """Determine if two points are close enough to be considered equal.

        This uses the algorithm from np.isclose(), but expanded here for the
        2D point case. NumPy is overkill for such a small question.
        Parameters
        ----------
        p0 : np.ndarray
            first point
        p1 : np.ndarray
            second point

        Returns
        -------
        bool
            whether two points considered close.
        """
        rtol = 1.0e-5  # default from np.isclose()
        atol = self.tolerance_for_point_equality
        if abs(p0[0] - p1[0]) > atol + rtol * abs(p1[0]):
            return False
        if abs(p0[1] - p1[1]) > atol + rtol * abs(p1[1]):
            return False
        return True

    # Information about line
    def get_cubic_bezier_tuples_from_points(self, points):
        return np.array(list(self.gen_cubic_bezier_tuples_from_points(points)))

    def gen_cubic_bezier_tuples_from_points(self, points: np.ndarray) -> typing.Tuple:
        """Returns the bezier tuples from an array of points.

        self.points is a list of the anchors and handles of the bezier curves of the mobject (ie [anchor1, handle1, handle2, anchor2, anchor3 ..])
        This algorithm basically retrieve them by taking an element every n, where n is the number of control points
        of the bezier curve.


        Parameters
        ----------
        points : np.ndarray
            Points from which control points will be extracted.

        Returns
        -------
        typing.Tuple
            Bezier control points.
        """
        nppcc = self.n_points_per_cubic_curve
        remainder = len(points) % nppcc
        points = points[: len(points) - remainder]
        # Basically take every nppcc element.
        return (points[i : i + nppcc] for i in range(0, len(points), nppcc))

    def get_cubic_bezier_tuples(self):
        return self.get_cubic_bezier_tuples_from_points(self.get_points())

    def _gen_subpaths_from_points(
        self, points: np.ndarray, filter_func: typing.Callable[[int], bool]
    ) -> typing.Tuple:
        """Given an array of points defining the bezier curves of the vmobject, return subpaths formed by these points.
        Here, Two bezier curves form a path if at least two of their anchors are evaluated True by the relation defined by filter_func.

        The algorithm every bezier tuple (anchors and handles) in ``self.points`` (by regrouping each n elements, where
        n is the number of points per cubic curve)), and evaluate the relation between two anchors with filter_func.
        NOTE : The filter_func takes an int n as paramater, and will evaluate the relation between points[n] and points[n - 1]. This should probably be changed so
        the function takes two points as paramters.

        Parameters
        ----------
        points : np.ndarray
            points defining the bezier curve.
        filter_func : typing.Callable[int, bool]
            Filter-func defining the relation.

        Returns
        -------
        typing.Tuple
            subpaths formed by the points.
        """
        nppcc = self.n_points_per_cubic_curve
        filtered = filter(filter_func, range(nppcc, len(points), nppcc))
        split_indices = [0] + list(filtered) + [len(points)]
        return (
            points[i1:i2]
            for i1, i2 in zip(split_indices, split_indices[1:])
            if (i2 - i1) >= nppcc
        )

    def get_subpaths_from_points(self, points):
        return list(
            self._gen_subpaths_from_points(
                points,
                lambda n: not self.consider_points_equals(points[n - 1], points[n]),
            )
        )

    def gen_subpaths_from_points_2d(self, points):
        return self._gen_subpaths_from_points(
            points,
            lambda n: not self.consider_points_equals_2d(points[n - 1], points[n]),
        )

    def get_subpaths(self) -> typing.Tuple:
        """Returns subpaths formed by the curves of the VMobject.

        We define a subpath between two curve if one of their extreminities are coincidents.

        Returns
        -------
        typing.Tuple
            subpaths.
        """
        return self.get_subpaths_from_points(self.get_points())

    def get_nth_curve_points(self, n: int) -> np.ndarray:
        """Returns the points defining the nth curve of the vmobject.

        Parameters
        ----------
        n : int
            index of the desired bezier curve.

        Returns
        -------
        np.ndarray
            points defininf the nth bezier curve (anchors, handles)
        """
        assert n < self.get_num_curves()
        nppcc = self.n_points_per_cubic_curve
        return self.points[nppcc * n : nppcc * (n + 1)]

    def get_nth_curve_function(self, n: int) -> typing.Callable[[float], np.ndarray]:
        """Returns the expression of the nth curve.

        Parameters
        ----------
        n : int
            index of the desired curve.

        Returns
        -------
        typing.Callable[float]
            expression of the nth bezier curve.
        """
        return bezier(self.get_nth_curve_points(n))

    def get_nth_curve_length(
        self, n: int, sample_points: Optional[int] = None
    ) -> float:
        """Returns the (approximate) length of the nth curve.

        Parameters
        ----------
        n
            The index of the desired curve.
        sample_points
            The number of points to sample to find the length.

        Returns
        -------
        length : :class:`float`
            The length of the nth curve.
        """

        _, length = self.get_nth_curve_function_with_length(n, sample_points)

        return length

    def get_nth_curve_function_with_length(
        self, n: int, sample_points: Optional[int] = None
    ) -> typing.Tuple[typing.Callable[[float], np.ndarray], float]:
        """Returns the expression of the nth curve along with its (approximate) length.

        Parameters
        ----------
        n
            The index of the desired curve.
        sample_points
            The number of points to sample to find the length.

        Returns
        -------
        curve : typing.Callable[[float], np.ndarray]
            The function for the nth curve.
        length : :class:`float`
            The length of the nth curve.
        """

        if sample_points is None:
            sample_points = 10

        curve = self.get_nth_curve_function(n)

        points = np.array([curve(a) for a in np.linspace(0, 1, sample_points)])
        diffs = points[1:] - points[:-1]
        norms = np.apply_along_axis(np.linalg.norm, 1, diffs)

        length = np.sum(norms)

        return curve, length

    def get_num_curves(self) -> int:
        """Returns the number of curves of the vmobject.

        Returns
        -------
        int
            number of curves. of the vmobject.
        """
        nppcc = self.n_points_per_cubic_curve
        return len(self.points) // nppcc

    def get_curve_functions(
        self,
    ) -> typing.Iterable[typing.Callable[[float], np.ndarray]]:
        """Gets the functions for the curves of the mobject.

        Returns
        -------
        typing.Iterable[typing.Callable[[float], np.ndarray]]
            The functions for the curves.
        """

        num_curves = self.get_num_curves()

        for n in range(num_curves):
            yield self.get_nth_curve_function(n)

    def get_curve_functions_with_lengths(
        self, **kwargs
    ) -> typing.Iterable[typing.Tuple[typing.Callable[[float], np.ndarray], float]]:
        """Gets the functions and lengths of the curves for the mobject.

        Parameters
        ----------
        **kwargs
            The keyword arguments passed to :meth:`get_nth_curve_function_with_length`

        Returns
        -------
        typing.Iterable[typing.Tuple[typing.Callable[[float], np.ndarray], float]]
            The functions and lengths of the curves.
        """

        num_curves = self.get_num_curves()

        for n in range(num_curves):
            yield self.get_nth_curve_function_with_length(n, **kwargs)

    def point_from_proportion(self, alpha: float) -> np.ndarray:
        """Gets the point at a proportion along the path of the :class:`VMobject`.

        Parameters
        ----------
        alpha
            The proportion along the the path of the :class:`VMobject`.

        Returns
        -------
        :class:`numpy.ndarray`
            The point on the :class:`VMobject`.

        Raises
        ------
        :exc:`ValueError`
            If ``alpha`` is not between 0 and 1.
        :exc:`Exception`
            If the :class:`VMobject` has no points.
        """

        if alpha < 0 or alpha > 1:
            raise ValueError(f"Alpha {alpha} not between 0 and 1.")

        self.throw_error_if_no_points()
        if alpha == 1:
            return self.get_points()[-1]

        curves_and_lengths = tuple(self.get_curve_functions_with_lengths())

        target_length = alpha * np.sum(length for _, length in curves_and_lengths)
        current_length = 0

        for curve, length in curves_and_lengths:
            if current_length + length >= target_length:
                if length != 0:
                    residue = (target_length - current_length) / length
                else:
                    residue = 0

                return curve(residue)

            current_length += length

    def proportion_from_point(
        self,
        point: typing.Iterable[typing.Union[float, int]],
    ) -> float:
        """Returns the proportion along the path of the :class:`VMobject`
        a particular given point is at.

        Parameters
        ----------
        point
            The Cartesian coordinates of the point which may or may not lie on the :class:`VMobject`

        Returns
        -------
        float
            The proportion along the path of the :class:`VMobject`.

        Raises
        ------
        :exc:`ValueError`
            If ``point`` does not lie on the curve.
        :exc:`Exception`
            If the :class:`VMobject` has no points.
        """
        self.throw_error_if_no_points()

        num_curves = self.get_num_curves()
        total_length = self.get_arc_length()
        target_length = 0
        for n in range(num_curves):
            control_points = self.get_nth_curve_points(n)
            length = self.get_nth_curve_length(n)
            if point_lies_on_bezier(point, control_points):
                t = max(bezier_params_from_point(point, control_points))
                target_length += length * t
                break
            target_length += length
        else:
            raise ValueError(f"Point {point} does not lie on this curve.")

        alpha = target_length / total_length

        return alpha

    def get_anchors_and_handles(self) -> typing.Iterable[np.ndarray]:
        """Returns anchors1, handles1, handles2, anchors2,
        where (anchors1[i], handles1[i], handles2[i], anchors2[i])
        will be four points defining a cubic bezier curve
        for any i in range(0, len(anchors1))

        Returns
        -------
        typing.Iterable[np.ndarray]
            Iterable of the anchors and handles.
        """
        nppcc = self.n_points_per_cubic_curve
        return [self.points[i::nppcc] for i in range(nppcc)]

    def get_start_anchors(self) -> np.ndarray:
        """Returns the start anchors of the bezier curves.

        Returns
        -------
        np.ndarray
            Starting anchors
        """
        return self.points[0 :: self.n_points_per_cubic_curve]

    def get_end_anchors(self) -> np.ndarray:
        """Return the starting anchors of the bezier curves.

        Returns
        -------
        np.ndarray
            Starting anchors
        """
        nppcc = self.n_points_per_cubic_curve
        return self.points[nppcc - 1 :: nppcc]

    def get_anchors(self) -> np.ndarray:
        """Returns the anchors of the curves forming the VMobject.

        Returns
        -------
        np.ndarray
            The anchors.
        """
        if self.points.shape[0] == 1:
            return self.points
        return np.array(
            list(
                it.chain(
                    *zip(
                        self.get_start_anchors(),
                        self.get_end_anchors(),
                    )
                )
            )
        )

    def get_points_defining_boundary(self):
        # Probably returns all anchors, but this is weird regarding  the name of the method.
        return np.array(list(it.chain(*[sm.get_anchors() for sm in self.get_family()])))

    def get_arc_length(self, sample_points_per_curve: Optional[int] = None) -> float:
        """Return the approximated length of the whole curve.

        Parameters
        ----------
        sample_points_per_curve
            Number of sample points per curve used to approximate the length. More points result in a better approximation.

        Returns
        -------
        float
            The length of the :class:`VMobject`.
        """

        return np.sum(
            length
            for _, length in self.get_curve_functions_with_lengths(
                sample_points=sample_points_per_curve
            )
        )

    # Alignment
    def align_points(self, vmobject):
        # This probably makes the current vmobject and the given one have the same number of points,
        # by adding extra points to the last sub-path. This method is never used in the whole library.
        self.align_rgbas(vmobject)
        if self.get_num_points() == vmobject.get_num_points():
            return

        for mob in self, vmobject:
            # If there are no points, add one to
            # wherever the "center" is
            if mob.has_no_points():
                mob.start_new_path(mob.get_center())
            # If there's only one point, turn it into
            # a null curve
            if mob.has_new_path_started():
                mob.add_line_to(mob.get_last_point())

        # Figure out what the subpaths are, and align
        subpaths1 = self.get_subpaths()
        subpaths2 = vmobject.get_subpaths()
        n_subpaths = max(len(subpaths1), len(subpaths2))
        # Start building new ones
        new_path1 = np.zeros((0, self.dim))
        new_path2 = np.zeros((0, self.dim))

        nppcc = self.n_points_per_cubic_curve

        def get_nth_subpath(path_list, n):
            if n >= len(path_list):
                # Create a null path at the very end
                return [path_list[-1][-1]] * nppcc
            return path_list[n]

        for n in range(n_subpaths):
            sp1 = get_nth_subpath(subpaths1, n)
            sp2 = get_nth_subpath(subpaths2, n)
            diff1 = max(0, (len(sp2) - len(sp1)) // nppcc)
            diff2 = max(0, (len(sp1) - len(sp2)) // nppcc)
            sp1 = self.insert_n_curves_to_point_list(diff1, sp1)
            sp2 = self.insert_n_curves_to_point_list(diff2, sp2)
            new_path1 = np.append(new_path1, sp1, axis=0)
            new_path2 = np.append(new_path2, sp2, axis=0)
        self.set_points(new_path1)
        vmobject.set_points(new_path2)
        return self

    def insert_n_curves(self, n: int) -> "VMobject":
        """Inserts n curves to the bezier curves of the vmobject.

        Parameters
        ----------
        n
            Number of curves to insert.

        Returns
        -------
        VMobject
            for chaining.
        """
        new_path_point = None
        if self.has_new_path_started():
            new_path_point = self.get_last_point()

        new_points = self.insert_n_curves_to_point_list(n, self.get_points())
        self.set_points(new_points)

        if new_path_point is not None:
            self.append_points([new_path_point])
        return self

    def insert_n_curves_to_point_list(self, n: int, points: np.ndarray) -> np.ndarray:
        """Given an array of k points defining a bezier curves (anchors and handles), returns points defining exactly k + n bezier curves.

        Parameters
        ----------
        n : int
            Number of desired curves.
        points : np.ndarray
            Starting points.

        Returns
        -------
        np.ndarray
            Points generated.
        """

        if len(points) == 1:
            nppcc = self.n_points_per_cubic_curve
            return np.repeat(points, nppcc * n, 0)
        bezier_quads = self.get_cubic_bezier_tuples_from_points(points)
        curr_num = len(bezier_quads)
        target_num = curr_num + n
        # This is an array with values ranging from 0
        # up to curr_num,  with repeats such that
        # it's total length is target_num.  For example,
        # with curr_num = 10, target_num = 15, this would
        # be [0, 0, 1, 2, 2, 3, 4, 4, 5, 6, 6, 7, 8, 8, 9]
        repeat_indices = (np.arange(target_num) * curr_num) // target_num

        # If the nth term of this list is k, it means
        # that the nth curve of our path should be split
        # into k pieces.  In the above example, this would
        # be [2, 1, 2, 1, 2, 1, 2, 1, 2, 1]
        split_factors = [sum(repeat_indices == i) for i in range(curr_num)]
        new_points = np.zeros((0, self.dim))
        for quad, sf in zip(bezier_quads, split_factors):
            # What was once a single cubic curve defined
            # by "quad" will now be broken into sf
            # smaller cubic curves
            alphas = np.linspace(0, 1, sf + 1)
            for a1, a2 in zip(alphas, alphas[1:]):
                new_points = np.append(
                    new_points, partial_bezier_points(quad, a1, a2), axis=0
                )
        return new_points

    def align_rgbas(self, vmobject):
        attrs = ["fill_rgbas", "stroke_rgbas", "background_stroke_rgbas"]
        for attr in attrs:
            a1 = getattr(self, attr)
            a2 = getattr(vmobject, attr)
            if len(a1) > len(a2):
                new_a2 = stretch_array_to_length(a2, len(a1))
                setattr(vmobject, attr, new_a2)
            elif len(a2) > len(a1):
                new_a1 = stretch_array_to_length(a1, len(a2))
                setattr(self, attr, new_a1)
        return self

    def get_point_mobject(self, center=None):
        if center is None:
            center = self.get_center()
        point = VectorizedPoint(center)
        point.match_style(self)
        return point

    def interpolate_color(self, mobject1, mobject2, alpha):
        attrs = [
            "fill_rgbas",
            "stroke_rgbas",
            "background_stroke_rgbas",
            "stroke_width",
            "background_stroke_width",
            "sheen_direction",
            "sheen_factor",
        ]
        for attr in attrs:
            setattr(
                self,
                attr,
                interpolate(getattr(mobject1, attr), getattr(mobject2, attr), alpha),
            )
            if alpha == 1.0:
                setattr(self, attr, getattr(mobject2, attr))

    def pointwise_become_partial(
        self, vmobject: "VMobject", a: float, b: float
    ) -> "VMobject":
        """Given two bounds a and b, transforms the points of the self vmobject into the points of the vmobject
        passed as parameter with respect to the bounds. Points here stand for control points of the bezier curves (anchors and handles)

        Parameters
        ----------
        vmobject : VMobject
            The vmobject that will serve as a model.
        a : float
            upper-bound.
        b : float
            lower-bound
        """
        assert isinstance(vmobject, VMobject)
        # Partial curve includes three portions:
        # - A middle section, which matches the curve exactly
        # - A start, which is some ending portion of an inner cubic
        # - An end, which is the starting portion of a later inner cubic
        if a <= 0 and b >= 1:
            self.set_points(vmobject.points)
            return self
        bezier_quads = vmobject.get_cubic_bezier_tuples()
        num_cubics = len(bezier_quads)

        # The following two lines will compute which bezier curves of the given mobject need to be processed.
        # The residue basically indicates de proportion of the selected bezier curve that have to be selected.
        # Ex : if lower_index is 3, and lower_residue is 0.4, then the algorithm will append to the points 0.4 of the third bezier curve
        lower_index, lower_residue = integer_interpolate(0, num_cubics, a)
        upper_index, upper_residue = integer_interpolate(0, num_cubics, b)

        self.clear_points()
        if num_cubics == 0:
            return self
        if lower_index == upper_index:
            self.append_points(
                partial_bezier_points(
                    bezier_quads[lower_index], lower_residue, upper_residue
                )
            )
        else:
            self.append_points(
                partial_bezier_points(bezier_quads[lower_index], lower_residue, 1)
            )
            for quad in bezier_quads[lower_index + 1 : upper_index]:
                self.append_points(quad)
            self.append_points(
                partial_bezier_points(bezier_quads[upper_index], 0, upper_residue)
            )
        return self

    def get_subcurve(self, a: float, b: float) -> "VMobject":
        """Returns the subcurve of the VMobject between the interval [a, b].
        The curve is a VMobject itself.

        Parameters
        ----------

        a
            The lower bound.
        b
            The upper bound.

        Returns
        -------
        VMobject
            The subcurve between of [a, b]
        """
        vmob = self.copy()
        vmob.pointwise_become_partial(self, a, b)
        return vmob

    def get_direction(self):
        """Uses :func:`~.space_ops.shoelace_direction` to calculate the direction.
        The direction of points determines in which direction the
        object is drawn, clockwise or counterclockwise.

        Examples
        --------
        The default direction of a :class:`~.Circle` is counterclockwise::

            >>> from manim import Circle
            >>> Circle().get_direction()
            'CCW'

        Returns
        -------
        :class:`str`
            Either ``"CW"`` or ``"CCW"``.
        """
        return shoelace_direction(self.get_start_anchors())

    def reverse_direction(self):
        """Reverts the point direction by inverting the point order.

        Returns
        -------
        :class:`VMobject`
            Returns self.

        Examples
        --------
        .. manim:: ChangeOfDirection

            class ChangeOfDirection(Scene):
                def construct(self):
                    ccw = RegularPolygon(5)
                    ccw.shift(LEFT).rotate
                    cw = RegularPolygon(5)
                    cw.shift(RIGHT).reverse_direction()

                    self.play(Create(ccw), Create(cw),
                    run_time=4)
        """
        self.points = self.points[::-1]
        return self

    def force_direction(self, target_direction):
        """Makes sure that points are either directed clockwise or
        counterclockwise.

        Parameters
        ----------
        target_direction : :class:`str`
            Either ``"CW"`` or ``"CCW"``.
        """
        if target_direction not in ("CW", "CCW"):
            raise ValueError('Invalid input for force_direction. Use "CW" or "CCW"')
        if self.get_direction() != target_direction:
            # Since we already assured the input is CW or CCW,
            # and the directions don't match, we just reverse
            self.reverse_direction()
        return self


class VGroup(VMobject):
    """A group of vectorized mobjects.

    This can be used to group multiple :class:`~.VMobject` instances together
    in order to scale, move, ... them together.

    Examples
    --------

    To add :class:`~.VMobject`s to a :class:`~.VGroup`, you can either use the
    :meth:`~.VGroup.add` method, or use the `+` and `+=` operators. Similarly, you
    can subtract elements of a VGroup via :meth:`~.VGroup.remove` method, or
    `-` and `-=` operators:

        >>> from manim import Triangle, Square, VGroup
        >>> vg = VGroup()
        >>> triangle, square = Triangle(), Square()
        >>> vg.add(triangle)
        VGroup(Triangle)
        >>> vg + square   # a new VGroup is constructed
        VGroup(Triangle, Square)
        >>> vg            # not modified
        VGroup(Triangle)
        >>> vg += square; vg  # modifies vg
        VGroup(Triangle, Square)
        >>> vg.remove(triangle)
        VGroup(Square)
        >>> vg - square; # a new VGroup is constructed
        VGroup()
        >>> vg   # not modified
        VGroup(Square)
        >>> vg -= square; vg # modifies vg
        VGroup()

    .. manim:: ArcShapeIris
        :save_last_frame:

        class ArcShapeIris(Scene):
            def construct(self):
                colors = [DARK_BLUE, DARK_BROWN, BLUE_E, BLUE_D, BLUE_A, TEAL_B, GREEN_B, YELLOW_E]
                radius = [1 + rad * 0.1 for rad in range(len(colors))]

                circles_group = VGroup()

                # zip(radius, color) makes the iterator [(radius[i], color[i]) for i in range(radius)]
                circles_group.add(*[Circle(radius=rad, stroke_width=10, color=col)
                                    for rad, col in zip(radius, colors)])
                self.add(circles_group)

    """

    def __init__(self, *vmobjects, **kwargs):
        VMobject.__init__(self, **kwargs)
        self.add(*vmobjects)

    def __repr__(self):
        return (
            self.__class__.__name__
            + "("
            + ", ".join(str(mob) for mob in self.submobjects)
            + ")"
        )

    def __str__(self):
        return (
            f"{self.__class__.__name__} of {len(self.submobjects)} "
            f"submobject{'s' if len(self.submobjects) > 0 else ''}"
        )

    def add(self, *vmobjects):
        """Checks if all passed elements are an instance of VMobject and then add them to submobjects

        Parameters
        ----------
        vmobjects : :class:`~.VMobject`
            List of VMobject to add

        Returns
        -------
        :class:`VGroup`

        Raises
        ------
        TypeError
            If one element of the list is not an instance of VMobject

        Examples
        --------
        .. manim:: AddToVGroup

            class AddToVGroup(Scene):
                def construct(self):
                    circle_red = Circle(color=RED)
                    circle_green = Circle(color=GREEN)
                    circle_blue = Circle(color=BLUE)
                    circle_red.shift(LEFT)
                    circle_blue.shift(RIGHT)
                    gr = VGroup(circle_red, circle_green)
                    gr2 = VGroup(circle_blue) # Constructor uses add directly
                    self.add(gr,gr2)
                    self.wait()
                    gr += gr2 # Add group to another
                    self.play(
                        gr.animate.shift(DOWN),
                    )
                    gr -= gr2 # Remove group
                    self.play( # Animate groups separately
                        gr.animate.shift(LEFT),
                        gr2.animate.shift(UP),
                    )
                    self.play( #Animate groups without modification
                        (gr+gr2).animate.shift(RIGHT)
                    )
                    self.play( # Animate group without component
                        (gr-circle_red).animate.shift(RIGHT)
                    )
        """
        if not all(isinstance(m, VMobject) for m in vmobjects):
            raise TypeError("All submobjects must be of type VMobject")
        return super().add(*vmobjects)

    def __add__(self, vmobject):
        return VGroup(*self.submobjects, vmobject)

    def __iadd__(self, vmobject):
        return self.add(vmobject)

    def __sub__(self, vmobject):
        copy = VGroup(*self.submobjects)
        copy.remove(vmobject)
        return copy

    def __isub__(self, vmobject):
        return self.remove(vmobject)


class VDict(VMobject):
    """A VGroup-like class, also offering submobject access by
    key, like a python dict

    Parameters
    ----------
    mapping_or_iterable : Union[:class:`Mapping`, Iterable[Tuple[Hashable, :class:`~.VMobject`]]], optional
            The parameter specifying the key-value mapping of keys and mobjects.
    show_keys : :class:`bool`, optional
            Whether to also display the key associated with
            the mobject. This might be useful when debugging,
            especially when there are a lot of mobjects in the
            :class:`VDict`. Defaults to False.
    kwargs : Any
            Other arguments to be passed to `Mobject`.

    Attributes
    ----------
    show_keys : :class:`bool`
            Whether to also display the key associated with
            the mobject. This might be useful when debugging,
            especially when there are a lot of mobjects in the
            :class:`VDict`. When displayed, the key is towards
            the left of the mobject.
            Defaults to False.
    submob_dict : :class:`dict`
            Is the actual python dictionary that is used to bind
            the keys to the mobjects.

    Examples
    --------

    .. manim:: ShapesWithVDict

        class ShapesWithVDict(Scene):
            def construct(self):
                square = Square().set_color(RED)
                circle = Circle().set_color(YELLOW).next_to(square, UP)

                # create dict from list of tuples each having key-mobject pair
                pairs = [("s", square), ("c", circle)]
                my_dict = VDict(pairs, show_keys=True)

                # display it just like a VGroup
                self.play(Create(my_dict))
                self.wait()

                text = Tex("Some text").set_color(GREEN).next_to(square, DOWN)

                # add a key-value pair by wrapping it in a single-element list of tuple
                # after attrs branch is merged, it will be easier like `.add(t=text)`
                my_dict.add([("t", text)])
                self.wait()

                rect = Rectangle().next_to(text, DOWN)
                # can also do key assignment like a python dict
                my_dict["r"] = rect

                # access submobjects like a python dict
                my_dict["t"].set_color(PURPLE)
                self.play(my_dict["t"].animate.scale(3))
                self.wait()

                # also supports python dict styled reassignment
                my_dict["t"] = Tex("Some other text").set_color(BLUE)
                self.wait()

                # remove submobject by key
                my_dict.remove("t")
                self.wait()

                self.play(Uncreate(my_dict["s"]))
                self.wait()

                self.play(FadeOut(my_dict["c"]))
                self.wait()

                self.play(FadeOutAndShift(my_dict["r"], DOWN))
                self.wait()

                # you can also make a VDict from an existing dict of mobjects
                plain_dict = {
                    1: Integer(1).shift(DOWN),
                    2: Integer(2).shift(2 * DOWN),
                    3: Integer(3).shift(3 * DOWN),
                }

                vdict_from_plain_dict = VDict(plain_dict)
                vdict_from_plain_dict.shift(1.5 * (UP + LEFT))
                self.play(Create(vdict_from_plain_dict))

                # you can even use zip
                vdict_using_zip = VDict(zip(["s", "c", "r"], [Square(), Circle(), Rectangle()]))
                vdict_using_zip.shift(1.5 * RIGHT)
                self.play(Create(vdict_using_zip))
                self.wait()
    """

    def __init__(self, mapping_or_iterable={}, show_keys=False, **kwargs):
        VMobject.__init__(self, **kwargs)
        self.show_keys = show_keys
        self.submob_dict = {}
        self.add(mapping_or_iterable)

    def __repr__(self):
        return __class__.__name__ + "(" + repr(self.submob_dict) + ")"

    def add(self, mapping_or_iterable):
        """Adds the key-value pairs to the :class:`VDict` object.

        Also, it internally adds the value to the `submobjects` :class:`list`
        of :class:`~.Mobject`, which is responsible for actual on-screen display.

        Parameters
        ---------
        mapping_or_iterable : Union[:class:`Mapping`, Iterable[Tuple[Hashable, :class:`~.VMobject`]]], optional
            The parameter specifying the key-value mapping of keys and mobjects.

        Returns
        -------
        :class:`VDict`
            Returns the :class:`VDict` object on which this method was called.

        Examples
        --------
        Normal usage::

            square_obj = Square()
            my_dict.add([('s', square_obj)])
        """
        for key, value in dict(mapping_or_iterable).items():
            self.add_key_value_pair(key, value)

        return self

    def remove(self, key):
        """Removes the mobject from the :class:`VDict` object having the key `key`

        Also, it internally removes the mobject from the `submobjects` :class:`list`
        of :class:`~.Mobject`, (which is responsible for removing it from the screen)

        Parameters
        ----------
        key : :class:`typing.Hashable`
            The key of the submoject to be removed.

        Returns
        -------
        :class:`VDict`
            Returns the :class:`VDict` object on which this method was called.

        Examples
        --------
        Normal usage::

            my_dict.remove('square')
        """
        if key not in self.submob_dict:
            raise KeyError("The given key '%s' is not present in the VDict" % str(key))
        super().remove(self.submob_dict[key])
        del self.submob_dict[key]
        return self

    def __getitem__(self, key):
        """Override the [] operator for item retrieval.

        Parameters
        ----------
        key : :class:`typing.Hashable`
           The key of the submoject to be accessed

        Returns
        -------
        :class:`VMobject`
           The submobject corresponding to the key `key`

        Examples
        --------
        Normal usage::

           self.play(Create(my_dict['s']))
        """
        submob = self.submob_dict[key]
        return submob

    def __setitem__(self, key, value):
        """Override the [] operator for item assignment.

        Parameters
        ----------
        key : :class:`typing.Hashable`
            The key of the submoject to be assigned
        value : :class:`VMobject`
            The submobject to bind the key to

        Returns
        -------
        None

        Examples
        --------
        Normal usage::

            square_obj = Square()
            my_dict['sq'] = square_obj
        """
        if key in self.submob_dict:
            self.remove(key)
        self.add([(key, value)])

    def __delitem__(self, key):
        """Override the del operator for deleting an item.

        Parameters
        ----------
        key : :class:`typing.Hashable`
            The key of the submoject to be deleted

        Returns
        -------
        None

        Examples
        --------
        ::

            >>> from manim import *
            >>> my_dict = VDict({'sq': Square()})
            >>> 'sq' in my_dict
            True
            >>> del my_dict['sq']
            >>> 'sq' in my_dict
            False

        Notes
        -----
        Removing an item from a VDict does not remove that item from any Scene
        that the VDict is part of.

        """
        del self.submob_dict[key]

    def __contains__(self, key):
        """Override the in operator.

        Parameters
        ----------
        key : :class:`typing.Hashable`
            The key to check membership of.

        Returns
        -------
        :class:`bool`

        Examples
        --------
        ::

            >>> from manim import *
            >>> my_dict = VDict({'sq': Square()})
            >>> 'sq' in my_dict
            True

        """
        return key in self.submob_dict

    def get_all_submobjects(self):
        """To get all the submobjects associated with a particular :class:`VDict` object

        Returns
        -------
        :class:`dict_values`
            All the submobjects associated with the :class:`VDict` object

        Examples
        --------
        Normal usage::

            for submob in my_dict.get_all_submobjects():
                self.play(Create(submob))
        """
        submobjects = self.submob_dict.values()
        return submobjects

    def add_key_value_pair(self, key, value):
        """A utility function used by :meth:`add` to add the key-value pair
        to :attr:`submob_dict`. Not really meant to be used externally.

        Parameters
        ----------
        key : :class:`typing.Hashable`
            The key of the submobject to be added.
        value : :class:`~.VMobject`
            The mobject associated with the key

        Returns
        -------
        None

        Raises
        ------
        TypeError
            If the value is not an instance of VMobject

        Examples
        --------
        Normal usage::

            square_obj = Square()
            self.add_key_value_pair('s', square_obj)

        """
        if not isinstance(value, VMobject):
            raise TypeError("All submobjects must be of type VMobject")
        mob = value
        if self.show_keys:
            # This import is here and not at the top to avoid circular import
            from ...mobject.svg.tex_mobject import Tex

            key_text = Tex(str(key)).next_to(value, LEFT)
            mob.add(key_text)

        self.submob_dict[key] = mob
        super().add(value)


class VectorizedPoint(VMobject):
    def __init__(
        self,
        location=ORIGIN,
        color=BLACK,
        fill_opacity=0,
        stroke_width=0,
        artificial_width=0.01,
        artificial_height=0.01,
        **kwargs,
    ):
        self.artificial_width = artificial_width
        self.artificial_height = artificial_height
        VMobject.__init__(
            self,
            color=color,
            fill_opacity=fill_opacity,
            stroke_width=stroke_width,
            **kwargs,
        )
        self.set_points(np.array([location]))

    @VMobject.width.getter
    def width(self):
        return self.artificial_width

    @VMobject.height.getter
    def height(self):
        return self.artificial_height

    def get_location(self):
        return np.array(self.points[0])

    def set_location(self, new_loc):
        self.set_points(np.array([new_loc]))


class CurvesAsSubmobjects(VGroup):
    """Convert a curve's elements to submobjects.

    Examples
    --------
    .. manim:: LineGradientExample
        :save_last_frame:

        class LineGradientExample(Scene):
            def construct(self):
                curve = ParametricFunction(lambda t: [t, np.sin(t), 0], t_min = -PI, t_max=PI,stroke_width=10)
                new_curve = CurvesAsSubmobjects(curve)
                new_curve.set_color_by_gradient(BLUE, RED)
                self.add(new_curve.shift(UP), curve)

    """

    def __init__(self, vmobject, **kwargs):
        VGroup.__init__(self, **kwargs)
        tuples = vmobject.get_cubic_bezier_tuples()
        for tup in tuples:
            part = VMobject()
            part.set_points(tup)
            part.match_style(vmobject)
            self.add(part)


class DashedVMobject(VMobject):
    def __init__(
        self, vmobject, num_dashes=15, positive_space_ratio=0.5, color=WHITE, **kwargs
    ):
        self.num_dashes = num_dashes
        self.positive_space_ratio = positive_space_ratio
        VMobject.__init__(self, color=color, **kwargs)
        ps_ratio = self.positive_space_ratio
        if num_dashes > 0:
            # End points of the unit interval for division
            alphas = np.linspace(0, 1, num_dashes + 1)

            # This determines the length of each "dash"
            full_d_alpha = 1.0 / num_dashes
            partial_d_alpha = full_d_alpha * ps_ratio

            # Shifts the alphas and removes the last dash
            # to give closed shapes even spacing
            if vmobject.is_closed():
                alphas += partial_d_alpha / 2
                np.delete(alphas, -1)

            # Rescale so that the last point of vmobject will
            # be the end of the last dash
            else:
                alphas /= 1 - full_d_alpha + partial_d_alpha

            self.add(
                *[
                    vmobject.get_subcurve(alpha, alpha + partial_d_alpha)
                    for alpha in alphas[:-1]
                ]
            )
        # Family is already taken care of by get_subcurve
        # implementation
        self.match_style(vmobject, family=False)<|MERGE_RESOLUTION|>--- conflicted
+++ resolved
@@ -30,10 +30,7 @@
     interpolate,
     partial_bezier_points,
     point_lies_on_bezier,
-<<<<<<< HEAD
     bezier_params_from_point,
-=======
->>>>>>> 69569fcf
 )
 from ...utils.color import BLACK, WHITE, color_to_rgba
 from ...utils.iterables import make_even, stretch_array_to_length, tuplify
