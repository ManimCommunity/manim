"""Mobjects that use vector graphics."""

from __future__ import annotations

__all__ = [
    "VMobject",
    "VGroup",
    "VDict",
    "VectorizedPoint",
    "CurvesAsSubmobjects",
    "DashedVMobject",
]


import itertools as it
import sys
import typing
from collections.abc import Sequence
from typing import TYPE_CHECKING, Callable

import numpy as np
from PIL.Image import Image

from manim.mobject.opengl.opengl_compatibility import ConvertToOpenGL
from manim.mobject.opengl.opengl_vectorized_mobject import OpenGLVMobject
from manim.mobject.three_d.three_d_utils import (
    get_3d_vmob_gradient_start_and_end_points,
)

from ... import config
from ...constants import *
from ...mobject.mobject import Mobject
from ...utils.bezier import (
    bezier,
<<<<<<< HEAD
    get_smooth_handle_points,
=======
    bezier_remap,
    get_smooth_cubic_bezier_handle_points,
>>>>>>> bb98eca3
    integer_interpolate,
    interpolate,
    partial_bezier_points,
    proportions_along_bezier_curve_for_point,
)
from ...utils.color import BLACK, WHITE, ManimColor, ParsableManimColor
from ...utils.deprecation import deprecated
from ...utils.iterables import make_even, resize_array, stretch_array_to_length, tuplify
from ...utils.space_ops import rotate_vector, shoelace_direction

if TYPE_CHECKING:
    from typing_extensions import Self

# TODO
# - Change cubic curve groups to have 4 points instead of 3
# - Change sub_path idea accordingly
# - No more mark_paths_closed, instead have the camera test
#   if last point in close to first point
# - Think about length of self.points.  Always 0 or 1 mod 4?
#   That's kind of weird.


class VMobject(Mobject):
    """A vectorized mobject.

    Parameters
    ----------
    background_stroke_color
        The purpose of background stroke is to have something
        that won't overlap fill, e.g.  For text against some
        textured background.
    sheen_factor
        When a color c is set, there will be a second color
        computed based on interpolating c to WHITE by with
        sheen_factor, and the display will gradient to this
        secondary color in the direction of sheen_direction.
    close_new_points
        Indicates that it will not be displayed, but
        that it should count in parent mobject's path
    tolerance_for_point_equality
        This is within a pixel
    joint_type
        The line joint type used to connect the curve segments
        of this vectorized mobject. See :class:`.LineJointType`
        for options.
    """

    sheen_factor = 0.0

    def __init__(
        self,
        fill_color: ParsableManimColor | None = None,
        fill_opacity=0.0,
        stroke_color: ParsableManimColor | None = None,
        stroke_opacity=1.0,
        stroke_width=DEFAULT_STROKE_WIDTH,
        background_stroke_color: ParsableManimColor | None = BLACK,
        background_stroke_opacity=1.0,
        background_stroke_width=0,
        sheen_factor=0.0,
        joint_type: LineJointType | None = None,
        sheen_direction=UL,
        close_new_points=False,
        pre_function_handle_to_anchor_scale_factor=0.01,
        make_smooth_after_applying_functions=False,
        background_image=None,
        shade_in_3d=False,
        # TODO, do we care about accounting for varying zoom levels?
        tolerance_for_point_equality=1e-6,
        n_points_per_cubic_curve=4,
        **kwargs,
    ):
        self.fill_opacity = fill_opacity
        self.stroke_opacity = stroke_opacity
        self.stroke_width = stroke_width
        if background_stroke_color is not None:
            self.background_stroke_color: ManimColor = ManimColor(
                background_stroke_color
            )
        self.background_stroke_opacity = background_stroke_opacity
        self.background_stroke_width = background_stroke_width
        self.sheen_factor = sheen_factor
        if joint_type is None:
            joint_type = LineJointType.AUTO
        self.joint_type = joint_type
        self.sheen_direction = sheen_direction
        self.close_new_points = close_new_points
        self.pre_function_handle_to_anchor_scale_factor = (
            pre_function_handle_to_anchor_scale_factor
        )
        self.make_smooth_after_applying_functions = make_smooth_after_applying_functions
        self.background_image = background_image
        self.shade_in_3d = shade_in_3d
        self.tolerance_for_point_equality = tolerance_for_point_equality
        self.n_points_per_cubic_curve = n_points_per_cubic_curve
        super().__init__(**kwargs)
        self.submobjects: list[VMobject]

        # TODO: Find where color overwrites are happening and remove the color doubling
        # if "color" in kwargs:
        #     fill_color = kwargs["color"]
        #     stroke_color = kwargs["color"]
        if fill_color is not None:
            self.fill_color = ManimColor.parse(fill_color)
        if stroke_color is not None:
            self.stroke_color = ManimColor.parse(stroke_color)

    # OpenGL compatibility
    @property
    def n_points_per_curve(self):
        return self.n_points_per_cubic_curve

    def get_group_class(self):
        return VGroup

    @staticmethod
    def get_mobject_type_class():
        return VMobject

    # Colors
    def init_colors(self, propagate_colors=True):
        self.set_fill(
            color=self.fill_color,
            opacity=self.fill_opacity,
            family=propagate_colors,
        )
        self.set_stroke(
            color=self.stroke_color,
            width=self.stroke_width,
            opacity=self.stroke_opacity,
            family=propagate_colors,
        )
        self.set_background_stroke(
            color=self.background_stroke_color,
            width=self.background_stroke_width,
            opacity=self.background_stroke_opacity,
            family=propagate_colors,
        )
        self.set_sheen(
            factor=self.sheen_factor,
            direction=self.sheen_direction,
            family=propagate_colors,
        )

        if not propagate_colors:
            for submobject in self.submobjects:
                submobject.init_colors(propagate_colors=False)

        return self

    def generate_rgbas_array(self, color: ManimColor | list[ManimColor], opacity):
        """
        First arg can be either a color, or a tuple/list of colors.
        Likewise, opacity can either be a float, or a tuple of floats.
        If self.sheen_factor is not zero, and only
        one color was passed in, a second slightly light color
        will automatically be added for the gradient
        """
        colors: list[ManimColor] = [
            ManimColor(c) if (c is not None) else BLACK for c in tuplify(color)
        ]
        opacities: list[float] = [o if (o is not None) else 0 for o in tuplify(opacity)]
        rgbas = np.array(
            [c.to_rgba_with_alpha(o) for c, o in zip(*make_even(colors, opacities))],
        )

        sheen_factor = self.get_sheen_factor()
        if sheen_factor != 0 and len(rgbas) == 1:
            light_rgbas = np.array(rgbas)
            light_rgbas[:, :3] += sheen_factor
            np.clip(light_rgbas, 0, 1, out=light_rgbas)
            rgbas = np.append(rgbas, light_rgbas, axis=0)
        return rgbas

    def update_rgbas_array(
        self, array_name, color: ManimColor | None = None, opacity=None
    ):
        rgbas = self.generate_rgbas_array(color, opacity)
        if not hasattr(self, array_name):
            setattr(self, array_name, rgbas)
            return self
        # Match up current rgbas array with the newly calculated
        # one. 99% of the time they'll be the same.
        curr_rgbas = getattr(self, array_name)
        if len(curr_rgbas) < len(rgbas):
            curr_rgbas = stretch_array_to_length(curr_rgbas, len(rgbas))
            setattr(self, array_name, curr_rgbas)
        elif len(rgbas) < len(curr_rgbas):
            rgbas = stretch_array_to_length(rgbas, len(curr_rgbas))
        # Only update rgb if color was not None, and only
        # update alpha channel if opacity was passed in
        if color is not None:
            curr_rgbas[:, :3] = rgbas[:, :3]
        if opacity is not None:
            curr_rgbas[:, 3] = rgbas[:, 3]
        return self

    def set_fill(
        self,
        color: ParsableManimColor | None = None,
        opacity: float | None = None,
        family: bool = True,
    ):
        """Set the fill color and fill opacity of a :class:`VMobject`.

        Parameters
        ----------
        color
            Fill color of the :class:`VMobject`.
        opacity
            Fill opacity of the :class:`VMobject`.
        family
            If ``True``, the fill color of all submobjects is also set.

        Returns
        -------
        :class:`VMobject`
            ``self``

        Examples
        --------
        .. manim:: SetFill
            :save_last_frame:

            class SetFill(Scene):
                def construct(self):
                    square = Square().scale(2).set_fill(WHITE,1)
                    circle1 = Circle().set_fill(GREEN,0.8)
                    circle2 = Circle().set_fill(YELLOW) # No fill_opacity
                    circle3 = Circle().set_fill(color = '#FF2135', opacity = 0.2)
                    group = Group(circle1,circle2,circle3).arrange()
                    self.add(square)
                    self.add(group)

        See Also
        --------
        :meth:`~.VMobject.set_style`
        """
        if family:
            for submobject in self.submobjects:
                submobject.set_fill(color, opacity, family)
        self.update_rgbas_array("fill_rgbas", color, opacity)
        if opacity is not None:
            self.fill_opacity = opacity
        return self

    def set_stroke(
        self,
        color: ParsableManimColor = None,
        width=None,
        opacity=None,
        background=False,
        family=True,
    ):
        if family:
            for submobject in self.submobjects:
                submobject.set_stroke(color, width, opacity, background, family)
        if background:
            array_name = "background_stroke_rgbas"
            width_name = "background_stroke_width"
            opacity_name = "background_stroke_opacity"
        else:
            array_name = "stroke_rgbas"
            width_name = "stroke_width"
            opacity_name = "stroke_opacity"
        self.update_rgbas_array(array_name, color, opacity)
        if width is not None:
            setattr(self, width_name, width)
        if opacity is not None:
            setattr(self, opacity_name, opacity)
        if color is not None and background:
            if isinstance(color, (list, tuple)):
                self.background_stroke_color = color
            else:
                self.background_stroke_color = ManimColor(color)
        return self

    def set_background_stroke(self, **kwargs):
        kwargs["background"] = True
        self.set_stroke(**kwargs)
        return self

    def set_style(
        self,
        fill_color: ParsableManimColor | None = None,
        fill_opacity: float | None = None,
        stroke_color: ParsableManimColor | None = None,
        stroke_width=None,
        stroke_opacity=None,
        background_stroke_color: ParsableManimColor = None,
        background_stroke_width=None,
        background_stroke_opacity=None,
        sheen_factor=None,
        sheen_direction=None,
        background_image=None,
        family=True,
    ):
        self.set_fill(color=fill_color, opacity=fill_opacity, family=family)
        self.set_stroke(
            color=stroke_color,
            width=stroke_width,
            opacity=stroke_opacity,
            family=family,
        )
        self.set_background_stroke(
            color=background_stroke_color,
            width=background_stroke_width,
            opacity=background_stroke_opacity,
            family=family,
        )
        if sheen_factor:
            self.set_sheen(
                factor=sheen_factor,
                direction=sheen_direction,
                family=family,
            )
        if background_image:
            self.color_using_background_image(background_image)
        return self

    def get_style(self, simple=False):
        ret = {
            "stroke_opacity": self.get_stroke_opacity(),
            "stroke_width": self.get_stroke_width(),
        }

        # TODO: FIX COLORS HERE
        if simple:
            ret["fill_color"] = self.get_fill_color()
            ret["fill_opacity"] = self.get_fill_opacity()
            ret["stroke_color"] = self.get_stroke_color()
        else:
            ret["fill_color"] = self.get_fill_colors()
            ret["fill_opacity"] = self.get_fill_opacities()
            ret["stroke_color"] = self.get_stroke_colors()
            ret["background_stroke_color"] = self.get_stroke_colors(background=True)
            ret["background_stroke_width"] = self.get_stroke_width(background=True)
            ret["background_stroke_opacity"] = self.get_stroke_opacity(background=True)
            ret["sheen_factor"] = self.get_sheen_factor()
            ret["sheen_direction"] = self.get_sheen_direction()
            ret["background_image"] = self.get_background_image()

        return ret

    def match_style(self, vmobject: VMobject, recurse: bool = True):
        self.set_style(**vmobject.get_style(), recurse=False)
        if recurse:
            # Does its best to match up submobject lists, and
            # match styles accordingly
            submobs1, submobs2 = self.submobjects, vmobject.submobjects
            if len(submobs1) == 0:
                return self
            elif len(submobs2) == 0:
                submobs2 = [vmobject]
            for sm1, sm2 in zip(*make_even(submobs1, submobs2)):
                sm1.match_style(sm2)
        return self

    def set_color(self, color: ParsableManimColor, family=True):
        self.set_fill(color, family=family)
        self.set_stroke(color, family=family)
        return self

    def set_opacity(self, opacity, family=True):
        self.set_fill(opacity=opacity, family=family)
        self.set_stroke(opacity=opacity, family=family)
        self.set_stroke(opacity=opacity, family=family, background=True)
        return self

    def fade(self, darkness=0.5, family=True):
        factor = 1.0 - darkness
        self.set_fill(opacity=factor * self.get_fill_opacity(), family=False)
        self.set_stroke(opacity=factor * self.get_stroke_opacity(), family=False)
        self.set_background_stroke(
            opacity=factor * self.get_stroke_opacity(background=True),
            family=False,
        )
        super().fade(darkness, family)
        return self

    def get_fill_rgbas(self):
        try:
            return self.fill_rgbas
        except AttributeError:
            return np.zeros((1, 4))

    def get_fill_color(self):
        """
        If there are multiple colors (for gradient)
        this returns the first one
        """
        return self.get_fill_colors()[0]

    fill_color = property(get_fill_color, set_fill)

    def get_fill_opacity(self):
        """
        If there are multiple opacities, this returns the
        first
        """
        return self.get_fill_opacities()[0]

    # TODO: Does this just do a copy?
    def get_fill_colors(self):
        return [
            ManimColor(rgba[:3]) if rgba.any() else None
            for rgba in self.get_fill_rgbas()
        ]

    def get_fill_opacities(self):
        return self.get_fill_rgbas()[:, 3]

    def get_stroke_rgbas(self, background=False):
        try:
            if background:
                rgbas = self.background_stroke_rgbas
            else:
                rgbas = self.stroke_rgbas
            return rgbas
        except AttributeError:
            return np.zeros((1, 4))

    def get_stroke_color(self, background=False):
        return self.get_stroke_colors(background)[0]

    stroke_color = property(get_stroke_color, set_stroke)

    def get_stroke_width(self, background=False):
        if background:
            width = self.background_stroke_width
        else:
            width = self.stroke_width
            if isinstance(width, str):
                width = int(width)
        return max(0, width)

    def get_stroke_opacity(self, background=False):
        return self.get_stroke_opacities(background)[0]

    def get_stroke_colors(self, background=False):
        return [
            ManimColor(rgba[:3]) if rgba.any() else None
            for rgba in self.get_stroke_rgbas(background)
        ]

    def get_stroke_opacities(self, background=False):
        return self.get_stroke_rgbas(background)[:, 3]

    def get_color(self):
        if np.all(self.get_fill_opacities() == 0):
            return self.get_stroke_color()
        return self.get_fill_color()

    color = property(get_color, set_color)

    def set_sheen_direction(self, direction: np.ndarray, family=True):
        """Sets the direction of the applied sheen.

        Parameters
        ----------
        direction
            Direction from where the gradient is applied.

        Examples
        --------
        Normal usage::

            Circle().set_sheen_direction(UP)

        See Also
        --------
        :meth:`~.VMobject.set_sheen`
        :meth:`~.VMobject.rotate_sheen_direction`
        """

        direction = np.array(direction)
        if family:
            for submob in self.get_family():
                submob.sheen_direction = direction
        else:
            self.sheen_direction = direction
        return self

    def rotate_sheen_direction(self, angle: float, axis: np.ndarray = OUT, family=True):
        """Rotates the direction of the applied sheen.

        Parameters
        ----------
        angle
            Angle by which the direction of sheen is rotated.
        axis
            Axis of rotation.

        Examples
        --------
        Normal usage::

            Circle().set_sheen_direction(UP).rotate_sheen_direction(PI)

        See Also
        --------
        :meth:`~.VMobject.set_sheen_direction`
        """
        if family:
            for submob in self.get_family():
                submob.sheen_direction = rotate_vector(
                    submob.sheen_direction,
                    angle,
                    axis,
                )
        else:
            self.sheen_direction = rotate_vector(self.sheen_direction, angle, axis)
        return self

    def set_sheen(self, factor: float, direction: np.ndarray = None, family=True):
        """Applies a color gradient from a direction.

        Parameters
        ----------
        factor
            The extent of lustre/gradient to apply. If negative, the gradient
            starts from black, if positive the gradient starts from white and
            changes to the current color.
        direction
            Direction from where the gradient is applied.

        Examples
        --------
        .. manim:: SetSheen
            :save_last_frame:

            class SetSheen(Scene):
                def construct(self):
                    circle = Circle(fill_opacity=1).set_sheen(-0.3, DR)
                    self.add(circle)
        """

        if family:
            for submob in self.submobjects:
                submob.set_sheen(factor, direction, family)
        self.sheen_factor = factor
        if direction is not None:
            # family set to false because recursion will
            # already be handled above
            self.set_sheen_direction(direction, family=False)
        # Reset color to put sheen_factor into effect
        if factor != 0:
            self.set_stroke(self.get_stroke_color(), family=family)
            self.set_fill(self.get_fill_color(), family=family)
        return self

    def get_sheen_direction(self):
        return np.array(self.sheen_direction)

    def get_sheen_factor(self):
        return self.sheen_factor

    def get_gradient_start_and_end_points(self):
        if self.shade_in_3d:
            return get_3d_vmob_gradient_start_and_end_points(self)
        else:
            direction = self.get_sheen_direction()
            c = self.get_center()
            bases = np.array(
                [self.get_edge_center(vect) - c for vect in [RIGHT, UP, OUT]],
            ).transpose()
            offset = np.dot(bases, direction)
            return (c - offset, c + offset)

    def color_using_background_image(self, background_image: Image | str):
        self.background_image = background_image
        self.set_color(WHITE)
        for submob in self.submobjects:
            submob.color_using_background_image(background_image)
        return self

    def get_background_image(self) -> Image | str:
        return self.background_image

    def match_background_image(self, vmobject):
        self.color_using_background_image(vmobject.get_background_image())
        return self

    def set_shade_in_3d(self, value=True, z_index_as_group=False):
        for submob in self.get_family():
            submob.shade_in_3d = value
            if z_index_as_group:
                submob.z_index_group = self
        return self

    def set_points(self, points):
        self.points = np.array(points)
        return self

    def set_z(self, z: float) -> Self:
        self.points[..., -1] = z
        return self

    @deprecated(
        since="0.18.2",
        until="0.19.0",
        message="OpenGL has no concept of z_index. Use set_z instead",
    )
    def set_z_index(self, z: float) -> Self:
        return self.set_z(z)

    def resize_points(
        self,
        new_length: int,
        resize_func: Callable[[np.ndarray, int], np.ndarray] = resize_array,
    ):
        """Resize the array of anchor points and handles to have
        the specified size.

        Parameters
        ----------
        new_length
            The new (total) number of points.
        resize_func
            A function mapping a Numpy array (the points) and an integer
            (the target size) to a Numpy array. The default implementation
            is based on Numpy's ``resize`` function.
        """
        if new_length != len(self.points):
            self.points = resize_func(self.points, new_length)
        return self

    def set_anchors_and_handles(
        self,
        anchors1: Sequence[float],
        handles1: Sequence[float],
        handles2: Sequence[float],
        anchors2: Sequence[float],
    ):
        """Given two sets of anchors and handles, process them to set them as anchors
        and handles of the VMobject.

        anchors1[i], handles1[i], handles2[i] and anchors2[i] define the i-th bezier
        curve of the vmobject. There are four hardcoded parameters and this is a
        problem as it makes the number of points per cubic curve unchangeable from 4
        (two anchors and two handles).

        Returns
        -------
        :class:`VMobject`
            ``self``
        """
        assert len(anchors1) == len(handles1) == len(handles2) == len(anchors2)
        nppcc = self.n_points_per_cubic_curve  # 4
        total_len = nppcc * len(anchors1)
        self.points = np.zeros((total_len, self.dim))
        # the following will, from the four sets, dispatch them in points such that
        # self.points = [
        #     anchors1[0], handles1[0], handles2[0], anchors1[0], anchors1[1],
        #     handles1[1], ...
        # ]
        arrays = [anchors1, handles1, handles2, anchors2]
        for index, array in enumerate(arrays):
            self.points[index::nppcc] = array
        return self

    def clear_points(self):
        self.points = np.zeros((0, self.dim))

    def append_points(self, new_points):
        # TODO, check that number new points is a multiple of 4?
        # or else that if len(self.points) % 4 == 1, then
        # len(new_points) % 4 == 3?
        self.points = np.append(self.points, new_points, axis=0)
        return self

    def start_new_path(self, point):
        if len(self.points) % 4 != 0:
            # close the open path by appending the last
            # start anchor sufficiently often
            last_anchor = self.get_start_anchors()[-1]
            for _ in range(4 - (len(self.points) % 4)):
                self.append_points([last_anchor])
        self.append_points([point])
        return self

    def add_cubic_bezier_curve(
        self,
        anchor1: np.ndarray,
        handle1: np.ndarray,
        handle2: np.ndarray,
        anchor2,
    ) -> None:
        # TODO, check the len(self.points) % 4 == 0?
        self.append_points([anchor1, handle1, handle2, anchor2])

    def add_cubic_bezier_curves(self, curves):
        self.append_points(curves.flatten())

    def add_cubic_bezier_curve_to(
        self,
        handle1: np.ndarray,
        handle2: np.ndarray,
        anchor: np.ndarray,
    ):
        """Add cubic bezier curve to the path.

        NOTE : the first anchor is not a parameter as by default the end of the last sub-path!

        Parameters
        ----------
        handle1
            first handle
        handle2
            second handle
        anchor
            anchor

        Returns
        -------
        :class:`VMobject`
            ``self``
        """
        self.throw_error_if_no_points()
        new_points = [handle1, handle2, anchor]
        if self.has_new_path_started():
            self.append_points(new_points)
        else:
            self.append_points([self.get_last_point()] + new_points)
        return self

    def add_quadratic_bezier_curve_to(
        self,
        handle: np.ndarray,
        anchor: np.ndarray,
    ):
        """Add Quadratic bezier curve to the path.

        Returns
        -------
        :class:`VMobject`
            ``self``
        """
        # How does one approximate a quadratic with a cubic?
        # refer to the Wikipedia page on Bezier curves
        # https://en.wikipedia.org/wiki/B%C3%A9zier_curve#Degree_elevation, accessed Jan 20, 2021
        # 1. Copy the end points, and then
        # 2. Place the 2 middle control points 2/3 along the line segments
        # from the end points to the quadratic curve's middle control point.
        # I think that's beautiful.
        self.add_cubic_bezier_curve_to(
            2 / 3 * handle + 1 / 3 * self.get_last_point(),
            2 / 3 * handle + 1 / 3 * anchor,
            anchor,
        )
        return self

    def add_line_to(self, point: np.ndarray):
        """Add a straight line from the last point of VMobject to the given point.

        Parameters
        ----------

        point
            end of the straight line.

        Returns
        -------
        :class:`VMobject`
            ``self``
        """
        nppcc = self.n_points_per_cubic_curve
        self.add_cubic_bezier_curve_to(
            *(
                interpolate(self.get_last_point(), point, a)
                for a in np.linspace(0, 1, nppcc)[1:]
            )
        )
        return self

    def add_smooth_curve_to(self, *points: np.array):
        """Creates a smooth curve from given points and add it to the VMobject. If two points are passed in, the first is interpreted
        as a handle, the second as an anchor.

        Parameters
        ----------
        points
            Points (anchor and handle, or just anchor) to add a smooth curve from

        Returns
        -------
        :class:`VMobject`
            ``self``

        Raises
        ------
        ValueError
            If 0 or more than 2 points are given.
        """
        # TODO remove the value error and just add two parameters with one optional
        if len(points) == 1:
            handle2 = None
            new_anchor = points[0]
        elif len(points) == 2:
            handle2, new_anchor = points
        else:
            name = sys._getframe(0).f_code.co_name
            raise ValueError(f"Only call {name} with 1 or 2 points")

        if self.has_new_path_started():
            self.add_line_to(new_anchor)
        else:
            self.throw_error_if_no_points()
            last_h2, last_a2 = self.points[-2:]
            last_tangent = last_a2 - last_h2
            handle1 = last_a2 + last_tangent
            if handle2 is None:
                to_anchor_vect = new_anchor - last_a2
                new_tangent = rotate_vector(last_tangent, PI, axis=to_anchor_vect)
                handle2 = new_anchor - new_tangent
            self.append_points([last_a2, handle1, handle2, new_anchor])
        return self

    def has_new_path_started(self):
        nppcc = self.n_points_per_cubic_curve  # 4
        # A new path starting is defined by a control point which is not part of a bezier subcurve.
        return len(self.points) % nppcc == 1

    def get_last_point(self):
        return self.points[-1]

    def is_closed(self):
        # TODO use consider_points_equals_2d ?
        return self.consider_points_equals(self.points[0], self.points[-1])

    def close_path(self):
        if not self.is_closed():
            self.add_line_to(self.get_subpaths()[-1][0])

    def add_points_as_corners(self, points: np.ndarray) -> VMobject:
        for point in points:
            self.add_line_to(point)
        return points

    def set_points_as_corners(self, points: Sequence[float]):
        """Given an array of points, set them as corner of the vmobject.

        To achieve that, this algorithm sets handles aligned with the anchors such that the resultant bezier curve will be the segment
        between the two anchors.

        Parameters
        ----------
        points
            Array of points that will be set as corners.

        Returns
        -------
        :class:`VMobject`
            ``self``
        """
        nppcc = self.n_points_per_cubic_curve
        points = np.array(points)
        # This will set the handles aligned with the anchors.
        # Id est, a bezier curve will be the segment from the two anchors such that the handles belongs to this segment.
        self.set_anchors_and_handles(
            *(interpolate(points[:-1], points[1:], a) for a in np.linspace(0, 1, nppcc))
        )
        return self

    def set_points_smoothly(self, points):
        self.set_points_as_corners(points)
        self.make_smooth()
        return self

    def change_anchor_mode(self, mode: str):
        """Changes the anchor mode of the bezier curves. This will modify the handles.

        There can be only two modes, "jagged", and "smooth".

        Returns
        -------
        :class:`VMobject`
            ``self``
        """
        assert mode in ["jagged", "smooth"]
        nppcc = self.n_points_per_cubic_curve
        for submob in self.family_members_with_points():
            subpaths = submob.get_subpaths()
            submob.clear_points()
            # A subpath can be composed of several bezier curves.
            for subpath in subpaths:
                # This will retrieve the anchors of the subpath, by selecting every n element in the array subpath
                # The append is needed as the last element is not reached when slicing with numpy.
                anchors = np.append(subpath[::nppcc], subpath[-1:], 0)
                if mode == "smooth":
<<<<<<< HEAD
                    h1, h2 = get_smooth_handle_points(anchors)
                elif mode == "jagged":
=======
                    h1, h2 = get_smooth_cubic_bezier_handle_points(anchors)
                else:  # mode == "jagged"
>>>>>>> bb98eca3
                    # The following will make the handles aligned with the anchors, thus making the bezier curve a segment
                    a1 = anchors[:-1]
                    a2 = anchors[1:]
                    h1 = interpolate(a1, a2, 1.0 / 3)
                    h2 = interpolate(a1, a2, 2.0 / 3)
                new_subpath = np.array(subpath)
                new_subpath[1::nppcc] = h1
                new_subpath[2::nppcc] = h2
                submob.append_points(new_subpath)
        return self

    def make_smooth(self):
        return self.change_anchor_mode("smooth")

    def make_jagged(self):
        return self.change_anchor_mode("jagged")

    def add_subpath(self, points: np.ndarray):
        assert len(points) % 4 == 0
        self.points = np.append(self.points, points, axis=0)
        return self

    def append_vectorized_mobject(self, vectorized_mobject):
        new_points = list(vectorized_mobject.points)

        if self.has_new_path_started():
            # Remove last point, which is starting
            # a new path
            self.points = self.points[:-1]
        self.append_points(new_points)

    def apply_function(self, function):
        factor = self.pre_function_handle_to_anchor_scale_factor
        self.scale_handle_to_anchor_distances(factor)
        super().apply_function(function)
        self.scale_handle_to_anchor_distances(1.0 / factor)
        if self.make_smooth_after_applying_functions:
            self.make_smooth()
        return self

    def rotate(
        self,
        angle: float,
        axis: np.ndarray = OUT,
        about_point: Sequence[float] | None = None,
        **kwargs,
    ):
        self.rotate_sheen_direction(angle, axis)
        super().rotate(angle, axis, about_point, **kwargs)
        return self

    def scale_handle_to_anchor_distances(self, factor: float):
        """If the distance between a given handle point H and its associated
        anchor point A is d, then it changes H to be a distances factor*d
        away from A, but so that the line from A to H doesn't change.
        This is mostly useful in the context of applying a (differentiable)
        function, to preserve tangency properties.  One would pull all the
        handles closer to their anchors, apply the function then push them out
        again.

        Parameters
        ----------
        factor
            The factor used for scaling.

        Returns
        -------
        :class:`VMobject`
            ``self``
        """
        for submob in self.family_members_with_points():
            if len(submob.points) < self.n_points_per_cubic_curve:
                # The case that a bezier quad is not complete (there is no bezier curve as there is not enough control points.)
                continue
            a1, h1, h2, a2 = submob.get_anchors_and_handles()
            a1_to_h1 = h1 - a1
            a2_to_h2 = h2 - a2
            new_h1 = a1 + factor * a1_to_h1
            new_h2 = a2 + factor * a2_to_h2
            submob.set_anchors_and_handles(a1, new_h1, new_h2, a2)
        return self

    #
    def consider_points_equals(self, p0, p1):
        return np.allclose(p0, p1, atol=self.tolerance_for_point_equality)

    def consider_points_equals_2d(self, p0: np.ndarray, p1: np.ndarray) -> bool:
        """Determine if two points are close enough to be considered equal.

        This uses the algorithm from np.isclose(), but expanded here for the
        2D point case. NumPy is overkill for such a small question.
        Parameters
        ----------
        p0
            first point
        p1
            second point

        Returns
        -------
        bool
            whether two points considered close.
        """
        rtol = 1.0e-5  # default from np.isclose()
        atol = self.tolerance_for_point_equality
        if abs(p0[0] - p1[0]) > atol + rtol * abs(p1[0]):
            return False
        if abs(p0[1] - p1[1]) > atol + rtol * abs(p1[1]):
            return False
        return True

    # Information about line
    def get_cubic_bezier_tuples_from_points(self, points):
        return np.array(list(self.gen_cubic_bezier_tuples_from_points(points)))

    def gen_cubic_bezier_tuples_from_points(self, points: np.ndarray) -> tuple:
        """Returns the bezier tuples from an array of points.

        self.points is a list of the anchors and handles of the bezier curves of the mobject (ie [anchor1, handle1, handle2, anchor2, anchor3 ..])
        This algorithm basically retrieve them by taking an element every n, where n is the number of control points
        of the bezier curve.


        Parameters
        ----------
        points
            Points from which control points will be extracted.

        Returns
        -------
        typing.Tuple
            Bezier control points.
        """
        nppcc = self.n_points_per_cubic_curve
        remainder = len(points) % nppcc
        points = points[: len(points) - remainder]
        # Basically take every nppcc element.
        return (points[i : i + nppcc] for i in range(0, len(points), nppcc))

    def get_cubic_bezier_tuples(self):
        return self.get_cubic_bezier_tuples_from_points(self.points)

    def _gen_subpaths_from_points(
        self,
        points: np.ndarray,
        filter_func: typing.Callable[[int], bool],
    ) -> tuple:
        """Given an array of points defining the bezier curves of the vmobject, return subpaths formed by these points.
        Here, Two bezier curves form a path if at least two of their anchors are evaluated True by the relation defined by filter_func.

        The algorithm every bezier tuple (anchors and handles) in ``self.points`` (by regrouping each n elements, where
        n is the number of points per cubic curve)), and evaluate the relation between two anchors with filter_func.
        NOTE : The filter_func takes an int n as parameter, and will evaluate the relation between points[n] and points[n - 1]. This should probably be changed so
        the function takes two points as parameters.

        Parameters
        ----------
        points
            points defining the bezier curve.
        filter_func
            Filter-func defining the relation.

        Returns
        -------
        typing.Tuple
            subpaths formed by the points.
        """
        nppcc = self.n_points_per_cubic_curve
        filtered = filter(filter_func, range(nppcc, len(points), nppcc))
        split_indices = [0] + list(filtered) + [len(points)]
        return (
            points[i1:i2]
            for i1, i2 in zip(split_indices, split_indices[1:])
            if (i2 - i1) >= nppcc
        )

    def get_subpaths_from_points(self, points):
        return list(
            self._gen_subpaths_from_points(
                points,
                lambda n: not self.consider_points_equals(points[n - 1], points[n]),
            ),
        )

    def gen_subpaths_from_points_2d(self, points):
        return self._gen_subpaths_from_points(
            points,
            lambda n: not self.consider_points_equals_2d(points[n - 1], points[n]),
        )

    def get_subpaths(self) -> tuple:
        """Returns subpaths formed by the curves of the VMobject.

        Subpaths are ranges of curves with each pair of consecutive curves having their end/start points coincident.

        Returns
        -------
        typing.Tuple
            subpaths.
        """
        return self.get_subpaths_from_points(self.points)

    def get_nth_curve_points(self, n: int) -> np.ndarray:
        """Returns the points defining the nth curve of the vmobject.

        Parameters
        ----------
        n
            index of the desired bezier curve.

        Returns
        -------
        np.ndarray
            points defininf the nth bezier curve (anchors, handles)
        """
        assert n < self.get_num_curves()
        nppcc = self.n_points_per_cubic_curve
        return self.points[nppcc * n : nppcc * (n + 1)]

    def get_nth_curve_function(self, n: int) -> typing.Callable[[float], np.ndarray]:
        """Returns the expression of the nth curve.

        Parameters
        ----------
        n
            index of the desired curve.

        Returns
        -------
        typing.Callable[float]
            expression of the nth bezier curve.
        """
        return bezier(self.get_nth_curve_points(n))

    def get_nth_curve_length_pieces(
        self,
        n: int,
        sample_points: int | None = None,
    ) -> np.ndarray:
        """Returns the array of short line lengths used for length approximation.

        Parameters
        ----------
        n
            The index of the desired curve.
        sample_points
            The number of points to sample to find the length.

        Returns
        -------
        np.ndarray
            The short length-pieces of the nth curve.
        """
        if sample_points is None:
            sample_points = 10

        curve = self.get_nth_curve_function(n)
        points = np.array([curve(a) for a in np.linspace(0, 1, sample_points)])
        diffs = points[1:] - points[:-1]
        norms = np.linalg.norm(diffs, axis=1)

        return norms

    def get_nth_curve_length(
        self,
        n: int,
        sample_points: int | None = None,
    ) -> float:
        """Returns the (approximate) length of the nth curve.

        Parameters
        ----------
        n
            The index of the desired curve.
        sample_points
            The number of points to sample to find the length.

        Returns
        -------
        length : :class:`float`
            The length of the nth curve.
        """

        _, length = self.get_nth_curve_function_with_length(n, sample_points)

        return length

    def get_nth_curve_function_with_length(
        self,
        n: int,
        sample_points: int | None = None,
    ) -> tuple[typing.Callable[[float], np.ndarray], float]:
        """Returns the expression of the nth curve along with its (approximate) length.

        Parameters
        ----------
        n
            The index of the desired curve.
        sample_points
            The number of points to sample to find the length.

        Returns
        -------
        curve : typing.Callable[[float], np.ndarray]
            The function for the nth curve.
        length : :class:`float`
            The length of the nth curve.
        """

        curve = self.get_nth_curve_function(n)
        norms = self.get_nth_curve_length_pieces(n, sample_points=sample_points)
        length = np.sum(norms)

        return curve, length

    def get_num_curves(self) -> int:
        """Returns the number of curves of the vmobject.

        Returns
        -------
        int
            number of curves. of the vmobject.
        """
        nppcc = self.n_points_per_cubic_curve
        return len(self.points) // nppcc

    def get_curve_functions(
        self,
    ) -> typing.Iterable[typing.Callable[[float], np.ndarray]]:
        """Gets the functions for the curves of the mobject.

        Returns
        -------
        typing.Iterable[typing.Callable[[float], np.ndarray]]
            The functions for the curves.
        """

        num_curves = self.get_num_curves()

        for n in range(num_curves):
            yield self.get_nth_curve_function(n)

    def get_curve_functions_with_lengths(
        self, **kwargs
    ) -> typing.Iterable[tuple[typing.Callable[[float], np.ndarray], float]]:
        """Gets the functions and lengths of the curves for the mobject.

        Parameters
        ----------
        **kwargs
            The keyword arguments passed to :meth:`get_nth_curve_function_with_length`

        Returns
        -------
        typing.Iterable[typing.Tuple[typing.Callable[[float], np.ndarray], float]]
            The functions and lengths of the curves.
        """

        num_curves = self.get_num_curves()

        for n in range(num_curves):
            yield self.get_nth_curve_function_with_length(n, **kwargs)

    def point_from_proportion(self, alpha: float) -> np.ndarray:
        """Gets the point at a proportion along the path of the :class:`VMobject`.

        Parameters
        ----------
        alpha
            The proportion along the the path of the :class:`VMobject`.

        Returns
        -------
        :class:`numpy.ndarray`
            The point on the :class:`VMobject`.

        Raises
        ------
        :exc:`ValueError`
            If ``alpha`` is not between 0 and 1.
        :exc:`Exception`
            If the :class:`VMobject` has no points.
        """

        if alpha < 0 or alpha > 1:
            raise ValueError(f"Alpha {alpha} not between 0 and 1.")

        self.throw_error_if_no_points()
        if alpha == 1:
            return self.points[-1]

        curves_and_lengths = tuple(self.get_curve_functions_with_lengths())

        target_length = alpha * sum(length for _, length in curves_and_lengths)
        current_length = 0

        for curve, length in curves_and_lengths:
            if current_length + length >= target_length:
                if length != 0:
                    residue = (target_length - current_length) / length
                else:
                    residue = 0

                return curve(residue)

            current_length += length

    def proportion_from_point(
        self,
        point: typing.Iterable[float | int],
    ) -> float:
        """Returns the proportion along the path of the :class:`VMobject`
        a particular given point is at.

        Parameters
        ----------
        point
            The Cartesian coordinates of the point which may or may not lie on the :class:`VMobject`

        Returns
        -------
        float
            The proportion along the path of the :class:`VMobject`.

        Raises
        ------
        :exc:`ValueError`
            If ``point`` does not lie on the curve.
        :exc:`Exception`
            If the :class:`VMobject` has no points.
        """
        self.throw_error_if_no_points()

        # Iterate over each bezier curve that the ``VMobject`` is composed of, checking
        # if the point lies on that curve. If it does not lie on that curve, add
        # the whole length of the curve to ``target_length`` and move onto the next
        # curve. If the point does lie on the curve, add how far along the curve
        # the point is to ``target_length``.
        # Then, divide ``target_length`` by the total arc length of the shape to get
        # the proportion along the ``VMobject`` the point is at.

        num_curves = self.get_num_curves()
        total_length = self.get_arc_length()
        target_length = 0
        for n in range(num_curves):
            control_points = self.get_nth_curve_points(n)
            length = self.get_nth_curve_length(n)
            proportions_along_bezier = proportions_along_bezier_curve_for_point(
                point,
                control_points,
            )
            if len(proportions_along_bezier) > 0:
                proportion_along_nth_curve = max(proportions_along_bezier)
                target_length += length * proportion_along_nth_curve
                break
            target_length += length
        else:
            raise ValueError(f"Point {point} does not lie on this curve.")

        alpha = target_length / total_length

        return alpha

    def get_anchors_and_handles(self) -> typing.Iterable[np.ndarray]:
        """Returns anchors1, handles1, handles2, anchors2,
        where (anchors1[i], handles1[i], handles2[i], anchors2[i])
        will be four points defining a cubic bezier curve
        for any i in range(0, len(anchors1))

        Returns
        -------
        typing.Iterable[np.ndarray]
            Iterable of the anchors and handles.
        """
        nppcc = self.n_points_per_cubic_curve
        return [self.points[i::nppcc] for i in range(nppcc)]

    def get_start_anchors(self) -> np.ndarray:
        """Returns the start anchors of the bezier curves.

        Returns
        -------
        np.ndarray
            Starting anchors
        """
        return self.points[0 :: self.n_points_per_cubic_curve]

    def get_end_anchors(self) -> np.ndarray:
        """Return the end anchors of the bezier curves.

        Returns
        -------
        np.ndarray
            Starting anchors
        """
        nppcc = self.n_points_per_cubic_curve
        return self.points[nppcc - 1 :: nppcc]

    def get_anchors(self) -> np.ndarray:
        """Returns the anchors of the curves forming the VMobject.

        Returns
        -------
        np.ndarray
            The anchors.
        """
        if self.points.shape[0] == 1:
            return self.points
        return np.array(
            list(it.chain(*zip(self.get_start_anchors(), self.get_end_anchors()))),
        )

    def get_points_defining_boundary(self):
        # Probably returns all anchors, but this is weird regarding  the name of the method.
        return np.array(list(it.chain(*(sm.get_anchors() for sm in self.get_family()))))

    def get_arc_length(self, sample_points_per_curve: int | None = None) -> float:
        """Return the approximated length of the whole curve.

        Parameters
        ----------
        sample_points_per_curve
            Number of sample points per curve used to approximate the length. More points result in a better approximation.

        Returns
        -------
        float
            The length of the :class:`VMobject`.
        """

        return sum(
            length
            for _, length in self.get_curve_functions_with_lengths(
                sample_points=sample_points_per_curve,
            )
        )

    # Alignment
    def align_points(self, vmobject: VMobject):
        """Adds points to self and vmobject so that they both have the same number of subpaths, with
        corresponding subpaths each containing the same number of points.

        Points are added either by subdividing curves evenly along the subpath, or by creating new subpaths consisting
        of a single point repeated.

        Parameters
        ----------
        vmobject
            The object to align points with.

        Returns
        -------
        :class:`VMobject`
           ``self``
        """
        self.align_rgbas(vmobject)
        # TODO: This shortcut can be a bit over eager. What if they have the same length, but different subpath lengths?
        if self.get_num_points() == vmobject.get_num_points():
            return

        for mob in self, vmobject:
            # If there are no points, add one to
            # wherever the "center" is
            if mob.has_no_points():
                mob.start_new_path(mob.get_center())
            # If there's only one point, turn it into
            # a null curve
            if mob.has_new_path_started():
                mob.add_line_to(mob.get_last_point())

        # Figure out what the subpaths are
        subpaths1 = self.get_subpaths()
        subpaths2 = vmobject.get_subpaths()
        n_subpaths = max(len(subpaths1), len(subpaths2))
        # Start building new ones
        new_path1 = np.zeros((0, self.dim))
        new_path2 = np.zeros((0, self.dim))

        nppcc = self.n_points_per_cubic_curve

        def get_nth_subpath(path_list, n):
            if n >= len(path_list):
                # Create a null path at the very end
                return [path_list[-1][-1]] * nppcc
            path = path_list[n]
            # Check for useless points at the end of the path and remove them
            # https://github.com/ManimCommunity/manim/issues/1959
            while len(path) > nppcc:
                # If the last nppc points are all equal to the preceding point
                if self.consider_points_equals(path[-nppcc:], path[-nppcc - 1]):
                    path = path[:-nppcc]
                else:
                    break
            return path

        for n in range(n_subpaths):
            # For each pair of subpaths, add points until they are the same length
            sp1 = get_nth_subpath(subpaths1, n)
            sp2 = get_nth_subpath(subpaths2, n)
            diff1 = max(0, (len(sp2) - len(sp1)) // nppcc)
            diff2 = max(0, (len(sp1) - len(sp2)) // nppcc)
            sp1 = self.insert_n_curves_to_point_list(diff1, sp1)
            sp2 = self.insert_n_curves_to_point_list(diff2, sp2)
            new_path1 = np.append(new_path1, sp1, axis=0)
            new_path2 = np.append(new_path2, sp2, axis=0)
        self.set_points(new_path1)
        vmobject.set_points(new_path2)
        return self

    def insert_n_curves(self, n: int):
        """Inserts n curves to the bezier curves of the vmobject.

        Parameters
        ----------
        n
            Number of curves to insert.

        Returns
        -------
        :class:`VMobject`
            ``self``
        """
        new_path_point = None
        if self.has_new_path_started():
            new_path_point = self.get_last_point()

        new_points = self.insert_n_curves_to_point_list(n, self.points)
        self.set_points(new_points)

        if new_path_point is not None:
            self.append_points([new_path_point])
        return self

    def insert_n_curves_to_point_list(self, n: int, points: np.ndarray) -> np.ndarray:
        """Given an array of k points defining a bezier curves (anchors and handles), returns points defining exactly k + n bezier curves.

        Parameters
        ----------
        n
            Number of desired curves.
        points
            Starting points.

        Returns
        -------
        np.ndarray
            Points generated.
        """

        if len(points) == 1:
            nppcc = self.n_points_per_cubic_curve
            return np.repeat(points, nppcc * n, 0)
        bezier_quads = self.get_cubic_bezier_tuples_from_points(points)
        curr_num = len(bezier_quads)
        target_num = curr_num + n
        # This is an array with values ranging from 0
        # up to curr_num,  with repeats such that
        # it's total length is target_num.  For example,
        # with curr_num = 10, target_num = 15, this would
        # be [0, 0, 1, 2, 2, 3, 4, 4, 5, 6, 6, 7, 8, 8, 9]
        repeat_indices = (np.arange(target_num, dtype="i") * curr_num) // target_num

        # If the nth term of this list is k, it means
        # that the nth curve of our path should be split
        # into k pieces.
        # In the above example our array had the following elements
        # [0, 0, 1, 2, 2, 3, 4, 4, 5, 6, 6, 7, 8, 8, 9]
        # We have two 0s, one 1, two 2s and so on.
        # The split factors array would hence be:
        # [2, 1, 2, 1, 2, 1, 2, 1, 2, 1]
        split_factors = np.zeros(curr_num, dtype="i")
        for val in repeat_indices:
            split_factors[val] += 1

        new_points = np.zeros((0, self.dim))
        for quad, sf in zip(bezier_quads, split_factors):
            # What was once a single cubic curve defined
            # by "quad" will now be broken into sf
            # smaller cubic curves
            alphas = np.linspace(0, 1, sf + 1)
            for a1, a2 in zip(alphas, alphas[1:]):
                new_points = np.append(
                    new_points,
                    partial_bezier_points(quad, a1, a2),
                    axis=0,
                )
        return new_points

    def align_rgbas(self, vmobject):
        attrs = ["fill_rgbas", "stroke_rgbas", "background_stroke_rgbas"]
        for attr in attrs:
            a1 = getattr(self, attr)
            a2 = getattr(vmobject, attr)
            if len(a1) > len(a2):
                new_a2 = stretch_array_to_length(a2, len(a1))
                setattr(vmobject, attr, new_a2)
            elif len(a2) > len(a1):
                new_a1 = stretch_array_to_length(a1, len(a2))
                setattr(self, attr, new_a1)
        return self

    def get_point_mobject(self, center=None):
        if center is None:
            center = self.get_center()
        point = VectorizedPoint(center)
        point.match_style(self)
        return point

    def interpolate_color(self, mobject1, mobject2, alpha):
        attrs = [
            "fill_rgbas",
            "stroke_rgbas",
            "background_stroke_rgbas",
            "stroke_width",
            "background_stroke_width",
            "sheen_direction",
            "sheen_factor",
        ]
        for attr in attrs:
            setattr(
                self,
                attr,
                interpolate(getattr(mobject1, attr), getattr(mobject2, attr), alpha),
            )
            if alpha == 1.0:
                setattr(self, attr, getattr(mobject2, attr))

    def pointwise_become_partial(
        self,
        vmobject: VMobject,
        a: float,
        b: float,
    ):
        """Given two bounds a and b, transforms the points of the self vmobject into the points of the vmobject
        passed as parameter with respect to the bounds. Points here stand for control points of the bezier curves (anchors and handles)

        Parameters
        ----------
        vmobject
            The vmobject that will serve as a model.
        a
            upper-bound.
        b
            lower-bound

        Returns
        -------
        :class:`VMobject`
            ``self``
        """
        assert isinstance(vmobject, VMobject)
        # Partial curve includes three portions:
        # - A middle section, which matches the curve exactly
        # - A start, which is some ending portion of an inner cubic
        # - An end, which is the starting portion of a later inner cubic
        if a <= 0 and b >= 1:
            self.set_points(vmobject.points)
            return self
        bezier_quads = vmobject.get_cubic_bezier_tuples()
        num_cubics = len(bezier_quads)

        # The following two lines will compute which bezier curves of the given mobject need to be processed.
        # The residue basically indicates de proportion of the selected bezier curve that have to be selected.
        # Ex : if lower_index is 3, and lower_residue is 0.4, then the algorithm will append to the points 0.4 of the third bezier curve
        lower_index, lower_residue = integer_interpolate(0, num_cubics, a)
        upper_index, upper_residue = integer_interpolate(0, num_cubics, b)

        self.clear_points()
        if num_cubics == 0:
            return self
        if lower_index == upper_index:
            self.append_points(
                partial_bezier_points(
                    bezier_quads[lower_index],
                    lower_residue,
                    upper_residue,
                ),
            )
        else:
            self.append_points(
                partial_bezier_points(bezier_quads[lower_index], lower_residue, 1),
            )
            for quad in bezier_quads[lower_index + 1 : upper_index]:
                self.append_points(quad)
            self.append_points(
                partial_bezier_points(bezier_quads[upper_index], 0, upper_residue),
            )
        return self

    def get_subcurve(self, a: float, b: float) -> VMobject:
        """Returns the subcurve of the VMobject between the interval [a, b].
        The curve is a VMobject itself.

        Parameters
        ----------

        a
            The lower bound.
        b
            The upper bound.

        Returns
        -------
        VMobject
            The subcurve between of [a, b]
        """
        if self.is_closed() and a > b:
            vmob = self.copy()
            vmob.pointwise_become_partial(self, a, 1)
            vmob2 = self.copy()
            vmob2.pointwise_become_partial(self, 0, b)
            vmob.append_vectorized_mobject(vmob2)
        else:
            vmob = self.copy()
            vmob.pointwise_become_partial(self, a, b)
        return vmob

    def get_direction(self):
        """Uses :func:`~.space_ops.shoelace_direction` to calculate the direction.
        The direction of points determines in which direction the
        object is drawn, clockwise or counterclockwise.

        Examples
        --------
        The default direction of a :class:`~.Circle` is counterclockwise::

            >>> from manim import Circle
            >>> Circle().get_direction()
            'CCW'

        Returns
        -------
        :class:`str`
            Either ``"CW"`` or ``"CCW"``.
        """
        return shoelace_direction(self.get_start_anchors())

    def reverse_direction(self):
        """Reverts the point direction by inverting the point order.

        Returns
        -------
        :class:`VMobject`
            Returns self.

        Examples
        --------
        .. manim:: ChangeOfDirection

            class ChangeOfDirection(Scene):
                def construct(self):
                    ccw = RegularPolygon(5)
                    ccw.shift(LEFT)
                    cw = RegularPolygon(5)
                    cw.shift(RIGHT).reverse_direction()

                    self.play(Create(ccw), Create(cw),
                    run_time=4)
        """
        self.points = self.points[::-1]
        return self

    def force_direction(self, target_direction: str):
        """Makes sure that points are either directed clockwise or
        counterclockwise.

        Parameters
        ----------
        target_direction
            Either ``"CW"`` or ``"CCW"``.
        """
        if target_direction not in ("CW", "CCW"):
            raise ValueError('Invalid input for force_direction. Use "CW" or "CCW"')
        if self.get_direction() != target_direction:
            # Since we already assured the input is CW or CCW,
            # and the directions don't match, we just reverse
            self.reverse_direction()
        return self


class VGroup(VMobject, metaclass=ConvertToOpenGL):
    """A group of vectorized mobjects.

    This can be used to group multiple :class:`~.VMobject` instances together
    in order to scale, move, ... them together.

    Notes
    -----
    When adding the same mobject more than once, repetitions are ignored.
    Use :meth:`.Mobject.copy` to create a separate copy which can then
    be added to the group.

    Examples
    --------

    To add :class:`~.VMobject`s to a :class:`~.VGroup`, you can either use the
    :meth:`~.VGroup.add` method, or use the `+` and `+=` operators. Similarly, you
    can subtract elements of a VGroup via :meth:`~.VGroup.remove` method, or
    `-` and `-=` operators:

        >>> from manim import Triangle, Square, VGroup
        >>> vg = VGroup()
        >>> triangle, square = Triangle(), Square()
        >>> vg.add(triangle)
        VGroup(Triangle)
        >>> vg + square  # a new VGroup is constructed
        VGroup(Triangle, Square)
        >>> vg  # not modified
        VGroup(Triangle)
        >>> vg += square
        ... vg  # modifies vg
        VGroup(Triangle, Square)
        >>> vg.remove(triangle)
        VGroup(Square)
        >>> vg - square  # a new VGroup is constructed
        VGroup()
        >>> vg  # not modified
        VGroup(Square)
        >>> vg -= square
        ... vg  # modifies vg
        VGroup()

    .. manim:: ArcShapeIris
        :save_last_frame:

        class ArcShapeIris(Scene):
            def construct(self):
                colors = [DARK_BROWN, BLUE_E, BLUE_D, BLUE_A, TEAL_B, GREEN_B, YELLOW_E]
                radius = [1 + rad * 0.1 for rad in range(len(colors))]

                circles_group = VGroup()

                # zip(radius, color) makes the iterator [(radius[i], color[i]) for i in range(radius)]
                circles_group.add(*[Circle(radius=rad, stroke_width=10, color=col)
                                    for rad, col in zip(radius, colors)])
                self.add(circles_group)

    """

    def __init__(self, *vmobjects, **kwargs):
        super().__init__(**kwargs)
        self.add(*vmobjects)

    def __repr__(self):
        return (
            self.__class__.__name__
            + "("
            + ", ".join(str(mob) for mob in self.submobjects)
            + ")"
        )

    def __str__(self):
        return (
            f"{self.__class__.__name__} of {len(self.submobjects)} "
            f"submobject{'s' if len(self.submobjects) > 0 else ''}"
        )

    def add(self, *vmobjects: VMobject):
        """Checks if all passed elements are an instance of VMobject and then add them to submobjects

        Parameters
        ----------
        vmobjects
            List of VMobject to add

        Returns
        -------
        :class:`VGroup`

        Raises
        ------
        TypeError
            If one element of the list is not an instance of VMobject

        Examples
        --------
        .. manim:: AddToVGroup

            class AddToVGroup(Scene):
                def construct(self):
                    circle_red = Circle(color=RED)
                    circle_green = Circle(color=GREEN)
                    circle_blue = Circle(color=BLUE)
                    circle_red.shift(LEFT)
                    circle_blue.shift(RIGHT)
                    gr = VGroup(circle_red, circle_green)
                    gr2 = VGroup(circle_blue) # Constructor uses add directly
                    self.add(gr,gr2)
                    self.wait()
                    gr += gr2 # Add group to another
                    self.play(
                        gr.animate.shift(DOWN),
                    )
                    gr -= gr2 # Remove group
                    self.play( # Animate groups separately
                        gr.animate.shift(LEFT),
                        gr2.animate.shift(UP),
                    )
                    self.play( #Animate groups without modification
                        (gr+gr2).animate.shift(RIGHT)
                    )
                    self.play( # Animate group without component
                        (gr-circle_red).animate.shift(RIGHT)
                    )
        """
        if not all(isinstance(m, (VMobject, OpenGLVMobject)) for m in vmobjects):
            raise TypeError("All submobjects must be of type VMobject")
        return super().add(*vmobjects)

    def __add__(self, vmobject):
        return VGroup(*self.submobjects, vmobject)

    def __iadd__(self, vmobject):
        return self.add(vmobject)

    def __sub__(self, vmobject):
        copy = VGroup(*self.submobjects)
        copy.remove(vmobject)
        return copy

    def __isub__(self, vmobject):
        return self.remove(vmobject)

    def __setitem__(self, key: int, value: VMobject | typing.Sequence[VMobject]):
        """Override the [] operator for item assignment.

        Parameters
        ----------
        key
            The index of the submobject to be assigned
        value
            The vmobject value to assign to the key

        Returns
        -------
        None

        Tests
        -----
        Check that item assignment does not raise error::
            >>> vgroup = VGroup(VMobject())
            >>> new_obj = VMobject()
            >>> vgroup[0] = new_obj
        """
        if not all(isinstance(m, (VMobject, OpenGLVMobject)) for m in value):
            raise TypeError("All submobjects must be of type VMobject")
        self.submobjects[key] = value


class VDict(VMobject, metaclass=ConvertToOpenGL):
    """A VGroup-like class, also offering submobject access by
    key, like a python dict

    Parameters
    ----------
    mapping_or_iterable
            The parameter specifying the key-value mapping of keys and mobjects.
    show_keys
            Whether to also display the key associated with
            the mobject. This might be useful when debugging,
            especially when there are a lot of mobjects in the
            :class:`VDict`. Defaults to False.
    kwargs
            Other arguments to be passed to `Mobject`.

    Attributes
    ----------
    show_keys : :class:`bool`
            Whether to also display the key associated with
            the mobject. This might be useful when debugging,
            especially when there are a lot of mobjects in the
            :class:`VDict`. When displayed, the key is towards
            the left of the mobject.
            Defaults to False.
    submob_dict : :class:`dict`
            Is the actual python dictionary that is used to bind
            the keys to the mobjects.

    Examples
    --------

    .. manim:: ShapesWithVDict

        class ShapesWithVDict(Scene):
            def construct(self):
                square = Square().set_color(RED)
                circle = Circle().set_color(YELLOW).next_to(square, UP)

                # create dict from list of tuples each having key-mobject pair
                pairs = [("s", square), ("c", circle)]
                my_dict = VDict(pairs, show_keys=True)

                # display it just like a VGroup
                self.play(Create(my_dict))
                self.wait()

                text = Tex("Some text").set_color(GREEN).next_to(square, DOWN)

                # add a key-value pair by wrapping it in a single-element list of tuple
                # after attrs branch is merged, it will be easier like `.add(t=text)`
                my_dict.add([("t", text)])
                self.wait()

                rect = Rectangle().next_to(text, DOWN)
                # can also do key assignment like a python dict
                my_dict["r"] = rect

                # access submobjects like a python dict
                my_dict["t"].set_color(PURPLE)
                self.play(my_dict["t"].animate.scale(3))
                self.wait()

                # also supports python dict styled reassignment
                my_dict["t"] = Tex("Some other text").set_color(BLUE)
                self.wait()

                # remove submobject by key
                my_dict.remove("t")
                self.wait()

                self.play(Uncreate(my_dict["s"]))
                self.wait()

                self.play(FadeOut(my_dict["c"]))
                self.wait()

                self.play(FadeOut(my_dict["r"], shift=DOWN))
                self.wait()

                # you can also make a VDict from an existing dict of mobjects
                plain_dict = {
                    1: Integer(1).shift(DOWN),
                    2: Integer(2).shift(2 * DOWN),
                    3: Integer(3).shift(3 * DOWN),
                }

                vdict_from_plain_dict = VDict(plain_dict)
                vdict_from_plain_dict.shift(1.5 * (UP + LEFT))
                self.play(Create(vdict_from_plain_dict))

                # you can even use zip
                vdict_using_zip = VDict(zip(["s", "c", "r"], [Square(), Circle(), Rectangle()]))
                vdict_using_zip.shift(1.5 * RIGHT)
                self.play(Create(vdict_using_zip))
                self.wait()
    """

    def __init__(
        self,
        mapping_or_iterable: (
            typing.Mapping[typing.Hashable, VMobject]
            | typing.Iterable[tuple[typing.Hashable, VMobject]]
        ) = {},
        show_keys: bool = False,
        **kwargs,
    ):
        super().__init__(**kwargs)
        self.show_keys = show_keys
        self.submob_dict = {}
        self.add(mapping_or_iterable)

    def __repr__(self):
        return __class__.__name__ + "(" + repr(self.submob_dict) + ")"

    def add(
        self,
        mapping_or_iterable: (
            typing.Mapping[typing.Hashable, VMobject]
            | typing.Iterable[tuple[typing.Hashable, VMobject]]
        ),
    ):
        """Adds the key-value pairs to the :class:`VDict` object.

        Also, it internally adds the value to the `submobjects` :class:`list`
        of :class:`~.Mobject`, which is responsible for actual on-screen display.

        Parameters
        ---------
        mapping_or_iterable
            The parameter specifying the key-value mapping of keys and mobjects.

        Returns
        -------
        :class:`VDict`
            Returns the :class:`VDict` object on which this method was called.

        Examples
        --------
        Normal usage::

            square_obj = Square()
            my_dict.add([("s", square_obj)])
        """
        for key, value in dict(mapping_or_iterable).items():
            self.add_key_value_pair(key, value)

        return self

    def remove(self, key: typing.Hashable):
        """Removes the mobject from the :class:`VDict` object having the key `key`

        Also, it internally removes the mobject from the `submobjects` :class:`list`
        of :class:`~.Mobject`, (which is responsible for removing it from the screen)

        Parameters
        ----------
        key
            The key of the submoject to be removed.

        Returns
        -------
        :class:`VDict`
            Returns the :class:`VDict` object on which this method was called.

        Examples
        --------
        Normal usage::

            my_dict.remove("square")
        """
        if key not in self.submob_dict:
            raise KeyError("The given key '%s' is not present in the VDict" % str(key))
        super().remove(self.submob_dict[key])
        del self.submob_dict[key]
        return self

    def __getitem__(self, key: typing.Hashable):
        """Override the [] operator for item retrieval.

        Parameters
        ----------
        key
           The key of the submoject to be accessed

        Returns
        -------
        :class:`VMobject`
           The submobject corresponding to the key `key`

        Examples
        --------
        Normal usage::

           self.play(Create(my_dict["s"]))
        """
        submob = self.submob_dict[key]
        return submob

    def __setitem__(self, key: typing.Hashable, value: VMobject):
        """Override the [] operator for item assignment.

        Parameters
        ----------
        key
            The key of the submoject to be assigned
        value
            The submobject to bind the key to

        Returns
        -------
        None

        Examples
        --------
        Normal usage::

            square_obj = Square()
            my_dict["sq"] = square_obj
        """
        if key in self.submob_dict:
            self.remove(key)
        self.add([(key, value)])

    def __delitem__(self, key: typing.Hashable):
        """Override the del operator for deleting an item.

        Parameters
        ----------
        key
            The key of the submoject to be deleted

        Returns
        -------
        None

        Examples
        --------
        ::

            >>> from manim import *
            >>> my_dict = VDict({'sq': Square()})
            >>> 'sq' in my_dict
            True
            >>> del my_dict['sq']
            >>> 'sq' in my_dict
            False

        Notes
        -----
        Removing an item from a VDict does not remove that item from any Scene
        that the VDict is part of.

        """
        del self.submob_dict[key]

    def __contains__(self, key: typing.Hashable):
        """Override the in operator.

        Parameters
        ----------
        key
            The key to check membership of.

        Returns
        -------
        :class:`bool`

        Examples
        --------
        ::

            >>> from manim import *
            >>> my_dict = VDict({'sq': Square()})
            >>> 'sq' in my_dict
            True

        """
        return key in self.submob_dict

    def get_all_submobjects(self):
        """To get all the submobjects associated with a particular :class:`VDict` object

        Returns
        -------
        :class:`dict_values`
            All the submobjects associated with the :class:`VDict` object

        Examples
        --------
        Normal usage::

            for submob in my_dict.get_all_submobjects():
                self.play(Create(submob))
        """
        submobjects = self.submob_dict.values()
        return submobjects

    def add_key_value_pair(self, key: typing.Hashable, value: VMobject):
        """A utility function used by :meth:`add` to add the key-value pair
        to :attr:`submob_dict`. Not really meant to be used externally.

        Parameters
        ----------
        key
            The key of the submobject to be added.
        value
            The mobject associated with the key

        Returns
        -------
        None

        Raises
        ------
        TypeError
            If the value is not an instance of VMobject

        Examples
        --------
        Normal usage::

            square_obj = Square()
            self.add_key_value_pair("s", square_obj)

        """
        if not isinstance(value, (VMobject, OpenGLVMobject)):
            raise TypeError("All submobjects must be of type VMobject")
        mob = value
        if self.show_keys:
            # This import is here and not at the top to avoid circular import
            from manim.mobject.text.tex_mobject import Tex

            key_text = Tex(str(key)).next_to(value, LEFT)
            mob.add(key_text)

        self.submob_dict[key] = mob
        super().add(value)


class VectorizedPoint(VMobject, metaclass=ConvertToOpenGL):
    def __init__(
        self,
        location=ORIGIN,
        color=BLACK,
        fill_opacity=0,
        stroke_width=0,
        artificial_width=0.01,
        artificial_height=0.01,
        **kwargs,
    ):
        self.artificial_width = artificial_width
        self.artificial_height = artificial_height
        super().__init__(
            color=color,
            fill_opacity=fill_opacity,
            stroke_width=stroke_width,
            **kwargs,
        )
        self.set_points(np.array([location]))

    basecls = OpenGLVMobject if config.renderer == RendererType.OPENGL else VMobject

    @basecls.width.getter
    def width(self):
        return self.artificial_width

    @basecls.height.getter
    def height(self):
        return self.artificial_height

    def get_location(self):
        return np.array(self.points[0])

    def set_location(self, new_loc):
        self.set_points(np.array([new_loc]))


class CurvesAsSubmobjects(VGroup):
    """Convert a curve's elements to submobjects.

    Examples
    --------
    .. manim:: LineGradientExample
        :save_last_frame:

        class LineGradientExample(Scene):
            def construct(self):
                curve = ParametricFunction(lambda t: [t, np.sin(t), 0], t_range=[-PI, PI, 0.01], stroke_width=10)
                new_curve = CurvesAsSubmobjects(curve)
                new_curve.set_color_by_gradient(BLUE, RED)
                self.add(new_curve.shift(UP), curve)

    """

    def __init__(self, vmobject, **kwargs):
        super().__init__(**kwargs)
        tuples = vmobject.get_cubic_bezier_tuples()
        for tup in tuples:
            part = VMobject()
            part.set_points(tup)
            part.match_style(vmobject)
            self.add(part)

    def point_from_proportion(self, alpha: float) -> np.ndarray:
        """Gets the point at a proportion along the path of the :class:`CurvesAsSubmobjects`.

        Parameters
        ----------
        alpha
            The proportion along the the path of the :class:`CurvesAsSubmobjects`.

        Returns
        -------
        :class:`numpy.ndarray`
            The point on the :class:`CurvesAsSubmobjects`.

        Raises
        ------
        :exc:`ValueError`
            If ``alpha`` is not between 0 and 1.
        :exc:`Exception`
            If the :class:`CurvesAsSubmobjects` has no submobjects, or no submobject has points.
        """
        if alpha < 0 or alpha > 1:
            raise ValueError(f"Alpha {alpha} not between 0 and 1.")

        self._throw_error_if_no_submobjects()
        submobjs_with_pts = self._get_submobjects_with_points()

        if alpha == 1:
            return submobjs_with_pts[-1].points[-1]

        submobjs_arc_lengths = tuple(
            part.get_arc_length() for part in submobjs_with_pts
        )

        total_length = sum(submobjs_arc_lengths)
        target_length = alpha * total_length
        current_length = 0

        for i, part in enumerate(submobjs_with_pts):
            part_length = submobjs_arc_lengths[i]
            if current_length + part_length >= target_length:
                residue = (target_length - current_length) / part_length
                return part.point_from_proportion(residue)

            current_length += part_length

    def _throw_error_if_no_submobjects(self):
        if len(self.submobjects) == 0:
            caller_name = sys._getframe(1).f_code.co_name
            raise Exception(
                f"Cannot call CurvesAsSubmobjects.{caller_name} for a CurvesAsSubmobject with no submobjects"
            )

    def _get_submobjects_with_points(self):
        submobjs_with_pts = tuple(
            part for part in self.submobjects if len(part.points) > 0
        )
        if len(submobjs_with_pts) == 0:
            caller_name = sys._getframe(1).f_code.co_name
            raise Exception(
                f"Cannot call CurvesAsSubmobjects.{caller_name} for a CurvesAsSubmobject whose submobjects have no points"
            )
        return submobjs_with_pts


class DashedVMobject(VMobject, metaclass=ConvertToOpenGL):
    """A :class:`VMobject` composed of dashes instead of lines.

    Parameters
    ----------
        vmobject
            The object that will get dashed
        num_dashes
            Number of dashes to add.
        dashed_ratio
            Ratio of dash to empty space.
        dash_offset
            Shifts the starting point of dashes along the
            path. Value 1 shifts by one full dash length.
        equal_lengths
            If ``True``, dashes will be (approximately) equally long.
            If ``False``, dashes will be split evenly in the curve's
            input t variable (legacy behavior).

    Examples
    --------
    .. manim:: DashedVMobjectExample
        :save_last_frame:

        class DashedVMobjectExample(Scene):
            def construct(self):
                r = 0.5

                top_row = VGroup()  # Increasing num_dashes
                for dashes in range(1, 12):
                    circ = DashedVMobject(Circle(radius=r, color=WHITE), num_dashes=dashes)
                    top_row.add(circ)

                middle_row = VGroup()  # Increasing dashed_ratio
                for ratio in np.arange(1 / 11, 1, 1 / 11):
                    circ = DashedVMobject(
                        Circle(radius=r, color=WHITE), dashed_ratio=ratio
                    )
                    middle_row.add(circ)

                func1 = FunctionGraph(lambda t: t**5,[-1,1],color=WHITE)
                func_even = DashedVMobject(func1,num_dashes=6,equal_lengths=True)
                func_stretched = DashedVMobject(func1, num_dashes=6, equal_lengths=False)
                bottom_row = VGroup(func_even,func_stretched)


                top_row.arrange(buff=0.3)
                middle_row.arrange()
                bottom_row.arrange(buff=1)
                everything = VGroup(top_row, middle_row, bottom_row).arrange(DOWN, buff=1)
                self.add(everything)

    """

    def __init__(
        self,
        vmobject,
        num_dashes=15,
        dashed_ratio=0.5,
        dash_offset=0,
        color=WHITE,
        equal_lengths=True,
        **kwargs,
    ):
        self.dashed_ratio = dashed_ratio
        self.num_dashes = num_dashes
        super().__init__(color=color, **kwargs)
        r = self.dashed_ratio
        n = self.num_dashes
        if n > 0:
            # Assuming total length is 1
            dash_len = r / n
            if vmobject.is_closed():
                void_len = (1 - r) / n
            else:
                if n == 1:
                    void_len = 1 - r
                else:
                    void_len = (1 - r) / (n - 1)

            period = dash_len + void_len
            phase_shift = (dash_offset % 1) * period

            if vmobject.is_closed():
                # closed curves have equal amount of dashes and voids
                pattern_len = 1
            else:
                # open curves start and end with a dash, so the whole dash pattern with the last void is longer
                pattern_len = 1 + void_len

            dash_starts = [((i * period + phase_shift) % pattern_len) for i in range(n)]
            dash_ends = [
                ((i * period + dash_len + phase_shift) % pattern_len) for i in range(n)
            ]

            # closed shapes can handle overflow at the 0-point
            # open shapes need special treatment for it
            if not vmobject.is_closed():
                # due to phase shift being [0...1] range, always the last dash element needs attention for overflow
                # if an entire dash moves out of the shape end:
                if dash_ends[-1] > 1 and dash_starts[-1] > 1:
                    # remove the last element since it is out-of-bounds
                    dash_ends.pop()
                    dash_starts.pop()
                elif dash_ends[-1] < dash_len:  # if it overflowed
                    if (
                        dash_starts[-1] < 1
                    ):  # if the beginning of the piece is still in range
                        dash_starts.append(0)
                        dash_ends.append(dash_ends[-1])
                        dash_ends[-2] = 1
                    else:
                        dash_starts[-1] = 0
                elif dash_starts[-1] > (1 - dash_len):
                    dash_ends[-1] = 1

            if equal_lengths:
                # calculate the entire length by adding up short line-pieces
                norms = np.array(0)
                for k in range(vmobject.get_num_curves()):
                    norms = np.append(norms, vmobject.get_nth_curve_length_pieces(k))
                # add up length-pieces in array form
                length_vals = np.cumsum(norms)
                ref_points = np.linspace(0, 1, length_vals.size)
                curve_length = length_vals[-1]
                self.add(
                    *(
                        vmobject.get_subcurve(
                            np.interp(
                                dash_starts[i] * curve_length,
                                length_vals,
                                ref_points,
                            ),
                            np.interp(
                                dash_ends[i] * curve_length,
                                length_vals,
                                ref_points,
                            ),
                        )
                        for i in range(len(dash_starts))
                    )
                )
            else:
                self.add(
                    *(
                        vmobject.get_subcurve(
                            dash_starts[i],
                            dash_ends[i],
                        )
                        for i in range(len(dash_starts))
                    )
                )
        # Family is already taken care of by get_subcurve
        # implementation
        if config.renderer == RendererType.OPENGL:
            self.match_style(vmobject, recurse=False)
        else:
            self.match_style(vmobject, family=False)<|MERGE_RESOLUTION|>--- conflicted
+++ resolved
@@ -32,12 +32,8 @@
 from ...mobject.mobject import Mobject
 from ...utils.bezier import (
     bezier,
-<<<<<<< HEAD
-    get_smooth_handle_points,
-=======
     bezier_remap,
     get_smooth_cubic_bezier_handle_points,
->>>>>>> bb98eca3
     integer_interpolate,
     interpolate,
     partial_bezier_points,
@@ -928,13 +924,8 @@
                 # The append is needed as the last element is not reached when slicing with numpy.
                 anchors = np.append(subpath[::nppcc], subpath[-1:], 0)
                 if mode == "smooth":
-<<<<<<< HEAD
-                    h1, h2 = get_smooth_handle_points(anchors)
-                elif mode == "jagged":
-=======
                     h1, h2 = get_smooth_cubic_bezier_handle_points(anchors)
                 else:  # mode == "jagged"
->>>>>>> bb98eca3
                     # The following will make the handles aligned with the anchors, thus making the bezier curve a segment
                     a1 = anchors[:-1]
                     a2 = anchors[1:]
