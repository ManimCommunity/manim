--- conflicted
+++ resolved
@@ -1,6 +1,6 @@
-<<<<<<< HEAD
 """Mobjects that use vector graphics."""
-=======
+
+
 __all__ = [
     "VMobject",
     "VGroup",
@@ -11,7 +11,6 @@
 ]
 
 
->>>>>>> ce457e89
 import itertools as it
 import sys
 
