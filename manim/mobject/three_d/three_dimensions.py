--- conflicted
+++ resolved
@@ -29,10 +29,7 @@
 from manim.mobject.opengl.opengl_mobject import OpenGLMobject
 from manim.mobject.types.vectorized_mobject import VGroup, VMobject
 from manim.utils.color import *
-<<<<<<< HEAD
 from manim.utils.deprecation import deprecated_params
-=======
->>>>>>> 3713ed6b
 from manim.utils.iterables import tuplify
 from manim.utils.space_ops import normalize, perpendicular_bisector, z_to_vector
 
@@ -458,13 +455,8 @@
         self,
         point: list | np.ndarray = ORIGIN,
         radius: float = DEFAULT_DOT_RADIUS,
-<<<<<<< HEAD
         color: ParsableManimColor = WHITE,
         resolution=(8, 8),
-=======
-        color: Color = WHITE,
-        resolution: Sequence[int] = (8, 8),
->>>>>>> 3713ed6b
         **kwargs,
     ) -> None:
         super().__init__(center=point, radius=radius, resolution=resolution, **kwargs)
