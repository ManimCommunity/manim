--- conflicted
+++ resolved
@@ -31,12 +31,8 @@
 from manim.mobject.geometry.polygram import Square
 from manim.mobject.mobject import *
 from manim.mobject.opengl.opengl_mobject import OpenGLMobject
-<<<<<<< HEAD
 from manim.mobject.opengl.opengl_vectorized_mobject import OpenGLVMobject
 from manim.mobject.types.vectorized_mobject import VectorizedPoint, VGroup
-=======
-from manim.mobject.types.vectorized_mobject import VectorizedPoint, VGroup, VMobject
->>>>>>> f1ce5122
 from manim.utils.color import (
     ManimColor,
     ParsableManimColor,
@@ -219,7 +215,7 @@
 
     def set_fill_by_value(
         self,
-        axes: Mobject,
+        axes: OpenGLMobject,
         colorscale: list[ParsableManimColor] | ParsableManimColor | None = None,
         axis: int = 2,
         **kwargs,
@@ -966,8 +962,8 @@
 
     def pointify(
         self,
-        mob_or_point: Mobject | Point3D,
-        direction: Vector3D = None,
+        mob_or_point: OpenGLMobject | Point3D,
+        direction: Vector3D | None = None,
     ) -> np.ndarray:
         """Gets a point representing the center of the :class:`Mobjects <.Mobject>`.
 
@@ -983,7 +979,7 @@
         :class:`numpy.array`
             Center of the :class:`Mobjects <.Mobject>` or point, or edge if direction is given.
         """
-        if isinstance(mob_or_point, (Mobject, OpenGLMobject)):
+        if isinstance(mob_or_point, OpenGLMobject):
             mob = mob_or_point
             if direction is None:
                 return mob.get_center()
