--- conflicted
+++ resolved
@@ -686,11 +686,8 @@
         self._current_theta = theta
         self._current_phi = phi
 
-<<<<<<< HEAD
-    def set_direction(self, direction: np.ndarray):
-=======
+
     def set_direction(self, direction: np.ndarray) -> None:
->>>>>>> 3713ed6b
         """Changes the direction of the apex of the :class:`Cone`.
 
         Parameters
