--- conflicted
+++ resolved
@@ -868,45 +868,30 @@
         self.flow_animation = None
 
         for line in self.stream_lines:
-<<<<<<< HEAD
             create = Create(
                 line,
                 run_time=creation_run_time,
                 rate_func=creation_rate_func,
             )
-=======
->>>>>>> 455e3c96
             if line.time <= 0:
                 animations.append(
                     Succession(
                         UpdateFromAlphaFunc(
                             line, hide_and_wait, run_time=-line.time / self.flow_speed
                         ),
-<<<<<<< HEAD
                         create,
-=======
-                        Create(line, run_time=max_run_time / 2, rate_func=linear),
->>>>>>> 455e3c96
                     )
                 )
                 self.remove(line.anim.mobject)
                 line.anim.finish()
             else:
-<<<<<<< HEAD
                 remaining_time = (max_run_time - line.time) / self.flow_speed
-=======
-                remaining_time = max_run_time - line.time
->>>>>>> 455e3c96
                 animations.append(
                     Succession(
                         UpdateFromAlphaFunc(
                             line, finish_updater_cycle, run_time=remaining_time
                         ),
-<<<<<<< HEAD
                         create,
-=======
-                        Create(line, run_time=max_run_time / 2, rate_func=linear),
->>>>>>> 455e3c96
                     )
                 )
         return AnimationGroup(*animations)
