--- conflicted
+++ resolved
@@ -58,6 +58,7 @@
         The colors defining the color gradient of the vector field.
     kwargs : Any
         Additional arguments to be passed to the :class:`~.VGroup` constructor
+
     """
 
     def __init__(
@@ -68,7 +69,7 @@
         min_color_scheme_value: float = 0,
         max_color_scheme_value: float = 2,
         colors: Sequence[Color] = DEFAULT_SCALAR_FIELD_COLORS,
-        **kwargs
+        **kwargs,
     ):
         super().__init__(**kwargs)
         self.func = func
@@ -125,6 +126,7 @@
         -------
         `Callable[[np.ndarray], np.ndarray]`
             The shifted vector field function.
+
         """
         return lambda p: func(p - shift_vector)
 
@@ -161,6 +163,7 @@
         -------
         `Callable[[np.ndarray], np.ndarray]`
             The scaled vector field function.
+
         """
         return lambda p: func(p * scalar)
 
@@ -217,10 +220,11 @@
                     dot.add_updater(vector_field.get_nudge_updater())
                     self.add(circle, dot)
                     self.wait(6)
+
         """
 
         def runge_kutta(self, p: Sequence[float], step_size: float) -> float:
-            """Return the change in position of a point along a vector field.
+            """Returns the change in position of a point along a vector field.
 
             Parameters
             ----------
@@ -271,6 +275,7 @@
         -------
         VectorField
             This vector field.
+
         """
         for mob in self.submobjects:
             self.nudge(mob, dt, substeps, pointwise)
@@ -319,6 +324,7 @@
         -------
         VectorField
             This vector field.
+
         """
 
         self.stop_submobject_movement()
@@ -329,14 +335,8 @@
         self.add_updater(self.submob_movement_updater)
         return self
 
-<<<<<<< HEAD
-    def stop_submobject_movement(self) -> "VectorField":
-        """Stops the continuous movement started using
-        :meth:`start_submobject_movement`.
-=======
     def stop_submobject_movement(self) -> VectorField:
         """Stops the continuous movement started using :meth:`start_submobject_movement`.
->>>>>>> 962c2468
 
         Returns
         -------
@@ -393,7 +393,8 @@
         end: float,
         colors: Iterable,
     ):
-        """Generate a gradient of rgbas as a numpy array.
+        """
+        Generates a gradient of rgbas as a numpy array
 
         Parameters
         ----------
@@ -506,6 +507,7 @@
                     func, min_color_scheme_value=2, max_color_scheme_value=10, colors=colors
                 )
                 self.add(vf, min_radius, max_radius)
+
     """
 
     def __init__(
@@ -525,7 +527,7 @@
         length_func: Callable[[float], float] = lambda norm: 0.45 * sigmoid(norm),
         opacity: float = 1.0,
         vector_config: dict | None = None,
-        **kwargs
+        **kwargs,
     ):
         self.x_range = x_range or [
             floor(-config["frame_width"] / 2),
@@ -575,7 +577,7 @@
         self.set_opacity(self.opacity)
 
     def get_vector(self, point: np.ndarray):
-        """Create a vector in the vector field.
+        """Creates a vector in the vector field.
 
         The created vector is based on the function of the vector field and is
         rooted in the given point. Color and length fit the specifications of
@@ -587,6 +589,7 @@
             The root point of the vector.
         kwargs : Any
             Additional arguments to be passed to the :class:`~.Vector` constructor
+
         """
         output = np.array(self.func(point))
         norm = np.linalg.norm(output)
@@ -675,6 +678,7 @@
                     lbl.add_background_rectangle(opacity=0.6, buff=0.05)
 
                 self.add(stream_lines, spawning_area, flowing_area, *labels)
+
     """
 
     def __init__(
@@ -700,7 +704,7 @@
         # Determining stream line appearance:
         stroke_width=1,
         opacity=1,
-        **kwargs
+        **kwargs,
     ):
         self.x_range = x_range or [
             floor(-config["frame_width"] / 2),
@@ -824,7 +828,7 @@
         self,
         lag_ratio: float | None = None,
         run_time: Callable[[float], float] | None = None,
-        **kwargs
+        **kwargs,
     ) -> AnimationGroup:
         """The creation animation of the stream lines.
 
@@ -862,6 +866,7 @@
                     )
                     self.play(stream_lines.create())  # uses virtual_time as run_time
                     self.wait()
+
         """
         if run_time is None:
             run_time = self.virtual_time
@@ -881,7 +886,7 @@
         time_width: float = 0.3,
         rate_func: Callable[[float], float] = linear,
         line_animation_class: type[ShowPassingFlash] = ShowPassingFlash,
-        **kwargs
+        **kwargs,
     ) -> None:
         """Animates the stream lines using an updater.
 
@@ -911,6 +916,7 @@
                     self.add(stream_lines)
                     stream_lines.start_animation(warm_up=False, flow_speed=1.5)
                     self.wait(stream_lines.virtual_time / stream_lines.flow_speed)
+
         """
 
         for line in self.stream_lines:
@@ -969,6 +975,7 @@
                     stream_lines.start_animation(warm_up=False, flow_speed=1.5, time_width=0.5)
                     self.wait(1)
                     self.play(stream_lines.end_animation())
+
         """
 
         if self.flow_animation is None:
