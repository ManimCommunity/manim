--- conflicted
+++ resolved
@@ -8,12 +8,9 @@
     "ArrowCircleTip",
     "ArrowSquareTip",
     "ArrowSquareFilledTip",
-<<<<<<< HEAD
-    "StealthTip",
-=======
     "ArrowTriangleTip",
     "ArrowTriangleFilledTip",
->>>>>>> 659f6aff
+    "StealthTip",
 ]
 
 import numpy as np
