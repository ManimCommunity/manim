--- conflicted
+++ resolved
@@ -686,21 +686,12 @@
 
     def __init__(self, side_length: float = 2.0, **kwargs) -> None:
         super().__init__(height=side_length, width=side_length, **kwargs)
-<<<<<<< HEAD
-    
-    
+
+
     @property
     def side_length(self):
         return np.linalg.norm(self.get_vertices()[0] - self.get_vertices()[1])
     
-    
-=======
-
-    @property
-    def side_length(self):
-        return np.linalg.norm(self.get_vertices()[0] - self.get_vertices()[1])
-
->>>>>>> e5642caf
     @side_length.setter
     def side_length(self, value):
         self.scale(value / self.side_length)
