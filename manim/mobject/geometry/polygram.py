r"""Mobjects that are simple geometric shapes."""

from __future__ import annotations

__all__ = [
    "Polygram",
    "Polygon",
    "RegularPolygram",
    "RegularPolygon",
    "Star",
    "Triangle",
    "Rectangle",
    "Square",
    "RoundedRectangle",
    "Cutout",
]


from math import ceil
from typing import TYPE_CHECKING

import numpy as np

from manim.constants import *
from manim.mobject.geometry.arc import ArcBetweenPoints
from manim.mobject.opengl.opengl_compatibility import ConvertToOpenGL
from manim.mobject.types.vectorized_mobject import VGroup, VMobject
from manim.utils.color import BLUE, WHITE, ParsableManimColor
from manim.utils.iterables import adjacent_n_tuples, adjacent_pairs
from manim.utils.space_ops import angle_between_vectors, normalize, regular_vertices

if TYPE_CHECKING:
    from typing_extensions import Self

    from manim.typing import Point3D, Point3D_Array
    from manim.utils.color import ParsableManimColor


class Polygram(VMobject, metaclass=ConvertToOpenGL):
    """A generalized :class:`Polygon`, allowing for disconnected sets of edges.

    Parameters
    ----------
    vertex_groups
        The groups of vertices making up the :class:`Polygram`.

        The first vertex in each group is repeated to close the shape.
        Each point must be 3-dimensional: ``[x,y,z]``
    color
        The color of the :class:`Polygram`.
    kwargs
        Forwarded to the parent constructor.

    Examples
    --------
    .. manim:: PolygramExample

        import numpy as np

        class PolygramExample(Scene):
            def construct(self):
                hexagram = Polygram(
                    [[0, 2, 0], [-np.sqrt(3), -1, 0], [np.sqrt(3), -1, 0]],
                    [[-np.sqrt(3), 1, 0], [0, -2, 0], [np.sqrt(3), 1, 0]],
                )
                self.add(hexagram)

                dot = Dot()
                self.play(MoveAlongPath(dot, hexagram), run_time=5, rate_func=linear)
                self.remove(dot)
                self.wait()
    """

    def __init__(
        self, *vertex_groups: Point3D, color: ParsableManimColor = BLUE, **kwargs
    ):
        super().__init__(color=color, **kwargs)

        for vertices in vertex_groups:
            first_vertex, *vertices = vertices
            first_vertex = np.array(first_vertex)

            self.start_new_path(first_vertex)
            self.add_points_as_corners(
                [*(np.array(vertex) for vertex in vertices), first_vertex],
            )

    def get_vertices(self) -> Point3D_Array:
        """Gets the vertices of the :class:`Polygram`.

        Returns
        -------
        :class:`numpy.ndarray`
            The vertices of the :class:`Polygram`.

        Examples
        --------
        ::

            >>> sq = Square()
            >>> sq.get_vertices()
            array([[ 1.,  1.,  0.],
                   [-1.,  1.,  0.],
                   [-1., -1.,  0.],
                   [ 1., -1.,  0.]])
        """

        return self.get_start_anchors()

    def get_vertex_groups(self) -> np.ndarray[Point3D_Array]:
        """Gets the vertex groups of the :class:`Polygram`.

        Returns
        -------
        :class:`numpy.ndarray`
            The vertex groups of the :class:`Polygram`.

        Examples
        --------
        ::

            >>> poly = Polygram([ORIGIN, RIGHT, UP], [LEFT, LEFT + UP, 2 * LEFT])
            >>> poly.get_vertex_groups()
            array([[[ 0.,  0.,  0.],
                    [ 1.,  0.,  0.],
                    [ 0.,  1.,  0.]],
            <BLANKLINE>
                   [[-1.,  0.,  0.],
                    [-1.,  1.,  0.],
                    [-2.,  0.,  0.]]])
        """

        vertex_groups = []

        group = []
        for start, end in zip(self.get_start_anchors(), self.get_end_anchors()):
            group.append(start)

            if self.consider_points_equals(end, group[0]):
                vertex_groups.append(group)
                group = []

        return np.array(vertex_groups)

    def round_corners(
        self,
        radius: float | list[float] = 0.5,
        evenly_distribute_anchors: bool = False,
        components_per_rounded_corner: int = 2,
    ) -> Self:
        """Rounds off the corners of the :class:`Polygram`.

        Parameters
        ----------
        radius
            The curvature of the corners of the :class:`Polygram`.
        evenly_distribute_anchors
            Break long line segments into proportionally-sized segments.
        components_per_rounded_corner
            The number of points used to represent the rounded corner curve.


        .. seealso::
            :class:`.~RoundedRectangle`

        .. note::
            If `radius` is supplied as a single value, then the same radius
            will be applied to all corners.  If `radius` is a list, then the
            individual values will be applied sequentially, with the first
            corner receiving `radius[0]`, the second corner receiving
            `radius[1]`, etc.  The radius list will be repeated as necessary.

            The `components_per_rounded_corner` value is provided so that the
            fidelity of the rounded corner may be fine-tuned as needed.  2 is
            an appropriate value for most shapes, however a larger value may be
            need if the rounded corner is particularly large.  2 is the minimum
            number allowed, representing the start and end of the curve.  3 will
            result in a start, middle, and end point, meaning 2 curves will be
            generated.

            The option to `evenly_distribute_anchors` is provided so that the
            line segments (the part part of each line remaining after rounding
            off the corners) can be subdivided to a density similar to that of
            the average density of the rounded corners.  This may be desirable
            in situations in which an even distribution of curves is desired
            for use in later transformation animations.  Be aware, though, that
            enabling this option can result in an an object containing
            significantly more points than the original, especially when the
            rounded corner curves are small.

        Examples
        --------
        .. manim:: PolygramRoundCorners
            :save_last_frame:

            class PolygramRoundCorners(Scene):
                def construct(self):
                    star = Star(outer_radius=2)

                    shapes = VGroup(star)
                    shapes.add(star.copy().round_corners(radius=0.1))
                    shapes.add(star.copy().round_corners(radius=0.25))

                    shapes.arrange(RIGHT)
                    self.add(shapes)
        """

        if radius == 0:
            return self

        new_points = []

        for vertices in self.get_vertex_groups():
            arcs = []

            # Repeat the radius list as necessary in order to provide a radius
            # for each vertex.
            if isinstance(radius, (int, float)):
                radius_list = [radius] * len(vertices)
            else:
                radius_list = radius * ceil(len(vertices) / len(radius))

            for currentRadius, (v1, v2, v3) in zip(
                radius_list, adjacent_n_tuples(vertices, 3)
            ):
                vect1 = v2 - v1
                vect2 = v3 - v2
                unit_vect1 = normalize(vect1)
                unit_vect2 = normalize(vect2)

                angle = angle_between_vectors(vect1, vect2)
                # Negative radius gives concave curves
                angle *= np.sign(currentRadius)

                # Distance between vertex and start of the arc
                cut_off_length = currentRadius * np.tan(angle / 2)

                # Determines counterclockwise vs. clockwise
                sign = np.sign(np.cross(vect1, vect2)[2])

                arc = ArcBetweenPoints(
                    v2 - unit_vect1 * cut_off_length,
                    v2 + unit_vect2 * cut_off_length,
                    angle=sign * angle,
                    num_components=components_per_rounded_corner,
                )
                arcs.append(arc)

            if evenly_distribute_anchors:
                # Determine the average length of each curve
                nonZeroLengthArcs = [arc for arc in arcs if len(arc.points) > 4]
                if len(nonZeroLengthArcs):
                    totalArcLength = sum(
                        [arc.get_arc_length() for arc in nonZeroLengthArcs]
                    )
                    totalCurveCount = (
                        sum([len(arc.points) for arc in nonZeroLengthArcs]) / 4
                    )
                    averageLengthPerCurve = totalArcLength / totalCurveCount
                else:
                    averageLengthPerCurve = 1

            # To ensure that we loop through starting with last
            arcs = [arcs[-1], *arcs[:-1]]
            from manim.mobject.geometry.line import Line

            for arc1, arc2 in adjacent_pairs(arcs):
                new_points.extend(arc1.points)

                line = Line(arc1.get_end(), arc2.get_start())

                # Make sure anchors are evenly distributed, if necessary
                if evenly_distribute_anchors:
                    line.insert_n_curves(
                        ceil(line.get_length() / averageLengthPerCurve)
                    )

                new_points.extend(line.points)

        self.set_points(new_points)

        return self


class Polygon(Polygram):
    """A shape consisting of one closed loop of vertices.

    Parameters
    ----------
    vertices
        The vertices of the :class:`Polygon`.
    kwargs
        Forwarded to the parent constructor.

    Examples
    --------
    .. manim:: PolygonExample
        :save_last_frame:

        class PolygonExample(Scene):
            def construct(self):
                isosceles = Polygon([-5, 1.5, 0], [-2, 1.5, 0], [-3.5, -2, 0])
                position_list = [
                    [4, 1, 0],  # middle right
                    [4, -2.5, 0],  # bottom right
                    [0, -2.5, 0],  # bottom left
                    [0, 3, 0],  # top left
                    [2, 1, 0],  # middle
                    [4, 3, 0],  # top right
                ]
                square_and_triangles = Polygon(*position_list, color=PURPLE_B)
                self.add(isosceles, square_and_triangles)
    """

    def __init__(self, *vertices: Point3D, **kwargs) -> None:
        super().__init__(vertices, **kwargs)


class RegularPolygram(Polygram):
    """A :class:`Polygram` with regularly spaced vertices.

    Parameters
    ----------
    num_vertices
        The number of vertices.
    density
        The density of the :class:`RegularPolygram`.

        Can be thought of as how many vertices to hop
        to draw a line between them. Every ``density``-th
        vertex is connected.
    radius
        The radius of the circle that the vertices are placed on.
    start_angle
        The angle the vertices start at; the rotation of
        the :class:`RegularPolygram`.
    kwargs
        Forwarded to the parent constructor.

    Examples
    --------
    .. manim:: RegularPolygramExample
        :save_last_frame:

        class RegularPolygramExample(Scene):
            def construct(self):
                pentagram = RegularPolygram(5, radius=2)
                self.add(pentagram)
    """

    def __init__(
        self,
        num_vertices: int,
        *,
        density: int = 2,
        radius: float = 1,
        start_angle: float | None = None,
        **kwargs,
    ) -> None:
        # Regular polygrams can be expressed by the number of their vertices
        # and their density. This relation can be expressed as its Schläfli
        # symbol: {num_vertices/density}.
        #
        # For instance, a pentagon can be expressed as {5/1} or just {5}.
        # A pentagram, however, can be expressed as {5/2}.
        # A hexagram *would* be expressed as {6/2}, except that 6 and 2
        # are not coprime, and it can be simplified to 2{3}, which corresponds
        # to the fact that a hexagram is actually made up of 2 triangles.
        #
        # See https://en.wikipedia.org/wiki/Polygram_(geometry)#Generalized_regular_polygons
        # for more information.

        num_gons = np.gcd(num_vertices, density)
        num_vertices //= num_gons
        density //= num_gons

        # Utility function for generating the individual
        # polygon vertices.
        def gen_polygon_vertices(start_angle):
            reg_vertices, start_angle = regular_vertices(
                num_vertices,
                radius=radius,
                start_angle=start_angle,
            )

            vertices = []
            i = 0
            while True:
                vertices.append(reg_vertices[i])

                i += density
                i %= num_vertices
                if i == 0:
                    break

            return vertices, start_angle

        first_group, self.start_angle = gen_polygon_vertices(start_angle)
        vertex_groups = [first_group]

        for i in range(1, num_gons):
            start_angle = self.start_angle + (i / num_gons) * TAU / num_vertices
            group, _ = gen_polygon_vertices(start_angle)

            vertex_groups.append(group)

        super().__init__(*vertex_groups, **kwargs)


class RegularPolygon(RegularPolygram):
    """An n-sided regular :class:`Polygon`.

    Parameters
    ----------
    n
        The number of sides of the :class:`RegularPolygon`.
    kwargs
        Forwarded to the parent constructor.

    Examples
    --------
    .. manim:: RegularPolygonExample
        :save_last_frame:

        class RegularPolygonExample(Scene):
            def construct(self):
                poly_1 = RegularPolygon(n=6)
                poly_2 = RegularPolygon(n=6, start_angle=30*DEGREES, color=GREEN)
                poly_3 = RegularPolygon(n=10, color=RED)

                poly_group = Group(poly_1, poly_2, poly_3).scale(1.5).arrange(buff=1)
                self.add(poly_group)
    """

    def __init__(self, n: int = 6, **kwargs) -> None:
        super().__init__(n, density=1, **kwargs)


class Star(Polygon):
    """A regular polygram without the intersecting lines.

    Parameters
    ----------
    n
        How many points on the :class:`Star`.
    outer_radius
        The radius of the circle that the outer vertices are placed on.
    inner_radius
        The radius of the circle that the inner vertices are placed on.

        If unspecified, the inner radius will be
        calculated such that the edges of the :class:`Star`
        perfectly follow the edges of its :class:`RegularPolygram`
        counterpart.
    density
        The density of the :class:`Star`. Only used if
        ``inner_radius`` is unspecified.

        See :class:`RegularPolygram` for more information.
    start_angle
        The angle the vertices start at; the rotation of
        the :class:`Star`.
    kwargs
        Forwardeds to the parent constructor.

    Raises
    ------
    :exc:`ValueError`
        If ``inner_radius`` is unspecified and ``density``
        is not in the range ``[1, n/2)``.

    Examples
    --------
    .. manim:: StarExample
        :save_as_gif:

        class StarExample(Scene):
            def construct(self):
                pentagram = RegularPolygram(5, radius=2)
                star = Star(outer_radius=2, color=RED)

                self.add(pentagram)
                self.play(Create(star), run_time=3)
                self.play(FadeOut(star), run_time=2)

    .. manim:: DifferentDensitiesExample
        :save_last_frame:

        class DifferentDensitiesExample(Scene):
            def construct(self):
                density_2 = Star(7, outer_radius=2, density=2, color=RED)
                density_3 = Star(7, outer_radius=2, density=3, color=PURPLE)

                self.add(VGroup(density_2, density_3).arrange(RIGHT))

    """

    def __init__(
        self,
        n: int = 5,
        *,
        outer_radius: float = 1,
        inner_radius: float | None = None,
        density: int = 2,
        start_angle: float | None = TAU / 4,
        **kwargs,
    ) -> None:
        inner_angle = TAU / (2 * n)

        if inner_radius is None:
            # See https://math.stackexchange.com/a/2136292 for an
            # overview of how to calculate the inner radius of a
            # perfect star.

            if density <= 0 or density >= n / 2:
                raise ValueError(
                    f"Incompatible density {density} for number of points {n}",
                )

            outer_angle = TAU * density / n
            inverse_x = 1 - np.tan(inner_angle) * (
                (np.cos(outer_angle) - 1) / np.sin(outer_angle)
            )

            inner_radius = outer_radius / (np.cos(inner_angle) * inverse_x)

        outer_vertices, self.start_angle = regular_vertices(
            n,
            radius=outer_radius,
            start_angle=start_angle,
        )
        inner_vertices, _ = regular_vertices(
            n,
            radius=inner_radius,
            start_angle=self.start_angle + inner_angle,
        )

        vertices = []
        for pair in zip(outer_vertices, inner_vertices):
            vertices.extend(pair)

        super().__init__(*vertices, **kwargs)


class Triangle(RegularPolygon):
    """An equilateral triangle.

    Parameters
    ----------
    kwargs
        Additional arguments to be passed to :class:`RegularPolygon`

    Examples
    --------
    .. manim:: TriangleExample
        :save_last_frame:

        class TriangleExample(Scene):
            def construct(self):
                triangle_1 = Triangle()
                triangle_2 = Triangle().scale(2).rotate(60*DEGREES)
                tri_group = Group(triangle_1, triangle_2).arrange(buff=1)
                self.add(tri_group)
    """

    def __init__(self, **kwargs) -> None:
        super().__init__(n=3, **kwargs)


class Rectangle(Polygon):
    """A quadrilateral with two sets of parallel sides.

    Parameters
    ----------
    color
        The color of the rectangle.
    height
        The vertical height of the rectangle.
    width
        The horizontal width of the rectangle.
    grid_xstep
        Space between vertical grid lines.
    grid_ystep
        Space between horizontal grid lines.
    mark_paths_closed
        No purpose.
    close_new_points
        No purpose.
    kwargs
        Additional arguments to be passed to :class:`Polygon`

    Examples
    ----------
    .. manim:: RectangleExample
        :save_last_frame:

        class RectangleExample(Scene):
            def construct(self):
                rect1 = Rectangle(width=4.0, height=2.0, grid_xstep=1.0, grid_ystep=0.5)
                rect2 = Rectangle(width=1.0, height=4.0)
                rect3 = Rectangle(width=2.0, height=2.0, grid_xstep=1.0, grid_ystep=1.0)
                rect3.grid_lines.set_stroke(width=1)

                rects = Group(rect1, rect2, rect3).arrange(buff=1)
                self.add(rects)
    """

    def __init__(
        self,
        color: ParsableManimColor = WHITE,
        height: float = 2.0,
        width: float = 4.0,
        grid_xstep: float | None = None,
        grid_ystep: float | None = None,
        mark_paths_closed: bool = True,
        close_new_points: bool = True,
        **kwargs,
    ):
        super().__init__(UR, UL, DL, DR, color=color, **kwargs)
        self.stretch_to_fit_width(width)
        self.stretch_to_fit_height(height)
<<<<<<< HEAD

        if grid_xstep or grid_ystep:
=======
        v = self.get_vertices()
        self.grid_lines = VGroup()

        if grid_xstep is not None:
>>>>>>> 9938bf59
            from manim.mobject.geometry.line import Line

            v = self.get_vertices()

        if grid_xstep:
            grid_xstep = abs(grid_xstep)
            count = int(width / grid_xstep)
            grid = VGroup(
                *(
                    Line(
                        v[1] + i * grid_xstep * RIGHT,
                        v[1] + i * grid_xstep * RIGHT + height * DOWN,
                        color=color,
                    )
                    for i in range(1, count)
                )
            )
<<<<<<< HEAD
            self.add(grid)

        if grid_ystep:
=======
            self.grid_lines.add(grid)
        if grid_ystep is not None:
>>>>>>> 9938bf59
            grid_ystep = abs(grid_ystep)
            count = int(height / grid_ystep)
            grid = VGroup(
                *(
                    Line(
                        v[1] + i * grid_ystep * DOWN,
                        v[1] + i * grid_ystep * DOWN + width * RIGHT,
                        color=color,
                    )
                    for i in range(1, count)
                )
            )
            self.grid_lines.add(grid)

        if self.grid_lines:
            self.add(self.grid_lines)


class Square(Rectangle):
    """A rectangle with equal side lengths.

    Parameters
    ----------
    side_length
        The length of the sides of the square.
    kwargs
        Additional arguments to be passed to :class:`Rectangle`.

    Examples
    --------
    .. manim:: SquareExample
        :save_last_frame:

        class SquareExample(Scene):
            def construct(self):
                square_1 = Square(side_length=2.0).shift(DOWN)
                square_2 = Square(side_length=1.0).next_to(square_1, direction=UP)
                square_3 = Square(side_length=0.5).next_to(square_2, direction=UP)
                self.add(square_1, square_2, square_3)
    """

    def __init__(self, side_length: float = 2.0, **kwargs) -> None:
        self.side_length = side_length
        super().__init__(height=side_length, width=side_length, **kwargs)


class RoundedRectangle(Rectangle):
    """A rectangle with rounded corners.

    Parameters
    ----------
    corner_radius
        The curvature of the corners of the rectangle.
    kwargs
        Additional arguments to be passed to :class:`Rectangle`

    Examples
    --------
    .. manim:: RoundedRectangleExample
        :save_last_frame:

        class RoundedRectangleExample(Scene):
            def construct(self):
                rect_1 = RoundedRectangle(corner_radius=0.5)
                rect_2 = RoundedRectangle(corner_radius=1.5, height=4.0, width=4.0)

                rect_group = Group(rect_1, rect_2).arrange(buff=1)
                self.add(rect_group)
    """

    def __init__(self, corner_radius: float | list[float] = 0.5, **kwargs):
        super().__init__(**kwargs)
        self.corner_radius = corner_radius
        self.round_corners(self.corner_radius)


class Cutout(VMobject, metaclass=ConvertToOpenGL):
    """A shape with smaller cutouts.

    Parameters
    ----------
    main_shape
        The primary shape from which cutouts are made.
    mobjects
        The smaller shapes which are to be cut out of the ``main_shape``.
    kwargs
        Further keyword arguments that are passed to the constructor of
        :class:`~.VMobject`.


    .. warning::
        Technically, this class behaves similar to a symmetric difference: if
        parts of the ``mobjects`` are not located within the ``main_shape``,
        these parts will be added to the resulting :class:`~.VMobject`.

    Examples
    --------
    .. manim:: CutoutExample

        class CutoutExample(Scene):
            def construct(self):
                s1 = Square().scale(2.5)
                s2 = Triangle().shift(DOWN + RIGHT).scale(0.5)
                s3 = Square().shift(UP + RIGHT).scale(0.5)
                s4 = RegularPolygon(5).shift(DOWN + LEFT).scale(0.5)
                s5 = RegularPolygon(6).shift(UP + LEFT).scale(0.5)
                c = Cutout(s1, s2, s3, s4, s5, fill_opacity=1, color=BLUE, stroke_color=RED)
                self.play(Write(c), run_time=4)
                self.wait()
    """

    def __init__(self, main_shape: VMobject, *mobjects: VMobject, **kwargs) -> None:
        super().__init__(**kwargs)
        self.append_points(main_shape.points)
        if main_shape.get_direction() == "CW":
            sub_direction = "CCW"
        else:
            sub_direction = "CW"
        for mobject in mobjects:
            self.append_points(mobject.force_direction(sub_direction).points)<|MERGE_RESOLUTION|>--- conflicted
+++ resolved
@@ -619,17 +619,12 @@
         super().__init__(UR, UL, DL, DR, color=color, **kwargs)
         self.stretch_to_fit_width(width)
         self.stretch_to_fit_height(height)
-<<<<<<< HEAD
-
-        if grid_xstep or grid_ystep:
-=======
+
         v = self.get_vertices()
         self.grid_lines = VGroup()
 
-        if grid_xstep is not None:
->>>>>>> 9938bf59
+        if grid_xstep or grid_ystep:
             from manim.mobject.geometry.line import Line
-
             v = self.get_vertices()
 
         if grid_xstep:
@@ -645,14 +640,9 @@
                     for i in range(1, count)
                 )
             )
-<<<<<<< HEAD
-            self.add(grid)
-
+            self.grid_lines.add(grid)
+            
         if grid_ystep:
-=======
-            self.grid_lines.add(grid)
-        if grid_ystep is not None:
->>>>>>> 9938bf59
             grid_ystep = abs(grid_ystep)
             count = int(height / grid_ystep)
             grid = VGroup(
