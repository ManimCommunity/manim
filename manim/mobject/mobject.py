"""Base classes for objects that can be displayed."""


__all__ = ["Mobject", "Group", "override_animate"]


from functools import reduce
import copy
import itertools as it
import operator as op
import random
import sys
import types
import warnings

from pathlib import Path
from colour import Color
import numpy as np

from .. import config
from ..constants import *
from ..container import Container
from ..utils.color import color_gradient, WHITE, BLACK, YELLOW_C
from ..utils.color import interpolate_color
from ..utils.iterables import list_update
from ..utils.iterables import remove_list_redundancies
from ..utils.paths import straight_path
from ..utils.simple_functions import get_parameters
from ..utils.space_ops import angle_of_vector
from ..utils.space_ops import get_norm
from ..utils.space_ops import rotation_matrix
from ..utils.space_ops import rotation_matrix_transpose

# TODO: Explain array_attrs


class Mobject(Container):
    """Mathematical Object: base class for objects that can be displayed on screen.

    There is a compatibility layer that allows for
    getting and setting generic attributes with ``get_*``
    and ``set_*`` methods. See :meth:`set` for more details.

    Attributes
    ----------
    submobjects : List[:class:`Mobject`]
        The contained objects.
    points : :class:`numpy.ndarray`
        The points of the objects.

    """

    def __init__(self, color=WHITE, name=None, dim=3, target=None, z_index=0, **kwargs):
        self.color = Color(color)
        self.name = self.__class__.__name__ if name is None else name
        self.dim = dim
        self.target = target
        self.z_index = z_index
        self.point_hash = None
        self.submobjects = []
        self.updaters = []
        self.updating_suspended = False
        self.reset_points()
        self.generate_points()
        self.init_colors()

        # OpenGL data.
        self.data = dict()
        self.depth_test = False
        self.is_fixed_in_frame = False
        self.gloss = 0.0
        self.shadow = 0.0
        self.needs_new_bounding_box = True
        self.parents = []
        self.family = [self]

        self.init_gl_data()
        self.init_gl_points()
        self.init_gl_colors()

        Container.__init__(self, **kwargs)

    def init_gl_data(self):
        pass

    def init_gl_points(self):
        pass

    def init_gl_colors(self):
        pass

    def get_bounding_box(self):
        if self.needs_new_bounding_box:
            self.data["bounding_box"] = self.compute_bounding_box()
            self.needs_new_bounding_box = False
        return self.data["bounding_box"]

    def compute_bounding_box(self):
        all_points = np.vstack(
            [
                self.data["points"],
                *(
                    mob.get_bounding_box()
                    for mob in self.get_family()[1:]
                    if mob.has_points()
                ),
            ]
        )
        if len(all_points) == 0:
            return np.zeros((3, self.dim))
        else:
            # Lower left and upper right corners
            mins = all_points.min(0)
            maxs = all_points.max(0)
            mids = (mins + maxs) / 2
            return np.array([mins, mids, maxs])

    @property
    def animate(self):
        """Used to animate the application of a method.

        .. warning::

            Passing multiple animations for the same :class:`Mobject` in one
            call to :meth:`~.Scene.play` is discouraged and will most likely
            not work properly. Instead of writing an animation like

            ::

                self.play(my_mobject.animate.shift(RIGHT), my_mobject.animate.rotate(PI))

            make use of method chaining for ``animate``, meaning::

                self.play(my_mobject.animate.shift(RIGHT).rotate(PI))

        .. seealso::

            :func:`override_animate`


        Examples
        --------

        .. manim:: AnimateExample

            class AnimateExample(Scene):
                def construct(self):
                    s = Square()
                    self.play(ShowCreation(s))
                    self.play(s.animate.shift(RIGHT))
                    self.play(s.animate.scale(2))
                    self.play(s.animate.rotate(PI / 2))
                    self.play(Uncreate(s))


        .. manim:: AnimateChainExample

            class AnimateChainExample(Scene):
                def construct(self):
                    s = Square()
                    self.play(ShowCreation(s))
                    self.play(s.animate.shift(RIGHT).scale(2).rotate(PI / 2))
                    self.play(Uncreate(s))

        """
        return _AnimationBuilder(self)

    def __deepcopy__(self, clone_from_id):
        cls = self.__class__
        result = cls.__new__(cls)
        clone_from_id[id(self)] = result
        for k, v in self.__dict__.items():
            setattr(result, k, copy.deepcopy(v, clone_from_id))
        result.original_id = str(id(self))
        return result

    def __repr__(self):
        return str(self.name)

    def reset_points(self):
        """Sets :attr:`points` to be an empty array.
        """
        self.points = np.zeros((0, self.dim))

    def init_colors(self):
        """Initializes the colors.

        Gets called upon creation. This is an empty method that can be implemented by subclasses.
        """
        pass

    def generate_points(self):
        """Initializes :attr:`points` and therefore the shape.

        Gets called upon creation. This is an empty method that can be implemented by subclasses.
        """
        pass

    def refresh_bounding_box(self, recurse_down=False, recurse_up=True):
        for mob in self.get_family(recurse_down):
            mob.needs_new_bounding_box = True
        if recurse_up:
            for parent in self.parents:
                parent.refresh_bounding_box()
        return self

    def add(self, *mobjects):
        """Add mobjects as submobjects.

        The mobjects are added to :attr:`submobjects`.

        Subclasses of mobject may implement ``+`` and ``+=`` dunder methods.

        Parameters
        ----------
        mobjects : :class:`Mobject`
            The mobjects to add.

        Returns
        -------
        :class:`Mobject`
            ``self``

        Raises
        ------
        :class:`ValueError`
            When a mobject tries to add itself.
        :class:`TypeError`
            When trying to add an object that is not an instance of :class:`Mobject`.


        Notes
        -----
        A mobject cannot contain itself, and it cannot contain a submobject
        more than once.  If the parent mobject is displayed, the newly-added
        submobjects will also be displayed (i.e. they are automatically added
        to the parent Scene).

        See Also
        --------
        :meth:`remove`
        :meth:`add_to_back`

        Examples
        --------
        ::

            >>> outer = Mobject()
            >>> inner = Mobject()
            >>> outer = outer.add(inner)

        Duplicates are not added again::

            >>> outer = outer.add(inner)
            >>> len(outer.submobjects)
            1

        Adding an object to itself raises an error::

            >>> outer.add(outer)
            Traceback (most recent call last):
            ...
            ValueError: Mobject cannot contain self

        """
        if config["use_opengl_renderer"]:
            if self in mobjects:
                raise Exception("Mobject cannot contain self")
            for mobject in mobjects:
                if mobject not in self.submobjects:
                    self.submobjects.append(mobject)
                if self not in mobject.parents:
                    mobject.parents.append(self)
            self.assemble_family()
            return self
        else:
            for m in mobjects:
                if not isinstance(m, Mobject):
                    raise TypeError("All submobjects must be of type Mobject")
                if m is self:
                    raise ValueError("Mobject cannot contain self")
            self.submobjects = list_update(self.submobjects, mobjects)
            return self

    def __add__(self, mobject):
        raise NotImplementedError

    def __iadd__(self, mobject):
        raise NotImplementedError

    def add_to_back(self, *mobjects):
        """Add all passed mobjects to the back of the submobjects.

        If :attr:`submobjects` already contains the given mobjects, they just get moved to the back instead.

        Parameters
        ----------
        mobjects : :class:`Mobject`
            The mobjects to add.

        Returns
        -------
        :class:`Mobject`
            ``self``


        .. note::

            Technically, this is done by adding (or moving) the mobjects to
            the head of :attr:`submobjects`. The head of this list is rendered
            first, which places the corresponding mobjects behind the
            subsequent list members.
        """
        self.remove(*mobjects)
        self.submobjects = list(mobjects) + self.submobjects
        return self

    def remove(self, *mobjects):
        """Remove submobjects.

        The mobjects are removed from :attr:`submobjects`, if they exist.

        Subclasses of mobject may implement ``-`` and ``-=`` dunder methods.

        Parameters
        ----------
        mobjects : :class:`Mobject`
            The mobjects to remove.

        Returns
        -------
        :class:`Mobject`
            ``self``

        See Also
        --------
        :meth:`add`

        """
        for mobject in mobjects:
            if mobject in self.submobjects:
                self.submobjects.remove(mobject)
        return self

    def __sub__(self, other):
        raise NotImplementedError

    def __isub__(self, other):
        raise NotImplementedError

    def set(self, **kwargs):
        """Sets attributes.

        Mainly to be used along with :attr:`animate` to
        animate setting attributes.

        In addition to this method, there is a compatibility
        layer that allows ``get_*`` and ``set_*`` methods to
        get and set generic attributes. For instance::

            >>> mob = Mobject()
            >>> mob.set_foo(0)
            Mobject
            >>> mob.get_foo()
            0
            >>> mob.foo
            0

        This compatibility layer does not interfere with any
        ``get_*`` or ``set_*`` methods that are explicitly
        defined.

        .. warning::

            This compatibility layer is for backwards compatibility
            and is not guaranteed to stay around. Where applicable,
            please prefer getting/setting attributes normally or with
            the :meth:`set` method.

        Parameters
        ----------
        **kwargs
            The attributes and corresponding values to set.

        Returns
        -------
        :class:`Mobject`
            ``self``

        Examples
        --------
        ::

            >>> mob = Mobject()
            >>> mob.set(foo=0)
            Mobject
            >>> mob.foo
            0
        """

        for attr, value in kwargs.items():
            setattr(self, attr, value)

        return self

    def __getattr__(self, attr):
        # Add automatic compatibility layer
        # between properties and get_* and set_*
        # methods.
        #
        # In python 3.9+ we could change this
        # logic to use str.remove_prefix instead.

        if attr.startswith("get_"):
            # Remove the "get_" prefix
            to_get = attr[4:]

            def getter(self):
                warnings.warn(
                    "This method is not guaranteed to stay around. Please prefer getting the attribute normally.",
                    DeprecationWarning,
                    stacklevel=2,
                )

                return getattr(self, to_get)

            # Return a bound method
            return types.MethodType(getter, self)

        if attr.startswith("set_"):
            # Remove the "set_" prefix
            to_set = attr[4:]

            def setter(self, value):
                warnings.warn(
                    "This method is not guaranteed to stay around. Please prefer setting the attribute normally or with Mobject.set().",
                    DeprecationWarning,
                    stacklevel=2,
                )

                setattr(self, to_set, value)

                return self

            # Return a bound method
            return types.MethodType(setter, self)

        # Unhandled attribute, therefore error
        raise AttributeError(f"{type(self).__name__} object has no attribute '{attr}'")

    @property
    def width(self):
        """The width of the mobject.

        Returns
        -------
        :class:`float`

        Examples
        --------
        .. manim:: WidthExample

            class WidthExample(Scene):
                def construct(self):
                    decimal = DecimalNumber().to_edge(UP)
                    rect = Rectangle(color=BLUE)
                    rect_copy = rect.copy().set_stroke(GRAY, opacity=0.5)

                    decimal.add_updater(lambda d: d.set_value(rect.width))

                    self.add(rect_copy, rect, decimal)
                    self.play(rect.animate.set(width=7))
                    self.wait()

        See also
        --------
        :meth:`length_over_dim`

        """

        # Get the length across the X dimension
        return self.length_over_dim(0)

    @width.setter
    def width(self, value):
        self.scale_to_fit_width(value)

    @property
    def height(self):
        """The height of the mobject.

        Returns
        -------
        :class:`float`

        Examples
        --------
        .. manim:: HeightExample

            class HeightExample(Scene):
                def construct(self):
                    decimal = DecimalNumber().to_edge(UP)
                    rect = Rectangle(color=BLUE)
                    rect_copy = rect.copy().set_stroke(GRAY, opacity=0.5)

                    decimal.add_updater(lambda d: d.set_value(rect.height))

                    self.add(rect_copy, rect, decimal)
                    self.play(rect.animate.set(height=5))
                    self.wait()

        See also
        --------
        :meth:`length_over_dim`

        """

        # Get the length across the Y dimension
        return self.length_over_dim(1)

    @height.setter
    def height(self, value):
        self.scale_to_fit_height(value)

    @property
    def depth(self):
        """The depth of the mobject.

        Returns
        -------
        :class:`float`

        See also
        --------
        :meth:`length_over_dim`

        """

        # Get the length across the Z dimension
        return self.length_over_dim(2)

    @depth.setter
    def depth(self, value):
        self.scale_to_fit_depth(value)

    def get_array_attrs(self):
        return ["points"]

    def apply_over_attr_arrays(self, func):
        for attr in self.get_array_attrs():
            setattr(self, attr, func(getattr(self, attr)))
        return self

    # Displaying

    def get_image(self, camera=None):
        if camera is None:
            from ..camera.camera import Camera

            camera = Camera()
        camera.capture_mobject(self)
        return camera.get_image()

    def show(self, camera=None):
        self.get_image(camera=camera).show()

    def save_image(self, name=None):
        self.get_image().save(
            Path(config.get_dir("video_dir")).joinpath((name or str(self)) + ".png")
        )

    def copy(self):
        """Create and return an identical copy of the Mobject including all submobjects.

        Returns
        -------
        :class:`Mobject`
            The copy.

        Note
        ----
        The clone is initially not visible in the Scene, even if the original was.
        """
        return copy.deepcopy(self)

    def generate_target(self, use_deepcopy=False):
        self.target = None  # Prevent unbounded linear recursion
        if use_deepcopy:
            self.target = copy.deepcopy(self)
        else:
            self.target = self.copy()
        return self.target

    # Updating

    def update(self, dt=0, recursive=True):
        """Apply all updaters.

        Does nothing if updating is suspended.

        Parameters
        ----------
        dt : :class:`float`
            The parameter ``dt`` to pass to the update functions. Usually this is the time in seconds since the last call of ``update``.
        recursive : class:`bool`
            Whether to recursively update all submobjects.

        Returns
        -------
        :class:`Mobject`
            ``self``

        See Also
        --------
        :meth:`add_updater`
        :meth:`get_updaters`

        """
        if self.updating_suspended:
            return self
        for updater in self.updaters:
            parameters = get_parameters(updater)
            if "dt" in parameters:
                updater(self, dt)
            else:
                updater(self)
        if recursive:
            for submob in self.submobjects:
                submob.update(dt, recursive)
        return self

    def get_time_based_updaters(self):
        """Return all updaters using the ``dt`` parameter.

        The updaters use this parameter as the input for difference in time.

        Returns
        -------
        List[:class:`Callable`]
            The list of time based updaters.

        See Also
        --------
        :meth:`get_updaters`
        :meth:`has_time_based_updater`

        """
        return [updater for updater in self.updaters if "dt" in get_parameters(updater)]

    def has_time_based_updater(self):
        """Test if ``self`` has a time based updater.

        Returns
        -------
        class:`bool`
            ``True`` if at least one updater uses the ``dt`` parameter, ``False`` otherwise.

        See Also
        --------
        :meth:`get_time_based_updaters`

        """
        for updater in self.updaters:
            if "dt" in get_parameters(updater):
                return True
        return False

    def get_updaters(self):
        """Return all updaters.

        Returns
        -------
        List[:class:`Callable`]
            The list of updaters.

        See Also
        --------
        :meth:`add_updater`
        :meth:`get_time_based_updaters`

        """
        return self.updaters

    def get_family_updaters(self):
        return list(it.chain(*[sm.get_updaters() for sm in self.get_family()]))

    def add_updater(self, update_function, index=None, call_updater=False):
        """Add an update function to this mobject.

        Update functions, or updaters in short, are functions that are applied to the Mobject in every frame.

        Parameters
        ----------
        update_function: class:`Callable`
            The update function to be added.
            Whenever :meth:`update` is called, this update function gets called using ``self`` as the first parameter.
            The updater can have a second parameter ``dt``. If it uses this parameter, it gets called using a second value ``dt``, usually representing the time in seconds since the last call of :meth:`update`.
        index: :class:`int`
            The index at which the new updater should be added in ``self.updaters``. In case ``index`` is ``None`` the updater will be added at the end.
        call_updater: :class:`bool`
            Wheather or not to call the updater initially. If ``True``, the updater will be called using ``dt=0``.

        Returns
        -------
        :class:`Mobject`
            ``self``

        Examples
        --------
        .. manim:: NextToUpdater

            class NextToUpdater(Scene):
                def construct(self):
                    def dot_position(mobject):
                        mobject.set_value(dot.get_center()[0])
                        mobject.next_to(dot)

                    dot = Dot(RIGHT*3)
                    label = DecimalNumber()
                    label.add_updater(dot_position)
                    self.add(dot, label)

                    self.play(Rotating(dot, about_point=ORIGIN, angle=TAU, run_time=TAU, rate_func=linear))

        .. manim:: DtUpdater

            class DtUpdater(Scene):
                def construct(self):
                    line = Square()

                    #Let the line rotate 90° per second
                    line.add_updater(lambda mobject, dt: mobject.rotate(dt*90*DEGREES))
                    self.add(line)
                    self.wait(2)

        See also
        --------
        :meth:`get_updaters`
        :meth:`remove_updater`
        :class:`~.UpdateFromFunc`
        """

        if index is None:
            self.updaters.append(update_function)
        else:
            self.updaters.insert(index, update_function)
        if call_updater:
            update_function(self, 0)
        return self

    def remove_updater(self, update_function):
        """Remove an updater.

        If the same updater is applied multiple times, every instance gets removed.

        Parameters
        ----------
        update_function: class:`Callable`
            The update function to be removed.
            

        Returns
        -------
        :class:`Mobject`
            ``self``

        See also
        --------
        :meth:`clear_updaters`
        :meth:`add_updater`
        :meth:`get_updaters`

        """
        while update_function in self.updaters:
            self.updaters.remove(update_function)
        return self

    def clear_updaters(self, recursive=True):
        """Remove every updater.

        Parameters
        ----------
        recursive : :class:`bool`
            Whether to recursively call ``clear_updaters`` on all submobjects.

        Returns
        -------
        :class:`Mobject`
            ``self``

        See also
        --------
        :meth:`remove_updater`
        :meth:`add_updater`
        :meth:`get_updaters`

        """
        self.updaters = []
        if recursive:
            for submob in self.submobjects:
                submob.clear_updaters()
        return self

    def match_updaters(self, mobject):
        """Match the updaters of the given mobject.

        Parameters
        ----------
        mobject : :class:`Mobject`
            The mobject whose updaters get matched.

        Returns
        -------
        :class:`Mobject`
            ``self``

        Note
        ----
        All updaters from submobjects are removed, but only updaters of the given mobject are matched, not those of it's submobjects.

        See also
        --------
        :meth:`add_updater`
        :meth:`clear_updaters`

        """

        self.clear_updaters()
        for updater in mobject.get_updaters():
            self.add_updater(updater)
        return self

    def suspend_updating(self, recursive=True):
        """Disable updating from updaters and animations.


        Parameters
        ----------
        recursive : :class:`bool`
            Whether to recursively suspend updating on all submobjects.

        Returns
        -------
        :class:`Mobject`
            ``self``

        See also
        --------
        :meth:`resume_updating`
        :meth:`add_updater`

        """

        self.updating_suspended = True
        if recursive:
            for submob in self.submobjects:
                submob.suspend_updating(recursive)
        return self

    def resume_updating(self, recursive=True):
        """Enable updating from updaters and animations.

        Parameters
        ----------
        recursive : :class:`bool`
            Whether to recursively enable updating on all submobjects.

        Returns
        -------
        :class:`Mobject`
            ``self``

        See also
        --------
        :meth:`suspend_updating`
        :meth:`add_updater`

        """
        self.updating_suspended = False
        if recursive:
            for submob in self.submobjects:
                submob.resume_updating(recursive)
        self.update(dt=0, recursive=recursive)
        return self

    # Transforming operations

    def apply_to_family(self, func):
        """Apply a function to ``self`` and every submobject with points recursively.

        Parameters
        ----------
        func : :class:`Callable`
            The function to apply to each mobject. ``func`` gets passed the respective (sub)mobject as parameter.

        Returns
        -------
        :class:`Mobject`
            ``self``

        See also
        --------
        :meth:`family_members_with_points`

        """
        for mob in self.family_members_with_points():
            func(mob)

    def shift(self, *vectors):
<<<<<<< HEAD
        """Shift by the given vectors.

        Parameters
        ----------
        vectors : :class:numpy.ndarray`
            Vectors to shift by. If multiple vectors are given, they are added together.

        Returns
        -------
        :class:`Mobject`
            ``self``

        See also
        --------
        :meth:`move_to`
        """
        total_vector = reduce(op.add, vectors)
        for mob in self.family_members_with_points():
            mob.points = mob.points.astype("float")
            mob.points += total_vector
        return self
=======
        if config["use_opengl_renderer"]:
            self.apply_points_function(
                lambda points: points + vectors[0],
                about_edge=None,
                works_on_bounding_box=True,
            )
            return self
        else:
            total_vector = reduce(op.add, vectors)
            for mob in self.family_members_with_points():
                mob.points = mob.points.astype("float")
                mob.points += total_vector
                if hasattr(mob, "data") and "points" in mob.data:
                    mob.data["points"] += total_vector
            return self
>>>>>>> 265e725e

    def scale(self, scale_factor, **kwargs):
        """Scale the size by a factor.

        Default behavior is to scale about the center of the mobject.
        
        Parameters
        ----------
        scale_factor : :class:`float`
            The scaling factor. Values 0 < |`scale_factor`| < 1 will shrink the mobject, 1 < |`scale_factor`| will increase it's size. A `scale_factor`<0 resuls in  additionally flipping by 180°.
        kwargs :
            Additional keyword arguments passed to :meth:`apply_points_function_about_point`.

        Returns
        -------
        :class:`Mobject`
            ``self``

        See also
        --------
        :meth:`move_to`

        """
        if config["use_opengl_renderer"]:
            self.apply_points_function(
                lambda points: scale_factor * points,
                works_on_bounding_box=True,
                **kwargs,
            )
            return self
        else:
            self.apply_points_function_about_point(
                lambda points: scale_factor * points, **kwargs
            )
            return self

    def rotate_about_origin(self, angle, axis=OUT, axes=[]):
        return self.rotate(angle, axis, about_point=ORIGIN)

    def rotate(self, angle, axis=OUT, **kwargs):
        if config["use_opengl_renderer"]:
            rot_matrix_T = rotation_matrix_transpose(angle, axis)
            self.apply_points_function(
                lambda points: np.dot(points, rot_matrix_T), **kwargs
            )
            return self
        else:
            rot_matrix = rotation_matrix(angle, axis)
            self.apply_points_function_about_point(
                lambda points: np.dot(points, rot_matrix.T), **kwargs
            )
            return self

    def flip(self, axis=UP, **kwargs):
        return self.rotate(TAU / 2, axis, **kwargs)

    def stretch(self, factor, dim, **kwargs):
        def func(points):
            points[:, dim] *= factor
            return points

        self.apply_points_function_about_point(func, **kwargs)
        return self

    def apply_function(self, function, **kwargs):
        # Default to applying matrix about the origin, not mobjects center
        if len(kwargs) == 0:
            kwargs["about_point"] = ORIGIN
        self.apply_points_function_about_point(
            lambda points: np.apply_along_axis(function, 1, points), **kwargs
        )
        return self

    def apply_function_to_position(self, function):
        self.move_to(function(self.get_center()))
        return self

    def apply_function_to_submobject_positions(self, function):
        for submob in self.submobjects:
            submob.apply_function_to_position(function)
        return self

    def apply_matrix(self, matrix, **kwargs):
        # Default to applying matrix about the origin, not mobjects center
        if ("about_point" not in kwargs) and ("about_edge" not in kwargs):
            kwargs["about_point"] = ORIGIN
        full_matrix = np.identity(self.dim)
        matrix = np.array(matrix)
        full_matrix[: matrix.shape[0], : matrix.shape[1]] = matrix
        self.apply_points_function_about_point(
            lambda points: np.dot(points, full_matrix.T), **kwargs
        )
        return self

    def apply_complex_function(self, function, **kwargs):
        def R3_func(point):
            x, y, z = point
            xy_complex = function(complex(x, y))
            return [xy_complex.real, xy_complex.imag, z]

        return self.apply_function(R3_func)

    def wag(self, direction=RIGHT, axis=DOWN, wag_factor=1.0):
        for mob in self.family_members_with_points():
            alphas = np.dot(mob.points, np.transpose(axis))
            alphas -= min(alphas)
            alphas /= max(alphas)
            alphas = alphas ** wag_factor
            mob.points += np.dot(
                alphas.reshape((len(alphas), 1)),
                np.array(direction).reshape((1, mob.dim)),
            )
        return self

    def reverse_points(self):
        for mob in self.family_members_with_points():
            mob.apply_over_attr_arrays(lambda arr: np.array(list(reversed(arr))))
        return self

    def repeat(self, count):
        """This can make transition animations nicer
        """

        def repeat_array(array):
            return reduce(lambda a1, a2: np.append(a1, a2, axis=0), [array] * count)

        for mob in self.family_members_with_points():
            mob.apply_over_attr_arrays(repeat_array)
        return self

    # In place operations.
    # Note, much of these are now redundant with default behavior of
    # above methods
    def apply_points_function(
        self, func, about_point=None, about_edge=ORIGIN, works_on_bounding_box=False
    ):
        if about_point is None and about_edge is not None:
            about_point = self.get_bounding_box_point(about_edge)

        for mob in self.get_family():
            arrs = []
            if len(self.data["points"]):
                arrs.append(mob.data["points"])
            if works_on_bounding_box:
                arrs.append(mob.get_bounding_box())

            for arr in arrs:
                if about_point is None:
                    arr[:] = func(arr)
                else:
                    arr[:] = func(arr - about_point) + about_point

        if not works_on_bounding_box:
            self.refresh_bounding_box(recurse_down=True)
        else:
            for parent in self.parents:
                parent.refresh_bounding_box()
        return self

    def apply_points_function_about_point(
        self, func, about_point=None, about_edge=None
    ):
        if about_point is None:
            if about_edge is None:
                about_edge = ORIGIN
            about_point = self.get_critical_point(about_edge)
        for mob in self.family_members_with_points():
            mob.points -= about_point
            mob.points = func(mob.points)
            mob.points += about_point
        return self

    def rotate_in_place(self, angle, axis=OUT):
        # redundant with default behavior of rotate now.
        return self.rotate(angle, axis=axis)

    def scale_in_place(self, scale_factor, **kwargs):
        # Redundant with default behavior of scale now.
        return self.scale(scale_factor, **kwargs)

    def scale_about_point(self, scale_factor, point):
        # Redundant with default behavior of scale now.
        return self.scale(scale_factor, about_point=point)

    def pose_at_angle(self, **kwargs):
        self.rotate(TAU / 14, RIGHT + UP, **kwargs)
        return self

    # Positioning methods

    def center(self):
        self.shift(-self.get_center())
        return self

    def align_on_border(self, direction, buff=DEFAULT_MOBJECT_TO_EDGE_BUFFER):
        """Direction just needs to be a vector pointing towards side or
        corner in the 2d plane.
        """
        target_point = np.sign(direction) * (
            config["frame_x_radius"],
            config["frame_y_radius"],
            0,
        )
        point_to_align = self.get_critical_point(direction)
        shift_val = target_point - point_to_align - buff * np.array(direction)
        shift_val = shift_val * abs(np.sign(direction))
        self.shift(shift_val)
        return self

    def to_corner(self, corner=LEFT + DOWN, buff=DEFAULT_MOBJECT_TO_EDGE_BUFFER):
        return self.align_on_border(corner, buff)

    def to_edge(self, edge=LEFT, buff=DEFAULT_MOBJECT_TO_EDGE_BUFFER):
        return self.align_on_border(edge, buff)

    def next_to(
        self,
        mobject_or_point,
        direction=RIGHT,
        buff=DEFAULT_MOBJECT_TO_MOBJECT_BUFFER,
        aligned_edge=ORIGIN,
        submobject_to_align=None,
        index_of_submobject_to_align=None,
        coor_mask=np.array([1, 1, 1]),
    ):
        """Move this mobject next to another mobject or coordinate.

        Examples
        --------

        .. manim:: GeometricShapes
            :save_last_frame:

            class GeometricShapes(Scene):
                def construct(self):
                    d = Dot()
                    c = Circle()
                    s = Square()
                    t = Triangle()
                    d.next_to(c, RIGHT)
                    s.next_to(c, LEFT)
                    t.next_to(c, DOWN)
                    self.add(d, c, s, t)

        """
        if isinstance(mobject_or_point, Mobject):
            mob = mobject_or_point
            if index_of_submobject_to_align is not None:
                target_aligner = mob[index_of_submobject_to_align]
            else:
                target_aligner = mob
            target_point = target_aligner.get_critical_point(aligned_edge + direction)
        else:
            target_point = mobject_or_point
        if submobject_to_align is not None:
            aligner = submobject_to_align
        elif index_of_submobject_to_align is not None:
            aligner = self[index_of_submobject_to_align]
        else:
            aligner = self
        point_to_align = aligner.get_critical_point(aligned_edge - direction)
        self.shift((target_point - point_to_align + buff * direction) * coor_mask)
        return self

    def shift_onto_screen(self, **kwargs):
        space_lengths = [config["frame_x_radius"], config["frame_y_radius"]]
        for vect in UP, DOWN, LEFT, RIGHT:
            dim = np.argmax(np.abs(vect))
            buff = kwargs.get("buff", DEFAULT_MOBJECT_TO_EDGE_BUFFER)
            max_val = space_lengths[dim] - buff
            edge_center = self.get_edge_center(vect)
            if np.dot(edge_center, vect) > max_val:
                self.to_edge(vect, **kwargs)
        return self

    def is_off_screen(self):
        if self.get_left()[0] > config["frame_x_radius"]:
            return True
        if self.get_right()[0] < -config["frame_x_radius"]:
            return True
        if self.get_bottom()[1] > config["frame_y_radius"]:
            return True
        if self.get_top()[1] < -config["frame_y_radius"]:
            return True
        return False

    def stretch_about_point(self, factor, dim, point):
        return self.stretch(factor, dim, about_point=point)

    def stretch_in_place(self, factor, dim):
        # Now redundant with stretch
        return self.stretch(factor, dim)

    def rescale_to_fit(self, length, dim, stretch=False, **kwargs):
        old_length = self.length_over_dim(dim)
        if old_length == 0:
            return self
        if stretch:
            self.stretch(length / old_length, dim, **kwargs)
        else:
            self.scale(length / old_length, **kwargs)
        return self

    def scale_to_fit_width(self, width, **kwargs):
        """Scales the mobject to fit a width while keeping height/depth proportional.

        Returns
        -------
        :class:`Mobject`
            ``self``

        Examples
        --------
        ::

            >>> from manim import *
            >>> sq = Square()
            >>> sq.height
            2.0
            >>> sq.scale_to_fit_width(5)
            Square
            >>> sq.width
            5.0
            >>> sq.height
            5.0
        """

        return self.rescale_to_fit(width, 0, stretch=False, **kwargs)

    def stretch_to_fit_width(self, width, **kwargs):
        """Stretches the mobject to fit a width, not keeping height/depth proportional.

        Returns
        -------
        :class:`Mobject`
            ``self``

        Examples
        --------
        ::

            >>> from manim import *
            >>> sq = Square()
            >>> sq.height
            2.0
            >>> sq.stretch_to_fit_width(5)
            Square
            >>> sq.width
            5.0
            >>> sq.height
            2.0
        """

        return self.rescale_to_fit(width, 0, stretch=True, **kwargs)

    def scale_to_fit_height(self, height, **kwargs):
        """Scales the mobject to fit a height while keeping width/depth proportional.

        Returns
        -------
        :class:`Mobject`
            ``self``

        Examples
        --------
        ::

            >>> from manim import *
            >>> sq = Square()
            >>> sq.width
            2.0
            >>> sq.scale_to_fit_height(5)
            Square
            >>> sq.height
            5.0
            >>> sq.width
            5.0
        """

        return self.rescale_to_fit(height, 1, stretch=False, **kwargs)

    def stretch_to_fit_height(self, height, **kwargs):
        """Stretches the mobject to fit a height, not keeping width/depth proportional.

        Returns
        -------
        :class:`Mobject`
            ``self``

        Examples
        --------
        ::

            >>> from manim import *
            >>> sq = Square()
            >>> sq.width
            2.0
            >>> sq.stretch_to_fit_height(5)
            Square
            >>> sq.height
            5.0
            >>> sq.width
            2.0
        """

        return self.rescale_to_fit(height, 1, stretch=True, **kwargs)

    def scale_to_fit_depth(self, depth, **kwargs):
        """Scales the mobject to fit a depth while keeping width/height proportional."""

        return self.rescale_to_fit(depth, 2, stretch=False, **kwargs)

    def stretch_to_fit_depth(self, depth, **kwargs):
        """Stretches the mobject to fit a depth, not keeping width/height proportional."""

        return self.rescale_to_fit(depth, 2, stretch=True, **kwargs)

    def set_coord(self, value, dim, direction=ORIGIN):
        curr = self.get_coord(dim, direction)
        shift_vect = np.zeros(self.dim)
        shift_vect[dim] = value - curr
        self.shift(shift_vect)
        return self

    def set_x(self, x, direction=ORIGIN):
        return self.set_coord(x, 0, direction)

    def set_y(self, y, direction=ORIGIN):
        return self.set_coord(y, 1, direction)

    def set_z(self, z, direction=ORIGIN):
        return self.set_coord(z, 2, direction)

    def space_out_submobjects(self, factor=1.5, **kwargs):
        self.scale(factor, **kwargs)
        for submob in self.submobjects:
            submob.scale(1.0 / factor)
        return self

    def move_to(
        self, point_or_mobject, aligned_edge=ORIGIN, coor_mask=np.array([1, 1, 1])
    ):
        if isinstance(point_or_mobject, Mobject):
            target = point_or_mobject.get_critical_point(aligned_edge)
        else:
            target = point_or_mobject
        point_to_align = self.get_critical_point(aligned_edge)
        self.shift((target - point_to_align) * coor_mask)
        return self

    def replace(self, mobject, dim_to_match=0, stretch=False):
        if not mobject.get_num_points() and not mobject.submobjects:
            raise Warning("Attempting to replace mobject with no points")
            return self
        if stretch:
            self.stretch_to_fit_width(mobject.width)
            self.stretch_to_fit_height(mobject.height)
        else:
            self.rescale_to_fit(
                mobject.length_over_dim(dim_to_match), dim_to_match, stretch=False
            )
        self.shift(mobject.get_center() - self.get_center())
        return self

    def surround(self, mobject, dim_to_match=0, stretch=False, buff=MED_SMALL_BUFF):
        self.replace(mobject, dim_to_match, stretch)
        length = mobject.length_over_dim(dim_to_match)
        self.scale_in_place((length + buff) / length)
        return self

    def put_start_and_end_on(self, start, end):
        curr_start, curr_end = self.get_start_and_end()
        curr_vect = curr_end - curr_start
        if np.all(curr_vect == 0):
            raise Exception("Cannot position endpoints of closed loop")
        target_vect = np.array(end) - np.array(start)
        self.scale(
            get_norm(target_vect) / get_norm(curr_vect),
            about_point=curr_start,
        )
        self.rotate(
            angle_of_vector(target_vect) - angle_of_vector(curr_vect),
            about_point=curr_start,
        )
        self.shift(start - curr_start)
        return self

    # Background rectangle
    def add_background_rectangle(self, color=BLACK, opacity=0.75, **kwargs):
        """Add a BackgroundRectangle as submobject.

        The BackgroundRectangle is added behind other submobjects.

        This can be used to increase the mobjects visibility in front of a noisy background.

        Parameters
        ----------
        color : str
            The color of the BackgroundRectangle
        opacity : float
            The opacity of the BackgroundRectangle
        kwargs :
            Additional keyword arguments passed to the BackgroundRectangle constructor


        Returns
        -------
        :class:`Mobject`
            ``self``

        See Also
        --------
        :meth:`add_to_back`
        :class:`~.BackgroundRectangle`

        """

        # TODO, this does not behave well when the mobject has points,
        # since it gets displayed on top
        from ..mobject.shape_matchers import BackgroundRectangle

        self.background_rectangle = BackgroundRectangle(
            self, color=color, fill_opacity=opacity, **kwargs
        )
        self.add_to_back(self.background_rectangle)
        return self

    def add_background_rectangle_to_submobjects(self, **kwargs):
        for submobject in self.submobjects:
            submobject.add_background_rectangle(**kwargs)
        return self

    def add_background_rectangle_to_family_members_with_points(self, **kwargs):
        for mob in self.family_members_with_points():
            mob.add_background_rectangle(**kwargs)
        return self

    # Color functions

    def set_color(self, color=YELLOW_C, family=True):
        """Condition is function which takes in one arguments, (x, y, z).
        Here it just recurses to submobjects, but in subclasses this
        should be further implemented based on the the inner workings
        of color
        """
        if family:
            for submob in self.submobjects:
                submob.set_color(color, family=family)
        self.color = Color(color)
        return self

    def set_color_by_gradient(self, *colors):
        self.set_submobject_colors_by_gradient(*colors)
        return self

    def set_colors_by_radial_gradient(
        self, center=None, radius=1, inner_color=WHITE, outer_color=BLACK
    ):
        self.set_submobject_colors_by_radial_gradient(
            center, radius, inner_color, outer_color
        )
        return self

    def set_submobject_colors_by_gradient(self, *colors):
        if len(colors) == 0:
            raise ValueError("Need at least one color")
        elif len(colors) == 1:
            return self.set_color(*colors)

        mobs = self.family_members_with_points()
        new_colors = color_gradient(colors, len(mobs))

        for mob, color in zip(mobs, new_colors):
            mob.set_color(color, family=False)
        return self

    def set_submobject_colors_by_radial_gradient(
        self, center=None, radius=1, inner_color=WHITE, outer_color=BLACK
    ):
        if center is None:
            center = self.get_center()

        for mob in self.family_members_with_points():
            t = get_norm(mob.get_center() - center) / radius
            t = min(t, 1)
            mob_color = interpolate_color(inner_color, outer_color, t)
            mob.set_color(mob_color, family=False)

        return self

    def to_original_color(self):
        self.set_color(self.color)
        return self

    def fade_to(self, color, alpha, family=True):
        if self.get_num_points() > 0:
            new_color = interpolate_color(self.get_color(), color, alpha)
            self.set_color(new_color, family=False)
        if family:
            for submob in self.submobjects:
                submob.fade_to(color, alpha)
        return self

    def fade(self, darkness=0.5, family=True):
        if family:
            for submob in self.submobjects:
                submob.fade(darkness, family)
        return self

    def get_color(self):
        return self.color

    ##

    def save_state(self):
        if hasattr(self, "saved_state"):
            # Prevent exponential growth of data
            self.saved_state = None
        self.saved_state = self.copy()

        return self

    def restore(self):
        if not hasattr(self, "saved_state") or self.save_state is None:
            raise Exception("Trying to restore without having saved")
        self.become(self.saved_state)
        return self

    ##

    def reduce_across_dimension(self, points_func, reduce_func, dim):
        points = self.get_all_points()
        if points is None or len(points) == 0:
            # Note, this default means things like empty VGroups
            # will appear to have a center at [0, 0, 0]
            return 0
        values = points_func(points[:, dim])
        return reduce_func(values)

    def nonempty_submobjects(self):
        return [
            submob
            for submob in self.submobjects
            if len(submob.submobjects) != 0 or len(submob.points) != 0
        ]

    def get_merged_array(self, array_attr):
        result = getattr(self, array_attr)
        for submob in self.submobjects:
            result = np.append(result, submob.get_merged_array(array_attr), axis=0)
            submob.get_merged_array(array_attr)
        return result

    def get_all_points(self):
        return self.get_merged_array("points")

    # Getters

    def get_points_defining_boundary(self):
        return self.get_all_points()

    def get_num_points(self):
        if config["use_opengl_renderer"]:
            return len(self.data["points"])
        else:
            return len(self.points)

    def get_extremum_along_dim(self, points=None, dim=0, key=0):
        if points is None:
            points = self.get_points_defining_boundary()
        values = points[:, dim]
        if key < 0:
            return np.min(values)
        elif key == 0:
            return (np.min(values) + np.max(values)) / 2
        else:
            return np.max(values)

    def get_critical_point(self, direction):
        """Picture a box bounding the mobject.  Such a box has
        9 'critical points': 4 corners, 4 edge center, the
        center.  This returns one of them.
        """
        result = np.zeros(self.dim)
        all_points = self.get_points_defining_boundary()
        if len(all_points) == 0:
            return result
        for dim in range(self.dim):
            result[dim] = self.get_extremum_along_dim(
                all_points, dim=dim, key=direction[dim]
            )
        return result

    # Pseudonyms for more general get_critical_point method

    def get_edge_center(self, direction):
        return self.get_critical_point(direction)

    def get_corner(self, direction):
        return self.get_critical_point(direction)

    def get_center(self):
        return self.get_critical_point(np.zeros(self.dim))

    def get_center_of_mass(self):
        return np.apply_along_axis(np.mean, 0, self.get_all_points())

    def get_boundary_point(self, direction):
        all_points = self.get_points_defining_boundary()
        index = np.argmax(np.dot(all_points, np.array(direction).T))
        return all_points[index]

    def get_top(self):
        return self.get_edge_center(UP)

    def get_bottom(self):
        return self.get_edge_center(DOWN)

    def get_right(self):
        return self.get_edge_center(RIGHT)

    def get_left(self):
        return self.get_edge_center(LEFT)

    def get_zenith(self):
        return self.get_edge_center(OUT)

    def get_nadir(self):
        return self.get_edge_center(IN)

    def length_over_dim(self, dim):
        return self.reduce_across_dimension(
            np.max, np.max, dim
        ) - self.reduce_across_dimension(np.min, np.min, dim)

    def get_coord(self, dim, direction=ORIGIN):
        """Meant to generalize get_x, get_y, get_z
        """
        return self.get_extremum_along_dim(dim=dim, key=direction[dim])

    def get_x(self, direction=ORIGIN):
        return self.get_coord(0, direction)

    def get_y(self, direction=ORIGIN):
        return self.get_coord(1, direction)

    def get_z(self, direction=ORIGIN):
        return self.get_coord(2, direction)

    def get_start(self):
        self.throw_error_if_no_points()
        if config["use_opengl_renderer"]:
            return np.array(self.data["points"][0])
        else:
            return np.array(self.points[0])

    def get_end(self):
        self.throw_error_if_no_points()
        if config["use_opengl_renderer"]:
            return np.array(self.data["points"][-1])
        else:
            return np.array(self.points[-1])

    def get_start_and_end(self):
        return self.get_start(), self.get_end()

    def point_from_proportion(self, alpha):
        raise NotImplementedError("Please override in a child class.")

    def get_pieces(self, n_pieces):
        template = self.copy()
        template.submobjects = []
        alphas = np.linspace(0, 1, n_pieces + 1)
        return Group(
            *[
                template.copy().pointwise_become_partial(self, a1, a2)
                for a1, a2 in zip(alphas[:-1], alphas[1:])
            ]
        )

    def get_z_index_reference_point(self):
        # TODO, better place to define default z_index_group?
        z_index_group = getattr(self, "z_index_group", self)
        return z_index_group.get_center()

    def has_points(self):
        return len(self.points) > 0

    def has_no_points(self):
        return not self.has_points()

    # Match other mobject properties

    def match_color(self, mobject):
        return self.set_color(mobject.get_color())

    def match_dim_size(self, mobject, dim, **kwargs):
        return self.rescale_to_fit(mobject.length_over_dim(dim), dim, **kwargs)

    def match_width(self, mobject, **kwargs):
        return self.match_dim_size(mobject, 0, **kwargs)

    def match_height(self, mobject, **kwargs):
        return self.match_dim_size(mobject, 1, **kwargs)

    def match_depth(self, mobject, **kwargs):
        return self.match_dim_size(mobject, 2, **kwargs)

    def match_coord(self, mobject, dim, direction=ORIGIN):
        return self.set_coord(
            mobject.get_coord(dim, direction),
            dim=dim,
            direction=direction,
        )

    def match_x(self, mobject, direction=ORIGIN):
        return self.match_coord(mobject, 0, direction)

    def match_y(self, mobject, direction=ORIGIN):
        return self.match_coord(mobject, 1, direction)

    def match_z(self, mobject, direction=ORIGIN):
        return self.match_coord(mobject, 2, direction)

    def align_to(self, mobject_or_point, direction=ORIGIN, alignment_vect=UP):
        """Examples:
        mob1.align_to(mob2, UP) moves mob1 vertically so that its
        top edge lines ups with mob2's top edge.

        mob1.align_to(mob2, alignment_vect = RIGHT) moves mob1
        horizontally so that it's center is directly above/below
        the center of mob2
        """
        if isinstance(mobject_or_point, Mobject):
            point = mobject_or_point.get_critical_point(direction)
        else:
            point = mobject_or_point

        for dim in range(self.dim):
            if direction[dim] != 0:
                self.set_coord(point[dim], dim, direction)
        return self

    # Family matters

    def __getitem__(self, value):
        self_list = self.split()
        if isinstance(value, slice):
            GroupClass = self.get_group_class()
            return GroupClass(*self_list.__getitem__(value))
        return self_list.__getitem__(value)

    def __iter__(self):
        return iter(self.split())

    def __len__(self):
        return len(self.split())

    def get_group_class(self):
        return Group

    def split(self):
        result = [self] if len(self.points) > 0 else []
        return result + self.submobjects

    def get_family(self, recurse=True):
        if config["use_opengl_renderer"]:
            if recurse:
                return self.family
            else:
                return [self]
        else:
            sub_families = list(map(Mobject.get_family, self.submobjects))
            all_mobjects = [self] + list(it.chain(*sub_families))
            return remove_list_redundancies(all_mobjects)

    def family_members_with_points(self):
        return [m for m in self.get_family() if m.get_num_points() > 0]

    def arrange(
        self,
        direction=RIGHT,
        buff=DEFAULT_MOBJECT_TO_MOBJECT_BUFFER,
        center=True,
        **kwargs,
    ):
        """sort mobjects next to each other on screen.

        Examples
        --------

        .. manim:: Example
            :save_last_frame:

            class Example(Scene):
                def construct(self):
                    s1 = Square()
                    s2 = Square()
                    s3 = Square()
                    s4 = Square()
                    x = VGroup(s1, s2, s3, s4).set_x(0).arrange(buff=1.0)
                    self.add(x)
        """
        for m1, m2 in zip(self.submobjects, self.submobjects[1:]):
            m2.next_to(m1, direction, buff, **kwargs)
        if center:
            self.center()
        return self

    def arrange_in_grid(self, n_rows=None, n_cols=None, **kwargs):
        submobs = self.submobjects
        if n_rows is None and n_cols is None:
            n_cols = int(np.sqrt(len(submobs)))

        if n_rows is not None:
            v1 = RIGHT
            v2 = DOWN
            n = len(submobs) // n_rows
        elif n_cols is not None:
            v1 = DOWN
            v2 = RIGHT
            n = len(submobs) // n_cols
        Group(
            *[
                Group(*submobs[i : i + n]).arrange(v1, **kwargs)
                for i in range(0, len(submobs), n)
            ]
        ).arrange(v2, **kwargs)
        return self

    def sort(self, point_to_num_func=lambda p: p[0], submob_func=None):
        if submob_func is None:
            submob_func = lambda m: point_to_num_func(m.get_center())
        self.submobjects.sort(key=submob_func)
        return self

    def shuffle(self, recursive=False):
        if recursive:
            for submob in self.submobjects:
                submob.shuffle(recursive=True)
        random.shuffle(self.submobjects)

    # Just here to keep from breaking old scenes.
    def arrange_submobjects(self, *args, **kwargs):
        return self.arrange(*args, **kwargs)

    def sort_submobjects(self, *args, **kwargs):
        return self.sort(*args, **kwargs)

    def shuffle_submobjects(self, *args, **kwargs):
        return self.shuffle(*args, **kwargs)

    # Alignment
    def align_data(self, mobject):
        self.null_point_align(mobject)
        self.align_submobjects(mobject)
        self.align_points(mobject)
        # Recurse
        for m1, m2 in zip(self.submobjects, mobject.submobjects):
            m1.align_data(m2)

    def get_point_mobject(self, center=None):
        """The simplest mobject to be transformed to or from self.
        Should by a point of the appropriate type
        """
        msg = f"get_point_mobject not implemented for {self.__class__.__name__}"
        raise NotImplementedError(msg)

    def align_points(self, mobject):
        count1 = self.get_num_points()
        count2 = mobject.get_num_points()
        if count1 < count2:
            self.align_points_with_larger(mobject)
        elif count2 < count1:
            mobject.align_points_with_larger(self)
        return self

    def align_points_with_larger(self, larger_mobject):
        raise NotImplementedError("Please override in a child class.")

    def align_submobjects(self, mobject):
        mob1 = self
        mob2 = mobject
        n1 = len(mob1.submobjects)
        n2 = len(mob2.submobjects)
        mob1.add_n_more_submobjects(max(0, n2 - n1))
        mob2.add_n_more_submobjects(max(0, n1 - n2))
        return self

    def null_point_align(self, mobject):
        """If a mobject with points is being aligned to
        one without, treat both as groups, and push
        the one with points into its own submobjects
        list.
        """
        for m1, m2 in (self, mobject), (mobject, self):
            if m1.has_no_points() and m2.has_points():
                m2.push_self_into_submobjects()
        return self

    def push_self_into_submobjects(self):
        copy = self.copy()
        copy.submobjects = []
        self.reset_points()
        self.add(copy)
        return self

    def add_n_more_submobjects(self, n):
        if n == 0:
            return

        curr = len(self.submobjects)
        if curr == 0:
            # If empty, simply add n point mobjects
            self.submobjects = [self.get_point_mobject() for k in range(n)]
            return

        target = curr + n
        # TODO, factor this out to utils so as to reuse
        # with VMobject.insert_n_curves
        repeat_indices = (np.arange(target) * curr) // target
        split_factors = [sum(repeat_indices == i) for i in range(curr)]
        new_submobs = []
        for submob, sf in zip(self.submobjects, split_factors):
            new_submobs.append(submob)
            for k in range(1, sf):
                new_submobs.append(submob.copy().fade(1))
        self.submobjects = new_submobs
        return self

    def repeat_submobject(self, submob):
        return submob.copy()

    def interpolate(self, mobject1, mobject2, alpha, path_func=straight_path):
        """Turns this mobject into an interpolation between ``mobject1``
        and ``mobject2``.

        Examples
        --------

        .. manim:: DotInterpolation
            :save_last_frame:

            class DotInterpolation(Scene):
                def construct(self):
                    dotL = Dot(color=DARK_GREY)
                    dotL.shift(2 * RIGHT)
                    dotR = Dot(color=WHITE)
                    dotR.shift(2 * LEFT)

                    dotMiddle = VMobject().interpolate(dotL, dotR, alpha=0.3)

                    self.add(dotL, dotR, dotMiddle)
        """
        if config["use_opengl_renderer"]:
            self.data["points"][:] = path_func(
                mobject1.data["points"], mobject2.data["points"], alpha
            )
        else:
            self.points = path_func(mobject1.points, mobject2.points, alpha)
        self.interpolate_color(mobject1, mobject2, alpha)
        return self

    def interpolate_color(self, mobject1, mobject2, alpha):
        raise NotImplementedError("Please override in a child class.")

    def pointwise_become_partial(self, mobject, a, b):
        raise NotImplementedError("Please override in a child class.")

    def become(self, mobject, copy_submobjects=True):
        """Edit points, colors and submobjects to be identical
        to another mobject

        Examples
        --------
        .. manim:: BecomeScene

            class BecomeScene(Scene):
                def construct(self):
                    circ = Circle(fill_color=RED)
                    square = Square(fill_color=BLUE)
                    self.add(circ)
                    self.wait(0.5)
                    circ.become(square)
                    self.wait(0.5)
        """
        self.align_data(mobject)
        for sm1, sm2 in zip(self.get_family(), mobject.get_family()):
            sm1.points = np.array(sm2.points)
            sm1.interpolate_color(sm1, sm2, 1)
        return self

    # Errors
    def throw_error_if_no_points(self):
        if config["use_opengl_renderer"]:
            if len(self.data["points"]) == 0:
                caller_name = sys._getframe(1).f_code.co_name
                raise Exception(
                    f"Cannot call Mobject.{caller_name} for a Mobject with no points"
                )
        else:
            if self.has_no_points():
                caller_name = sys._getframe(1).f_code.co_name
                raise Exception(
                    f"Cannot call Mobject.{caller_name} for a Mobject with no points"
                )

    # About z-index
    def set_z_index(self, z_index_value):
        """Sets the mobject's :attr:`z_index` to the value specified in `z_index_value`.

        Parameters
        ----------
        z_index_value : Union[:class:`int`, :class:`float`]
            The new value of :attr:`z_index` set.

        Returns
        -------
        :class:`Mobject`
            The Mobject itself, after :attr:`z_index` is set. (Returns `self`.)
        """
        self.z_index = z_index_value
        return self

    def set_z_index_by_z_coordinate(self):
        """Sets the mobject's z coordinate to the value of :attr:`z_index`.

        Returns
        -------
        :class:`Mobject`
            The Mobject itself, after :attr:`z_index` is set. (Returns `self`.)
        """
        z_coord = self.get_center()[-1]
        self.set_z_index(z_coord)
        return self


class Group(Mobject):
    """Groups together multiple Mobjects."""

    def __init__(self, *mobjects, **kwargs):
        Mobject.__init__(self, **kwargs)
        self.add(*mobjects)


class _AnimationBuilder:
    def __init__(self, mobject):
        self.mobject = mobject
        self.overridden_animation = None
        self.mobject.generate_target()
        self.is_chaining = False
        self.methods = []

    def __getattr__(self, method_name):
        method = getattr(self.mobject.target, method_name)
        self.methods.append(method)
        has_overridden_animation = hasattr(method, "_override_animate")

        if (self.is_chaining and has_overridden_animation) or self.overridden_animation:
            raise NotImplementedError(
                "Method chaining is currently not supported for "
                "overridden animations"
            )

        def update_target(*method_args, **method_kwargs):
            if has_overridden_animation:
                self.overridden_animation = method._override_animate(
                    self.mobject, *method_args, **method_kwargs
                )
            else:
                method(*method_args, **method_kwargs)
            return self

        self.is_chaining = True
        return update_target

    def build(self):
        from ..animation.transform import _MethodAnimation

        if self.overridden_animation:
            return self.overridden_animation

        return _MethodAnimation(self.mobject, self.methods)


def override_animate(method):
    r"""Decorator for overriding method animations.

    This allows to specify a method (returning an :class:`~.Animation`)
    which is called when the decorated method is used with the ``.animate`` syntax
    for animating the application of a method.

    .. seealso::

        :attr:`Mobject.animate`

    .. note::

        Overridden methods cannot be combined with normal or other overridden
        methods using method chaining with the ``.animate`` syntax.


    Examples
    --------

    .. manim:: AnimationOverrideExample

        from manim import Circle, Scene, ShowCreation, Text, Uncreate, VGroup

        class CircleWithContent(VGroup):
            def __init__(self, content):
                super().__init__()
                self.circle = Circle()
                self.content = content
                self.add(self.circle, content)
                content.move_to(self.circle.get_center())

            def clear_content(self):
                self.remove(self.content)
                self.content = None

            @override_animate(clear_content)
            def _clear_content_animation(self):
                anim = Uncreate(self.content)
                self.clear_content()
                return anim

        class AnimationOverrideExample(Scene):
            def construct(self):
                t = Text("hello!")
                my_mobject = CircleWithContent(t)
                self.play(ShowCreation(my_mobject))
                self.play(my_mobject.animate.clear_content())
                self.wait()

    """

    def decorator(animation_method):
        method._override_animate = animation_method
        return animation_method

    return decorator<|MERGE_RESOLUTION|>--- conflicted
+++ resolved
@@ -907,7 +907,6 @@
             func(mob)
 
     def shift(self, *vectors):
-<<<<<<< HEAD
         """Shift by the given vectors.
 
         Parameters
@@ -924,28 +923,21 @@
         --------
         :meth:`move_to`
         """
+        
         total_vector = reduce(op.add, vectors)
-        for mob in self.family_members_with_points():
-            mob.points = mob.points.astype("float")
-            mob.points += total_vector
-        return self
-=======
         if config["use_opengl_renderer"]:
             self.apply_points_function(
-                lambda points: points + vectors[0],
+                lambda points: points + total_vector,
                 about_edge=None,
                 works_on_bounding_box=True,
             )
-            return self
         else:
-            total_vector = reduce(op.add, vectors)
             for mob in self.family_members_with_points():
                 mob.points = mob.points.astype("float")
                 mob.points += total_vector
                 if hasattr(mob, "data") and "points" in mob.data:
                     mob.data["points"] += total_vector
-            return self
->>>>>>> 265e725e
+        return self
 
     def scale(self, scale_factor, **kwargs):
         """Scale the size by a factor.
