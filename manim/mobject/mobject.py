"""Base classes for objects that can be displayed."""

from __future__ import annotations

__all__ = ["Mobject", "Group", "override_animate"]


import copy
import inspect
import itertools as it
import math
import operator as op
import random
import sys
import types
import warnings
from collections.abc import Iterable
from functools import partialmethod, reduce
from pathlib import Path
from typing import TYPE_CHECKING, Callable, Literal

import numpy as np

from manim import config, logger
from manim.constants import *
from manim.mobject.opengl.opengl_compatibility import ConvertToOpenGL
from manim.utils.color import (
    BLACK,
    WHITE,
    YELLOW_C,
    ManimColor,
    ParsableManimColor,
    color_gradient,
    interpolate_color,
)
<<<<<<< HEAD
from manim.utils.exceptions import MultiAnimationOverrideException
from manim.utils.iterables import list_update, remove_list_redundancies
from manim.utils.paths import straight_path
from manim.utils.space_ops import angle_between_vectors, normalize, rotation_matrix
=======
from ..utils.exceptions import MultiAnimationOverrideException
from ..utils.iterables import list_update, remove_list_redundancies
from ..utils.paths import straight_path
from ..utils.space_ops import angle_between_vectors, normalize, rotation_matrix
>>>>>>> f1ce5122

if TYPE_CHECKING:
    from typing_extensions import Self, TypeAlias

<<<<<<< HEAD
    from manim.animation.animation import Animation
=======
>>>>>>> f1ce5122
    from manim.typing import (
        FunctionOverride,
        ManimFloat,
        ManimInt,
        MappingFunction,
        PathFuncType,
        PixelArray,
        Point3D,
        Point3D_Array,
        Vector3D,
    )

<<<<<<< HEAD
    TimeBasedUpdater: TypeAlias = Callable[["Mobject", float], object]
    NonTimeBasedUpdater: TypeAlias = Callable[["Mobject"], object]
    Updater: TypeAlias = NonTimeBasedUpdater | TimeBasedUpdater
=======
    from ..animation.animation import Animation
>>>>>>> f1ce5122

    TimeBasedUpdater: TypeAlias = Callable[["Mobject", float], object]
    NonTimeBasedUpdater: TypeAlias = Callable[["Mobject"], object]
    Updater: TypeAlias = NonTimeBasedUpdater | TimeBasedUpdater


class Mobject:
    """Mathematical Object: base class for objects that can be displayed on screen.

    There is a compatibility layer that allows for
    getting and setting generic attributes with ``get_*``
    and ``set_*`` methods. See :meth:`set` for more details.

    Attributes
    ----------
    submobjects : List[:class:`Mobject`]
        The contained objects.
    points : :class:`numpy.ndarray`
        The points of the objects.

        .. seealso::

            :class:`~.VMobject`

    """

    animation_overrides = {}

    @classmethod
    def __init_subclass__(cls, **kwargs) -> None:
        super().__init_subclass__(**kwargs)

        cls.animation_overrides: dict[
            type[Animation],
            FunctionOverride,
        ] = {}
        cls._add_intrinsic_animation_overrides()
        cls._original__init__ = cls.__init__

    def __init__(
        self,
        color: ParsableManimColor | list[ParsableManimColor] = WHITE,
        name: str | None = None,
        dim: int = 3,
        target=None,
        z_index: float = 0,
    ) -> None:
        self.name = self.__class__.__name__ if name is None else name
        self.dim = dim
        self.target = target
        self.z_index = z_index
        self.point_hash = None
        self.submobjects = []
        self.updaters: list[Updater] = []
        self.updating_suspended = False
        self.color = ManimColor.parse(color)

        self.reset_points()
        self.generate_points()
        self.init_colors()

    def _assert_valid_submobjects(self, submobjects: Iterable[Mobject]) -> Self:
        """Check that all submobjects are actually instances of
        :class:`Mobject`, and that none of them is ``self`` (a
        :class:`Mobject` cannot contain itself).

        This is an auxiliary function called when adding Mobjects to the
        :attr:`submobjects` list.

        This function is intended to be overridden by subclasses such as
        :class:`VMobject`, which should assert that only other VMobjects
        may be added into it.

        Parameters
        ----------
        submobjects
            The list containing values to validate.

        Returns
        -------
        :class:`Mobject`
            The Mobject itself.

        Raises
        ------
        TypeError
            If any of the values in `submobjects` is not a :class:`Mobject`.
        ValueError
            If there was an attempt to add a :class:`Mobject` as its own
            submobject.
        """
        return self._assert_valid_submobjects_internal(submobjects, Mobject)

    def _assert_valid_submobjects_internal(
<<<<<<< HEAD
        self, submobjects: Iterable[Mobject], mob_class: type[Mobject]
=======
        self, submobjects: list[Mobject], mob_class: type[Mobject]
>>>>>>> f1ce5122
    ) -> Self:
        for i, submob in enumerate(submobjects):
            if not isinstance(submob, mob_class):
                error_message = (
                    f"Only values of type {mob_class.__name__} can be added "
                    f"as submobjects of {type(self).__name__}, but the value "
                    f"{submob} (at index {i}) is of type "
                    f"{type(submob).__name__}."
                )
                # Intended for subclasses such as VMobject, which
                # cannot have regular Mobjects as submobjects
                if isinstance(submob, Mobject):
                    error_message += (
                        " You can try adding this value into a Group instead."
                    )
                raise TypeError(error_message)
            if submob is self:
                raise ValueError(
                    f"Cannot add {type(self).__name__} as a submobject of "
                    f"itself (at index {i})."
                )
        return self

    @classmethod
    def animation_override_for(
        cls,
        animation_class: type[Animation],
    ) -> FunctionOverride | None:
        """Returns the function defining a specific animation override for this class.

        Parameters
        ----------
        animation_class
            The animation class for which the override function should be returned.

        Returns
        -------
        Optional[Callable[[Mobject, ...], Animation]]
            The function returning the override animation or ``None`` if no such animation
            override is defined.
        """
        if animation_class in cls.animation_overrides:
            return cls.animation_overrides[animation_class]

        return None

    @classmethod
    def _add_intrinsic_animation_overrides(cls) -> None:
        """Initializes animation overrides marked with the :func:`~.override_animation`
        decorator.
        """
        for method_name in dir(cls):
            # Ignore dunder methods
            if method_name.startswith("__"):
                continue

            method = getattr(cls, method_name)
            if hasattr(method, "_override_animation"):
                animation_class = method._override_animation
                cls.add_animation_override(animation_class, method)

    @classmethod
    def add_animation_override(
        cls,
        animation_class: type[Animation],
        override_func: FunctionOverride,
    ) -> None:
        """Add an animation override.

        This does not apply to subclasses.

        Parameters
        ----------
        animation_class
            The animation type to be overridden
        override_func
            The function returning an animation replacing the default animation. It gets
            passed the parameters given to the animation constructor.

        Raises
        ------
        MultiAnimationOverrideException
            If the overridden animation was already overridden.
        """
        if animation_class not in cls.animation_overrides:
            cls.animation_overrides[animation_class] = override_func
        else:
            raise MultiAnimationOverrideException(
                f"The animation {animation_class.__name__} for "
                f"{cls.__name__} is overridden by more than one method: "
                f"{cls.animation_overrides[animation_class].__qualname__} and "
                f"{override_func.__qualname__}.",
            )

    @classmethod
    def set_default(cls, **kwargs) -> None:
        """Sets the default values of keyword arguments.

        If this method is called without any additional keyword
        arguments, the original default values of the initialization
        method of this class are restored.

        Parameters
        ----------

        kwargs
            Passing any keyword argument will update the default
            values of the keyword arguments of the initialization
            function of this class.

        Examples
        --------

        ::

            >>> from manim import Square, GREEN
            >>> Square.set_default(color=GREEN, fill_opacity=0.25)
            >>> s = Square(); s.color, s.fill_opacity
            (ManimColor('#83C167'), 0.25)
            >>> Square.set_default()
            >>> s = Square(); s.color, s.fill_opacity
            (ManimColor('#FFFFFF'), 0.0)

        .. manim:: ChangedDefaultTextcolor
            :save_last_frame:

            config.background_color = WHITE

            class ChangedDefaultTextcolor(Scene):
                def construct(self):
                    Text.set_default(color=BLACK)
                    self.add(Text("Changing default values is easy!"))

                    # we revert the colour back to the default to prevent a bug in the docs.
                    Text.set_default(color=WHITE)

        """
        if kwargs:
            cls.__init__ = partialmethod(cls.__init__, **kwargs)
        else:
            cls.__init__ = cls._original__init__

    @property
    def animate(self) -> _AnimationBuilder | Self:
        """Used to animate the application of any method of :code:`self`.

        Any method called on :code:`animate` is converted to an animation of applying
        that method on the mobject itself.

        For example, :code:`square.set_fill(WHITE)` sets the fill color of a square,
        while :code:`square.animate.set_fill(WHITE)` animates this action.

        Multiple methods can be put in a single animation once via chaining:

        ::

            self.play(my_mobject.animate.shift(RIGHT).rotate(PI))

        .. warning::

            Passing multiple animations for the same :class:`Mobject` in one
            call to :meth:`~.Scene.play` is discouraged and will most likely
            not work properly. Instead of writing an animation like

            ::

                self.play(my_mobject.animate.shift(RIGHT), my_mobject.animate.rotate(PI))

            make use of method chaining.

        Keyword arguments that can be passed to :meth:`.Scene.play` can be passed
        directly after accessing ``.animate``, like so::

            self.play(my_mobject.animate(rate_func=linear).shift(RIGHT))

        This is especially useful when animating simultaneous ``.animate`` calls that
        you want to behave differently::

            self.play(
                mobject1.animate(run_time=2).rotate(PI),
                mobject2.animate(rate_func=there_and_back).shift(RIGHT),
            )

        .. seealso::

            :func:`override_animate`


        Examples
        --------

        .. manim:: AnimateExample

            class AnimateExample(Scene):
                def construct(self):
                    s = Square()
                    self.play(Create(s))
                    self.play(s.animate.shift(RIGHT))
                    self.play(s.animate.scale(2))
                    self.play(s.animate.rotate(PI / 2))
                    self.play(Uncreate(s))


        .. manim:: AnimateChainExample

            class AnimateChainExample(Scene):
                def construct(self):
                    s = Square()
                    self.play(Create(s))
                    self.play(s.animate.shift(RIGHT).scale(2).rotate(PI / 2))
                    self.play(Uncreate(s))

        .. manim:: AnimateWithArgsExample

            class AnimateWithArgsExample(Scene):
                def construct(self):
                    s = Square()
                    c = Circle()

                    VGroup(s, c).arrange(RIGHT, buff=2)
                    self.add(s, c)

                    self.play(
                        s.animate(run_time=2).rotate(PI / 2),
                        c.animate(rate_func=there_and_back).shift(RIGHT),
                    )

        .. warning::

            ``.animate``
             will interpolate the :class:`~.Mobject` between its points prior to
             ``.animate`` and its points after applying ``.animate`` to it. This may
             result in unexpected behavior when attempting to interpolate along paths,
             or rotations.
             If you want animations to consider the points between, consider using
             :class:`~.ValueTracker` with updaters instead.

        """
        return _AnimationBuilder(self)

    def __deepcopy__(self, clone_from_id) -> Self:
        cls = self.__class__
        result = cls.__new__(cls)
        clone_from_id[id(self)] = result
        for k, v in self.__dict__.items():
            setattr(result, k, copy.deepcopy(v, clone_from_id))
        result.original_id = str(id(self))
        return result

    def __repr__(self) -> str:
        return str(self.name)

    def reset_points(self) -> None:
        """Sets :attr:`points` to be an empty array."""
        self.points = np.zeros((0, self.dim))

    def init_colors(self) -> None:
        """Initializes the colors.

        Gets called upon creation. This is an empty method that can be implemented by
        subclasses.
        """

    def generate_points(self) -> None:
        """Initializes :attr:`points` and therefore the shape.

        Gets called upon creation. This is an empty method that can be implemented by
        subclasses.
        """

    def add(self, *mobjects: Mobject) -> Self:
        """Add mobjects as submobjects.

        The mobjects are added to :attr:`submobjects`.

        Subclasses of mobject may implement ``+`` and ``+=`` dunder methods.

        Parameters
        ----------
        mobjects
            The mobjects to add.

        Returns
        -------
        :class:`Mobject`
            ``self``

        Raises
        ------
        :class:`ValueError`
            When a mobject tries to add itself.
        :class:`TypeError`
            When trying to add an object that is not an instance of :class:`Mobject`.


        Notes
        -----
        A mobject cannot contain itself, and it cannot contain a submobject
        more than once.  If the parent mobject is displayed, the newly-added
        submobjects will also be displayed (i.e. they are automatically added
        to the parent Scene).

        See Also
        --------
        :meth:`remove`
        :meth:`add_to_back`

        Examples
        --------
        ::

            >>> outer = Mobject()
            >>> inner = Mobject()
            >>> outer = outer.add(inner)

        Duplicates are not added again::

            >>> outer = outer.add(inner)
            >>> len(outer.submobjects)
            1

        Only Mobjects can be added::

            >>> outer.add(3)
            Traceback (most recent call last):
            ...
            TypeError: Only values of type Mobject can be added as submobjects of Mobject, but the value 3 (at index 0) is of type int.

        Adding an object to itself raises an error::

            >>> outer.add(outer)
            Traceback (most recent call last):
            ...
            ValueError: Cannot add Mobject as a submobject of itself (at index 0).

        A given mobject cannot be added as a submobject
        twice to some parent::

            >>> parent = Mobject(name="parent")
            >>> child = Mobject(name="child")
            >>> parent.add(child, child)
            [...] WARNING  ...
            parent
            >>> parent.submobjects
            [child]

        """
        self._assert_valid_submobjects(mobjects)
        unique_mobjects = remove_list_redundancies(mobjects)
        if len(mobjects) != len(unique_mobjects):
            logger.warning(
                "Attempted adding some Mobject as a child more than once, "
                "this is not possible. Repetitions are ignored.",
            )

        self.submobjects = list_update(self.submobjects, unique_mobjects)
        return self

    def insert(self, index: int, mobject: Mobject) -> None:
        """Inserts a mobject at a specific position into self.submobjects

        Effectively just calls  ``self.submobjects.insert(index, mobject)``,
        where ``self.submobjects`` is a list.

        Highly adapted from ``Mobject.add``.

        Parameters
        ----------
        index
            The index at which
        mobject
            The mobject to be inserted.
        """
        self._assert_valid_submobjects([mobject])
        self.submobjects.insert(index, mobject)

    def __add__(self, mobject: Mobject):
        raise NotImplementedError

    def __iadd__(self, mobject: Mobject):
        raise NotImplementedError

    def add_to_back(self, *mobjects: Mobject) -> Self:
        """Add all passed mobjects to the back of the submobjects.

        If :attr:`submobjects` already contains the given mobjects, they just get moved
        to the back instead.

        Parameters
        ----------
        mobjects
            The mobjects to add.

        Returns
        -------
        :class:`Mobject`
            ``self``


        .. note::

            Technically, this is done by adding (or moving) the mobjects to
            the head of :attr:`submobjects`. The head of this list is rendered
            first, which places the corresponding mobjects behind the
            subsequent list members.

        Raises
        ------
        :class:`ValueError`
            When a mobject tries to add itself.
        :class:`TypeError`
            When trying to add an object that is not an instance of :class:`Mobject`.

        Notes
        -----
        A mobject cannot contain itself, and it cannot contain a submobject
        more than once.  If the parent mobject is displayed, the newly-added
        submobjects will also be displayed (i.e. they are automatically added
        to the parent Scene).

        See Also
        --------
        :meth:`remove`
        :meth:`add`

        """
        self._assert_valid_submobjects(mobjects)
        self.remove(*mobjects)
        # dict.fromkeys() removes duplicates while maintaining order
        self.submobjects = list(dict.fromkeys(mobjects)) + self.submobjects
        return self

    def remove(self, *mobjects: Mobject) -> Self:
        """Remove :attr:`submobjects`.

        The mobjects are removed from :attr:`submobjects`, if they exist.

        Subclasses of mobject may implement ``-`` and ``-=`` dunder methods.

        Parameters
        ----------
        mobjects
            The mobjects to remove.

        Returns
        -------
        :class:`Mobject`
            ``self``

        See Also
        --------
        :meth:`add`

        """
        for mobject in mobjects:
            if mobject in self.submobjects:
                self.submobjects.remove(mobject)
        return self

    def __sub__(self, other):
        raise NotImplementedError

    def __isub__(self, other):
        raise NotImplementedError

    def set(self, **kwargs) -> Self:
        """Sets attributes.

        I.e. ``my_mobject.set(foo=1)`` applies ``my_mobject.foo = 1``.

        This is a convenience to be used along with :attr:`animate` to
        animate setting attributes.

        In addition to this method, there is a compatibility
        layer that allows ``get_*`` and ``set_*`` methods to
        get and set generic attributes. For instance::

            >>> mob = Mobject()
            >>> mob.set_foo(0)
            Mobject
            >>> mob.get_foo()
            0
            >>> mob.foo
            0

        This compatibility layer does not interfere with any
        ``get_*`` or ``set_*`` methods that are explicitly
        defined.

        .. warning::

            This compatibility layer is for backwards compatibility
            and is not guaranteed to stay around. Where applicable,
            please prefer getting/setting attributes normally or with
            the :meth:`set` method.

        Parameters
        ----------
        **kwargs
            The attributes and corresponding values to set.

        Returns
        -------
        :class:`Mobject`
            ``self``

        Examples
        --------
        ::

            >>> mob = Mobject()
            >>> mob.set(foo=0)
            Mobject
            >>> mob.foo
            0
        """

        for attr, value in kwargs.items():
            setattr(self, attr, value)

        return self

    def __getattr__(self, attr: str) -> types.MethodType:
        # Add automatic compatibility layer
        # between properties and get_* and set_*
        # methods.
        #
        # In python 3.9+ we could change this
        # logic to use str.remove_prefix instead.

        if attr.startswith("get_"):
            # Remove the "get_" prefix
            to_get = attr[4:]

            def getter(self):
                warnings.warn(
                    "This method is not guaranteed to stay around. Please prefer "
                    "getting the attribute normally.",
                    DeprecationWarning,
                    stacklevel=2,
                )

                return getattr(self, to_get)

            # Return a bound method
            return types.MethodType(getter, self)

        if attr.startswith("set_"):
            # Remove the "set_" prefix
            to_set = attr[4:]

            def setter(self, value):
                warnings.warn(
                    "This method is not guaranteed to stay around. Please prefer "
                    "setting the attribute normally or with Mobject.set().",
                    DeprecationWarning,
                    stacklevel=2,
                )

                setattr(self, to_set, value)

                return self

            # Return a bound method
            return types.MethodType(setter, self)

        # Unhandled attribute, therefore error
        raise AttributeError(f"{type(self).__name__} object has no attribute '{attr}'")

    @property
    def width(self) -> float:
        """The width of the mobject.

        Returns
        -------
        :class:`float`

        Examples
        --------
        .. manim:: WidthExample

            class WidthExample(Scene):
                def construct(self):
                    decimal = DecimalNumber().to_edge(UP)
                    rect = Rectangle(color=BLUE)
                    rect_copy = rect.copy().set_stroke(GRAY, opacity=0.5)

                    decimal.add_updater(lambda d: d.set_value(rect.width))

                    self.add(rect_copy, rect, decimal)
                    self.play(rect.animate.set(width=7))
                    self.wait()

        See also
        --------
        :meth:`length_over_dim`

        """

        # Get the length across the X dimension
        return self.length_over_dim(0)

    @width.setter
    def width(self, value: float):
        self.scale_to_fit_width(value)

    @property
    def height(self) -> float:
        """The height of the mobject.

        Returns
        -------
        :class:`float`

        Examples
        --------
        .. manim:: HeightExample

            class HeightExample(Scene):
                def construct(self):
                    decimal = DecimalNumber().to_edge(UP)
                    rect = Rectangle(color=BLUE)
                    rect_copy = rect.copy().set_stroke(GRAY, opacity=0.5)

                    decimal.add_updater(lambda d: d.set_value(rect.height))

                    self.add(rect_copy, rect, decimal)
                    self.play(rect.animate.set(height=5))
                    self.wait()

        See also
        --------
        :meth:`length_over_dim`

        """

        # Get the length across the Y dimension
        return self.length_over_dim(1)

    @height.setter
    def height(self, value: float):
        self.scale_to_fit_height(value)

    @property
    def depth(self) -> float:
        """The depth of the mobject.

        Returns
        -------
        :class:`float`

        See also
        --------
        :meth:`length_over_dim`

        """

        # Get the length across the Z dimension
        return self.length_over_dim(2)

    @depth.setter
    def depth(self, value: float):
        self.scale_to_fit_depth(value)

    # Can't be staticmethod because of point_cloud_mobject.py
    def get_array_attrs(self) -> list[Literal["points"]]:
        return ["points"]

    def apply_over_attr_arrays(self, func: MappingFunction) -> Self:
        for attr in self.get_array_attrs():
            setattr(self, attr, func(getattr(self, attr)))
        return self

    # Displaying

    def get_image(self, camera=None) -> PixelArray:
        if camera is None:
            from manim.camera.cairo_camera import CairoCamera as Camera

            camera = Camera()
        camera.capture_mobject(self)
        return camera.get_image()

    def show(self, camera=None) -> None:
        self.get_image(camera=camera).show()

    def save_image(self, name: str | None = None) -> None:
        """Saves an image of only this :class:`Mobject` at its position to a png
        file."""
        self.get_image().save(
            Path(config.get_dir("video_dir")).joinpath((name or str(self)) + ".png"),
        )

    def copy(self) -> Self:
        """Create and return an identical copy of the :class:`Mobject` including all
        :attr:`submobjects`.

        Returns
        -------
        :class:`Mobject`
            The copy.

        Note
        ----
        The clone is initially not visible in the Scene, even if the original was.
        """
        return copy.deepcopy(self)

    def generate_target(self, use_deepcopy: bool = False) -> Self:
        self.target = None  # Prevent unbounded linear recursion
        if use_deepcopy:
            self.target = copy.deepcopy(self)
        else:
            self.target = self.copy()
        return self.target

    # Updating

    def update(self, dt: float = 0, recursive: bool = True) -> Self:
        """Apply all updaters.

        Does nothing if updating is suspended.

        Parameters
        ----------
        dt
            The parameter ``dt`` to pass to the update functions. Usually this is the
            time in seconds since the last call of ``update``.
        recursive
            Whether to recursively update all submobjects.

        Returns
        -------
        :class:`Mobject`
            ``self``

        See Also
        --------
        :meth:`add_updater`
        :meth:`get_updaters`

        """
        if self.updating_suspended:
            return self
        for updater in self.updaters:
            if "dt" in inspect.signature(updater).parameters:
                updater(self, dt)
            else:
                updater(self)
        if recursive:
            for submob in self.submobjects:
                submob.update(dt, recursive)
        return self

    def get_time_based_updaters(self) -> list[TimeBasedUpdater]:
        """Return all updaters using the ``dt`` parameter.

        The updaters use this parameter as the input for difference in time.

        Returns
        -------
        List[:class:`Callable`]
            The list of time based updaters.

        See Also
        --------
        :meth:`get_updaters`
        :meth:`has_time_based_updater`

        """
        return [
            updater
            for updater in self.updaters
            if "dt" in inspect.signature(updater).parameters
        ]

    def has_time_based_updater(self) -> bool:
        """Test if ``self`` has a time based updater.

        Returns
        -------
        :class:`bool`
            ``True`` if at least one updater uses the ``dt`` parameter, ``False``
            otherwise.

        See Also
        --------
        :meth:`get_time_based_updaters`

        """
        return any(
            "dt" in inspect.signature(updater).parameters for updater in self.updaters
        )

    def get_updaters(self) -> list[Updater]:
        """Return all updaters.

        Returns
        -------
        List[:class:`Callable`]
            The list of updaters.

        See Also
        --------
        :meth:`add_updater`
        :meth:`get_time_based_updaters`

        """
        return self.updaters

    def get_family_updaters(self) -> list[Updater]:
        return list(it.chain(*(sm.get_updaters() for sm in self.get_family())))

    def add_updater(
        self,
        update_function: Updater,
        index: int | None = None,
        call_updater: bool = False,
    ) -> Self:
        """Add an update function to this mobject.

        Update functions, or updaters in short, are functions that are applied to the
        Mobject in every frame.

        Parameters
        ----------
        update_function
            The update function to be added.
            Whenever :meth:`update` is called, this update function gets called using
            ``self`` as the first parameter.
            The updater can have a second parameter ``dt``. If it uses this parameter,
            it gets called using a second value ``dt``, usually representing the time
            in seconds since the last call of :meth:`update`.
        index
            The index at which the new updater should be added in ``self.updaters``.
            In case ``index`` is ``None`` the updater will be added at the end.
        call_updater
            Whether or not to call the updater initially. If ``True``, the updater will
            be called using ``dt=0``.

        Returns
        -------
        :class:`Mobject`
            ``self``

        Examples
        --------
        .. manim:: NextToUpdater

            class NextToUpdater(Scene):
                def construct(self):
                    def dot_position(mobject):
                        mobject.set_value(dot.get_center()[0])
                        mobject.next_to(dot)

                    dot = Dot(RIGHT*3)
                    label = DecimalNumber()
                    label.add_updater(dot_position)
                    self.add(dot, label)

                    self.play(Rotating(dot, about_point=ORIGIN, angle=TAU, run_time=TAU, rate_func=linear))

        .. manim:: DtUpdater

            class DtUpdater(Scene):
                def construct(self):
                    square = Square()

                    #Let the square rotate 90° per second
                    square.add_updater(lambda mobject, dt: mobject.rotate(dt*90*DEGREES))
                    self.add(square)
                    self.wait(2)

        See also
        --------
        :meth:`get_updaters`
        :meth:`remove_updater`
        :class:`~.UpdateFromFunc`
        """

        if index is None:
            self.updaters.append(update_function)
        else:
            self.updaters.insert(index, update_function)
        if call_updater:
            parameters = inspect.signature(update_function).parameters
            if "dt" in parameters:
                update_function(self, 0)
            else:
                update_function(self)
        return self

    def remove_updater(self, update_function: Updater) -> Self:
        """Remove an updater.

        If the same updater is applied multiple times, every instance gets removed.

        Parameters
        ----------
        update_function
            The update function to be removed.


        Returns
        -------
        :class:`Mobject`
            ``self``

        See also
        --------
        :meth:`clear_updaters`
        :meth:`add_updater`
        :meth:`get_updaters`

        """
        while update_function in self.updaters:
            self.updaters.remove(update_function)
        return self

    def clear_updaters(self, recursive: bool = True) -> Self:
        """Remove every updater.

        Parameters
        ----------
        recursive
            Whether to recursively call ``clear_updaters`` on all submobjects.

        Returns
        -------
        :class:`Mobject`
            ``self``

        See also
        --------
        :meth:`remove_updater`
        :meth:`add_updater`
        :meth:`get_updaters`

        """
        self.updaters = []
        if recursive:
            for submob in self.submobjects:
                submob.clear_updaters()
        return self

    def match_updaters(self, mobject: Mobject) -> Self:
        """Match the updaters of the given mobject.

        Parameters
        ----------
        mobject
            The mobject whose updaters get matched.

        Returns
        -------
        :class:`Mobject`
            ``self``

        Note
        ----
        All updaters from submobjects are removed, but only updaters of the given
        mobject are matched, not those of it's submobjects.

        See also
        --------
        :meth:`add_updater`
        :meth:`clear_updaters`

        """

        self.clear_updaters()
        for updater in mobject.get_updaters():
            self.add_updater(updater)
        return self

    def suspend_updating(self, recursive: bool = True) -> Self:
        """Disable updating from updaters and animations.


        Parameters
        ----------
        recursive
            Whether to recursively suspend updating on all submobjects.

        Returns
        -------
        :class:`Mobject`
            ``self``

        See also
        --------
        :meth:`resume_updating`
        :meth:`add_updater`

        """

        self.updating_suspended = True
        if recursive:
            for submob in self.submobjects:
                submob.suspend_updating(recursive)
        return self

    def resume_updating(self, recursive: bool = True) -> Self:
        """Enable updating from updaters and animations.

        Parameters
        ----------
        recursive
            Whether to recursively enable updating on all submobjects.

        Returns
        -------
        :class:`Mobject`
            ``self``

        See also
        --------
        :meth:`suspend_updating`
        :meth:`add_updater`

        """
        self.updating_suspended = False
        if recursive:
            for submob in self.submobjects:
                submob.resume_updating(recursive)
        self.update(dt=0, recursive=recursive)
        return self

    # Transforming operations

    def apply_to_family(self, func: Callable[[Mobject], None]) -> None:
        """Apply a function to ``self`` and every submobject with points recursively.

        Parameters
        ----------
        func
            The function to apply to each mobject. ``func`` gets passed the respective
            (sub)mobject as parameter.

        Returns
        -------
        :class:`Mobject`
            ``self``

        See also
        --------
        :meth:`family_members_with_points`

        """
        for mob in self.family_members_with_points():
            func(mob)

    def shift(self, *vectors: Vector3D) -> Self:
        """Shift by the given vectors.

        Parameters
        ----------
        vectors
            Vectors to shift by. If multiple vectors are given, they are added
            together.

        Returns
        -------
        :class:`Mobject`
            ``self``

        See also
        --------
        :meth:`move_to`
        """

        total_vector = reduce(op.add, vectors)
        for mob in self.family_members_with_points():
            mob.points = mob.points.astype("float")
            mob.points += total_vector

        return self

    def scale(self, scale_factor: float, **kwargs) -> Self:
        r"""Scale the size by a factor.

        Default behavior is to scale about the center of the mobject.

        Parameters
        ----------
        scale_factor
            The scaling factor :math:`\alpha`. If :math:`0 < |\alpha| < 1`, the mobject
            will shrink, and for :math:`|\alpha| > 1` it will grow. Furthermore,
            if :math:`\alpha < 0`, the mobject is also flipped.
        kwargs
            Additional keyword arguments passed to
            :meth:`apply_points_function_about_point`.

        Returns
        -------
        :class:`Mobject`
            ``self``

        Examples
        --------

        .. manim:: MobjectScaleExample
            :save_last_frame:

            class MobjectScaleExample(Scene):
                def construct(self):
                    f1 = Text("F")
                    f2 = Text("F").scale(2)
                    f3 = Text("F").scale(0.5)
                    f4 = Text("F").scale(-1)

                    vgroup = VGroup(f1, f2, f3, f4).arrange(6 * RIGHT)
                    self.add(vgroup)

        See also
        --------
        :meth:`move_to`

        """
        self.apply_points_function_about_point(
            lambda points: scale_factor * points, **kwargs
        )
        return self

    def rotate_about_origin(self, angle: float, axis: Vector3D = OUT, axes=[]) -> Self:
        """Rotates the :class:`~.Mobject` about the ORIGIN, which is at [0,0,0]."""
        return self.rotate(angle, axis, about_point=ORIGIN)

    def rotate(
        self,
        angle: float,
        axis: Vector3D = OUT,
        about_point: Point3D | None = None,
        **kwargs,
    ) -> Self:
        """Rotates the :class:`~.Mobject` about a certain point."""
        rot_matrix = rotation_matrix(angle, axis)
        self.apply_points_function_about_point(
            lambda points: np.dot(points, rot_matrix.T), about_point, **kwargs
        )
        return self

    def flip(self, axis: Vector3D = UP, **kwargs) -> Self:
        """Flips/Mirrors an mobject about its center.

        Examples
        --------

        .. manim:: FlipExample
            :save_last_frame:

            class FlipExample(Scene):
                def construct(self):
                    s= Line(LEFT, RIGHT+UP).shift(4*LEFT)
                    self.add(s)
                    s2= s.copy().flip()
                    self.add(s2)

        """
        return self.rotate(TAU / 2, axis, **kwargs)

    def stretch(self, factor: float, dim: int, **kwargs) -> Self:
        def func(points):
            points[:, dim] *= factor
            return points

        self.apply_points_function_about_point(func, **kwargs)
        return self

    def apply_function(self, function: MappingFunction, **kwargs) -> Self:
        # Default to applying matrix about the origin, not mobjects center
        if len(kwargs) == 0:
            kwargs["about_point"] = ORIGIN
        self.apply_points_function_about_point(
            lambda points: np.apply_along_axis(function, 1, points), **kwargs
        )
        return self

    def apply_function_to_position(self, function: MappingFunction) -> Self:
        self.move_to(function(self.get_center()))
        return self

    def apply_function_to_submobject_positions(self, function: MappingFunction) -> Self:
        for submob in self.submobjects:
            submob.apply_function_to_position(function)
        return self

    def apply_matrix(self, matrix, **kwargs) -> Self:
        # Default to applying matrix about the origin, not mobjects center
        if ("about_point" not in kwargs) and ("about_edge" not in kwargs):
            kwargs["about_point"] = ORIGIN
        full_matrix = np.identity(self.dim)
        matrix = np.array(matrix)
        full_matrix[: matrix.shape[0], : matrix.shape[1]] = matrix
        self.apply_points_function_about_point(
            lambda points: np.dot(points, full_matrix.T), **kwargs
        )
        return self

    def apply_complex_function(
        self, function: Callable[[complex], complex], **kwargs
    ) -> Self:
        """Applies a complex function to a :class:`Mobject`.
        The x and y Point3Ds correspond to the real and imaginary parts respectively.

        Example
        -------

        .. manim:: ApplyFuncExample

            class ApplyFuncExample(Scene):
                def construct(self):
                    circ = Circle().scale(1.5)
                    circ_ref = circ.copy()
                    circ.apply_complex_function(
                        lambda x: np.exp(x*1j)
                    )
                    t = ValueTracker(0)
                    circ.add_updater(
                        lambda x: x.become(circ_ref.copy().apply_complex_function(
                            lambda x: np.exp(x+t.get_value()*1j)
                        )).set_color(BLUE)
                    )
                    self.add(circ_ref)
                    self.play(TransformFromCopy(circ_ref, circ))
                    self.play(t.animate.set_value(TAU), run_time=3)
        """

        def R3_func(point):
            x, y, z = point
            xy_complex = function(complex(x, y))
            return [xy_complex.real, xy_complex.imag, z]

        return self.apply_function(R3_func)

    def reverse_points(self) -> Self:
        for mob in self.family_members_with_points():
            mob.apply_over_attr_arrays(lambda arr: np.array(list(reversed(arr))))
        return self

    def repeat(self, count: int) -> Self:
        """This can make transition animations nicer"""

        def repeat_array(array):
            return reduce(lambda a1, a2: np.append(a1, a2, axis=0), [array] * count)

        for mob in self.family_members_with_points():
            mob.apply_over_attr_arrays(repeat_array)
        return self

    # In place operations.
    # Note, much of these are now redundant with default behavior of
    # above methods

    def apply_points_function_about_point(
        self,
        func: MappingFunction,
        about_point: Point3D = None,
        about_edge=None,
    ) -> Self:
        if about_point is None:
            if about_edge is None:
                about_edge = ORIGIN
            about_point = self.get_critical_point(about_edge)
        for mob in self.family_members_with_points():
            mob.points -= about_point
            mob.points = func(mob.points)
            mob.points += about_point
        return self

    def pose_at_angle(self, **kwargs):
        self.rotate(TAU / 14, RIGHT + UP, **kwargs)
        return self

    # Positioning methods

    def center(self) -> Self:
        """Moves the center of the mobject to the center of the scene.

        Returns
        -------
        :class:`.Mobject`
            The centered mobject.
        """
        self.shift(-self.get_center())
        return self

    def align_on_border(
        self, direction: Vector3D, buff: float = DEFAULT_MOBJECT_TO_EDGE_BUFFER
    ) -> Self:
        """Direction just needs to be a vector pointing towards side or
        corner in the 2d plane.
        """
        target_point = np.sign(direction) * (
            config["frame_x_radius"],
            config["frame_y_radius"],
            0,
        )
        point_to_align = self.get_critical_point(direction)
        shift_val = target_point - point_to_align - buff * np.array(direction)
        shift_val = shift_val * abs(np.sign(direction))
        self.shift(shift_val)
        return self

    def to_corner(
        self, corner: Vector3D = DL, buff: float = DEFAULT_MOBJECT_TO_EDGE_BUFFER
    ) -> Self:
        """Moves this :class:`~.Mobject` to the given corner of the screen.

        Returns
        -------
        :class:`.Mobject`
            The newly positioned mobject.

        Examples
        --------

        .. manim:: ToCornerExample
            :save_last_frame:

            class ToCornerExample(Scene):
                def construct(self):
                    c = Circle()
                    c.to_corner(UR)
                    t = Tex("To the corner!")
                    t2 = MathTex("x^3").shift(DOWN)
                    self.add(c,t,t2)
                    t.to_corner(DL, buff=0)
                    t2.to_corner(UL, buff=1.5)
        """
        return self.align_on_border(corner, buff)

    def to_edge(
        self, edge: Vector3D = LEFT, buff: float = DEFAULT_MOBJECT_TO_EDGE_BUFFER
    ) -> Self:
        """Moves this :class:`~.Mobject` to the given edge of the screen,
        without affecting its position in the other dimension.

        Returns
        -------
        :class:`.Mobject`
            The newly positioned mobject.

        Examples
        --------

        .. manim:: ToEdgeExample
            :save_last_frame:

            class ToEdgeExample(Scene):
                def construct(self):
                    tex_top = Tex("I am at the top!")
                    tex_top.to_edge(UP)
                    tex_side = Tex("I am moving to the side!")
                    c = Circle().shift(2*DOWN)
                    self.add(tex_top, tex_side)
                    tex_side.to_edge(LEFT)
                    c.to_edge(RIGHT, buff=0)

        """
        return self.align_on_border(edge, buff)

    def next_to(
        self,
        mobject_or_point: Mobject | Point3D,
        direction: Vector3D = RIGHT,
        buff: float = DEFAULT_MOBJECT_TO_MOBJECT_BUFFER,
        aligned_edge: Vector3D = ORIGIN,
        submobject_to_align: Mobject | None = None,
        index_of_submobject_to_align: int | None = None,
        coor_mask: Vector3D = np.array([1, 1, 1]),
    ) -> Self:
        """Move this :class:`~.Mobject` next to another's :class:`~.Mobject` or Point3D.

        Examples
        --------

        .. manim:: GeometricShapes
            :save_last_frame:

            class GeometricShapes(Scene):
                def construct(self):
                    d = Dot()
                    c = Circle()
                    s = Square()
                    t = Triangle()
                    d.next_to(c, RIGHT)
                    s.next_to(c, LEFT)
                    t.next_to(c, DOWN)
                    self.add(d, c, s, t)

        """
        if isinstance(mobject_or_point, Mobject):
            mob = mobject_or_point
            if index_of_submobject_to_align is not None:
                target_aligner = mob[index_of_submobject_to_align]
            else:
                target_aligner = mob
            target_point = target_aligner.get_critical_point(aligned_edge + direction)
        else:
            target_point = mobject_or_point
        if submobject_to_align is not None:
            aligner = submobject_to_align
        elif index_of_submobject_to_align is not None:
            aligner = self[index_of_submobject_to_align]
        else:
            aligner = self
        point_to_align = aligner.get_critical_point(aligned_edge - direction)
        self.shift((target_point - point_to_align + buff * direction) * coor_mask)
        return self

    def shift_onto_screen(self, **kwargs) -> Self:
        space_lengths = [config["frame_x_radius"], config["frame_y_radius"]]
        for vect in UP, DOWN, LEFT, RIGHT:
            dim = np.argmax(np.abs(vect))
            buff = kwargs.get("buff", DEFAULT_MOBJECT_TO_EDGE_BUFFER)
            max_val = space_lengths[dim] - buff
            edge_center = self.get_edge_center(vect)
            if np.dot(edge_center, vect) > max_val:
                self.to_edge(vect, **kwargs)
        return self

    def is_off_screen(self):
        if self.get_left()[0] > config["frame_x_radius"]:
            return True
        if self.get_right()[0] < -config["frame_x_radius"]:
            return True
        if self.get_bottom()[1] > config["frame_y_radius"]:
            return True
        if self.get_top()[1] < -config["frame_y_radius"]:
            return True
        return False

    def stretch_about_point(self, factor: float, dim: int, point: Point3D) -> Self:
        return self.stretch(factor, dim, about_point=point)

    def rescale_to_fit(
        self, length: float, dim: int, stretch: bool = False, **kwargs
    ) -> Self:
        old_length = self.length_over_dim(dim)
        if old_length == 0:
            return self
        if stretch:
            self.stretch(length / old_length, dim, **kwargs)
        else:
            self.scale(length / old_length, **kwargs)
        return self

    def scale_to_fit_width(self, width: float, **kwargs) -> Self:
        """Scales the :class:`~.Mobject` to fit a width while keeping height/depth proportional.

        Returns
        -------
        :class:`Mobject`
            ``self``

        Examples
        --------
        ::

            >>> from manim import *
            >>> sq = Square()
            >>> sq.height
            2.0
            >>> sq.scale_to_fit_width(5)
            Square
            >>> sq.width
            5.0
            >>> sq.height
            5.0
        """

        return self.rescale_to_fit(width, 0, stretch=False, **kwargs)

    def stretch_to_fit_width(self, width: float, **kwargs) -> Self:
        """Stretches the :class:`~.Mobject` to fit a width, not keeping height/depth proportional.

        Returns
        -------
        :class:`Mobject`
            ``self``

        Examples
        --------
        ::

            >>> from manim import *
            >>> sq = Square()
            >>> sq.height
            2.0
            >>> sq.stretch_to_fit_width(5)
            Square
            >>> sq.width
            5.0
            >>> sq.height
            2.0
        """

        return self.rescale_to_fit(width, 0, stretch=True, **kwargs)

    def scale_to_fit_height(self, height: float, **kwargs) -> Self:
        """Scales the :class:`~.Mobject` to fit a height while keeping width/depth proportional.

        Returns
        -------
        :class:`Mobject`
            ``self``

        Examples
        --------
        ::

            >>> from manim import *
            >>> sq = Square()
            >>> sq.width
            2.0
            >>> sq.scale_to_fit_height(5)
            Square
            >>> sq.height
            5.0
            >>> sq.width
            5.0
        """

        return self.rescale_to_fit(height, 1, stretch=False, **kwargs)

    def stretch_to_fit_height(self, height: float, **kwargs) -> Self:
        """Stretches the :class:`~.Mobject` to fit a height, not keeping width/depth proportional.

        Returns
        -------
        :class:`Mobject`
            ``self``

        Examples
        --------
        ::

            >>> from manim import *
            >>> sq = Square()
            >>> sq.width
            2.0
            >>> sq.stretch_to_fit_height(5)
            Square
            >>> sq.height
            5.0
            >>> sq.width
            2.0
        """

        return self.rescale_to_fit(height, 1, stretch=True, **kwargs)

    def scale_to_fit_depth(self, depth: float, **kwargs) -> Self:
        """Scales the :class:`~.Mobject` to fit a depth while keeping width/height proportional."""

        return self.rescale_to_fit(depth, 2, stretch=False, **kwargs)

    def stretch_to_fit_depth(self, depth: float, **kwargs) -> Self:
        """Stretches the :class:`~.Mobject` to fit a depth, not keeping width/height proportional."""

        return self.rescale_to_fit(depth, 2, stretch=True, **kwargs)

    def set_coord(self, value, dim: int, direction: Vector3D = ORIGIN) -> Self:
        curr = self.get_coord(dim, direction)
        shift_vect = np.zeros(self.dim)
        shift_vect[dim] = value - curr
        self.shift(shift_vect)
        return self

    def set_x(self, x: float, direction: Vector3D = ORIGIN) -> Self:
        """Set x value of the center of the :class:`~.Mobject` (``int`` or ``float``)"""
        return self.set_coord(x, 0, direction)

    def set_y(self, y: float, direction: Vector3D = ORIGIN) -> Self:
        """Set y value of the center of the :class:`~.Mobject` (``int`` or ``float``)"""
        return self.set_coord(y, 1, direction)

    def set_z(self, z: float, direction: Vector3D = ORIGIN) -> Self:
        """Set z value of the center of the :class:`~.Mobject` (``int`` or ``float``)"""
        return self.set_coord(z, 2, direction)

    def space_out_submobjects(self, factor: float = 1.5, **kwargs) -> Self:
        self.scale(factor, **kwargs)
        for submob in self.submobjects:
            submob.scale(1.0 / factor)
        return self

    def move_to(
        self,
        point_or_mobject: Point3D | Mobject,
        aligned_edge: Vector3D = ORIGIN,
        coor_mask: Vector3D = np.array([1, 1, 1]),
    ) -> Self:
        """Move center of the :class:`~.Mobject` to certain Point3D."""
        if isinstance(point_or_mobject, Mobject):
            target = point_or_mobject.get_critical_point(aligned_edge)
        else:
            target = point_or_mobject
        point_to_align = self.get_critical_point(aligned_edge)
        self.shift((target - point_to_align) * coor_mask)
        return self

    def replace(
        self, mobject: Mobject, dim_to_match: int = 0, stretch: bool = False
    ) -> Self:
        if not mobject.get_num_points() and not mobject.submobjects:
            raise Warning("Attempting to replace mobject with no points")
        if stretch:
            self.stretch_to_fit_width(mobject.width)
            self.stretch_to_fit_height(mobject.height)
        else:
            self.rescale_to_fit(
                mobject.length_over_dim(dim_to_match),
                dim_to_match,
                stretch=False,
            )
        self.shift(mobject.get_center() - self.get_center())
        return self

    def surround(
        self,
        mobject: Mobject,
        dim_to_match: int = 0,
        stretch: bool = False,
        buff: float = MED_SMALL_BUFF,
    ) -> Self:
        self.replace(mobject, dim_to_match, stretch)
        length = mobject.length_over_dim(dim_to_match)
        self.scale((length + buff) / length)
        return self

    def put_start_and_end_on(self, start: Point3D, end: Point3D) -> Self:
        curr_start, curr_end = self.get_start_and_end()
        curr_vect = curr_end - curr_start
        if np.all(curr_vect == 0):
            self.points = start
            return self
        target_vect = np.array(end) - np.array(start)
        axis = (
            normalize(np.cross(curr_vect, target_vect))
            if np.linalg.norm(np.cross(curr_vect, target_vect)) != 0
            else OUT
        )
        self.scale(
            np.linalg.norm(target_vect) / np.linalg.norm(curr_vect),
            about_point=curr_start,
        )
        self.rotate(
            angle_between_vectors(curr_vect, target_vect),
            about_point=curr_start,
            axis=axis,
        )
        self.shift(start - curr_start)
        return self

    # Background rectangle
    def add_background_rectangle(
        self, color: ParsableManimColor | None = None, opacity: float = 0.75, **kwargs
    ) -> Self:
        """Add a BackgroundRectangle as submobject.

        The BackgroundRectangle is added behind other submobjects.

        This can be used to increase the mobjects visibility in front of a noisy background.

        Parameters
        ----------
        color
            The color of the BackgroundRectangle
        opacity
            The opacity of the BackgroundRectangle
        kwargs
            Additional keyword arguments passed to the BackgroundRectangle constructor


        Returns
        -------
        :class:`Mobject`
            ``self``

        See Also
        --------
        :meth:`add_to_back`
        :class:`~.BackgroundRectangle`

        """

        # TODO, this does not behave well when the mobject has points,
        # since it gets displayed on top
        from manim.mobject.geometry.shape_matchers import BackgroundRectangle

        self.background_rectangle = BackgroundRectangle(
            self, color=color, fill_opacity=opacity, **kwargs
        )
        self.add_to_back(self.background_rectangle)
        return self

    def add_background_rectangle_to_submobjects(self, **kwargs) -> Self:
        for submobject in self.submobjects:
            submobject.add_background_rectangle(**kwargs)
        return self

    def add_background_rectangle_to_family_members_with_points(self, **kwargs) -> Self:
        for mob in self.family_members_with_points():
            mob.add_background_rectangle(**kwargs)
        return self

    # Color functions

    def set_color(
        self, color: ParsableManimColor = YELLOW_C, family: bool = True
    ) -> Self:
        """Condition is function which takes in one arguments, (x, y, z).
        Here it just recurses to submobjects, but in subclasses this
        should be further implemented based on the the inner workings
        of color
        """
        if family:
            for submob in self.submobjects:
                submob.set_color(color, family=family)

        self.color = ManimColor.parse(color)
        return self

    def set_color_by_gradient(self, *colors: ParsableManimColor) -> Self:
        """
        Parameters
        ----------
        colors
            The colors to use for the gradient. Use like `set_color_by_gradient(RED, BLUE, GREEN)`.

        self.color = ManimColor.parse(color)
        return self
        """
        self.set_submobject_colors_by_gradient(*colors)
        return self

    def set_colors_by_radial_gradient(
        self,
        center: Point3D | None = None,
        radius: float = 1,
        inner_color: ParsableManimColor = WHITE,
        outer_color: ParsableManimColor = BLACK,
    ) -> Self:
        self.set_submobject_colors_by_radial_gradient(
            center,
            radius,
            inner_color,
            outer_color,
        )
        return self

    def set_submobject_colors_by_gradient(self, *colors: Iterable[ParsableManimColor]):
        if len(colors) == 0:
            raise ValueError("Need at least one color")
        elif len(colors) == 1:
            return self.set_color(*colors)

        mobs = self.family_members_with_points()
        new_colors = color_gradient(colors, len(mobs))

        for mob, color in zip(mobs, new_colors):
            mob.set_color(color, family=False)
        return self

    def set_submobject_colors_by_radial_gradient(
        self,
        center: Point3D | None = None,
        radius: float = 1,
        inner_color: ParsableManimColor = WHITE,
        outer_color: ParsableManimColor = BLACK,
    ) -> Self:
        if center is None:
            center = self.get_center()

        for mob in self.family_members_with_points():
            t = np.linalg.norm(mob.get_center() - center) / radius
            t = min(t, 1)
            mob_color = interpolate_color(inner_color, outer_color, t)
            mob.set_color(mob_color, family=False)

        return self

    def to_original_color(self) -> Self:
        self.set_color(self.color)
        return self

    def fade_to(
        self, color: ParsableManimColor, alpha: float, family: bool = True
    ) -> Self:
        if self.get_num_points() > 0:
            new_color = interpolate_color(self.get_color(), color, alpha)
            self.set_color(new_color, family=False)
        if family:
            for submob in self.submobjects:
                submob.fade_to(color, alpha)
        return self

    def fade(self, darkness: float = 0.5, family: bool = True) -> Self:
        if family:
            for submob in self.submobjects:
                submob.fade(darkness, family)
        return self

    def get_color(self) -> ManimColor:
        """Returns the color of the :class:`~.Mobject`

        Examples
        --------
        ::

            >>> from manim import Square, RED
            >>> Square(color=RED).get_color() == RED
            True

        """
        return self.color

    ##

    def save_state(self) -> Self:
        """Save the current state (position, color & size). Can be restored with :meth:`~.Mobject.restore`."""
        if hasattr(self, "saved_state"):
            # Prevent exponential growth of data
            self.saved_state = None
        self.saved_state = self.copy()

        return self

    def restore(self) -> Self:
        """Restores the state that was previously saved with :meth:`~.Mobject.save_state`."""
        if not hasattr(self, "saved_state") or self.save_state is None:
            raise Exception("Trying to restore without having saved")
        self.become(self.saved_state)
        return self

    def reduce_across_dimension(self, reduce_func: Callable, dim: int):
        """Find the min or max value from a dimension across all points in this and submobjects."""
        assert dim >= 0 and dim <= 2
        if len(self.submobjects) == 0 and len(self.points) == 0:
            # If we have no points and no submobjects, return 0 (e.g. center)
            return 0

        # If we do not have points (but do have submobjects)
        # use only the points from those.
        if len(self.points) == 0:
            rv = None
        else:
            # Otherwise, be sure to include our own points
            rv = reduce_func(self.points[:, dim])
        # Recursively ask submobjects (if any) for the biggest/
        # smallest dimension they have and compare it to the return value.
        for mobj in self.submobjects:
            value = mobj.reduce_across_dimension(reduce_func, dim)
            if rv is None:
                rv = value
            else:
                rv = reduce_func([value, rv])
        return rv

    def nonempty_submobjects(self) -> list[Self]:
        return [
            submob
            for submob in self.submobjects
            if len(submob.submobjects) != 0 or len(submob.points) != 0
        ]

    def get_merged_array(self, array_attr: str) -> np.ndarray:
        """Return all of a given attribute from this mobject and all submobjects.

        May contain duplicates; the order is in a depth-first (pre-order)
        traversal of the submobjects.
        """
        result = getattr(self, array_attr)
        for submob in self.submobjects:
            result = np.append(result, submob.get_merged_array(array_attr), axis=0)
        return result

    def get_all_points(self) -> Point3D_Array:
        """Return all points from this mobject and all submobjects.

        May contain duplicates; the order is in a depth-first (pre-order)
        traversal of the submobjects.
        """
        return self.get_merged_array("points")

    # Getters

    def get_points_defining_boundary(self) -> Point3D_Array:
        return self.get_all_points()

    def get_num_points(self) -> int:
        return len(self.points)

    def get_extremum_along_dim(
        self, points: Point3D_Array | None = None, dim: int = 0, key: int = 0
    ) -> np.ndarray | float:
        if points is None:
            points = self.get_points_defining_boundary()
        values = points[:, dim]
        if key < 0:
            return np.min(values)
        elif key == 0:
            return (np.min(values) + np.max(values)) / 2
        else:
            return np.max(values)

    def get_critical_point(self, direction: Vector3D) -> Point3D:
        """Picture a box bounding the :class:`~.Mobject`.  Such a box has
        9 'critical points': 4 corners, 4 edge center, the
        center. This returns one of them, along the given direction.

        ::

            sample = Arc(start_angle=PI / 7, angle=PI / 5)

            # These are all equivalent
            max_y_1 = sample.get_top()[1]
            max_y_2 = sample.get_critical_point(UP)[1]
            max_y_3 = sample.get_extremum_along_dim(dim=1, key=1)

        """
        result = np.zeros(self.dim)
        all_points = self.get_points_defining_boundary()
        if len(all_points) == 0:
            return result
        for dim in range(self.dim):
            result[dim] = self.get_extremum_along_dim(
                all_points,
                dim=dim,
                key=direction[dim],
            )
        return result

    # Pseudonyms for more general get_critical_point method

    def get_edge_center(self, direction: Vector3D) -> Point3D:
        """Get edge Point3Ds for certain direction."""
        return self.get_critical_point(direction)

    def get_corner(self, direction: Vector3D) -> Point3D:
        """Get corner Point3Ds for certain direction."""
        return self.get_critical_point(direction)

    def get_center(self) -> Point3D:
        """Get center Point3Ds"""
        return self.get_critical_point(np.zeros(self.dim))

    def get_center_of_mass(self) -> Point3D:
        return np.apply_along_axis(np.mean, 0, self.get_all_points())

    def get_boundary_point(self, direction: Vector3D) -> Point3D:
        all_points = self.get_points_defining_boundary()
        index = np.argmax(np.dot(all_points, np.array(direction).T))
        return all_points[index]

    def get_midpoint(self) -> Point3D:
        """Get Point3Ds of the middle of the path that forms the  :class:`~.Mobject`.

        Examples
        --------

        .. manim:: AngleMidPoint
            :save_last_frame:

            class AngleMidPoint(Scene):
                def construct(self):
                    line1 = Line(ORIGIN, 2*RIGHT)
                    line2 = Line(ORIGIN, 2*RIGHT).rotate_about_origin(80*DEGREES)

                    a = Angle(line1, line2, radius=1.5, other_angle=False)
                    d = Dot(a.get_midpoint()).set_color(RED)

                    self.add(line1, line2, a, d)
                    self.wait()

        """
        return self.point_from_proportion(0.5)

    def get_top(self) -> Point3D:
        """Get top Point3Ds of a box bounding the :class:`~.Mobject`"""
        return self.get_edge_center(UP)

    def get_bottom(self) -> Point3D:
        """Get bottom Point3Ds of a box bounding the :class:`~.Mobject`"""
        return self.get_edge_center(DOWN)

    def get_right(self) -> Point3D:
        """Get right Point3Ds of a box bounding the :class:`~.Mobject`"""
        return self.get_edge_center(RIGHT)

    def get_left(self) -> Point3D:
        """Get left Point3Ds of a box bounding the :class:`~.Mobject`"""
        return self.get_edge_center(LEFT)

    def get_zenith(self) -> Point3D:
        """Get zenith Point3Ds of a box bounding a 3D :class:`~.Mobject`."""
        return self.get_edge_center(OUT)

    def get_nadir(self) -> Point3D:
        """Get nadir (opposite the zenith) Point3Ds of a box bounding a 3D :class:`~.Mobject`."""
        return self.get_edge_center(IN)

    def length_over_dim(self, dim: int) -> float:
        """Measure the length of an :class:`~.Mobject` in a certain direction."""
        return self.reduce_across_dimension(
            max,
            dim,
        ) - self.reduce_across_dimension(min, dim)

    def get_coord(self, dim: int, direction: Vector3D = ORIGIN):
        """Meant to generalize ``get_x``, ``get_y`` and ``get_z``"""
        return self.get_extremum_along_dim(dim=dim, key=direction[dim])

    def get_x(self, direction: Vector3D = ORIGIN) -> ManimFloat:
        """Returns x Point3D of the center of the :class:`~.Mobject` as ``float``"""
        return self.get_coord(0, direction)

    def get_y(self, direction: Vector3D = ORIGIN) -> ManimFloat:
        """Returns y Point3D of the center of the :class:`~.Mobject` as ``float``"""
        return self.get_coord(1, direction)

    def get_z(self, direction: Vector3D = ORIGIN) -> ManimFloat:
        """Returns z Point3D of the center of the :class:`~.Mobject` as ``float``"""
        return self.get_coord(2, direction)

    def get_start(self) -> Point3D:
        """Returns the point, where the stroke that surrounds the :class:`~.Mobject` starts."""
        self.throw_error_if_no_points()
        return np.array(self.points[0])

    def get_end(self) -> Point3D:
        """Returns the point, where the stroke that surrounds the :class:`~.Mobject` ends."""
        self.throw_error_if_no_points()
        return np.array(self.points[-1])

    def get_start_and_end(self) -> tuple[Point3D, Point3D]:
        """Returns starting and ending point of a stroke as a ``tuple``."""
        return self.get_start(), self.get_end()

    def point_from_proportion(self, alpha: float) -> Point3D:
        raise NotImplementedError("Please override in a child class.")

    def proportion_from_point(self, point: Point3D) -> float:
        raise NotImplementedError("Please override in a child class.")

    def get_pieces(self, n_pieces: float) -> Group:
        template = self.copy()
        template.submobjects = []
        alphas = np.linspace(0, 1, n_pieces + 1)
        return Group(
            *(
                template.copy().pointwise_become_partial(self, a1, a2)
                for a1, a2 in zip(alphas[:-1], alphas[1:])
            )
        )

    def get_z_index_reference_point(self) -> Point3D:
        # TODO, better place to define default z_index_group?
        z_index_group = getattr(self, "z_index_group", self)
        return z_index_group.get_center()

    def has_points(self) -> bool:
        """Check if :class:`~.Mobject` contains points."""
        return len(self.points) > 0

    def has_no_points(self) -> bool:
        """Check if :class:`~.Mobject` *does not* contains points."""
        return not self.has_points()

    # Match other mobject properties

    def match_color(self, mobject: Mobject) -> Self:
        """Match the color with the color of another :class:`~.Mobject`."""
        return self.set_color(mobject.get_color())

    def match_dim_size(self, mobject: Mobject, dim: int, **kwargs) -> Self:
        """Match the specified dimension with the dimension of another :class:`~.Mobject`."""
        return self.rescale_to_fit(mobject.length_over_dim(dim), dim, **kwargs)

    def match_width(self, mobject: Mobject, **kwargs) -> Self:
        """Match the width with the width of another :class:`~.Mobject`."""
        return self.match_dim_size(mobject, 0, **kwargs)

    def match_height(self, mobject: Mobject, **kwargs) -> Self:
        """Match the height with the height of another :class:`~.Mobject`."""
        return self.match_dim_size(mobject, 1, **kwargs)

    def match_depth(self, mobject: Mobject, **kwargs) -> Self:
        """Match the depth with the depth of another :class:`~.Mobject`."""
        return self.match_dim_size(mobject, 2, **kwargs)

    def match_coord(
        self, mobject: Mobject, dim: int, direction: Vector3D = ORIGIN
    ) -> Self:
        """Match the Point3Ds with the Point3Ds of another :class:`~.Mobject`."""
        return self.set_coord(
            mobject.get_coord(dim, direction),
            dim=dim,
            direction=direction,
        )

    def match_x(self, mobject: Mobject, direction=ORIGIN) -> Self:
        """Match x coord. to the x coord. of another :class:`~.Mobject`."""
        return self.match_coord(mobject, 0, direction)

    def match_y(self, mobject: Mobject, direction=ORIGIN) -> Self:
        """Match y coord. to the x coord. of another :class:`~.Mobject`."""
        return self.match_coord(mobject, 1, direction)

    def match_z(self, mobject: Mobject, direction=ORIGIN) -> Self:
        """Match z coord. to the x coord. of another :class:`~.Mobject`."""
        return self.match_coord(mobject, 2, direction)

    def align_to(
        self,
        mobject_or_point: Mobject | Point3D,
        direction: Vector3D = ORIGIN,
    ) -> Self:
        """Aligns mobject to another :class:`~.Mobject` in a certain direction.

        Examples:
        mob1.align_to(mob2, UP) moves mob1 vertically so that its
        top edge lines ups with mob2's top edge.
        """
        if isinstance(mobject_or_point, Mobject):
            point = mobject_or_point.get_critical_point(direction)
        else:
            point = mobject_or_point

        for dim in range(self.dim):
            if direction[dim] != 0:
                self.set_coord(point[dim], dim, direction)
        return self

    # Family matters

    def __getitem__(self, value):
        self_list = self.split()
        if isinstance(value, slice):
            GroupClass = self.get_group_class()
            return GroupClass(*self_list.__getitem__(value))
        return self_list.__getitem__(value)

    def __iter__(self):
        return iter(self.split())

    def __len__(self):
        return len(self.split())

    def get_group_class(self) -> type[Group]:
        return Group

    @staticmethod
    def get_mobject_type_class() -> type[Mobject]:
        """Return the base class of this mobject type."""
        return Mobject

    def split(self) -> list[Self]:
        result = [self] if len(self.points) > 0 else []
        return result + self.submobjects

    def get_family(self, recurse: bool = True) -> list[Self]:
        sub_families = [x.get_family() for x in self.submobjects]
        all_mobjects = [self] + list(it.chain(*sub_families))
        return remove_list_redundancies(all_mobjects)

    def family_members_with_points(self) -> list[Self]:
        return [m for m in self.get_family() if m.get_num_points() > 0]

    def arrange(
        self,
        direction: Vector3D = RIGHT,
        buff: float = DEFAULT_MOBJECT_TO_MOBJECT_BUFFER,
        center: bool = True,
        **kwargs,
    ) -> Self:
        """Sorts :class:`~.Mobject` next to each other on screen.

        Examples
        --------

        .. manim:: Example
            :save_last_frame:

            class Example(Scene):
                def construct(self):
                    s1 = Square()
                    s2 = Square()
                    s3 = Square()
                    s4 = Square()
                    x = VGroup(s1, s2, s3, s4).set_x(0).arrange(buff=1.0)
                    self.add(x)
        """
        for m1, m2 in zip(self.submobjects, self.submobjects[1:]):
            m2.next_to(m1, direction, buff, **kwargs)
        if center:
            self.center()
        return self

    def arrange_in_grid(
        self,
        rows: int | None = None,
        cols: int | None = None,
        buff: float | tuple[float, float] = MED_SMALL_BUFF,
        cell_alignment: Vector3D = ORIGIN,
        row_alignments: str | None = None,  # "ucd"
        col_alignments: str | None = None,  # "lcr"
        row_heights: Iterable[float | None] | None = None,
        col_widths: Iterable[float | None] | None = None,
        flow_order: str = "rd",
        **kwargs,
    ) -> Self:
        """Arrange submobjects in a grid.

        Parameters
        ----------
        rows
            The number of rows in the grid.
        cols
            The number of columns in the grid.
        buff
            The gap between grid cells. To specify a different buffer in the horizontal and
            vertical directions, a tuple of two values can be given - ``(row, col)``.
        cell_alignment
            The way each submobject is aligned in its grid cell.
        row_alignments
            The vertical alignment for each row (top to bottom). Accepts the following characters: ``"u"`` -
            up, ``"c"`` - center, ``"d"`` - down.
        col_alignments
            The horizontal alignment for each column (left to right). Accepts the following characters ``"l"`` - left,
            ``"c"`` - center, ``"r"`` - right.
        row_heights
            Defines a list of heights for certain rows (top to bottom). If the list contains
            ``None``, the corresponding row will fit its height automatically based
            on the highest element in that row.
        col_widths
            Defines a list of widths for certain columns (left to right). If the list contains ``None``, the
            corresponding column will fit its width automatically based on the widest element in that column.
        flow_order
            The order in which submobjects fill the grid. Can be one of the following values:
            "rd", "dr", "ld", "dl", "ru", "ur", "lu", "ul". ("rd" -> fill rightwards then downwards)

        Returns
        -------
        :class:`Mobject`
            ``self``

        Raises
        ------
        ValueError
            If ``rows`` and ``cols`` are too small to fit all submobjects.
        ValueError
            If :code:`cols`, :code:`col_alignments` and :code:`col_widths` or :code:`rows`,
            :code:`row_alignments` and :code:`row_heights` have mismatching sizes.

        Notes
        -----
        If only one of ``cols`` and ``rows`` is set implicitly, the other one will be chosen big
        enough to fit all submobjects. If neither is set, they will be chosen to be about the same,
        tending towards ``cols`` > ``rows`` (simply because videos are wider than they are high).

        If both ``cell_alignment`` and ``row_alignments`` / ``col_alignments`` are
        defined, the latter has higher priority.

        Examples
        --------
        .. manim:: ExampleBoxes
            :save_last_frame:

            class ExampleBoxes(Scene):
                def construct(self):
                    boxes=VGroup(*[Square() for s in range(0,6)])
                    boxes.arrange_in_grid(rows=2, buff=0.1)
                    self.add(boxes)


        .. manim:: ArrangeInGrid
            :save_last_frame:

            class ArrangeInGrid(Scene):
                def construct(self):
                    boxes = VGroup(*[
                        Rectangle(WHITE, 0.5, 0.5).add(Text(str(i+1)).scale(0.5))
                        for i in range(24)
                    ])
                    self.add(boxes)

                    boxes.arrange_in_grid(
                        buff=(0.25,0.5),
                        col_alignments="lccccr",
                        row_alignments="uccd",
                        col_widths=[1, *[None]*4, 1],
                        row_heights=[1, None, None, 1],
                        flow_order="dr"
                    )


        """
        from manim.mobject.geometry.line import Line

        mobs = self.submobjects.copy()
        start_pos = self.get_center()

        # get cols / rows values if given (implicitly)
        def init_size(num, alignments, sizes):
            if num is not None:
                return num
            if alignments is not None:
                return len(alignments)
            if sizes is not None:
                return len(sizes)

        cols = init_size(cols, col_alignments, col_widths)
        rows = init_size(rows, row_alignments, row_heights)

        # calculate rows cols
        if rows is None and cols is None:
            cols = math.ceil(math.sqrt(len(mobs)))
            # make the grid as close to quadratic as possible.
            # choosing cols first can results in cols>rows.
            # This is favored over rows>cols since in general
            # the sceene is wider than high.
        if rows is None:
            rows = math.ceil(len(mobs) / cols)
        if cols is None:
            cols = math.ceil(len(mobs) / rows)
        if rows * cols < len(mobs):
            raise ValueError("Too few rows and columns to fit all submobjetcs.")
        # rows and cols are now finally valid.

        if isinstance(buff, tuple):
            buff_x = buff[0]
            buff_y = buff[1]
        else:
            buff_x = buff_y = buff

        # Initialize alignments correctly
        def init_alignments(alignments, num, mapping, name, dir):
            if alignments is None:
                # Use cell_alignment as fallback
                return [cell_alignment * dir] * num
            if len(alignments) != num:
                raise ValueError(f"{name}_alignments has a mismatching size.")
            alignments = list(alignments)
            for i in range(num):
                alignments[i] = mapping[alignments[i]]
            return alignments

        row_alignments = init_alignments(
            row_alignments,
            rows,
            {"u": UP, "c": ORIGIN, "d": DOWN},
            "row",
            RIGHT,
        )
        col_alignments = init_alignments(
            col_alignments,
            cols,
            {"l": LEFT, "c": ORIGIN, "r": RIGHT},
            "col",
            UP,
        )
        # Now row_alignment[r] + col_alignment[c] is the alignment in cell [r][c]

        mapper = {
            "dr": lambda r, c: (rows - r - 1) + c * rows,
            "dl": lambda r, c: (rows - r - 1) + (cols - c - 1) * rows,
            "ur": lambda r, c: r + c * rows,
            "ul": lambda r, c: r + (cols - c - 1) * rows,
            "rd": lambda r, c: (rows - r - 1) * cols + c,
            "ld": lambda r, c: (rows - r - 1) * cols + (cols - c - 1),
            "ru": lambda r, c: r * cols + c,
            "lu": lambda r, c: r * cols + (cols - c - 1),
        }
        if flow_order not in mapper:
            raise ValueError(
                'flow_order must be one of the following values: "dr", "rd", "ld" "dl", "ru", "ur", "lu", "ul".',
            )
        flow_order = mapper[flow_order]

        # Reverse row_alignments and row_heights. Necessary since the
        # grid filling is handled bottom up for simplicity reasons.
        def reverse(maybe_list):
            if maybe_list is not None:
                maybe_list = list(maybe_list)
                maybe_list.reverse()
                return maybe_list

        row_alignments = reverse(row_alignments)
        row_heights = reverse(row_heights)

        placeholder = Mobject()
        # Used to fill up the grid temporarily, doesn't get added to the scene.
        # In this case a Mobject is better than None since it has width and height
        # properties of 0.

        mobs.extend([placeholder] * (rows * cols - len(mobs)))
        grid = [[mobs[flow_order(r, c)] for c in range(cols)] for r in range(rows)]

        measured_heigths = [
            max(grid[r][c].height for c in range(cols)) for r in range(rows)
        ]
        measured_widths = [
            max(grid[r][c].width for r in range(rows)) for c in range(cols)
        ]

        # Initialize row_heights / col_widths correctly using measurements as fallback
        def init_sizes(sizes, num, measures, name):
            if sizes is None:
                sizes = [None] * num
            if len(sizes) != num:
                raise ValueError(f"{name} has a mismatching size.")
            return [
                sizes[i] if sizes[i] is not None else measures[i] for i in range(num)
            ]

        heights = init_sizes(row_heights, rows, measured_heigths, "row_heights")
        widths = init_sizes(col_widths, cols, measured_widths, "col_widths")

        x, y = 0, 0
        for r in range(rows):
            x = 0
            for c in range(cols):
                if grid[r][c] is not placeholder:
                    alignment = row_alignments[r] + col_alignments[c]
                    line = Line(
                        x * RIGHT + y * UP,
                        (x + widths[c]) * RIGHT + (y + heights[r]) * UP,
                    )
                    # Use a mobject to avoid rewriting align inside
                    # box code that Mobject.move_to(Mobject) already
                    # includes.

                    grid[r][c].move_to(line, alignment)
                x += widths[c] + buff_x
            y += heights[r] + buff_y

        self.move_to(start_pos)
        return self

    def sort(
        self,
        point_to_num_func: Callable[[Point3D], ManimInt] = lambda p: p[0],
        submob_func: Callable[[Mobject], ManimInt] | None = None,
    ) -> Self:
        """Sorts the list of :attr:`submobjects` by a function defined by ``submob_func``."""
        if submob_func is None:

            def submob_func(m: Mobject):
                return point_to_num_func(m.get_center())

        self.submobjects.sort(key=submob_func)
        return self

    def shuffle(self, recursive: bool = False) -> None:
        """Shuffles the list of :attr:`submobjects`."""
        if recursive:
            for submob in self.submobjects:
                submob.shuffle(recursive=True)
        random.shuffle(self.submobjects)

    def invert(self, recursive: bool = False) -> None:
        """Inverts the list of :attr:`submobjects`.

        Parameters
        ----------
        recursive
            If ``True``, all submobject lists of this mobject's family are inverted.

        Examples
        --------

        .. manim:: InvertSumobjectsExample

            class InvertSumobjectsExample(Scene):
                def construct(self):
                    s = VGroup(*[Dot().shift(i*0.1*RIGHT) for i in range(-20,20)])
                    s2 = s.copy()
                    s2.invert()
                    s2.shift(DOWN)
                    self.play(Write(s), Write(s2))
        """
        if recursive:
            for submob in self.submobjects:
                submob.invert(recursive=True)
        self.submobjects.reverse()

    # Just here to keep from breaking old scenes.
    def arrange_submobjects(self, *args, **kwargs) -> Self:
        """Arrange the position of :attr:`submobjects` with a small buffer.

        Examples
        --------

        .. manim:: ArrangeSumobjectsExample
            :save_last_frame:

            class ArrangeSumobjectsExample(Scene):
                def construct(self):
                    s= VGroup(*[Dot().shift(i*0.1*RIGHT*np.random.uniform(-1,1)+UP*np.random.uniform(-1,1)) for i in range(0,15)])
                    s.shift(UP).set_color(BLUE)
                    s2= s.copy().set_color(RED)
                    s2.arrange_submobjects()
                    s2.shift(DOWN)
                    self.add(s,s2)

        """
        return self.arrange(*args, **kwargs)

    def sort_submobjects(self, *args, **kwargs) -> Self:
        """Sort the :attr:`submobjects`"""
        return self.sort(*args, **kwargs)

    def shuffle_submobjects(self, *args, **kwargs) -> None:
        """Shuffles the order of :attr:`submobjects`

        Examples
        --------

        .. manim:: ShuffleSubmobjectsExample

            class ShuffleSubmobjectsExample(Scene):
                def construct(self):
                    s= VGroup(*[Dot().shift(i*0.1*RIGHT) for i in range(-20,20)])
                    s2= s.copy()
                    s2.shuffle_submobjects()
                    s2.shift(DOWN)
                    self.play(Write(s), Write(s2))
        """
        return self.shuffle(*args, **kwargs)

    # Alignment
    def align_data(self, mobject: Mobject, skip_point_alignment: bool = False) -> None:
        """Aligns the data of this mobject with another mobject.

        Afterwards, the two mobjects will have the same number of submobjects
        (see :meth:`.align_submobjects`), the same parent structure (see
        :meth:`.null_point_align`). If ``skip_point_alignment`` is false,
        they will also have the same number of points (see :meth:`.align_points`).

        Parameters
        ----------
        mobject
            The other mobject this mobject should be aligned to.
        skip_point_alignment
            Controls whether or not the computationally expensive
            point alignment is skipped (default: False).
        """
        self.null_point_align(mobject)
        self.align_submobjects(mobject)
        if not skip_point_alignment:
            self.align_points(mobject)
        # Recurse
        for m1, m2 in zip(self.submobjects, mobject.submobjects):
            m1.align_data(m2)

    def get_point_mobject(self, center=None):
        """The simplest :class:`~.Mobject` to be transformed to or from self.
        Should by a point of the appropriate type
        """
        msg = f"get_point_mobject not implemented for {self.__class__.__name__}"
        raise NotImplementedError(msg)

    def align_points(self, mobject: Mobject) -> Self:
        count1 = self.get_num_points()
        count2 = mobject.get_num_points()
        if count1 < count2:
            self.align_points_with_larger(mobject)
        elif count2 < count1:
            mobject.align_points_with_larger(self)
        return self

    def align_points_with_larger(self, larger_mobject: Mobject):
        raise NotImplementedError("Please override in a child class.")

    def align_submobjects(self, mobject: Mobject) -> Self:
        mob1 = self
        mob2 = mobject
        n1 = len(mob1.submobjects)
        n2 = len(mob2.submobjects)
        mob1.add_n_more_submobjects(max(0, n2 - n1))
        mob2.add_n_more_submobjects(max(0, n1 - n2))
        return self

    def null_point_align(self, mobject: Mobject):
        """If a :class:`~.Mobject` with points is being aligned to
        one without, treat both as groups, and push
        the one with points into its own submobjects
        list.

        Returns
        -------
        :class:`Mobject`
            ``self``
        """
        for m1, m2 in (self, mobject), (mobject, self):
            if m1.has_no_points() and m2.has_points():
                m2.push_self_into_submobjects()
        return self

    def push_self_into_submobjects(self) -> Self:
        copy = self.copy()
        copy.submobjects = []
        self.reset_points()
        self.add(copy)
        return self

    def add_n_more_submobjects(self, n: int) -> Self | None:
        if n == 0:
            return None

        curr = len(self.submobjects)
        if curr == 0:
            # If empty, simply add n point mobjects
            self.submobjects = [self.get_point_mobject() for k in range(n)]
            return None

        target = curr + n
        # TODO, factor this out to utils so as to reuse
        # with VMobject.insert_n_curves
        repeat_indices = (np.arange(target) * curr) // target
        split_factors = [sum(repeat_indices == i) for i in range(curr)]
        new_submobs = []
        for submob, sf in zip(self.submobjects, split_factors):
            new_submobs.append(submob)
            for _ in range(1, sf):
                new_submobs.append(submob.copy().fade(1))
        self.submobjects = new_submobs
        return self

    def repeat_submobject(self, submob: Mobject) -> Self:
        return submob.copy()

    def interpolate(
        self,
        mobject1: Mobject,
        mobject2: Mobject,
        alpha: float,
        path_func: PathFuncType = straight_path(),
    ) -> Self:
        """Turns this :class:`~.Mobject` into an interpolation between ``mobject1``
        and ``mobject2``.

        Examples
        --------

        .. manim:: DotInterpolation
            :save_last_frame:

            class DotInterpolation(Scene):
                def construct(self):
                    dotR = Dot(color=DARK_GREY)
                    dotR.shift(2 * RIGHT)
                    dotL = Dot(color=WHITE)
                    dotL.shift(2 * LEFT)

                    dotMiddle = VMobject().interpolate(dotL, dotR, alpha=0.3)

                    self.add(dotL, dotR, dotMiddle)
        """
        self.points = path_func(mobject1.points, mobject2.points, alpha)
        self.interpolate_color(mobject1, mobject2, alpha)
        return self

    def interpolate_color(self, mobject1: Mobject, mobject2: Mobject, alpha: float):
        raise NotImplementedError("Please override in a child class.")

    def become(
        self,
        mobject: Mobject,
        match_height: bool = False,
        match_width: bool = False,
        match_depth: bool = False,
        match_center: bool = False,
        stretch: bool = False,
    ) -> Self:
        """Edit points, colors and submobjects to be identical
        to another :class:`~.Mobject`

        .. note::

            If both match_height and match_width are ``True`` then the transformed :class:`~.Mobject`
            will match the height first and then the width.

        Parameters
        ----------
        match_height
            Whether or not to preserve the height of the original
            :class:`~.Mobject`.
        match_width
            Whether or not to preserve the width of the original
            :class:`~.Mobject`.
        match_depth
            Whether or not to preserve the depth of the original
            :class:`~.Mobject`.
        match_center
            Whether or not to preserve the center of the original
            :class:`~.Mobject`.
        stretch
            Whether or not to stretch the target mobject to match the
            the proportions of the original :class:`~.Mobject`.

        Examples
        --------
        .. manim:: BecomeScene

            class BecomeScene(Scene):
                def construct(self):
                    circ = Circle(fill_color=RED, fill_opacity=0.8)
                    square = Square(fill_color=BLUE, fill_opacity=0.2)
                    self.add(circ)
                    self.wait(0.5)
                    circ.become(square)
                    self.wait(0.5)


        The following examples illustrate how mobject measurements
        change when using the ``match_...`` and ``stretch`` arguments.
        We start with a rectangle that is 2 units high and 4 units wide,
        which we want to turn into a circle of radius 3::

            >>> from manim import Rectangle, Circle
            >>> import numpy as np
            >>> rect = Rectangle(height=2, width=4)
            >>> circ = Circle(radius=3)

        With ``stretch=True``, the target circle is deformed to match
        the proportions of the rectangle, which results in the target
        mobject being an ellipse with height 2 and width 4. We can
        check that the resulting points satisfy the ellipse equation
        :math:`x^2/a^2 + y^2/b^2 = 1` with :math:`a = 4/2` and :math:`b = 2/2`
        being the semi-axes::

            >>> result = rect.copy().become(circ, stretch=True)
            >>> result.height, result.width
            (2.0, 4.0)
            >>> ellipse_points = np.array(result.get_anchors())
            >>> ellipse_eq = np.sum(ellipse_points**2 * [1/4, 1, 0], axis=1)
            >>> np.allclose(ellipse_eq, 1)
            True

        With ``match_height=True`` and ``match_width=True`` the circle is
        scaled such that the height or the width of the rectangle will
        be preserved, respectively.
        The points of the resulting mobject satisfy the circle equation
        :math:`x^2 + y^2 = r^2` for the corresponding radius :math:`r`::

            >>> result = rect.copy().become(circ, match_height=True)
            >>> result.height, result.width
            (2.0, 2.0)
            >>> circle_points = np.array(result.get_anchors())
            >>> circle_eq = np.sum(circle_points**2, axis=1)
            >>> np.allclose(circle_eq, 1)
            True
            >>> result = rect.copy().become(circ, match_width=True)
            >>> result.height, result.width
            (4.0, 4.0)
            >>> circle_points = np.array(result.get_anchors())
            >>> circle_eq = np.sum(circle_points**2, axis=1)
            >>> np.allclose(circle_eq, 2**2)
            True

        With ``match_center=True``, the resulting mobject is moved such that
        its center is the same as the center of the original mobject::

            >>> rect = rect.shift(np.array([0, 1, 0]))
            >>> np.allclose(rect.get_center(), circ.get_center())
            False
            >>> result = rect.copy().become(circ, match_center=True)
            >>> np.allclose(rect.get_center(), result.get_center())
            True
        """
        mobject = mobject.copy()
        if stretch:
            mobject.stretch_to_fit_height(self.height)
            mobject.stretch_to_fit_width(self.width)
            mobject.stretch_to_fit_depth(self.depth)
        else:
            if match_height:
                mobject.match_height(self)
            if match_width:
                mobject.match_width(self)
            if match_depth:
                mobject.match_depth(self)

        if match_center:
            mobject.move_to(self.get_center())

        self.align_data(mobject, skip_point_alignment=True)
        for sm1, sm2 in zip(self.get_family(), mobject.get_family()):
            sm1.points = np.array(sm2.points)
            sm1.interpolate_color(sm1, sm2, 1)
        return self

    def match_points(self, mobject: Mobject, copy_submobjects: bool = True) -> Self:
        """Edit points, positions, and submobjects to be identical
        to another :class:`~.Mobject`, while keeping the style unchanged.

        Examples
        --------
        .. manim:: MatchPointsScene

            class MatchPointsScene(Scene):
                def construct(self):
                    circ = Circle(fill_color=RED, fill_opacity=0.8)
                    square = Square(fill_color=BLUE, fill_opacity=0.2)
                    self.add(circ)
                    self.wait(0.5)
                    self.play(circ.animate.match_points(square))
                    self.wait(0.5)
        """
        for sm1, sm2 in zip(self.get_family(), mobject.get_family()):
            sm1.points = np.array(sm2.points)
        return self

    # Errors
    def throw_error_if_no_points(self) -> None:
        if self.has_no_points():
            caller_name = sys._getframe(1).f_code.co_name
            raise Exception(
                f"Cannot call Mobject.{caller_name} for a Mobject with no points",
            )

    # About z-index
    def set_z_index(
        self,
        z_index_value: float,
        family: bool = True,
    ) -> Self:
        """Sets the :class:`~.Mobject`'s :attr:`z_index` to the value specified in `z_index_value`.

        Parameters
        ----------
        z_index_value
            The new value of :attr:`z_index` set.
        family
            If ``True``, the :attr:`z_index` value of all submobjects is also set.

        Returns
        -------
        :class:`Mobject`
            The Mobject itself, after :attr:`z_index` is set. For chaining purposes. (Returns `self`.)

        Examples
        --------
        .. manim:: SetZIndex
            :save_last_frame:

            class SetZIndex(Scene):
                def construct(self):
                    text = Text('z_index = 3', color = PURE_RED).shift(UP).set_z_index(3)
                    square = Square(2, fill_opacity=1).set_z_index(2)
                    tex = Tex(r'zIndex = 1', color = PURE_BLUE).shift(DOWN).set_z_index(1)
                    circle = Circle(radius = 1.7, color = GREEN, fill_opacity = 1) # z_index = 0

                    # Displaying order is now defined by z_index values
                    self.add(text)
                    self.add(square)
                    self.add(tex)
                    self.add(circle)
        """
        if family:
            for submob in self.submobjects:
                submob.set_z_index(z_index_value, family=family)
        self.z_index = z_index_value
        return self

    def set_z_index_by_z_Point3D(self) -> Self:
        """Sets the :class:`~.Mobject`'s z Point3D to the value of :attr:`z_index`.

        Returns
        -------
        :class:`Mobject`
            The Mobject itself, after :attr:`z_index` is set. (Returns `self`.)
        """
        z_coord = self.get_center()[-1]
        self.set_z_index(z_coord)
        return self


class Group(Mobject, metaclass=ConvertToOpenGL):
    """Groups together multiple :class:`Mobjects <.Mobject>`.

    Notes
    -----
    When adding the same mobject more than once, repetitions are ignored.
    Use :meth:`.Mobject.copy` to create a separate copy which can then
    be added to the group.
    """

    def __init__(self, *mobjects, **kwargs) -> None:
        super().__init__(**kwargs)
        self.add(*mobjects)


class Point(Mobject, metaclass=ConvertToOpenGL):
    def __init__(
        self,
        location: np.ndarray = ORIGIN,
        artificial_width: float = 1e-6,
        artificial_height: float = 1e-6,
        **kwargs,
    ):
        self.artificial_width = artificial_width
        self.artificial_height = artificial_height
        super().__init__(**kwargs)
        self.set_location(location)

    @property
    def width(self):
        return self.artificial_width

    @property
    def height(self):
        return self.artificial_height

    # TODO: properties vs. getter methods?

    def get_width(self):
        return self.artificial_width

    def get_height(self):
        return self.artificial_height

    def get_location(self):
        return self.points[0].copy()

    def get_bounding_box_point(self, *args, **kwargs):
        return self.get_location()

    def set_location(self, new_loc):
        self.set_points(np.array(new_loc, ndmin=2, dtype=float))


class _AnimationBuilder:
    def __init__(self, mobject) -> None:
        self.mobject = mobject
        self.mobject.generate_target()

        self.overridden_animation = None
        self.is_chaining = False
        self.methods = []

        # Whether animation args can be passed
        self.cannot_pass_args = False
        self.anim_args = {}

    def __call__(self, **kwargs) -> Self:
        if self.cannot_pass_args:
            raise ValueError(
                "Animation arguments must be passed before accessing methods and can only be passed once",
            )

        self.anim_args = kwargs
        self.cannot_pass_args = True

        return self

    def __getattr__(self, method_name) -> types.MethodType:
        method = getattr(self.mobject.target, method_name)
        has_overridden_animation = hasattr(method, "_override_animate")

        if (self.is_chaining and has_overridden_animation) or self.overridden_animation:
            raise NotImplementedError(
                "Method chaining is currently not supported for "
                "overridden animations",
            )

        def update_target(*method_args, **method_kwargs):
            if has_overridden_animation:
                self.overridden_animation = method._override_animate(
                    self.mobject,
                    *method_args,
                    anim_args=self.anim_args,
                    **method_kwargs,
                )
            else:
                self.methods.append([method, method_args, method_kwargs])
                method(*method_args, **method_kwargs)
            return self

        self.is_chaining = True
        self.cannot_pass_args = True

        return update_target

    def build(self) -> Animation:
        from ..animation.transform import (  # is this to prevent circular import?
            _MethodAnimation,
        )

        if self.overridden_animation:
            anim = self.overridden_animation
        else:
            anim = _MethodAnimation(self.mobject, self.methods)

        for attr, value in self.anim_args.items():
            setattr(anim, attr, value)

        return anim


def override_animate(method) -> types.FunctionType:
    r"""Decorator for overriding method animations.

    This allows to specify a method (returning an :class:`~.Animation`)
    which is called when the decorated method is used with the ``.animate`` syntax
    for animating the application of a method.

    .. seealso::

        :attr:`Mobject.animate`

    .. note::

        Overridden methods cannot be combined with normal or other overridden
        methods using method chaining with the ``.animate`` syntax.


    Examples
    --------

    .. manim:: AnimationOverrideExample

        class CircleWithContent(VGroup):
            def __init__(self, content):
                super().__init__()
                self.circle = Circle()
                self.content = content
                self.add(self.circle, content)
                content.move_to(self.circle.get_center())

            def clear_content(self):
                self.remove(self.content)
                self.content = None

            @override_animate(clear_content)
            def _clear_content_animation(self, anim_args=None):
                if anim_args is None:
                    anim_args = {}
                anim = Uncreate(self.content, **anim_args)
                self.clear_content()
                return anim

        class AnimationOverrideExample(Scene):
            def construct(self):
                t = Text("hello!")
                my_mobject = CircleWithContent(t)
                self.play(Create(my_mobject))
                self.play(my_mobject.animate.clear_content())
                self.wait()

    """

    def decorator(animation_method):
        method._override_animate = animation_method
        return animation_method

    return decorator<|MERGE_RESOLUTION|>--- conflicted
+++ resolved
@@ -33,25 +33,15 @@
     color_gradient,
     interpolate_color,
 )
-<<<<<<< HEAD
 from manim.utils.exceptions import MultiAnimationOverrideException
 from manim.utils.iterables import list_update, remove_list_redundancies
 from manim.utils.paths import straight_path
 from manim.utils.space_ops import angle_between_vectors, normalize, rotation_matrix
-=======
-from ..utils.exceptions import MultiAnimationOverrideException
-from ..utils.iterables import list_update, remove_list_redundancies
-from ..utils.paths import straight_path
-from ..utils.space_ops import angle_between_vectors, normalize, rotation_matrix
->>>>>>> f1ce5122
 
 if TYPE_CHECKING:
     from typing_extensions import Self, TypeAlias
 
-<<<<<<< HEAD
     from manim.animation.animation import Animation
-=======
->>>>>>> f1ce5122
     from manim.typing import (
         FunctionOverride,
         ManimFloat,
@@ -64,18 +54,9 @@
         Vector3D,
     )
 
-<<<<<<< HEAD
     TimeBasedUpdater: TypeAlias = Callable[["Mobject", float], object]
     NonTimeBasedUpdater: TypeAlias = Callable[["Mobject"], object]
     Updater: TypeAlias = NonTimeBasedUpdater | TimeBasedUpdater
-=======
-    from ..animation.animation import Animation
->>>>>>> f1ce5122
-
-    TimeBasedUpdater: TypeAlias = Callable[["Mobject", float], object]
-    NonTimeBasedUpdater: TypeAlias = Callable[["Mobject"], object]
-    Updater: TypeAlias = NonTimeBasedUpdater | TimeBasedUpdater
-
 
 class Mobject:
     """Mathematical Object: base class for objects that can be displayed on screen.
@@ -165,11 +146,7 @@
         return self._assert_valid_submobjects_internal(submobjects, Mobject)
 
     def _assert_valid_submobjects_internal(
-<<<<<<< HEAD
         self, submobjects: Iterable[Mobject], mob_class: type[Mobject]
-=======
-        self, submobjects: list[Mobject], mob_class: type[Mobject]
->>>>>>> f1ce5122
     ) -> Self:
         for i, submob in enumerate(submobjects):
             if not isinstance(submob, mob_class):
