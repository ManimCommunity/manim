--- conflicted
+++ resolved
@@ -1385,10 +1385,7 @@
 
     # Positioning methods
 
-<<<<<<< HEAD
     def center(self) -> Self:
-=======
-    def center(self):
         """Moves the center of the mobject to the center of the scene.
 
         Returns
@@ -1396,7 +1393,6 @@
         :class:`.Mobject`
             The centered mobject.
         """
->>>>>>> bff2ea44
         self.shift(-self.get_center())
         return self
 
