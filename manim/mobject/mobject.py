"""Base classes for objects that can be displayed."""


__all__ = ["Mobject", "Group", "override_animate"]


from functools import reduce
import copy
import itertools as it
import operator as op
import random
import sys
import types
from typing import Callable, List, Optional, Union
import warnings

from pathlib import Path
from colour import Color
import numpy as np

from .. import config
from ..constants import *
from ..container import Container
from ..utils.color import Colors, color_gradient, WHITE, BLACK, YELLOW_C
from ..utils.color import interpolate_color
from ..utils.iterables import list_update
from ..utils.iterables import remove_list_redundancies
from ..utils.paths import straight_path
from ..utils.simple_functions import get_parameters
from ..utils.space_ops import angle_of_vector
from ..utils.space_ops import get_norm
from ..utils.space_ops import rotation_matrix
from ..utils.space_ops import rotation_matrix_transpose

# TODO: Explain array_attrs

Updater = Union[Callable[["Mobject"], None], Callable[["Mobject", float], None]]


class Mobject(Container):
    """Mathematical Object: base class for objects that can be displayed on screen.

    There is a compatibility layer that allows for
    getting and setting generic attributes with ``get_*``
    and ``set_*`` methods. See :meth:`set` for more details.

    Attributes
    ----------
    submobjects : List[:class:`Mobject`]
        The contained objects.
    points : :class:`numpy.ndarray`
        The points of the objects.

    """

    def __init__(self, color=WHITE, name=None, dim=3, target=None, z_index=0, **kwargs):
        self.color = Color(color)
        self.name = self.__class__.__name__ if name is None else name
        self.dim = dim
        self.target = target
        self.z_index = z_index
        self.point_hash = None
        self.submobjects = []
        self.updaters = []
        self.updating_suspended = False
        self.reset_points()
        self.generate_points()
        self.init_colors()

        # OpenGL data.
        self.data = {}
        self.depth_test = False
        self.is_fixed_in_frame = False
        self.gloss = 0.0
        self.shadow = 0.0
        self.needs_new_bounding_box = True
        self.parents = []
        self.family = [self]

        self.init_gl_data()
        self.init_gl_points()
        self.init_gl_colors()

        Container.__init__(self, **kwargs)

    def init_gl_data(self):
        pass

    def init_gl_points(self):
        pass

    def init_gl_colors(self):
        pass

    def get_bounding_box(self):
        if self.needs_new_bounding_box:
            self.data["bounding_box"] = self.compute_bounding_box()
            self.needs_new_bounding_box = False
        return self.data["bounding_box"]

    def compute_bounding_box(self):
        all_points = np.vstack(
            [
                self.data["points"],
                *(
                    mob.get_bounding_box()
                    for mob in self.get_family()[1:]
                    if mob.has_points()
                ),
            ]
        )
        if len(all_points) == 0:
            return np.zeros((3, self.dim))
        else:
            # Lower left and upper right corners
            mins = all_points.min(0)
            maxs = all_points.max(0)
            mids = (mins + maxs) / 2
            return np.array([mins, mids, maxs])

    @property
    def animate(self):
        """Used to animate the application of a method.

        .. warning::

            Passing multiple animations for the same :class:`Mobject` in one
            call to :meth:`~.Scene.play` is discouraged and will most likely
            not work properly. Instead of writing an animation like

            ::

                self.play(my_mobject.animate.shift(RIGHT), my_mobject.animate.rotate(PI))

            make use of method chaining for ``animate``, meaning::

                self.play(my_mobject.animate.shift(RIGHT).rotate(PI))

        Keyword arguments that can be passed to :meth:`.Scene.play` can be passed
        directly after accessing ``.animate``, like so::

            self.play(my_mobject.animate(rate_func=linear).shift(RIGHT))

        This is especially useful when animating simultaneous ``.animate`` calls that
        you want to behave differently::

            self.play(
                mobject1.animate(run_time=2).rotate(PI),
                mobject2.animate(rate_func=there_and_back).shift(RIGHT),
            )

        .. seealso::

            :func:`override_animate`


        Examples
        --------

        .. manim:: AnimateExample

            class AnimateExample(Scene):
                def construct(self):
                    s = Square()
                    self.play(Create(s))
                    self.play(s.animate.shift(RIGHT))
                    self.play(s.animate.scale(2))
                    self.play(s.animate.rotate(PI / 2))
                    self.play(Uncreate(s))


        .. manim:: AnimateChainExample

            class AnimateChainExample(Scene):
                def construct(self):
                    s = Square()
                    self.play(Create(s))
                    self.play(s.animate.shift(RIGHT).scale(2).rotate(PI / 2))
                    self.play(Uncreate(s))

        .. manim:: AnimateWithArgsExample

            class AnimateWithArgsExample(Scene):
                def construct(self):
                    s = Square()
                    c = Circle()

                    VGroup(s, c).arrange(RIGHT, buff=2)
                    self.add(s, c)

                    self.play(
                        s.animate(run_time=2).rotate(PI / 2),
                        c.animate(rate_func=there_and_back).shift(RIGHT),
                    )

        """
        return _AnimationBuilder(self)

    def __deepcopy__(self, clone_from_id):
        cls = self.__class__
        result = cls.__new__(cls)
        clone_from_id[id(self)] = result
        for k, v in self.__dict__.items():
            setattr(result, k, copy.deepcopy(v, clone_from_id))
        result.original_id = str(id(self))
        return result

    def __repr__(self):
        return str(self.name)

    def reset_points(self):
        """Sets :attr:`points` to be an empty array."""
        self.points = np.zeros((0, self.dim))

    def init_colors(self):
        """Initializes the colors.

        Gets called upon creation. This is an empty method that can be implemented by subclasses.
        """
        pass

    def generate_points(self):
        """Initializes :attr:`points` and therefore the shape.

        Gets called upon creation. This is an empty method that can be implemented by subclasses.
        """
        pass

    def refresh_bounding_box(self, recurse_down=False, recurse_up=True):
        for mob in self.get_family(recurse_down):
            mob.needs_new_bounding_box = True
        if recurse_up:
            for parent in self.parents:
                parent.refresh_bounding_box()
        return self

    def add(self, *mobjects: "Mobject") -> "Mobject":
        """Add mobjects as submobjects.

        The mobjects are added to :attr:`submobjects`.

        Subclasses of mobject may implement ``+`` and ``+=`` dunder methods.

        Parameters
        ----------
        mobjects
            The mobjects to add.

        Returns
        -------
        :class:`Mobject`
            ``self``

        Raises
        ------
        :class:`ValueError`
            When a mobject tries to add itself.
        :class:`TypeError`
            When trying to add an object that is not an instance of :class:`Mobject`.


        Notes
        -----
        A mobject cannot contain itself, and it cannot contain a submobject
        more than once.  If the parent mobject is displayed, the newly-added
        submobjects will also be displayed (i.e. they are automatically added
        to the parent Scene).

        See Also
        --------
        :meth:`remove`
        :meth:`add_to_back`

        Examples
        --------
        ::

            >>> outer = Mobject()
            >>> inner = Mobject()
            >>> outer = outer.add(inner)

        Duplicates are not added again::

            >>> outer = outer.add(inner)
            >>> len(outer.submobjects)
            1

        Adding an object to itself raises an error::

            >>> outer.add(outer)
            Traceback (most recent call last):
            ...
            ValueError: Mobject cannot contain self

        """
        if config.renderer == "opengl":
            if self in mobjects:
                raise Exception("Mobject cannot contain self")
            for mobject in mobjects:
                if mobject not in self.submobjects:
                    self.submobjects.append(mobject)
                if self not in mobject.parents:
                    mobject.parents.append(self)
            self.assemble_family()
            return self
        else:
            for m in mobjects:
                if not isinstance(m, Mobject):
                    raise TypeError("All submobjects must be of type Mobject")
                if m is self:
                    raise ValueError("Mobject cannot contain self")
            self.submobjects = list_update(self.submobjects, mobjects)
            return self

    def __add__(self, mobject):
        raise NotImplementedError

    def __iadd__(self, mobject):
        raise NotImplementedError

    def add_to_back(self, *mobjects: "Mobject") -> "Mobject":
        """Add all passed mobjects to the back of the submobjects.

        If :attr:`submobjects` already contains the given mobjects, they just get moved to the back instead.

        Parameters
        ----------
        mobjects
            The mobjects to add.

        Returns
        -------
        :class:`Mobject`
            ``self``


        .. note::

            Technically, this is done by adding (or moving) the mobjects to
            the head of :attr:`submobjects`. The head of this list is rendered
            first, which places the corresponding mobjects behind the
            subsequent list members.
        """
        self.remove(*mobjects)
        self.submobjects = list(mobjects) + self.submobjects
        return self

    def remove(self, *mobjects: "Mobject") -> "Mobject":
        """Remove submobjects.

        The mobjects are removed from :attr:`submobjects`, if they exist.

        Subclasses of mobject may implement ``-`` and ``-=`` dunder methods.

        Parameters
        ----------
        mobjects
            The mobjects to remove.

        Returns
        -------
        :class:`Mobject`
            ``self``

        See Also
        --------
        :meth:`add`

        """
        for mobject in mobjects:
            if mobject in self.submobjects:
                self.submobjects.remove(mobject)
        return self

    def __sub__(self, other):
        raise NotImplementedError

    def __isub__(self, other):
        raise NotImplementedError

    def set(self, **kwargs) -> "Mobject":
        """Sets attributes.

        Mainly to be used along with :attr:`animate` to
        animate setting attributes.

        In addition to this method, there is a compatibility
        layer that allows ``get_*`` and ``set_*`` methods to
        get and set generic attributes. For instance::

            >>> mob = Mobject()
            >>> mob.set_foo(0)
            Mobject
            >>> mob.get_foo()
            0
            >>> mob.foo
            0

        This compatibility layer does not interfere with any
        ``get_*`` or ``set_*`` methods that are explicitly
        defined.

        .. warning::

            This compatibility layer is for backwards compatibility
            and is not guaranteed to stay around. Where applicable,
            please prefer getting/setting attributes normally or with
            the :meth:`set` method.

        Parameters
        ----------
        **kwargs
            The attributes and corresponding values to set.

        Returns
        -------
        :class:`Mobject`
            ``self``

        Examples
        --------
        ::

            >>> mob = Mobject()
            >>> mob.set(foo=0)
            Mobject
            >>> mob.foo
            0
        """

        for attr, value in kwargs.items():
            setattr(self, attr, value)

        return self

    def __getattr__(self, attr):
        # Add automatic compatibility layer
        # between properties and get_* and set_*
        # methods.
        #
        # In python 3.9+ we could change this
        # logic to use str.remove_prefix instead.

        if attr.startswith("get_"):
            # Remove the "get_" prefix
            to_get = attr[4:]

            def getter(self):
                warnings.warn(
                    "This method is not guaranteed to stay around. Please prefer getting the attribute normally.",
                    DeprecationWarning,
                    stacklevel=2,
                )

                return getattr(self, to_get)

            # Return a bound method
            return types.MethodType(getter, self)

        if attr.startswith("set_"):
            # Remove the "set_" prefix
            to_set = attr[4:]

            def setter(self, value):
                warnings.warn(
                    "This method is not guaranteed to stay around. Please prefer setting the attribute normally or with Mobject.set().",
                    DeprecationWarning,
                    stacklevel=2,
                )

                setattr(self, to_set, value)

                return self

            # Return a bound method
            return types.MethodType(setter, self)

        # Unhandled attribute, therefore error
        raise AttributeError(f"{type(self).__name__} object has no attribute '{attr}'")

    @property
    def width(self):
        """The width of the mobject.

        Returns
        -------
        :class:`float`

        Examples
        --------
        .. manim:: WidthExample

            class WidthExample(Scene):
                def construct(self):
                    decimal = DecimalNumber().to_edge(UP)
                    rect = Rectangle(color=BLUE)
                    rect_copy = rect.copy().set_stroke(GRAY, opacity=0.5)

                    decimal.add_updater(lambda d: d.set_value(rect.width))

                    self.add(rect_copy, rect, decimal)
                    self.play(rect.animate.set(width=7))
                    self.wait()

        See also
        --------
        :meth:`length_over_dim`

        """

        # Get the length across the X dimension
        return self.length_over_dim(0)

    @width.setter
    def width(self, value):
        self.scale_to_fit_width(value)

    @property
    def height(self):
        """The height of the mobject.

        Returns
        -------
        :class:`float`

        Examples
        --------
        .. manim:: HeightExample

            class HeightExample(Scene):
                def construct(self):
                    decimal = DecimalNumber().to_edge(UP)
                    rect = Rectangle(color=BLUE)
                    rect_copy = rect.copy().set_stroke(GRAY, opacity=0.5)

                    decimal.add_updater(lambda d: d.set_value(rect.height))

                    self.add(rect_copy, rect, decimal)
                    self.play(rect.animate.set(height=5))
                    self.wait()

        See also
        --------
        :meth:`length_over_dim`

        """

        # Get the length across the Y dimension
        return self.length_over_dim(1)

    @height.setter
    def height(self, value):
        self.scale_to_fit_height(value)

    @property
    def depth(self):
        """The depth of the mobject.

        Returns
        -------
        :class:`float`

        See also
        --------
        :meth:`length_over_dim`

        """

        # Get the length across the Z dimension
        return self.length_over_dim(2)

    @depth.setter
    def depth(self, value):
        self.scale_to_fit_depth(value)

    def get_array_attrs(self):
        return ["points"]

    def apply_over_attr_arrays(self, func):
        for attr in self.get_array_attrs():
            setattr(self, attr, func(getattr(self, attr)))
        return self

    # Displaying

    def get_image(self, camera=None):
        if camera is None:
            from ..camera.camera import Camera

            camera = Camera()
        camera.capture_mobject(self)
        return camera.get_image()

    def show(self, camera=None):
        self.get_image(camera=camera).show()

    def save_image(self, name=None):
        self.get_image().save(
            Path(config.get_dir("video_dir")).joinpath((name or str(self)) + ".png")
        )

    def copy(self) -> "Mobject":
        """Create and return an identical copy of the Mobject including all submobjects.

        Returns
        -------
        :class:`Mobject`
            The copy.

        Note
        ----
        The clone is initially not visible in the Scene, even if the original was.
        """
        return copy.deepcopy(self)

    def generate_target(self, use_deepcopy=False):
        self.target = None  # Prevent unbounded linear recursion
        if use_deepcopy:
            self.target = copy.deepcopy(self)
        else:
            self.target = self.copy()
        return self.target

    # Updating

    def update(self, dt: float = 0, recursive: bool = True) -> "Mobject":
        """Apply all updaters.

        Does nothing if updating is suspended.

        Parameters
        ----------
        dt
            The parameter ``dt`` to pass to the update functions. Usually this is the time in seconds since the last call of ``update``.
        recursive
            Whether to recursively update all submobjects.

        Returns
        -------
        :class:`Mobject`
            ``self``

        See Also
        --------
        :meth:`add_updater`
        :meth:`get_updaters`

        """
        if self.updating_suspended:
            return self
        for updater in self.updaters:
            parameters = get_parameters(updater)
            if "dt" in parameters:
                updater(self, dt)
            else:
                updater(self)
        if recursive:
            for submob in self.submobjects:
                submob.update(dt, recursive)
        return self

    def get_time_based_updaters(self) -> List[Updater]:
        """Return all updaters using the ``dt`` parameter.

        The updaters use this parameter as the input for difference in time.

        Returns
        -------
        List[:class:`Callable`]
            The list of time based updaters.

        See Also
        --------
        :meth:`get_updaters`
        :meth:`has_time_based_updater`

        """
        return [updater for updater in self.updaters if "dt" in get_parameters(updater)]

    def has_time_based_updater(self) -> bool:
        """Test if ``self`` has a time based updater.

        Returns
        -------
        class:`bool`
            ``True`` if at least one updater uses the ``dt`` parameter, ``False`` otherwise.

        See Also
        --------
        :meth:`get_time_based_updaters`

        """
        for updater in self.updaters:
            if "dt" in get_parameters(updater):
                return True
        return False

    def get_updaters(self) -> List[Updater]:
        """Return all updaters.

        Returns
        -------
        List[:class:`Callable`]
            The list of updaters.

        See Also
        --------
        :meth:`add_updater`
        :meth:`get_time_based_updaters`

        """
        return self.updaters

    def get_family_updaters(self):
        return list(it.chain(*[sm.get_updaters() for sm in self.get_family()]))

    def add_updater(
        self,
        update_function: Updater,
        index: Optional[int] = None,
        call_updater: bool = False,
    ) -> "Mobject":
        """Add an update function to this mobject.

        Update functions, or updaters in short, are functions that are applied to the Mobject in every frame.

        Parameters
        ----------
        update_function
            The update function to be added.
            Whenever :meth:`update` is called, this update function gets called using ``self`` as the first parameter.
            The updater can have a second parameter ``dt``. If it uses this parameter, it gets called using a second value ``dt``, usually representing the time in seconds since the last call of :meth:`update`.
        index
            The index at which the new updater should be added in ``self.updaters``. In case ``index`` is ``None`` the updater will be added at the end.
        call_updater
            Wheather or not to call the updater initially. If ``True``, the updater will be called using ``dt=0``.

        Returns
        -------
        :class:`Mobject`
            ``self``

        Examples
        --------
        .. manim:: NextToUpdater

            class NextToUpdater(Scene):
                def construct(self):
                    def dot_position(mobject):
                        mobject.set_value(dot.get_center()[0])
                        mobject.next_to(dot)

                    dot = Dot(RIGHT*3)
                    label = DecimalNumber()
                    label.add_updater(dot_position)
                    self.add(dot, label)

                    self.play(Rotating(dot, about_point=ORIGIN, angle=TAU, run_time=TAU, rate_func=linear))

        .. manim:: DtUpdater

            class DtUpdater(Scene):
                def construct(self):
                    line = Square()

                    #Let the line rotate 90° per second
                    line.add_updater(lambda mobject, dt: mobject.rotate(dt*90*DEGREES))
                    self.add(line)
                    self.wait(2)

        See also
        --------
        :meth:`get_updaters`
        :meth:`remove_updater`
        :class:`~.UpdateFromFunc`
        """

        if index is None:
            self.updaters.append(update_function)
        else:
            self.updaters.insert(index, update_function)
        if call_updater:
            update_function(self, 0)
        return self

    def remove_updater(self, update_function: Updater) -> "Mobject":
        """Remove an updater.

        If the same updater is applied multiple times, every instance gets removed.

        Parameters
        ----------
        update_function
            The update function to be removed.


        Returns
        -------
        :class:`Mobject`
            ``self``

        See also
        --------
        :meth:`clear_updaters`
        :meth:`add_updater`
        :meth:`get_updaters`

        """
        while update_function in self.updaters:
            self.updaters.remove(update_function)
        return self

    def clear_updaters(self, recursive: bool = True) -> "Mobject":
        """Remove every updater.

        Parameters
        ----------
        recursive
            Whether to recursively call ``clear_updaters`` on all submobjects.

        Returns
        -------
        :class:`Mobject`
            ``self``

        See also
        --------
        :meth:`remove_updater`
        :meth:`add_updater`
        :meth:`get_updaters`

        """
        self.updaters = []
        if recursive:
            for submob in self.submobjects:
                submob.clear_updaters()
        return self

    def match_updaters(self, mobject: "Mobject") -> "Mobject":
        """Match the updaters of the given mobject.

        Parameters
        ----------
        mobject
            The mobject whose updaters get matched.

        Returns
        -------
        :class:`Mobject`
            ``self``

        Note
        ----
        All updaters from submobjects are removed, but only updaters of the given mobject are matched, not those of it's submobjects.

        See also
        --------
        :meth:`add_updater`
        :meth:`clear_updaters`

        """

        self.clear_updaters()
        for updater in mobject.get_updaters():
            self.add_updater(updater)
        return self

    def suspend_updating(self, recursive: bool = True) -> "Mobject":
        """Disable updating from updaters and animations.


        Parameters
        ----------
        recursive
            Whether to recursively suspend updating on all submobjects.

        Returns
        -------
        :class:`Mobject`
            ``self``

        See also
        --------
        :meth:`resume_updating`
        :meth:`add_updater`

        """

        self.updating_suspended = True
        if recursive:
            for submob in self.submobjects:
                submob.suspend_updating(recursive)
        return self

    def resume_updating(self, recursive: bool = True) -> "Mobject":
        """Enable updating from updaters and animations.

        Parameters
        ----------
        recursive
            Whether to recursively enable updating on all submobjects.

        Returns
        -------
        :class:`Mobject`
            ``self``

        See also
        --------
        :meth:`suspend_updating`
        :meth:`add_updater`

        """
        self.updating_suspended = False
        if recursive:
            for submob in self.submobjects:
                submob.resume_updating(recursive)
        self.update(dt=0, recursive=recursive)
        return self

    # Transforming operations

    def apply_to_family(self, func: Callable[["Mobject"], None]) -> "Mobject":
        """Apply a function to ``self`` and every submobject with points recursively.

        Parameters
        ----------
        func
            The function to apply to each mobject. ``func`` gets passed the respective (sub)mobject as parameter.

        Returns
        -------
        :class:`Mobject`
            ``self``

        See also
        --------
        :meth:`family_members_with_points`

        """
        for mob in self.family_members_with_points():
            func(mob)

    def shift(self, *vectors: np.ndarray) -> "Mobject":
        """Shift by the given vectors.

        Parameters
        ----------
        vectors
            Vectors to shift by. If multiple vectors are given, they are added together.

        Returns
        -------
        :class:`Mobject`
            ``self``

        See also
        --------
        :meth:`move_to`
        """

        if config.renderer == "opengl":
            self.apply_points_function(
                lambda points: points + vectors[0],
                about_edge=None,
                works_on_bounding_box=True,
            )
            return self
        else:
            total_vector = reduce(op.add, vectors)
            for mob in self.family_members_with_points():
                mob.points = mob.points.astype("float")
                mob.points += total_vector
                if hasattr(mob, "data") and "points" in mob.data:
                    mob.data["points"] += total_vector
            return self

    def scale(self, scale_factor: float, **kwargs) -> "Mobject":
        """Scale the size by a factor.

        Default behavior is to scale about the center of the mobject.

        Parameters
        ----------
        scale_factor
            The scaling factor. Values 0 < |`scale_factor`| < 1 will shrink the mobject, 1 < |`scale_factor`| will increase it's size. A `scale_factor`<0 resuls in  additionally flipping by 180°.
        kwargs :
            Additional keyword arguments passed to :meth:`apply_points_function_about_point`.

        Returns
        -------
        :class:`Mobject`
            ``self``

        See also
        --------
        :meth:`move_to`

        """
        if config.renderer == "opengl":
            self.apply_points_function(
                lambda points: scale_factor * points,
                works_on_bounding_box=True,
                **kwargs,
            )
            return self
        else:
            self.apply_points_function_about_point(
                lambda points: scale_factor * points, **kwargs
            )
            return self

    def rotate_about_origin(self, angle, axis=OUT, axes=[]):
        """Rotates the :class:`~.Mobject` about the ORIGIN, which is at [0,0,0]."""
        return self.rotate(angle, axis, about_point=ORIGIN)

    def rotate(self, angle, axis=OUT, **kwargs):
<<<<<<< HEAD
        if config.renderer == "opengl":
=======
        """Rotates the :class:`~.Mobject` about a certain point."""
        if config["use_opengl_renderer"]:
>>>>>>> f51133be
            rot_matrix_T = rotation_matrix_transpose(angle, axis)
            self.apply_points_function(
                lambda points: np.dot(points, rot_matrix_T), **kwargs
            )
            return self
        else:
            rot_matrix = rotation_matrix(angle, axis)
            self.apply_points_function_about_point(
                lambda points: np.dot(points, rot_matrix.T), **kwargs
            )
            return self

    def flip(self, axis=UP, **kwargs):
        """Flips/Mirrors an mobject about its center.

        Examples
        --------

        .. manim:: FlipExample
            :save_last_frame:

            class FlipExample(Scene):
                def construct(self):
                    s= Line(LEFT, RIGHT+UP).shift(4*LEFT)
                    self.add(s)
                    s2= s.copy().flip()
                    self.add(s2)

        """
        return self.rotate(TAU / 2, axis, **kwargs)

    def stretch(self, factor, dim, **kwargs):
        def func(points):
            points[:, dim] *= factor
            return points

        self.apply_points_function_about_point(func, **kwargs)
        return self

    def apply_function(self, function, **kwargs):
        # Default to applying matrix about the origin, not mobjects center
        if len(kwargs) == 0:
            kwargs["about_point"] = ORIGIN
        self.apply_points_function_about_point(
            lambda points: np.apply_along_axis(function, 1, points), **kwargs
        )
        return self

    def apply_function_to_position(self, function):
        self.move_to(function(self.get_center()))
        return self

    def apply_function_to_submobject_positions(self, function):
        for submob in self.submobjects:
            submob.apply_function_to_position(function)
        return self

    def apply_matrix(self, matrix, **kwargs):
        # Default to applying matrix about the origin, not mobjects center
        if ("about_point" not in kwargs) and ("about_edge" not in kwargs):
            kwargs["about_point"] = ORIGIN
        full_matrix = np.identity(self.dim)
        matrix = np.array(matrix)
        full_matrix[: matrix.shape[0], : matrix.shape[1]] = matrix
        self.apply_points_function_about_point(
            lambda points: np.dot(points, full_matrix.T), **kwargs
        )
        return self

    def apply_complex_function(self, function, **kwargs):
        def R3_func(point):
            x, y, z = point
            xy_complex = function(complex(x, y))
            return [xy_complex.real, xy_complex.imag, z]

        return self.apply_function(R3_func)

    def wag(self, direction=RIGHT, axis=DOWN, wag_factor=1.0):
        for mob in self.family_members_with_points():
            alphas = np.dot(mob.points, np.transpose(axis))
            alphas -= min(alphas)
            alphas /= max(alphas)
            alphas = alphas ** wag_factor
            mob.points += np.dot(
                alphas.reshape((len(alphas), 1)),
                np.array(direction).reshape((1, mob.dim)),
            )
        return self

    def reverse_points(self):
        for mob in self.family_members_with_points():
            mob.apply_over_attr_arrays(lambda arr: np.array(list(reversed(arr))))
        return self

    def repeat(self, count: int):
        """This can make transition animations nicer"""

        def repeat_array(array):
            return reduce(lambda a1, a2: np.append(a1, a2, axis=0), [array] * count)

        for mob in self.family_members_with_points():
            mob.apply_over_attr_arrays(repeat_array)
        return self

    # In place operations.
    # Note, much of these are now redundant with default behavior of
    # above methods
    def apply_points_function(
        self, func, about_point=None, about_edge=ORIGIN, works_on_bounding_box=False
    ):
        if about_point is None and about_edge is not None:
            about_point = self.get_bounding_box_point(about_edge)

        for mob in self.get_family():
            arrs = []
            if len(self.data["points"]):
                arrs.append(mob.data["points"])
            if works_on_bounding_box:
                arrs.append(mob.get_bounding_box())

            for arr in arrs:
                if about_point is None:
                    arr[:] = func(arr)
                else:
                    arr[:] = func(arr - about_point) + about_point

        if not works_on_bounding_box:
            self.refresh_bounding_box(recurse_down=True)
        else:
            for parent in self.parents:
                parent.refresh_bounding_box()
        return self

    def apply_points_function_about_point(
        self, func, about_point=None, about_edge=None
    ):
        if about_point is None:
            if about_edge is None:
                about_edge = ORIGIN
            about_point = self.get_critical_point(about_edge)
        for mob in self.family_members_with_points():
            mob.points -= about_point
            mob.points = func(mob.points)
            mob.points += about_point
        return self

    def rotate_in_place(self, angle, axis=OUT):
        # redundant with default behavior of rotate now.
        return self.rotate(angle, axis=axis)

    def scale_in_place(self, scale_factor, **kwargs):
        # Redundant with default behavior of scale now.
        return self.scale(scale_factor, **kwargs)

    def scale_about_point(self, scale_factor, point):
        # Redundant with default behavior of scale now.
        return self.scale(scale_factor, about_point=point)

    def pose_at_angle(self, **kwargs):
        self.rotate(TAU / 14, RIGHT + UP, **kwargs)
        return self

    # Positioning methods

    def center(self):
        self.shift(-self.get_center())
        return self

    def align_on_border(self, direction, buff=DEFAULT_MOBJECT_TO_EDGE_BUFFER):
        """Direction just needs to be a vector pointing towards side or
        corner in the 2d plane.
        """
        target_point = np.sign(direction) * (
            config["frame_x_radius"],
            config["frame_y_radius"],
            0,
        )
        point_to_align = self.get_critical_point(direction)
        shift_val = target_point - point_to_align - buff * np.array(direction)
        shift_val = shift_val * abs(np.sign(direction))
        self.shift(shift_val)
        return self

    def to_corner(self, corner=LEFT + DOWN, buff=DEFAULT_MOBJECT_TO_EDGE_BUFFER):
        return self.align_on_border(corner, buff)

    def to_edge(self, edge=LEFT, buff=DEFAULT_MOBJECT_TO_EDGE_BUFFER):
        return self.align_on_border(edge, buff)

    def next_to(
        self,
        mobject_or_point,
        direction=RIGHT,
        buff=DEFAULT_MOBJECT_TO_MOBJECT_BUFFER,
        aligned_edge=ORIGIN,
        submobject_to_align=None,
        index_of_submobject_to_align=None,
        coor_mask=np.array([1, 1, 1]),
    ):
        """Move this :class:`~.Mobject` next to another's :class:`~.Mobject` or coordinate.

        Examples
        --------

        .. manim:: GeometricShapes
            :save_last_frame:

            class GeometricShapes(Scene):
                def construct(self):
                    d = Dot()
                    c = Circle()
                    s = Square()
                    t = Triangle()
                    d.next_to(c, RIGHT)
                    s.next_to(c, LEFT)
                    t.next_to(c, DOWN)
                    self.add(d, c, s, t)

        """
        if isinstance(mobject_or_point, Mobject):
            mob = mobject_or_point
            if index_of_submobject_to_align is not None:
                target_aligner = mob[index_of_submobject_to_align]
            else:
                target_aligner = mob
            target_point = target_aligner.get_critical_point(aligned_edge + direction)
        else:
            target_point = mobject_or_point
        if submobject_to_align is not None:
            aligner = submobject_to_align
        elif index_of_submobject_to_align is not None:
            aligner = self[index_of_submobject_to_align]
        else:
            aligner = self
        point_to_align = aligner.get_critical_point(aligned_edge - direction)
        self.shift((target_point - point_to_align + buff * direction) * coor_mask)
        return self

    def shift_onto_screen(self, **kwargs):
        space_lengths = [config["frame_x_radius"], config["frame_y_radius"]]
        for vect in UP, DOWN, LEFT, RIGHT:
            dim = np.argmax(np.abs(vect))
            buff = kwargs.get("buff", DEFAULT_MOBJECT_TO_EDGE_BUFFER)
            max_val = space_lengths[dim] - buff
            edge_center = self.get_edge_center(vect)
            if np.dot(edge_center, vect) > max_val:
                self.to_edge(vect, **kwargs)
        return self

    def is_off_screen(self):
        if self.get_left()[0] > config["frame_x_radius"]:
            return True
        if self.get_right()[0] < -config["frame_x_radius"]:
            return True
        if self.get_bottom()[1] > config["frame_y_radius"]:
            return True
        if self.get_top()[1] < -config["frame_y_radius"]:
            return True
        return False

    def stretch_about_point(self, factor, dim, point):
        return self.stretch(factor, dim, about_point=point)

    def stretch_in_place(self, factor, dim):
        # Now redundant with stretch
        return self.stretch(factor, dim)

    def rescale_to_fit(self, length, dim, stretch=False, **kwargs):
        old_length = self.length_over_dim(dim)
        if old_length == 0:
            return self
        if stretch:
            self.stretch(length / old_length, dim, **kwargs)
        else:
            self.scale(length / old_length, **kwargs)
        return self

    def scale_to_fit_width(self, width, **kwargs):
        """Scales the :class:`~.Mobject` to fit a width while keeping height/depth proportional.

        Returns
        -------
        :class:`Mobject`
            ``self``

        Examples
        --------
        ::

            >>> from manim import *
            >>> sq = Square()
            >>> sq.height
            2.0
            >>> sq.scale_to_fit_width(5)
            Square
            >>> sq.width
            5.0
            >>> sq.height
            5.0
        """

        return self.rescale_to_fit(width, 0, stretch=False, **kwargs)

    def stretch_to_fit_width(self, width, **kwargs):
        """Stretches the :class:`~.Mobject` to fit a width, not keeping height/depth proportional.

        Returns
        -------
        :class:`Mobject`
            ``self``

        Examples
        --------
        ::

            >>> from manim import *
            >>> sq = Square()
            >>> sq.height
            2.0
            >>> sq.stretch_to_fit_width(5)
            Square
            >>> sq.width
            5.0
            >>> sq.height
            2.0
        """

        return self.rescale_to_fit(width, 0, stretch=True, **kwargs)

    def scale_to_fit_height(self, height, **kwargs):
        """Scales the :class:`~.Mobject` to fit a height while keeping width/depth proportional.

        Returns
        -------
        :class:`Mobject`
            ``self``

        Examples
        --------
        ::

            >>> from manim import *
            >>> sq = Square()
            >>> sq.width
            2.0
            >>> sq.scale_to_fit_height(5)
            Square
            >>> sq.height
            5.0
            >>> sq.width
            5.0
        """

        return self.rescale_to_fit(height, 1, stretch=False, **kwargs)

    def stretch_to_fit_height(self, height, **kwargs):
        """Stretches the :class:`~.Mobject` to fit a height, not keeping width/depth proportional.

        Returns
        -------
        :class:`Mobject`
            ``self``

        Examples
        --------
        ::

            >>> from manim import *
            >>> sq = Square()
            >>> sq.width
            2.0
            >>> sq.stretch_to_fit_height(5)
            Square
            >>> sq.height
            5.0
            >>> sq.width
            2.0
        """

        return self.rescale_to_fit(height, 1, stretch=True, **kwargs)

    def scale_to_fit_depth(self, depth, **kwargs):
        """Scales the :class:`~.Mobject` to fit a depth while keeping width/height proportional."""

        return self.rescale_to_fit(depth, 2, stretch=False, **kwargs)

    def stretch_to_fit_depth(self, depth, **kwargs):
        """Stretches the :class:`~.Mobject` to fit a depth, not keeping width/height proportional."""

        return self.rescale_to_fit(depth, 2, stretch=True, **kwargs)

    def set_coord(self, value, dim, direction=ORIGIN):
        curr = self.get_coord(dim, direction)
        shift_vect = np.zeros(self.dim)
        shift_vect[dim] = value - curr
        self.shift(shift_vect)
        return self

    def set_x(self, x, direction=ORIGIN):
        """Set x value of the center of the :class:`~.Mobject` (``int`` or ``float``)"""
        return self.set_coord(x, 0, direction)

    def set_y(self, y, direction=ORIGIN):
        """Set y value of the center of the :class:`~.Mobject` (``int`` or ``float``)"""
        return self.set_coord(y, 1, direction)

    def set_z(self, z, direction=ORIGIN):
        """Set z value of the center of the :class:`~.Mobject` (``int`` or ``float``)"""
        return self.set_coord(z, 2, direction)

    def space_out_submobjects(self, factor=1.5, **kwargs):
        self.scale(factor, **kwargs)
        for submob in self.submobjects:
            submob.scale(1.0 / factor)
        return self

    def move_to(
        self, point_or_mobject, aligned_edge=ORIGIN, coor_mask=np.array([1, 1, 1])
    ):
        """Move center of the :class:`~.Mobject` to certain coordinate."""
        if isinstance(point_or_mobject, Mobject):
            target = point_or_mobject.get_critical_point(aligned_edge)
        else:
            target = point_or_mobject
        point_to_align = self.get_critical_point(aligned_edge)
        self.shift((target - point_to_align) * coor_mask)
        return self

    def replace(self, mobject, dim_to_match=0, stretch=False):
        if not mobject.get_num_points() and not mobject.submobjects:
            raise Warning("Attempting to replace mobject with no points")
            return self
        if stretch:
            self.stretch_to_fit_width(mobject.width)
            self.stretch_to_fit_height(mobject.height)
        else:
            self.rescale_to_fit(
                mobject.length_over_dim(dim_to_match), dim_to_match, stretch=False
            )
        self.shift(mobject.get_center() - self.get_center())
        return self

    def surround(
        self, mobject: "Mobject", dim_to_match=0, stretch=False, buff=MED_SMALL_BUFF
    ):
        self.replace(mobject, dim_to_match, stretch)
        length = mobject.length_over_dim(dim_to_match)
        self.scale_in_place((length + buff) / length)
        return self

    def put_start_and_end_on(self, start, end):
        curr_start, curr_end = self.get_start_and_end()
        curr_vect = curr_end - curr_start
        if np.all(curr_vect == 0):
            raise Exception("Cannot position endpoints of closed loop")
        target_vect = np.array(end) - np.array(start)
        self.scale(
            get_norm(target_vect) / get_norm(curr_vect),
            about_point=curr_start,
        )
        self.rotate(
            angle_of_vector(target_vect) - angle_of_vector(curr_vect),
            about_point=curr_start,
        )
        self.shift(start - curr_start)
        return self

    # Background rectangle
    def add_background_rectangle(
        self, color: Colors = BLACK, opacity: float = 0.75, **kwargs
    ):
        """Add a BackgroundRectangle as submobject.

        The BackgroundRectangle is added behind other submobjects.

        This can be used to increase the mobjects visibility in front of a noisy background.

        Parameters
        ----------
        color
            The color of the BackgroundRectangle
        opacity
            The opacity of the BackgroundRectangle
        kwargs
            Additional keyword arguments passed to the BackgroundRectangle constructor


        Returns
        -------
        :class:`Mobject`
            ``self``

        See Also
        --------
        :meth:`add_to_back`
        :class:`~.BackgroundRectangle`

        """

        # TODO, this does not behave well when the mobject has points,
        # since it gets displayed on top
        from ..mobject.shape_matchers import BackgroundRectangle

        self.background_rectangle = BackgroundRectangle(
            self, color=color, fill_opacity=opacity, **kwargs
        )
        self.add_to_back(self.background_rectangle)
        return self

    def add_background_rectangle_to_submobjects(self, **kwargs):
        for submobject in self.submobjects:
            submobject.add_background_rectangle(**kwargs)
        return self

    def add_background_rectangle_to_family_members_with_points(self, **kwargs):
        for mob in self.family_members_with_points():
            mob.add_background_rectangle(**kwargs)
        return self

    # Color functions

    def set_color(self, color: Color = YELLOW_C, family: bool = True):
        """Condition is function which takes in one arguments, (x, y, z).
        Here it just recurses to submobjects, but in subclasses this
        should be further implemented based on the the inner workings
        of color
        """
        if family:
            for submob in self.submobjects:
                submob.set_color(color, family=family)
        self.color = Color(color)
        return self

    def set_color_by_gradient(self, *colors):
        self.set_submobject_colors_by_gradient(*colors)
        return self

    def set_colors_by_radial_gradient(
        self, center=None, radius=1, inner_color=WHITE, outer_color=BLACK
    ):
        self.set_submobject_colors_by_radial_gradient(
            center, radius, inner_color, outer_color
        )
        return self

    def set_submobject_colors_by_gradient(self, *colors):
        if len(colors) == 0:
            raise ValueError("Need at least one color")
        elif len(colors) == 1:
            return self.set_color(*colors)

        mobs = self.family_members_with_points()
        new_colors = color_gradient(colors, len(mobs))

        for mob, color in zip(mobs, new_colors):
            mob.set_color(color, family=False)
        return self

    def set_submobject_colors_by_radial_gradient(
        self, center=None, radius=1, inner_color=WHITE, outer_color=BLACK
    ):
        if center is None:
            center = self.get_center()

        for mob in self.family_members_with_points():
            t = get_norm(mob.get_center() - center) / radius
            t = min(t, 1)
            mob_color = interpolate_color(inner_color, outer_color, t)
            mob.set_color(mob_color, family=False)

        return self

    def to_original_color(self):
        self.set_color(self.color)
        return self

    def fade_to(self, color, alpha, family=True):
        if self.get_num_points() > 0:
            new_color = interpolate_color(self.get_color(), color, alpha)
            self.set_color(new_color, family=False)
        if family:
            for submob in self.submobjects:
                submob.fade_to(color, alpha)
        return self

    def fade(self, darkness=0.5, family=True):
        if family:
            for submob in self.submobjects:
                submob.fade(darkness, family)
        return self

    def get_color(self):
        return self.color

    ##

    def save_state(self):
        """Save the current state (position, color & size). Can be restored with :meth:`~.Mobject.restore`."""
        if hasattr(self, "saved_state"):
            # Prevent exponential growth of data
            self.saved_state = None
        self.saved_state = self.copy()

        return self

    def restore(self):
        """Restores the state that was previously saved with :meth:`~.Mobject.save_state`."""
        if not hasattr(self, "saved_state") or self.save_state is None:
            raise Exception("Trying to restore without having saved")
        self.become(self.saved_state)
        return self

    ##

    def reduce_across_dimension(self, points_func, reduce_func, dim):
        points = self.get_all_points()
        if points is None or len(points) == 0:
            # Note, this default means things like empty VGroups
            # will appear to have a center at [0, 0, 0]
            return 0
        values = points_func(points[:, dim])
        return reduce_func(values)

    def nonempty_submobjects(self):
        return [
            submob
            for submob in self.submobjects
            if len(submob.submobjects) != 0 or len(submob.points) != 0
        ]

    def get_merged_array(self, array_attr):
        result = getattr(self, array_attr)
        for submob in self.submobjects:
            result = np.append(result, submob.get_merged_array(array_attr), axis=0)
            submob.get_merged_array(array_attr)
        return result

    def get_all_points(self):
        return self.get_merged_array("points")

    # Getters

    def get_points_defining_boundary(self):
        return self.get_all_points()

    def get_num_points(self):
        if config.renderer == "opengl":
            return len(self.data["points"])
        else:
            return len(self.points)

    def get_extremum_along_dim(self, points=None, dim=0, key=0):
        if points is None:
            points = self.get_points_defining_boundary()
        values = points[:, dim]
        if key < 0:
            return np.min(values)
        elif key == 0:
            return (np.min(values) + np.max(values)) / 2
        else:
            return np.max(values)

    def get_critical_point(self, direction):
        """Picture a box bounding the :class:`~.Mobject`.  Such a box has
        9 'critical points': 4 corners, 4 edge center, the
        center. This returns one of them, along the given direction.

        ::

            sample = Arc(start_angle=PI/7, angle = PI/5)

            # These are all equivalent
            max_y_1 = sample.get_top()[1]
            max_y_2 = sample.get_critical_point(UP)[1]
            max_y_3 = sample.get_extremum_along_dim(dim=1, key=1)

        """
        result = np.zeros(self.dim)
        all_points = self.get_points_defining_boundary()
        if len(all_points) == 0:
            return result
        for dim in range(self.dim):
            result[dim] = self.get_extremum_along_dim(
                all_points, dim=dim, key=direction[dim]
            )
        return result

    # Pseudonyms for more general get_critical_point method

    def get_edge_center(self, direction) -> np.ndarray:
        return self.get_critical_point(direction)

    def get_corner(self, direction) -> np.ndarray:
        return self.get_critical_point(direction)

    def get_center(self) -> np.ndarray:
        """Get center coordinates"""
        return self.get_critical_point(np.zeros(self.dim))

    def get_center_of_mass(self):
        return np.apply_along_axis(np.mean, 0, self.get_all_points())

    def get_boundary_point(self, direction):
        all_points = self.get_points_defining_boundary()
        index = np.argmax(np.dot(all_points, np.array(direction).T))
        return all_points[index]

    def get_top(self) -> np.ndarray:
        """Get top coordinates of a box bounding the :class:`~.Mobject`"""
        return self.get_edge_center(UP)

    def get_bottom(self) -> np.ndarray:
        """Get bottom coordinates of a box bounding the :class:`~.Mobject`"""
        return self.get_edge_center(DOWN)

    def get_right(self) -> np.ndarray:
        """Get right coordinates of a box bounding the :class:`~.Mobject`"""
        return self.get_edge_center(RIGHT)

    def get_left(self) -> np.ndarray:
        """Get left coordinates of a box bounding the :class:`~.Mobject`"""
        return self.get_edge_center(LEFT)

    def get_zenith(self):
        return self.get_edge_center(OUT)

    def get_nadir(self):
        return self.get_edge_center(IN)

    def length_over_dim(self, dim):
        """Measure the length of an :class:`~.Mobject` in a certain direction."""
        return self.reduce_across_dimension(
            np.max, np.max, dim
        ) - self.reduce_across_dimension(np.min, np.min, dim)

    def get_coord(self, dim, direction=ORIGIN):
        """Meant to generalize ``get_x``, ``get_y`` and ``get_z``"""
        return self.get_extremum_along_dim(dim=dim, key=direction[dim])

    def get_x(self, direction=ORIGIN) -> np.float64:
        """Returns x coordinate of the center of the :class:`~.Mobject` as ``float`` """
        return self.get_coord(0, direction)

    def get_y(self, direction=ORIGIN) -> np.float64:
        """Returns y coordinate of the center of the :class:`~.Mobject` as ``float`` """
        return self.get_coord(1, direction)

    def get_z(self, direction=ORIGIN) -> np.float64:
        """Returns z coordinate of the center of the :class:`~.Mobject` as ``float`` """
        return self.get_coord(2, direction)

    def get_start(self):
        """Returns the point, where the stroke that surrounds the :class:`~.Mobject` starts."""
        self.throw_error_if_no_points()
        if config.renderer == "opengl":
            return np.array(self.data["points"][0])
        else:
            return np.array(self.points[0])

    def get_end(self):
        """Returns the point, where the stroke that surrounds the :class:`~.Mobject` ends."""
        self.throw_error_if_no_points()
        if config.renderer == "opengl":
            return np.array(self.data["points"][-1])
        else:
            return np.array(self.points[-1])

    def get_start_and_end(self):
        """Returns starting and ending point of a stroke as a ``tuple``. """
        return self.get_start(), self.get_end()

    def point_from_proportion(self, alpha):
        raise NotImplementedError("Please override in a child class.")

    def get_pieces(self, n_pieces):
        template = self.copy()
        template.submobjects = []
        alphas = np.linspace(0, 1, n_pieces + 1)
        return Group(
            *[
                template.copy().pointwise_become_partial(self, a1, a2)
                for a1, a2 in zip(alphas[:-1], alphas[1:])
            ]
        )

    def get_z_index_reference_point(self):
        # TODO, better place to define default z_index_group?
        z_index_group = getattr(self, "z_index_group", self)
        return z_index_group.get_center()

    def has_points(self):
        """Check if :class:`~.Mobject` contains points. """
        return len(self.points) > 0

    def has_no_points(self):
        return not self.has_points()

    # Match other mobject properties

    def match_color(self, mobject: "Mobject"):
        return self.set_color(mobject.get_color())

    def match_dim_size(self, mobject: "Mobject", dim, **kwargs):
        return self.rescale_to_fit(mobject.length_over_dim(dim), dim, **kwargs)

    def match_width(self, mobject: "Mobject", **kwargs):
        return self.match_dim_size(mobject, 0, **kwargs)

    def match_height(self, mobject: "Mobject", **kwargs):
        return self.match_dim_size(mobject, 1, **kwargs)

    def match_depth(self, mobject: "Mobject", **kwargs):
        return self.match_dim_size(mobject, 2, **kwargs)

    def match_coord(self, mobject: "Mobject", dim, direction=ORIGIN):
        return self.set_coord(
            mobject.get_coord(dim, direction),
            dim=dim,
            direction=direction,
        )

    def match_x(self, mobject: "Mobject", direction=ORIGIN):
        return self.match_coord(mobject, 0, direction)

    def match_y(self, mobject: "Mobject", direction=ORIGIN):
        return self.match_coord(mobject, 1, direction)

    def match_z(self, mobject: "Mobject", direction=ORIGIN):
        return self.match_coord(mobject, 2, direction)

    def align_to(
        self,
        mobject_or_point: Union["Mobject", np.ndarray, List],
        direction=ORIGIN,
        alignment_vect=UP,
    ):
        """Examples:
        mob1.align_to(mob2, UP) moves mob1 vertically so that its
        top edge lines ups with mob2's top edge.

        mob1.align_to(mob2, alignment_vect = RIGHT) moves mob1
        horizontally so that it's center is directly above/below
        the center of mob2
        """
        if isinstance(mobject_or_point, Mobject):
            point = mobject_or_point.get_critical_point(direction)
        else:
            point = mobject_or_point

        for dim in range(self.dim):
            if direction[dim] != 0:
                self.set_coord(point[dim], dim, direction)
        return self

    # Family matters

    def __getitem__(self, value):
        self_list = self.split()
        if isinstance(value, slice):
            GroupClass = self.get_group_class()
            return GroupClass(*self_list.__getitem__(value))
        return self_list.__getitem__(value)

    def __iter__(self):
        return iter(self.split())

    def __len__(self):
        return len(self.split())

    def get_group_class(self):
        return Group

    def split(self):
        result = [self] if len(self.points) > 0 else []
        return result + self.submobjects

    def get_family(self, recurse=True):
        if config.renderer == "opengl":
            if recurse:
                return self.family
            else:
                return [self]
        else:
            sub_families = list(map(Mobject.get_family, self.submobjects))
            all_mobjects = [self] + list(it.chain(*sub_families))
            return remove_list_redundancies(all_mobjects)

    def family_members_with_points(self):
        return [m for m in self.get_family() if m.get_num_points() > 0]

    def arrange(
        self,
        direction: Union[np.ndarray, List] = RIGHT,
        buff=DEFAULT_MOBJECT_TO_MOBJECT_BUFFER,
        center=True,
        **kwargs,
    ):
        """Sorts mobjects next to each other on screen.

        Examples
        --------

        .. manim:: Example
            :save_last_frame:

            class Example(Scene):
                def construct(self):
                    s1 = Square()
                    s2 = Square()
                    s3 = Square()
                    s4 = Square()
                    x = VGroup(s1, s2, s3, s4).set_x(0).arrange(buff=1.0)
                    self.add(x)
        """
        for m1, m2 in zip(self.submobjects, self.submobjects[1:]):
            m2.next_to(m1, direction, buff, **kwargs)
        if center:
            self.center()
        return self

    def arrange_in_grid(self, n_rows=None, n_cols=None, **kwargs):
        submobs = self.submobjects
        if n_rows is None and n_cols is None:
            n_cols = int(np.sqrt(len(submobs)))

        if n_rows is not None:
            v1 = RIGHT
            v2 = DOWN
            n = len(submobs) // n_rows
        elif n_cols is not None:
            v1 = DOWN
            v2 = RIGHT
            n = len(submobs) // n_cols
        Group(
            *[
                Group(*submobs[i : i + n]).arrange(v1, **kwargs)
                for i in range(0, len(submobs), n)
            ]
        ).arrange(v2, **kwargs)
        return self

    def sort(self, point_to_num_func=lambda p: p[0], submob_func=None):
        if submob_func is None:
            submob_func = lambda m: point_to_num_func(m.get_center())
        self.submobjects.sort(key=submob_func)
        return self

    def shuffle(self, recursive=False):
        if recursive:
            for submob in self.submobjects:
                submob.shuffle(recursive=True)
        random.shuffle(self.submobjects)

    def invert(self, recursive=False):
        if recursive:
            for submob in self.submobjects:
                submob.invert(recursive=True)
        list.reverse(self.submobjects)

    # Just here to keep from breaking old scenes.
    def arrange_submobjects(self, *args, **kwargs):
        return self.arrange(*args, **kwargs)

    def sort_submobjects(self, *args, **kwargs):
        return self.sort(*args, **kwargs)

    def shuffle_submobjects(self, *args, **kwargs):
        return self.shuffle(*args, **kwargs)

    # Alignment
    def align_data(self, mobject):
        self.null_point_align(mobject)
        self.align_submobjects(mobject)
        self.align_points(mobject)
        # Recurse
        for m1, m2 in zip(self.submobjects, mobject.submobjects):
            m1.align_data(m2)

    def get_point_mobject(self, center=None):
        """The simplest :class:`~.Mobject` to be transformed to or from self.
        Should by a point of the appropriate type
        """
        msg = f"get_point_mobject not implemented for {self.__class__.__name__}"
        raise NotImplementedError(msg)

    def align_points(self, mobject):
        count1 = self.get_num_points()
        count2 = mobject.get_num_points()
        if count1 < count2:
            self.align_points_with_larger(mobject)
        elif count2 < count1:
            mobject.align_points_with_larger(self)
        return self

    def align_points_with_larger(self, larger_mobject):
        raise NotImplementedError("Please override in a child class.")

    def align_submobjects(self, mobject):
        mob1 = self
        mob2 = mobject
        n1 = len(mob1.submobjects)
        n2 = len(mob2.submobjects)
        mob1.add_n_more_submobjects(max(0, n2 - n1))
        mob2.add_n_more_submobjects(max(0, n1 - n2))
        return self

    def null_point_align(self, mobject: "Mobject") -> "Mobject":
        """If a :class:`~.Mobject` with points is being aligned to
        one without, treat both as groups, and push
        the one with points into its own submobjects
        list.
        """
        for m1, m2 in (self, mobject), (mobject, self):
            if m1.has_no_points() and m2.has_points():
                m2.push_self_into_submobjects()
        return self

    def push_self_into_submobjects(self):
        copy = self.copy()
        copy.submobjects = []
        self.reset_points()
        self.add(copy)
        return self

    def add_n_more_submobjects(self, n):
        if n == 0:
            return

        curr = len(self.submobjects)
        if curr == 0:
            # If empty, simply add n point mobjects
            self.submobjects = [self.get_point_mobject() for k in range(n)]
            return

        target = curr + n
        # TODO, factor this out to utils so as to reuse
        # with VMobject.insert_n_curves
        repeat_indices = (np.arange(target) * curr) // target
        split_factors = [sum(repeat_indices == i) for i in range(curr)]
        new_submobs = []
        for submob, sf in zip(self.submobjects, split_factors):
            new_submobs.append(submob)
            for _ in range(1, sf):
                new_submobs.append(submob.copy().fade(1))
        self.submobjects = new_submobs
        return self

    def repeat_submobject(self, submob):
        return submob.copy()

    def interpolate(self, mobject1, mobject2, alpha, path_func=straight_path):
        """Turns this :class:`~.Mobject` into an interpolation between ``mobject1``
        and ``mobject2``.

        Examples
        --------

        .. manim:: DotInterpolation
            :save_last_frame:

            class DotInterpolation(Scene):
                def construct(self):
                    dotL = Dot(color=DARK_GREY)
                    dotL.shift(2 * RIGHT)
                    dotR = Dot(color=WHITE)
                    dotR.shift(2 * LEFT)

                    dotMiddle = VMobject().interpolate(dotL, dotR, alpha=0.3)

                    self.add(dotL, dotR, dotMiddle)
        """
        if config.renderer == "opengl":
            self.data["points"][:] = path_func(
                mobject1.data["points"], mobject2.data["points"], alpha
            )
        else:
            self.points = path_func(mobject1.points, mobject2.points, alpha)
        self.interpolate_color(mobject1, mobject2, alpha)
        return self

    def interpolate_color(self, mobject1, mobject2, alpha):
        raise NotImplementedError("Please override in a child class.")

    def pointwise_become_partial(self, mobject, a, b):
        raise NotImplementedError("Please override in a child class.")

    def become(self, mobject: "Mobject", copy_submobjects: bool = True):
        """Edit points, colors and submobjects to be identical
        to another :class:`~.Mobject`

        Examples
        --------
        .. manim:: BecomeScene

            class BecomeScene(Scene):
                def construct(self):
                    circ = Circle(fill_color=RED)
                    square = Square(fill_color=BLUE)
                    self.add(circ)
                    self.wait(0.5)
                    circ.become(square)
                    self.wait(0.5)
        """
        self.align_data(mobject)
        for sm1, sm2 in zip(self.get_family(), mobject.get_family()):
            sm1.points = np.array(sm2.points)
            sm1.interpolate_color(sm1, sm2, 1)
        return self

    # Errors
    def throw_error_if_no_points(self):
        if config.renderer == "opengl":
            if len(self.data["points"]) == 0:
                caller_name = sys._getframe(1).f_code.co_name
                raise Exception(
                    f"Cannot call Mobject.{caller_name} for a Mobject with no points"
                )
        else:
            if self.has_no_points():
                caller_name = sys._getframe(1).f_code.co_name
                raise Exception(
                    f"Cannot call Mobject.{caller_name} for a Mobject with no points"
                )

    # About z-index
    def set_z_index(self, z_index_value: Union[int, float]):
        """Sets the :class:`~.Mobject`'s :attr:`z_index` to the value specified in `z_index_value`.

        Parameters
        ----------
        z_index_value
            The new value of :attr:`z_index` set.

        Returns
        -------
        :class:`Mobject`
            The Mobject itself, after :attr:`z_index` is set. (Returns `self`.)
        """
        self.z_index = z_index_value
        return self

    def set_z_index_by_z_coordinate(self):
        """Sets the :class:`~.Mobject`'s z coordinate to the value of :attr:`z_index`.

        Returns
        -------
        :class:`Mobject`
            The Mobject itself, after :attr:`z_index` is set. (Returns `self`.)
        """
        z_coord = self.get_center()[-1]
        self.set_z_index(z_coord)
        return self


class Group(Mobject):
    """Groups together multiple :class:`~.Mobject`s."""

    def __init__(self, *mobjects, **kwargs):
        Mobject.__init__(self, **kwargs)
        self.add(*mobjects)


class _AnimationBuilder:
    def __init__(self, mobject):
        self.mobject = mobject
        self.mobject.generate_target()

        self.overridden_animation = None
        self.is_chaining = False
        self.methods = []

        # Whether animation args can be passed
        self.cannot_pass_args = False
        self.anim_args = {}

    def __call__(self, **kwargs):
        if self.cannot_pass_args:
            raise ValueError(
                "Animation arguments must be passed before accessing methods and can only be passed once"
            )

        self.anim_args = kwargs
        self.cannot_pass_args = True

        return self

    def __getattr__(self, method_name):
        method = getattr(self.mobject.target, method_name)
        self.methods.append(method)
        has_overridden_animation = hasattr(method, "_override_animate")

        if (self.is_chaining and has_overridden_animation) or self.overridden_animation:
            raise NotImplementedError(
                "Method chaining is currently not supported for "
                "overridden animations"
            )

        def update_target(*method_args, **method_kwargs):
            if has_overridden_animation:
                self.overridden_animation = method._override_animate(
                    self.mobject, *method_args, **method_kwargs
                )
            else:
                method(*method_args, **method_kwargs)
            return self

        self.is_chaining = True
        self.cannot_pass_args = True

        return update_target

    def build(self):
        from ..animation.transform import _MethodAnimation

        if self.overridden_animation:
            anim = self.overridden_animation
        else:
            anim = _MethodAnimation(self.mobject, self.methods)

        for attr, value in self.anim_args.items():
            setattr(anim, attr, value)

        return anim


def override_animate(method):
    r"""Decorator for overriding method animations.

    This allows to specify a method (returning an :class:`~.Animation`)
    which is called when the decorated method is used with the ``.animate`` syntax
    for animating the application of a method.

    .. seealso::

        :attr:`Mobject.animate`

    .. note::

        Overridden methods cannot be combined with normal or other overridden
        methods using method chaining with the ``.animate`` syntax.


    Examples
    --------

    .. manim:: AnimationOverrideExample

        from manim import Circle, Scene, Create, Text, Uncreate, VGroup

        class CircleWithContent(VGroup):
            def __init__(self, content):
                super().__init__()
                self.circle = Circle()
                self.content = content
                self.add(self.circle, content)
                content.move_to(self.circle.get_center())

            def clear_content(self):
                self.remove(self.content)
                self.content = None

            @override_animate(clear_content)
            def _clear_content_animation(self):
                anim = Uncreate(self.content)
                self.clear_content()
                return anim

        class AnimationOverrideExample(Scene):
            def construct(self):
                t = Text("hello!")
                my_mobject = CircleWithContent(t)
                self.play(Create(my_mobject))
                self.play(my_mobject.animate.clear_content())
                self.wait()

    """

    def decorator(animation_method):
        method._override_animate = animation_method
        return animation_method

    return decorator<|MERGE_RESOLUTION|>--- conflicted
+++ resolved
@@ -1015,12 +1015,8 @@
         return self.rotate(angle, axis, about_point=ORIGIN)
 
     def rotate(self, angle, axis=OUT, **kwargs):
-<<<<<<< HEAD
+        """Rotates the :class:`~.Mobject` about a certain point."""
         if config.renderer == "opengl":
-=======
-        """Rotates the :class:`~.Mobject` about a certain point."""
-        if config["use_opengl_renderer"]:
->>>>>>> f51133be
             rot_matrix_T = rotation_matrix_transpose(angle, axis)
             self.apply_points_function(
                 lambda points: np.dot(points, rot_matrix_T), **kwargs
