--- conflicted
+++ resolved
@@ -180,43 +180,43 @@
     def set_default(cls, **kwargs):
         """Sets the default values of keyword arguments.
 
-        If this method is called without any additional keyword
-        arguments, the original default values of the initialization
-        method of this class are restored.
-
-        Parameters
-        ----------
-
-        kwargs
-            Passing any keyword argument will update the default
-            values of the keyword arguments of the initialization
-            function of this class.
-
-        Examples
-        --------
-
-        ::
-
-            >>> from manim import Square, GREEN
-            >>> Square.set_default(color=GREEN, fill_opacity=0.25)
-            >>> s = Square(); s.color, s.fill_opacity
-            (<Color #83c167>, 0.25)
-            >>> Square.set_default()
-            >>> s = Square(); s.color, s.fill_opacity
-            (<Color white>, 0.0)
-
-        .. manim:: ChangedDefaultTextcolor
-            :save_last_frame:
-
-            class ChangedDefaultTextcolor(Scene):
-                def construct(self):
-<<<<<<< HEAD
-                    self.camera.background_color
-=======
-                    self.camera.background_color = WHITE
->>>>>>> 6d74f5e0
-                    Text.set_default(color=BLACK)
-                    self.add(Text("Changing default values is easy!"))
+                If this method is called without any additional keyword
+                arguments, the original default values of the initialization
+                method of this class are restored.
+
+                Parameters
+                ----------
+
+                kwargs
+                    Passing any keyword argument will update the default
+                    values of the keyword arguments of the initialization
+                    function of this class.
+
+                Examples
+                --------
+
+                ::
+
+                    >>> from manim import Square, GREEN
+                    >>> Square.set_default(color=GREEN, fill_opacity=0.25)
+                    >>> s = Square(); s.color, s.fill_opacity
+                    (<Color #83c167>, 0.25)
+                    >>> Square.set_default()
+                    >>> s = Square(); s.color, s.fill_opacity
+                    (<Color white>, 0.0)
+
+                .. manim:: ChangedDefaultTextcolor
+                    :save_last_frame:
+
+                    class ChangedDefaultTextcolor(Scene):
+                        def construct(self):
+        <<<<<<< HEAD
+                            self.camera.background_color
+        =======
+                            self.camera.background_color = WHITE
+        >>>>>>> 6d74f5e0a8599c1db9fa680bc024dae512246a0b
+                            Text.set_default(color=BLACK)
+                            self.add(Text("Changing default values is easy!"))
 
         """
         if kwargs:
