"""Base classes for objects that can be displayed."""


__all__ = ["Mobject", "Group", "override_animate"]


import copy
import itertools as it
import operator as op
import random
import sys
import types
import warnings
from functools import reduce
from pathlib import Path
from typing import Callable, List, Optional, Sequence, TypeVar, Union

import numpy as np
from colour import Color

from .. import config
from ..constants import *
from ..container import Container
from ..utils.color import (
    BLACK,
    WHITE,
    YELLOW_C,
    Colors,
    color_gradient,
    interpolate_color,
)
from ..utils.iterables import list_update, remove_list_redundancies
from ..utils.paths import straight_path
from ..utils.simple_functions import get_parameters
from ..utils.space_ops import (
    angle_between_vectors,
    angle_of_vector,
<<<<<<< HEAD
    cross,
    get_norm,
    normalize,
=======
>>>>>>> 7291e119
    rotation_matrix,
    rotation_matrix_transpose,
)

# TODO: Explain array_attrs

Updater = Union[Callable[["Mobject"], None], Callable[["Mobject", float], None]]
T = TypeVar("T", bound="Mobject")


class Mobject(Container):
    """Mathematical Object: base class for objects that can be displayed on screen.

    There is a compatibility layer that allows for
    getting and setting generic attributes with ``get_*``
    and ``set_*`` methods. See :meth:`set` for more details.

    Attributes
    ----------
    submobjects : List[:class:`Mobject`]
        The contained objects.
    points : :class:`numpy.ndarray`
        The points of the objects.

        .. seealso::

        :class:`~.VMobject`

    """

    def __init__(self, color=WHITE, name=None, dim=3, target=None, z_index=0, **kwargs):
        self.color = Color(color)
        self.name = self.__class__.__name__ if name is None else name
        self.dim = dim
        self.target = target
        self.z_index = z_index
        self.point_hash = None
        self.submobjects = []
        self.updaters = []
        self.updating_suspended = False
        self.reset_points()
        self.generate_points()
        self.init_colors()

        # OpenGL data.
        self.data = {}
        self.depth_test = False
        self.is_fixed_in_frame = False
        self.gloss = 0.0
        self.shadow = 0.0
        self.needs_new_bounding_box = True
        self.parents = []
        self.family = [self]

        self.init_gl_data()
        self.init_gl_points()
        self.init_gl_colors()

        Container.__init__(self, **kwargs)

    def init_gl_data(self):
        pass

    def init_gl_points(self):
        pass

    def init_gl_colors(self):
        pass

    def get_bounding_box(self):
        if self.needs_new_bounding_box:
            self.data["bounding_box"] = self.compute_bounding_box()
            self.needs_new_bounding_box = False
        return self.data["bounding_box"]

    def compute_bounding_box(self):
        all_points = np.vstack(
            [
                self.data["points"],
                *(
                    mob.get_bounding_box()
                    for mob in self.get_family()[1:]
                    if mob.has_points()
                ),
            ]
        )
        if len(all_points) == 0:
            return np.zeros((3, self.dim))
        else:
            # Lower left and upper right corners
            mins = all_points.min(0)
            maxs = all_points.max(0)
            mids = (mins + maxs) / 2
            return np.array([mins, mids, maxs])

    @property
    def animate(self):
        """Used to animate the application of a method.

        .. warning::

            Passing multiple animations for the same :class:`Mobject` in one
            call to :meth:`~.Scene.play` is discouraged and will most likely
            not work properly. Instead of writing an animation like

            ::

                self.play(my_mobject.animate.shift(RIGHT), my_mobject.animate.rotate(PI))

            make use of method chaining for ``animate``, meaning::

                self.play(my_mobject.animate.shift(RIGHT).rotate(PI))

        Keyword arguments that can be passed to :meth:`.Scene.play` can be passed
        directly after accessing ``.animate``, like so::

            self.play(my_mobject.animate(rate_func=linear).shift(RIGHT))

        This is especially useful when animating simultaneous ``.animate`` calls that
        you want to behave differently::

            self.play(
                mobject1.animate(run_time=2).rotate(PI),
                mobject2.animate(rate_func=there_and_back).shift(RIGHT),
            )

        .. seealso::

            :func:`override_animate`


        Examples
        --------

        .. manim:: AnimateExample

            class AnimateExample(Scene):
                def construct(self):
                    s = Square()
                    self.play(Create(s))
                    self.play(s.animate.shift(RIGHT))
                    self.play(s.animate.scale(2))
                    self.play(s.animate.rotate(PI / 2))
                    self.play(Uncreate(s))


        .. manim:: AnimateChainExample

            class AnimateChainExample(Scene):
                def construct(self):
                    s = Square()
                    self.play(Create(s))
                    self.play(s.animate.shift(RIGHT).scale(2).rotate(PI / 2))
                    self.play(Uncreate(s))

        .. manim:: AnimateWithArgsExample

            class AnimateWithArgsExample(Scene):
                def construct(self):
                    s = Square()
                    c = Circle()

                    VGroup(s, c).arrange(RIGHT, buff=2)
                    self.add(s, c)

                    self.play(
                        s.animate(run_time=2).rotate(PI / 2),
                        c.animate(rate_func=there_and_back).shift(RIGHT),
                    )

        .. warning::

            ``.animate``
             will interpolate the :class:`~.Mobject` between its points prior to ``.animate`` and its points after applying ``.animate`` to it. This may result in unexpected behavior when attempting to interpolate along paths, or rotations.
             If you want animations to consider the points between, consider using :class:`~.ValueTracker` with updaters instead.

        """
        return _AnimationBuilder(self)

    def __deepcopy__(self, clone_from_id):
        cls = self.__class__
        result = cls.__new__(cls)
        clone_from_id[id(self)] = result
        for k, v in self.__dict__.items():
            setattr(result, k, copy.deepcopy(v, clone_from_id))
        result.original_id = str(id(self))
        return result

    def __repr__(self):
        if config["renderer"] == "opengl":
            return super().__repr__()
        else:
            return str(self.name)

    def reset_points(self):
        """Sets :attr:`points` to be an empty array."""
        self.points = np.zeros((0, self.dim))

    def init_colors(self):
        """Initializes the colors.

        Gets called upon creation. This is an empty method that can be implemented by subclasses.
        """
        pass

    def generate_points(self):
        """Initializes :attr:`points` and therefore the shape.

        Gets called upon creation. This is an empty method that can be implemented by subclasses.
        """
        pass

    def refresh_bounding_box(self, recurse_down=False, recurse_up=True):
        for mob in self.get_family(recurse_down):
            mob.needs_new_bounding_box = True
        if recurse_up:
            for parent in self.parents:
                parent.refresh_bounding_box()
        return self

    def add(self, *mobjects: "Mobject") -> "Mobject":
        """Add mobjects as submobjects.

        The mobjects are added to :attr:`submobjects`.

        Subclasses of mobject may implement ``+`` and ``+=`` dunder methods.

        Parameters
        ----------
        mobjects
            The mobjects to add.

        Returns
        -------
        :class:`Mobject`
            ``self``

        Raises
        ------
        :class:`ValueError`
            When a mobject tries to add itself.
        :class:`TypeError`
            When trying to add an object that is not an instance of :class:`Mobject`.


        Notes
        -----
        A mobject cannot contain itself, and it cannot contain a submobject
        more than once.  If the parent mobject is displayed, the newly-added
        submobjects will also be displayed (i.e. they are automatically added
        to the parent Scene).

        See Also
        --------
        :meth:`remove`
        :meth:`add_to_back`

        Examples
        --------
        ::

            >>> outer = Mobject()
            >>> inner = Mobject()
            >>> outer = outer.add(inner)

        Duplicates are not added again::

            >>> outer = outer.add(inner)
            >>> len(outer.submobjects)
            1

        Adding an object to itself raises an error::

            >>> outer.add(outer)
            Traceback (most recent call last):
            ...
            ValueError: Mobject cannot contain self

        """
        if config.renderer == "opengl":
            if self in mobjects:
                raise Exception("Mobject cannot contain self")
            for mobject in mobjects:
                if mobject not in self.submobjects:
                    self.submobjects.append(mobject)
                if self not in mobject.parents:
                    mobject.parents.append(self)
            self.assemble_family()
            return self
        else:
            for m in mobjects:
                if not isinstance(m, Mobject):
                    raise TypeError("All submobjects must be of type Mobject")
                if m is self:
                    raise ValueError("Mobject cannot contain self")
            self.submobjects = list_update(self.submobjects, mobjects)
            return self

    def __add__(self, mobject):
        raise NotImplementedError

    def __iadd__(self, mobject):
        raise NotImplementedError

    def add_to_back(self, *mobjects: "Mobject") -> "Mobject":
        """Add all passed mobjects to the back of the submobjects.

        If :attr:`submobjects` already contains the given mobjects, they just get moved to the back instead.

        Parameters
        ----------
        mobjects
            The mobjects to add.

        Returns
        -------
        :class:`Mobject`
            ``self``


        .. note::

            Technically, this is done by adding (or moving) the mobjects to
            the head of :attr:`submobjects`. The head of this list is rendered
            first, which places the corresponding mobjects behind the
            subsequent list members.

        Raises
        ------
        :class:`ValueError`
            When a mobject tries to add itself.
        :class:`TypeError`
            When trying to add an object that is not an instance of :class:`Mobject`.

        Notes
        -----
        A mobject cannot contain itself, and it cannot contain a submobject
        more than once.  If the parent mobject is displayed, the newly-added
        submobjects will also be displayed (i.e. they are automatically added
        to the parent Scene).

        See Also
        --------
        :meth:`remove`
        :meth:`add`

        """
        for mobject in mobjects:
            if self in mobjects:
                raise ValueError("Mobject cannot contain self")
            if not isinstance(mobject, Mobject):
                raise TypeError("All submobjects must be of type Mobject")

        filtered = list_update(mobjects, self.submobjects)
        self.remove(*mobjects)
        self.submobjects = list(filtered) + self.submobjects
        return self

    def remove(self, *mobjects: "Mobject") -> "Mobject":
        """Remove :attr:`submobjects`.

        The mobjects are removed from :attr:`submobjects`, if they exist.

        Subclasses of mobject may implement ``-`` and ``-=`` dunder methods.

        Parameters
        ----------
        mobjects
            The mobjects to remove.

        Returns
        -------
        :class:`Mobject`
            ``self``

        See Also
        --------
        :meth:`add`

        """
        for mobject in mobjects:
            if mobject in self.submobjects:
                self.submobjects.remove(mobject)
        return self

    def __sub__(self, other):
        raise NotImplementedError

    def __isub__(self, other):
        raise NotImplementedError

    def set(self, **kwargs) -> "Mobject":
        """Sets attributes.

        Mainly to be used along with :attr:`animate` to
        animate setting attributes.

        In addition to this method, there is a compatibility
        layer that allows ``get_*`` and ``set_*`` methods to
        get and set generic attributes. For instance::

            >>> mob = Mobject()
            >>> mob.set_foo(0)
            Mobject
            >>> mob.get_foo()
            0
            >>> mob.foo
            0

        This compatibility layer does not interfere with any
        ``get_*`` or ``set_*`` methods that are explicitly
        defined.

        .. warning::

            This compatibility layer is for backwards compatibility
            and is not guaranteed to stay around. Where applicable,
            please prefer getting/setting attributes normally or with
            the :meth:`set` method.

        Parameters
        ----------
        **kwargs
            The attributes and corresponding values to set.

        Returns
        -------
        :class:`Mobject`
            ``self``

        Examples
        --------
        ::

            >>> mob = Mobject()
            >>> mob.set(foo=0)
            Mobject
            >>> mob.foo
            0
        """

        for attr, value in kwargs.items():
            setattr(self, attr, value)

        return self

    def __getattr__(self, attr):
        # Add automatic compatibility layer
        # between properties and get_* and set_*
        # methods.
        #
        # In python 3.9+ we could change this
        # logic to use str.remove_prefix instead.

        if attr.startswith("get_"):
            # Remove the "get_" prefix
            to_get = attr[4:]

            def getter(self):
                warnings.warn(
                    "This method is not guaranteed to stay around. Please prefer getting the attribute normally.",
                    DeprecationWarning,
                    stacklevel=2,
                )

                return getattr(self, to_get)

            # Return a bound method
            return types.MethodType(getter, self)

        if attr.startswith("set_"):
            # Remove the "set_" prefix
            to_set = attr[4:]

            def setter(self, value):
                warnings.warn(
                    "This method is not guaranteed to stay around. Please prefer setting the attribute normally or with Mobject.set().",
                    DeprecationWarning,
                    stacklevel=2,
                )

                setattr(self, to_set, value)

                return self

            # Return a bound method
            return types.MethodType(setter, self)

        # Unhandled attribute, therefore error
        raise AttributeError(f"{type(self).__name__} object has no attribute '{attr}'")

    @property
    def width(self):
        """The width of the mobject.

        Returns
        -------
        :class:`float`

        Examples
        --------
        .. manim:: WidthExample

            class WidthExample(Scene):
                def construct(self):
                    decimal = DecimalNumber().to_edge(UP)
                    rect = Rectangle(color=BLUE)
                    rect_copy = rect.copy().set_stroke(GRAY, opacity=0.5)

                    decimal.add_updater(lambda d: d.set_value(rect.width))

                    self.add(rect_copy, rect, decimal)
                    self.play(rect.animate.set(width=7))
                    self.wait()

        See also
        --------
        :meth:`length_over_dim`

        """

        # Get the length across the X dimension
        return self.length_over_dim(0)

    @width.setter
    def width(self, value):
        self.scale_to_fit_width(value)

    @property
    def height(self):
        """The height of the mobject.

        Returns
        -------
        :class:`float`

        Examples
        --------
        .. manim:: HeightExample

            class HeightExample(Scene):
                def construct(self):
                    decimal = DecimalNumber().to_edge(UP)
                    rect = Rectangle(color=BLUE)
                    rect_copy = rect.copy().set_stroke(GRAY, opacity=0.5)

                    decimal.add_updater(lambda d: d.set_value(rect.height))

                    self.add(rect_copy, rect, decimal)
                    self.play(rect.animate.set(height=5))
                    self.wait()

        See also
        --------
        :meth:`length_over_dim`

        """

        # Get the length across the Y dimension
        return self.length_over_dim(1)

    @height.setter
    def height(self, value):
        self.scale_to_fit_height(value)

    @property
    def depth(self):
        """The depth of the mobject.

        Returns
        -------
        :class:`float`

        See also
        --------
        :meth:`length_over_dim`

        """

        # Get the length across the Z dimension
        return self.length_over_dim(2)

    @depth.setter
    def depth(self, value):
        self.scale_to_fit_depth(value)

    def get_array_attrs(self):
        return ["points"]

    def apply_over_attr_arrays(self, func):
        for attr in self.get_array_attrs():
            setattr(self, attr, func(getattr(self, attr)))
        return self

    # Displaying

    def get_image(self, camera=None):
        if camera is None:
            from ..camera.camera import Camera

            camera = Camera()
        camera.capture_mobject(self)
        return camera.get_image()

    def show(self, camera=None):
        self.get_image(camera=camera).show()

    def save_image(self, name=None):
        """Saves an image of only this :class:`Mobject` at its position to a png file."""
        self.get_image().save(
            Path(config.get_dir("video_dir")).joinpath((name or str(self)) + ".png")
        )

    def copy(self: T) -> T:
        """Create and return an identical copy of the :class:`Mobject` including all :attr:`submobjects`.

        Returns
        -------
        :class:`Mobject`
            The copy.

        Note
        ----
        The clone is initially not visible in the Scene, even if the original was.
        """
        return copy.deepcopy(self)

    def generate_target(self, use_deepcopy=False):
        self.target = None  # Prevent unbounded linear recursion
        if use_deepcopy:
            self.target = copy.deepcopy(self)
        else:
            self.target = self.copy()
        return self.target

    # Updating

    def update(self, dt: float = 0, recursive: bool = True) -> "Mobject":
        """Apply all updaters.

        Does nothing if updating is suspended.

        Parameters
        ----------
        dt
            The parameter ``dt`` to pass to the update functions. Usually this is the time in seconds since the last call of ``update``.
        recursive
            Whether to recursively update all submobjects.

        Returns
        -------
        :class:`Mobject`
            ``self``

        See Also
        --------
        :meth:`add_updater`
        :meth:`get_updaters`

        """
        if self.updating_suspended:
            return self
        for updater in self.updaters:
            parameters = get_parameters(updater)
            if "dt" in parameters:
                updater(self, dt)
            else:
                updater(self)
        if recursive:
            for submob in self.submobjects:
                submob.update(dt, recursive)
        return self

    def get_time_based_updaters(self) -> List[Updater]:
        """Return all updaters using the ``dt`` parameter.

        The updaters use this parameter as the input for difference in time.

        Returns
        -------
        List[:class:`Callable`]
            The list of time based updaters.

        See Also
        --------
        :meth:`get_updaters`
        :meth:`has_time_based_updater`

        """
        return [updater for updater in self.updaters if "dt" in get_parameters(updater)]

    def has_time_based_updater(self) -> bool:
        """Test if ``self`` has a time based updater.

        Returns
        -------
        class:`bool`
            ``True`` if at least one updater uses the ``dt`` parameter, ``False`` otherwise.

        See Also
        --------
        :meth:`get_time_based_updaters`

        """
        for updater in self.updaters:
            if "dt" in get_parameters(updater):
                return True
        return False

    def get_updaters(self) -> List[Updater]:
        """Return all updaters.

        Returns
        -------
        List[:class:`Callable`]
            The list of updaters.

        See Also
        --------
        :meth:`add_updater`
        :meth:`get_time_based_updaters`

        """
        return self.updaters

    def get_family_updaters(self):
        return list(it.chain(*[sm.get_updaters() for sm in self.get_family()]))

    def add_updater(
        self,
        update_function: Updater,
        index: Optional[int] = None,
        call_updater: bool = False,
    ) -> "Mobject":
        """Add an update function to this mobject.

        Update functions, or updaters in short, are functions that are applied to the Mobject in every frame.

        Parameters
        ----------
        update_function
            The update function to be added.
            Whenever :meth:`update` is called, this update function gets called using ``self`` as the first parameter.
            The updater can have a second parameter ``dt``. If it uses this parameter, it gets called using a second value ``dt``, usually representing the time in seconds since the last call of :meth:`update`.
        index
            The index at which the new updater should be added in ``self.updaters``. In case ``index`` is ``None`` the updater will be added at the end.
        call_updater
            Wheather or not to call the updater initially. If ``True``, the updater will be called using ``dt=0``.

        Returns
        -------
        :class:`Mobject`
            ``self``

        Examples
        --------
        .. manim:: NextToUpdater

            class NextToUpdater(Scene):
                def construct(self):
                    def dot_position(mobject):
                        mobject.set_value(dot.get_center()[0])
                        mobject.next_to(dot)

                    dot = Dot(RIGHT*3)
                    label = DecimalNumber()
                    label.add_updater(dot_position)
                    self.add(dot, label)

                    self.play(Rotating(dot, about_point=ORIGIN, angle=TAU, run_time=TAU, rate_func=linear))

        .. manim:: DtUpdater

            class DtUpdater(Scene):
                def construct(self):
                    line = Square()

                    #Let the line rotate 90° per second
                    line.add_updater(lambda mobject, dt: mobject.rotate(dt*90*DEGREES))
                    self.add(line)
                    self.wait(2)

        See also
        --------
        :meth:`get_updaters`
        :meth:`remove_updater`
        :class:`~.UpdateFromFunc`
        """

        if index is None:
            self.updaters.append(update_function)
        else:
            self.updaters.insert(index, update_function)
        if call_updater:
            update_function(self, 0)
        return self

    def remove_updater(self, update_function: Updater) -> "Mobject":
        """Remove an updater.

        If the same updater is applied multiple times, every instance gets removed.

        Parameters
        ----------
        update_function
            The update function to be removed.


        Returns
        -------
        :class:`Mobject`
            ``self``

        See also
        --------
        :meth:`clear_updaters`
        :meth:`add_updater`
        :meth:`get_updaters`

        """
        while update_function in self.updaters:
            self.updaters.remove(update_function)
        return self

    def clear_updaters(self, recursive: bool = True) -> "Mobject":
        """Remove every updater.

        Parameters
        ----------
        recursive
            Whether to recursively call ``clear_updaters`` on all submobjects.

        Returns
        -------
        :class:`Mobject`
            ``self``

        See also
        --------
        :meth:`remove_updater`
        :meth:`add_updater`
        :meth:`get_updaters`

        """
        self.updaters = []
        if recursive:
            for submob in self.submobjects:
                submob.clear_updaters()
        return self

    def match_updaters(self, mobject: "Mobject") -> "Mobject":
        """Match the updaters of the given mobject.

        Parameters
        ----------
        mobject
            The mobject whose updaters get matched.

        Returns
        -------
        :class:`Mobject`
            ``self``

        Note
        ----
        All updaters from submobjects are removed, but only updaters of the given mobject are matched, not those of it's submobjects.

        See also
        --------
        :meth:`add_updater`
        :meth:`clear_updaters`

        """

        self.clear_updaters()
        for updater in mobject.get_updaters():
            self.add_updater(updater)
        return self

    def suspend_updating(self, recursive: bool = True) -> "Mobject":
        """Disable updating from updaters and animations.


        Parameters
        ----------
        recursive
            Whether to recursively suspend updating on all submobjects.

        Returns
        -------
        :class:`Mobject`
            ``self``

        See also
        --------
        :meth:`resume_updating`
        :meth:`add_updater`

        """

        self.updating_suspended = True
        if recursive:
            for submob in self.submobjects:
                submob.suspend_updating(recursive)
        return self

    def resume_updating(self, recursive: bool = True) -> "Mobject":
        """Enable updating from updaters and animations.

        Parameters
        ----------
        recursive
            Whether to recursively enable updating on all submobjects.

        Returns
        -------
        :class:`Mobject`
            ``self``

        See also
        --------
        :meth:`suspend_updating`
        :meth:`add_updater`

        """
        self.updating_suspended = False
        if recursive:
            for submob in self.submobjects:
                submob.resume_updating(recursive)
        self.update(dt=0, recursive=recursive)
        return self

    # Transforming operations

    def apply_to_family(self, func: Callable[["Mobject"], None]) -> "Mobject":
        """Apply a function to ``self`` and every submobject with points recursively.

        Parameters
        ----------
        func
            The function to apply to each mobject. ``func`` gets passed the respective (sub)mobject as parameter.

        Returns
        -------
        :class:`Mobject`
            ``self``

        See also
        --------
        :meth:`family_members_with_points`

        """
        for mob in self.family_members_with_points():
            func(mob)

    def shift(self, *vectors: np.ndarray) -> "Mobject":
        """Shift by the given vectors.

        Parameters
        ----------
        vectors
            Vectors to shift by. If multiple vectors are given, they are added together.

        Returns
        -------
        :class:`Mobject`
            ``self``

        See also
        --------
        :meth:`move_to`
        """

        if config.renderer == "opengl":
            self.apply_points_function(
                lambda points: points + vectors[0],
                about_edge=None,
                works_on_bounding_box=True,
            )
            return self
        else:
            total_vector = reduce(op.add, vectors)
            for mob in self.family_members_with_points():
                mob.points = mob.points.astype("float")
                mob.points += total_vector
                if hasattr(mob, "data") and "points" in mob.data:
                    mob.data["points"] += total_vector
            return self

    def scale(self, scale_factor: float, **kwargs) -> "Mobject":
        """Scale the size by a factor.

        Default behavior is to scale about the center of the mobject.

        Parameters
        ----------
        scale_factor
            The scaling factor. Values 0 < |`scale_factor`| < 1 will shrink the mobject, 1 < |`scale_factor`| will increase it's size. A `scale_factor`<0 resuls in  additionally flipping by 180°.
        kwargs :
            Additional keyword arguments passed to :meth:`apply_points_function_about_point`.

        Returns
        -------
        :class:`Mobject`
            ``self``

        See also
        --------
        :meth:`move_to`

        """
        if config.renderer == "opengl":
            self.apply_points_function(
                lambda points: scale_factor * points,
                works_on_bounding_box=True,
                **kwargs,
            )
            return self
        else:
            self.apply_points_function_about_point(
                lambda points: scale_factor * points, **kwargs
            )
            return self

    def rotate_about_origin(self, angle, axis=OUT, axes=[]):
        """Rotates the :class:`~.Mobject` about the ORIGIN, which is at [0,0,0]."""
        return self.rotate(angle, axis, about_point=ORIGIN)

    def rotate(
        self,
        angle,
        axis=OUT,
        about_point: Optional[Sequence[float]] = None,
        **kwargs,
    ):
        """Rotates the :class:`~.Mobject` about a certain point."""
        if config.renderer == "opengl":
            rot_matrix_T = rotation_matrix_transpose(angle, axis)
            self.apply_points_function(
                lambda points: np.dot(points, rot_matrix_T), about_point, **kwargs
            )
            return self
        else:
            rot_matrix = rotation_matrix(angle, axis)
            self.apply_points_function_about_point(
                lambda points: np.dot(points, rot_matrix.T), about_point, **kwargs
            )
            return self

    def flip(self, axis=UP, **kwargs):
        """Flips/Mirrors an mobject about its center.

        Examples
        --------

        .. manim:: FlipExample
            :save_last_frame:

            class FlipExample(Scene):
                def construct(self):
                    s= Line(LEFT, RIGHT+UP).shift(4*LEFT)
                    self.add(s)
                    s2= s.copy().flip()
                    self.add(s2)

        """
        return self.rotate(TAU / 2, axis, **kwargs)

    def stretch(self, factor, dim, **kwargs):
        def func(points):
            points[:, dim] *= factor
            return points

        self.apply_points_function_about_point(func, **kwargs)
        return self

    def apply_function(self, function, **kwargs):
        # Default to applying matrix about the origin, not mobjects center
        if len(kwargs) == 0:
            kwargs["about_point"] = ORIGIN
        self.apply_points_function_about_point(
            lambda points: np.apply_along_axis(function, 1, points), **kwargs
        )
        return self

    def apply_function_to_position(self, function):
        self.move_to(function(self.get_center()))
        return self

    def apply_function_to_submobject_positions(self, function):
        for submob in self.submobjects:
            submob.apply_function_to_position(function)
        return self

    def apply_matrix(self, matrix, **kwargs):
        # Default to applying matrix about the origin, not mobjects center
        if ("about_point" not in kwargs) and ("about_edge" not in kwargs):
            kwargs["about_point"] = ORIGIN
        full_matrix = np.identity(self.dim)
        matrix = np.array(matrix)
        full_matrix[: matrix.shape[0], : matrix.shape[1]] = matrix
        self.apply_points_function_about_point(
            lambda points: np.dot(points, full_matrix.T), **kwargs
        )
        return self

    def apply_complex_function(self, function, **kwargs):
        def R3_func(point):
            x, y, z = point
            xy_complex = function(complex(x, y))
            return [xy_complex.real, xy_complex.imag, z]

        return self.apply_function(R3_func)

    def wag(self, direction=RIGHT, axis=DOWN, wag_factor=1.0):
        for mob in self.family_members_with_points():
            alphas = np.dot(mob.points, np.transpose(axis))
            alphas -= min(alphas)
            alphas /= max(alphas)
            alphas = alphas ** wag_factor
            mob.points += np.dot(
                alphas.reshape((len(alphas), 1)),
                np.array(direction).reshape((1, mob.dim)),
            )
        return self

    def reverse_points(self):
        for mob in self.family_members_with_points():
            mob.apply_over_attr_arrays(lambda arr: np.array(list(reversed(arr))))
        return self

    def repeat(self, count: int):
        """This can make transition animations nicer"""

        def repeat_array(array):
            return reduce(lambda a1, a2: np.append(a1, a2, axis=0), [array] * count)

        for mob in self.family_members_with_points():
            mob.apply_over_attr_arrays(repeat_array)
        return self

    # In place operations.
    # Note, much of these are now redundant with default behavior of
    # above methods
    def apply_points_function(
        self, func, about_point=None, about_edge=ORIGIN, works_on_bounding_box=False
    ):
        if about_point is None and about_edge is not None:
            about_point = self.get_bounding_box_point(about_edge)

        for mob in self.get_family():
            arrs = []
            if len(self.data["points"]):
                arrs.append(mob.data["points"])
            if works_on_bounding_box:
                arrs.append(mob.get_bounding_box())

            for arr in arrs:
                if about_point is None:
                    arr[:] = func(arr)
                else:
                    arr[:] = func(arr - about_point) + about_point

        if not works_on_bounding_box:
            self.refresh_bounding_box(recurse_down=True)
        else:
            for parent in self.parents:
                parent.refresh_bounding_box()
        return self

    def apply_points_function_about_point(
        self, func, about_point=None, about_edge=None
    ):
        if about_point is None:
            if about_edge is None:
                about_edge = ORIGIN
            about_point = self.get_critical_point(about_edge)
        for mob in self.family_members_with_points():
            mob.points -= about_point
            mob.points = func(mob.points)
            mob.points += about_point
        return self

    def rotate_in_place(self, angle, axis=OUT):
        # redundant with default behavior of rotate now.
        return self.rotate(angle, axis=axis)

    def scale_in_place(self, scale_factor, **kwargs):
        # Redundant with default behavior of scale now.
        return self.scale(scale_factor, **kwargs)

    def scale_about_point(self, scale_factor, point):
        # Redundant with default behavior of scale now.
        return self.scale(scale_factor, about_point=point)

    def pose_at_angle(self, **kwargs):
        self.rotate(TAU / 14, RIGHT + UP, **kwargs)
        return self

    # Positioning methods

    def center(self):
        self.shift(-self.get_center())
        return self

    def align_on_border(self, direction, buff=DEFAULT_MOBJECT_TO_EDGE_BUFFER):
        """Direction just needs to be a vector pointing towards side or
        corner in the 2d plane.
        """
        target_point = np.sign(direction) * (
            config["frame_x_radius"],
            config["frame_y_radius"],
            0,
        )
        point_to_align = self.get_critical_point(direction)
        shift_val = target_point - point_to_align - buff * np.array(direction)
        shift_val = shift_val * abs(np.sign(direction))
        self.shift(shift_val)
        return self

    def to_corner(self, corner=LEFT + DOWN, buff=DEFAULT_MOBJECT_TO_EDGE_BUFFER):
        return self.align_on_border(corner, buff)

    def to_edge(self, edge=LEFT, buff=DEFAULT_MOBJECT_TO_EDGE_BUFFER):
        return self.align_on_border(edge, buff)

    def next_to(
        self,
        mobject_or_point,
        direction=RIGHT,
        buff=DEFAULT_MOBJECT_TO_MOBJECT_BUFFER,
        aligned_edge=ORIGIN,
        submobject_to_align=None,
        index_of_submobject_to_align=None,
        coor_mask=np.array([1, 1, 1]),
    ):
        """Move this :class:`~.Mobject` next to another's :class:`~.Mobject` or coordinate.

        Examples
        --------

        .. manim:: GeometricShapes
            :save_last_frame:

            class GeometricShapes(Scene):
                def construct(self):
                    d = Dot()
                    c = Circle()
                    s = Square()
                    t = Triangle()
                    d.next_to(c, RIGHT)
                    s.next_to(c, LEFT)
                    t.next_to(c, DOWN)
                    self.add(d, c, s, t)

        """
        if isinstance(mobject_or_point, Mobject):
            mob = mobject_or_point
            if index_of_submobject_to_align is not None:
                target_aligner = mob[index_of_submobject_to_align]
            else:
                target_aligner = mob
            target_point = target_aligner.get_critical_point(aligned_edge + direction)
        else:
            target_point = mobject_or_point
        if submobject_to_align is not None:
            aligner = submobject_to_align
        elif index_of_submobject_to_align is not None:
            aligner = self[index_of_submobject_to_align]
        else:
            aligner = self
        point_to_align = aligner.get_critical_point(aligned_edge - direction)
        self.shift((target_point - point_to_align + buff * direction) * coor_mask)
        return self

    def shift_onto_screen(self, **kwargs):
        space_lengths = [config["frame_x_radius"], config["frame_y_radius"]]
        for vect in UP, DOWN, LEFT, RIGHT:
            dim = np.argmax(np.abs(vect))
            buff = kwargs.get("buff", DEFAULT_MOBJECT_TO_EDGE_BUFFER)
            max_val = space_lengths[dim] - buff
            edge_center = self.get_edge_center(vect)
            if np.dot(edge_center, vect) > max_val:
                self.to_edge(vect, **kwargs)
        return self

    def is_off_screen(self):
        if self.get_left()[0] > config["frame_x_radius"]:
            return True
        if self.get_right()[0] < -config["frame_x_radius"]:
            return True
        if self.get_bottom()[1] > config["frame_y_radius"]:
            return True
        if self.get_top()[1] < -config["frame_y_radius"]:
            return True
        return False

    def stretch_about_point(self, factor, dim, point):
        return self.stretch(factor, dim, about_point=point)

    def stretch_in_place(self, factor, dim):
        # Now redundant with stretch
        return self.stretch(factor, dim)

    def rescale_to_fit(self, length, dim, stretch=False, **kwargs):
        old_length = self.length_over_dim(dim)
        if old_length == 0:
            return self
        if stretch:
            self.stretch(length / old_length, dim, **kwargs)
        else:
            self.scale(length / old_length, **kwargs)
        return self

    def scale_to_fit_width(self, width, **kwargs):
        """Scales the :class:`~.Mobject` to fit a width while keeping height/depth proportional.

        Returns
        -------
        :class:`Mobject`
            ``self``

        Examples
        --------
        ::

            >>> from manim import *
            >>> sq = Square()
            >>> sq.height
            2.0
            >>> sq.scale_to_fit_width(5)
            Square
            >>> sq.width
            5.0
            >>> sq.height
            5.0
        """

        return self.rescale_to_fit(width, 0, stretch=False, **kwargs)

    def stretch_to_fit_width(self, width, **kwargs):
        """Stretches the :class:`~.Mobject` to fit a width, not keeping height/depth proportional.

        Returns
        -------
        :class:`Mobject`
            ``self``

        Examples
        --------
        ::

            >>> from manim import *
            >>> sq = Square()
            >>> sq.height
            2.0
            >>> sq.stretch_to_fit_width(5)
            Square
            >>> sq.width
            5.0
            >>> sq.height
            2.0
        """

        return self.rescale_to_fit(width, 0, stretch=True, **kwargs)

    def scale_to_fit_height(self, height, **kwargs):
        """Scales the :class:`~.Mobject` to fit a height while keeping width/depth proportional.

        Returns
        -------
        :class:`Mobject`
            ``self``

        Examples
        --------
        ::

            >>> from manim import *
            >>> sq = Square()
            >>> sq.width
            2.0
            >>> sq.scale_to_fit_height(5)
            Square
            >>> sq.height
            5.0
            >>> sq.width
            5.0
        """

        return self.rescale_to_fit(height, 1, stretch=False, **kwargs)

    def stretch_to_fit_height(self, height, **kwargs):
        """Stretches the :class:`~.Mobject` to fit a height, not keeping width/depth proportional.

        Returns
        -------
        :class:`Mobject`
            ``self``

        Examples
        --------
        ::

            >>> from manim import *
            >>> sq = Square()
            >>> sq.width
            2.0
            >>> sq.stretch_to_fit_height(5)
            Square
            >>> sq.height
            5.0
            >>> sq.width
            2.0
        """

        return self.rescale_to_fit(height, 1, stretch=True, **kwargs)

    def scale_to_fit_depth(self, depth, **kwargs):
        """Scales the :class:`~.Mobject` to fit a depth while keeping width/height proportional."""

        return self.rescale_to_fit(depth, 2, stretch=False, **kwargs)

    def stretch_to_fit_depth(self, depth, **kwargs):
        """Stretches the :class:`~.Mobject` to fit a depth, not keeping width/height proportional."""

        return self.rescale_to_fit(depth, 2, stretch=True, **kwargs)

    def set_coord(self, value, dim, direction=ORIGIN):
        curr = self.get_coord(dim, direction)
        shift_vect = np.zeros(self.dim)
        shift_vect[dim] = value - curr
        self.shift(shift_vect)
        return self

    def set_x(self, x, direction=ORIGIN):
        """Set x value of the center of the :class:`~.Mobject` (``int`` or ``float``)"""
        return self.set_coord(x, 0, direction)

    def set_y(self, y, direction=ORIGIN):
        """Set y value of the center of the :class:`~.Mobject` (``int`` or ``float``)"""
        return self.set_coord(y, 1, direction)

    def set_z(self, z, direction=ORIGIN):
        """Set z value of the center of the :class:`~.Mobject` (``int`` or ``float``)"""
        return self.set_coord(z, 2, direction)

    def space_out_submobjects(self, factor=1.5, **kwargs):
        self.scale(factor, **kwargs)
        for submob in self.submobjects:
            submob.scale(1.0 / factor)
        return self

    def move_to(
        self, point_or_mobject, aligned_edge=ORIGIN, coor_mask=np.array([1, 1, 1])
    ):
        """Move center of the :class:`~.Mobject` to certain coordinate."""
        if isinstance(point_or_mobject, Mobject):
            target = point_or_mobject.get_critical_point(aligned_edge)
        else:
            target = point_or_mobject
        point_to_align = self.get_critical_point(aligned_edge)
        self.shift((target - point_to_align) * coor_mask)
        return self

    def replace(self, mobject, dim_to_match=0, stretch=False):
        if not mobject.get_num_points() and not mobject.submobjects:
            raise Warning("Attempting to replace mobject with no points")
            return self
        if stretch:
            self.stretch_to_fit_width(mobject.width)
            self.stretch_to_fit_height(mobject.height)
        else:
            self.rescale_to_fit(
                mobject.length_over_dim(dim_to_match), dim_to_match, stretch=False
            )
        self.shift(mobject.get_center() - self.get_center())
        return self

    def surround(
        self, mobject: "Mobject", dim_to_match=0, stretch=False, buff=MED_SMALL_BUFF
    ):
        self.replace(mobject, dim_to_match, stretch)
        length = mobject.length_over_dim(dim_to_match)
        self.scale_in_place((length + buff) / length)
        return self

    def put_start_and_end_on(self, start, end):
        curr_start, curr_end = self.get_start_and_end()
        curr_vect = curr_end - curr_start
        if np.all(curr_vect == 0):
            raise Exception("Cannot position endpoints of closed loop")
        target_vect = np.array(end) - np.array(start)
<<<<<<< HEAD
        axis = (
            normalize(cross(curr_vect, target_vect))
            if get_norm(cross(curr_vect, target_vect)) != 0
            else OUT
=======
        self.scale(
            np.linalg.norm(target_vect) / np.linalg.norm(curr_vect),
            about_point=curr_start,
>>>>>>> 7291e119
        )
        self.scale(get_norm(target_vect) / get_norm(curr_vect), about_point=curr_start)
        self.rotate(
            angle_between_vectors(curr_vect, target_vect),
            about_point=curr_start,
            axis=axis,
        )
        self.shift(start - curr_start)
        return self

    # Background rectangle
    def add_background_rectangle(
        self, color: Colors = BLACK, opacity: float = 0.75, **kwargs
    ):
        """Add a BackgroundRectangle as submobject.

        The BackgroundRectangle is added behind other submobjects.

        This can be used to increase the mobjects visibility in front of a noisy background.

        Parameters
        ----------
        color
            The color of the BackgroundRectangle
        opacity
            The opacity of the BackgroundRectangle
        kwargs
            Additional keyword arguments passed to the BackgroundRectangle constructor


        Returns
        -------
        :class:`Mobject`
            ``self``

        See Also
        --------
        :meth:`add_to_back`
        :class:`~.BackgroundRectangle`

        """

        # TODO, this does not behave well when the mobject has points,
        # since it gets displayed on top
        from ..mobject.shape_matchers import BackgroundRectangle

        self.background_rectangle = BackgroundRectangle(
            self, color=color, fill_opacity=opacity, **kwargs
        )
        self.add_to_back(self.background_rectangle)
        return self

    def add_background_rectangle_to_submobjects(self, **kwargs):
        for submobject in self.submobjects:
            submobject.add_background_rectangle(**kwargs)
        return self

    def add_background_rectangle_to_family_members_with_points(self, **kwargs):
        for mob in self.family_members_with_points():
            mob.add_background_rectangle(**kwargs)
        return self

    # Color functions

    def set_color(self, color: Color = YELLOW_C, family: bool = True):
        """Condition is function which takes in one arguments, (x, y, z).
        Here it just recurses to submobjects, but in subclasses this
        should be further implemented based on the the inner workings
        of color
        """
        if family:
            for submob in self.submobjects:
                submob.set_color(color, family=family)
        self.color = Color(color)
        return self

    def set_color_by_gradient(self, *colors):
        self.set_submobject_colors_by_gradient(*colors)
        return self

    def set_colors_by_radial_gradient(
        self, center=None, radius=1, inner_color=WHITE, outer_color=BLACK
    ):
        self.set_submobject_colors_by_radial_gradient(
            center, radius, inner_color, outer_color
        )
        return self

    def set_submobject_colors_by_gradient(self, *colors):
        if len(colors) == 0:
            raise ValueError("Need at least one color")
        elif len(colors) == 1:
            return self.set_color(*colors)

        mobs = self.family_members_with_points()
        new_colors = color_gradient(colors, len(mobs))

        for mob, color in zip(mobs, new_colors):
            mob.set_color(color, family=False)
        return self

    def set_submobject_colors_by_radial_gradient(
        self, center=None, radius=1, inner_color=WHITE, outer_color=BLACK
    ):
        if center is None:
            center = self.get_center()

        for mob in self.family_members_with_points():
            t = np.linalg.norm(mob.get_center() - center) / radius
            t = min(t, 1)
            mob_color = interpolate_color(inner_color, outer_color, t)
            mob.set_color(mob_color, family=False)

        return self

    def to_original_color(self):
        self.set_color(self.color)
        return self

    def fade_to(self, color, alpha, family=True):
        if self.get_num_points() > 0:
            new_color = interpolate_color(self.get_color(), color, alpha)
            self.set_color(new_color, family=False)
        if family:
            for submob in self.submobjects:
                submob.fade_to(color, alpha)
        return self

    def fade(self, darkness=0.5, family=True):
        if family:
            for submob in self.submobjects:
                submob.fade(darkness, family)
        return self

    def get_color(self):
        """Returns the color of the :class:`~.Mobject`"""
        return self.color

    ##

    def save_state(self):
        """Save the current state (position, color & size). Can be restored with :meth:`~.Mobject.restore`."""
        if hasattr(self, "saved_state"):
            # Prevent exponential growth of data
            self.saved_state = None
        self.saved_state = self.copy()

        return self

    def restore(self):
        """Restores the state that was previously saved with :meth:`~.Mobject.save_state`."""
        if not hasattr(self, "saved_state") or self.save_state is None:
            raise Exception("Trying to restore without having saved")
        self.become(self.saved_state)
        return self

    ##

    def reduce_across_dimension(self, points_func, reduce_func, dim):
        points = self.get_all_points()
        if points is None or len(points) == 0:
            # Note, this default means things like empty VGroups
            # will appear to have a center at [0, 0, 0]
            return 0
        values = points_func(points[:, dim])
        return reduce_func(values)

    def nonempty_submobjects(self):
        return [
            submob
            for submob in self.submobjects
            if len(submob.submobjects) != 0 or len(submob.points) != 0
        ]

    def get_merged_array(self, array_attr):
        result = getattr(self, array_attr)
        for submob in self.submobjects:
            result = np.append(result, submob.get_merged_array(array_attr), axis=0)
            submob.get_merged_array(array_attr)
        return result

    def get_all_points(self):
        return self.get_merged_array("points")

    # Getters

    def get_points_defining_boundary(self):
        return self.get_all_points()

    def get_num_points(self):
        if config.renderer == "opengl":
            return len(self.data["points"])
        else:
            return len(self.points)

    def get_extremum_along_dim(self, points=None, dim=0, key=0):
        if points is None:
            points = self.get_points_defining_boundary()
        values = points[:, dim]
        if key < 0:
            return np.min(values)
        elif key == 0:
            return (np.min(values) + np.max(values)) / 2
        else:
            return np.max(values)

    def get_critical_point(self, direction):
        """Picture a box bounding the :class:`~.Mobject`.  Such a box has
        9 'critical points': 4 corners, 4 edge center, the
        center. This returns one of them, along the given direction.

        ::

            sample = Arc(start_angle=PI/7, angle = PI/5)

            # These are all equivalent
            max_y_1 = sample.get_top()[1]
            max_y_2 = sample.get_critical_point(UP)[1]
            max_y_3 = sample.get_extremum_along_dim(dim=1, key=1)

        """
        result = np.zeros(self.dim)
        all_points = self.get_points_defining_boundary()
        if len(all_points) == 0:
            return result
        for dim in range(self.dim):
            result[dim] = self.get_extremum_along_dim(
                all_points, dim=dim, key=direction[dim]
            )
        return result

    # Pseudonyms for more general get_critical_point method

    def get_edge_center(self, direction) -> np.ndarray:
        """Get edge coordinates for certain direction."""
        return self.get_critical_point(direction)

    def get_corner(self, direction) -> np.ndarray:
        """Get corner coordinates for certain direction."""
        return self.get_critical_point(direction)

    def get_center(self) -> np.ndarray:
        """Get center coordinates"""
        return self.get_critical_point(np.zeros(self.dim))

    def get_center_of_mass(self):
        return np.apply_along_axis(np.mean, 0, self.get_all_points())

    def get_boundary_point(self, direction):
        all_points = self.get_points_defining_boundary()
        index = np.argmax(np.dot(all_points, np.array(direction).T))
        return all_points[index]

    def get_midpoint(self) -> np.ndarray:
        """Get coordinates of the middle of the path that forms the  :class:`~.Mobject`.

        Examples
        --------

        .. manim:: AngleMidPoint
            :save_last_frame:

            class AngleMidPoint(Scene):
                def construct(self):
                    line1 = Line(ORIGIN, 2*RIGHT)
                    line2 = Line(ORIGIN, 2*RIGHT).rotate_about_origin(80*DEGREES)

                    a = Angle(line1, line2, radius=1.5, other_angle=False)
                    d = Dot(a.get_midpoint()).set_color(RED)

                    self.add(line1, line2, a, d)
                    self.wait()

        """
        return self.point_from_proportion(0.5)

    def get_top(self) -> np.ndarray:
        """Get top coordinates of a box bounding the :class:`~.Mobject`"""
        return self.get_edge_center(UP)

    def get_bottom(self) -> np.ndarray:
        """Get bottom coordinates of a box bounding the :class:`~.Mobject`"""
        return self.get_edge_center(DOWN)

    def get_right(self) -> np.ndarray:
        """Get right coordinates of a box bounding the :class:`~.Mobject`"""
        return self.get_edge_center(RIGHT)

    def get_left(self) -> np.ndarray:
        """Get left coordinates of a box bounding the :class:`~.Mobject`"""
        return self.get_edge_center(LEFT)

    def get_zenith(self) -> np.ndarray:
        """Get zenith coordinates of a box bounding a 3D :class:`~.Mobject`."""
        return self.get_edge_center(OUT)

    def get_nadir(self) -> np.ndarray:
        """Get nadir (opposite the zenith) coordinates of a box bounding a 3D :class:`~.Mobject`."""
        return self.get_edge_center(IN)

    def length_over_dim(self, dim):
        """Measure the length of an :class:`~.Mobject` in a certain direction."""
        return self.reduce_across_dimension(
            np.max, np.max, dim
        ) - self.reduce_across_dimension(np.min, np.min, dim)

    def get_coord(self, dim, direction=ORIGIN):
        """Meant to generalize ``get_x``, ``get_y`` and ``get_z``"""
        return self.get_extremum_along_dim(dim=dim, key=direction[dim])

    def get_x(self, direction=ORIGIN) -> np.float64:
        """Returns x coordinate of the center of the :class:`~.Mobject` as ``float`` """
        return self.get_coord(0, direction)

    def get_y(self, direction=ORIGIN) -> np.float64:
        """Returns y coordinate of the center of the :class:`~.Mobject` as ``float`` """
        return self.get_coord(1, direction)

    def get_z(self, direction=ORIGIN) -> np.float64:
        """Returns z coordinate of the center of the :class:`~.Mobject` as ``float`` """
        return self.get_coord(2, direction)

    def get_start(self):
        """Returns the point, where the stroke that surrounds the :class:`~.Mobject` starts."""
        self.throw_error_if_no_points()
        if config.renderer == "opengl":
            return np.array(self.data["points"][0])
        else:
            return np.array(self.points[0])

    def get_end(self):
        """Returns the point, where the stroke that surrounds the :class:`~.Mobject` ends."""
        self.throw_error_if_no_points()
        if config.renderer == "opengl":
            return np.array(self.data["points"][-1])
        else:
            return np.array(self.points[-1])

    def get_start_and_end(self):
        """Returns starting and ending point of a stroke as a ``tuple``. """
        return self.get_start(), self.get_end()

    def point_from_proportion(self, alpha):
        raise NotImplementedError("Please override in a child class.")

    def get_pieces(self, n_pieces):
        template = self.copy()
        template.submobjects = []
        alphas = np.linspace(0, 1, n_pieces + 1)
        return Group(
            *[
                template.copy().pointwise_become_partial(self, a1, a2)
                for a1, a2 in zip(alphas[:-1], alphas[1:])
            ]
        )

    def get_z_index_reference_point(self):
        # TODO, better place to define default z_index_group?
        z_index_group = getattr(self, "z_index_group", self)
        return z_index_group.get_center()

    def has_points(self) -> bool:
        """Check if :class:`~.Mobject` contains points. """
        return len(self.points) > 0

    def has_no_points(self) -> bool:
        """Check if :class:`~.Mobject` *does not* contains points."""
        return not self.has_points()

    # Match other mobject properties

    def match_color(self, mobject: "Mobject"):
        """Match the color with the color of another :class:`~.Mobject`."""
        return self.set_color(mobject.get_color())

    def match_dim_size(self, mobject: "Mobject", dim, **kwargs):
        """Match the specified dimension with the dimension of another :class:`~.Mobject`."""
        return self.rescale_to_fit(mobject.length_over_dim(dim), dim, **kwargs)

    def match_width(self, mobject: "Mobject", **kwargs):
        """Match the width with the width of another :class:`~.Mobject`."""
        return self.match_dim_size(mobject, 0, **kwargs)

    def match_height(self, mobject: "Mobject", **kwargs):
        """Match the height with the height of another :class:`~.Mobject`."""
        return self.match_dim_size(mobject, 1, **kwargs)

    def match_depth(self, mobject: "Mobject", **kwargs):
        """Match the depth with the depth of another :class:`~.Mobject`."""
        return self.match_dim_size(mobject, 2, **kwargs)

    def match_coord(self, mobject: "Mobject", dim, direction=ORIGIN):
        """Match the coordinates with the coordinates of another :class:`~.Mobject`."""
        return self.set_coord(
            mobject.get_coord(dim, direction),
            dim=dim,
            direction=direction,
        )

    def match_x(self, mobject: "Mobject", direction=ORIGIN):
        """Match x coord. to the x coord. of another :class:`~.Mobject`."""
        return self.match_coord(mobject, 0, direction)

    def match_y(self, mobject: "Mobject", direction=ORIGIN):
        """Match y coord. to the x coord. of another :class:`~.Mobject`."""
        return self.match_coord(mobject, 1, direction)

    def match_z(self, mobject: "Mobject", direction=ORIGIN):
        """Match z coord. to the x coord. of another :class:`~.Mobject`."""
        return self.match_coord(mobject, 2, direction)

    def align_to(
        self,
        mobject_or_point: Union["Mobject", np.ndarray, List],
        direction=ORIGIN,
        alignment_vect=UP,
    ):
        """Aligns mobject to another :class:`~.Mobject` in a certain direction.

        Examples:
        mob1.align_to(mob2, UP) moves mob1 vertically so that its
        top edge lines ups with mob2's top edge.

        mob1.align_to(mob2, alignment_vect = RIGHT) moves mob1
        horizontally so that it's center is directly above/below
        the center of mob2
        """
        if isinstance(mobject_or_point, Mobject):
            point = mobject_or_point.get_critical_point(direction)
        else:
            point = mobject_or_point

        for dim in range(self.dim):
            if direction[dim] != 0:
                self.set_coord(point[dim], dim, direction)
        return self

    # Family matters

    def __getitem__(self, value):
        self_list = self.split()
        if isinstance(value, slice):
            GroupClass = self.get_group_class()
            return GroupClass(*self_list.__getitem__(value))
        return self_list.__getitem__(value)

    def __iter__(self):
        return iter(self.split())

    def __len__(self):
        return len(self.split())

    def get_group_class(self):
        return Group

    def split(self):
        result = [self] if len(self.points) > 0 else []
        return result + self.submobjects

    def get_family(self, recurse=True):
        if config.renderer == "opengl":
            if recurse:
                return self.family
            else:
                return [self]
        else:
            sub_families = list(map(Mobject.get_family, self.submobjects))
            all_mobjects = [self] + list(it.chain(*sub_families))
            return remove_list_redundancies(all_mobjects)

    def family_members_with_points(self):
        return [m for m in self.get_family() if m.get_num_points() > 0]

    def arrange(
        self,
        direction: Sequence[float] = RIGHT,
        buff=DEFAULT_MOBJECT_TO_MOBJECT_BUFFER,
        center=True,
        **kwargs,
    ):
        """Sorts :class:`~.Mobject` next to each other on screen.

        Examples
        --------

        .. manim:: Example
            :save_last_frame:

            class Example(Scene):
                def construct(self):
                    s1 = Square()
                    s2 = Square()
                    s3 = Square()
                    s4 = Square()
                    x = VGroup(s1, s2, s3, s4).set_x(0).arrange(buff=1.0)
                    self.add(x)
        """
        for m1, m2 in zip(self.submobjects, self.submobjects[1:]):
            m2.next_to(m1, direction, buff, **kwargs)
        if center:
            self.center()
        return self

    def arrange_in_grid(self, n_rows=None, n_cols=None, **kwargs):
        """Sorts :class:`~.Mobject` next to each other on screen using a grid.

        Examples
        --------

        .. manim:: ArrangeExample
            :save_last_frame:

            class ArrangeExample(Scene):
                def construct(self):
                    self.add(*[Square(color= random_bright_color()) for i in range(0,5)])
                    x = VGroup(*self.mobjects).arrange_in_grid(buff=0.2)
                    self.add(x)
        """

        submobs = self.submobjects
        if n_rows is None and n_cols is None:
            n_cols = int(np.sqrt(len(submobs)))

        if n_rows is not None:
            v1 = RIGHT
            v2 = DOWN
            n = len(submobs) // n_rows
        elif n_cols is not None:
            v1 = DOWN
            v2 = RIGHT
            n = len(submobs) // n_cols
        Group(
            *[
                Group(*submobs[i : i + n]).arrange(v1, **kwargs)
                for i in range(0, len(submobs), n)
            ]
        ).arrange(v2, **kwargs)
        return self

    def sort(self, point_to_num_func=lambda p: p[0], submob_func=None):
        """Sorts the list of :attr:`submobjects` by a function defined by ``submob_func``."""
        if submob_func is None:
            submob_func = lambda m: point_to_num_func(m.get_center())
        self.submobjects.sort(key=submob_func)
        return self

    def shuffle(self, recursive=False):
        """Shuffles the list of :attr:`submobjects`."""
        if recursive:
            for submob in self.submobjects:
                submob.shuffle(recursive=True)
        random.shuffle(self.submobjects)

    def invert(self, recursive=False):
        """Inverts the list of :attr:`submobjects`.

        Examples
        --------

        .. manim:: InvertSumobjectsExample

            class InvertSumobjectsExample(Scene):
                def construct(self):
                    s= VGroup(*[Dot().shift(i*0.1*RIGHT) for i in range(-20,20)])
                    s2= s.copy()
                    s2.invert()
                    s2.shift(DOWN)
                    self.play(Write(s), Write(s2))
        """
        if recursive:
            for submob in self.submobjects:
                submob.invert(recursive=True)
        list.reverse(self.submobjects)

    # Just here to keep from breaking old scenes.
    def arrange_submobjects(self, *args, **kwargs):
        """Arrange the position of :attr:`submobjects` with a small buffer.

        Examples
        --------

        .. manim:: ArrangeSumobjectsExample
            :save_last_frame:

            class ArrangeSumobjectsExample(Scene):
                def construct(self):
                    s= VGroup(*[Dot().shift(i*0.1*RIGHT*np.random.uniform(-1,1)+UP*np.random.uniform(-1,1)) for i in range(0,15)])
                    s.shift(UP).set_color(BLUE)
                    s2= s.copy().set_color(RED)
                    s2.arrange_submobjects()
                    s2.shift(DOWN)
                    self.add(s,s2)

        """
        return self.arrange(*args, **kwargs)

    def sort_submobjects(self, *args, **kwargs):
        """Sort the :attr:`submobjects`"""
        return self.sort(*args, **kwargs)

    def shuffle_submobjects(self, *args, **kwargs):
        """Shuffles the order of :attr:`submobjects`

        Examples
        --------

        .. manim:: SuffleSumobjectsExample

            class SuffleSumobjectsExample(Scene):
                def construct(self):
                    s= VGroup(*[Dot().shift(i*0.1*RIGHT) for i in range(-20,20)])
                    s2= s.copy()
                    s2.shuffle_submobjects()
                    s2.shift(DOWN)
                    self.play(Write(s), Write(s2))
        """
        return self.shuffle(*args, **kwargs)

    # Alignment
    def align_data(self, mobject: "Mobject"):
        self.null_point_align(mobject)
        self.align_submobjects(mobject)
        self.align_points(mobject)
        # Recurse
        for m1, m2 in zip(self.submobjects, mobject.submobjects):
            m1.align_data(m2)

    def get_point_mobject(self, center=None):
        """The simplest :class:`~.Mobject` to be transformed to or from self.
        Should by a point of the appropriate type
        """
        msg = f"get_point_mobject not implemented for {self.__class__.__name__}"
        raise NotImplementedError(msg)

    def align_points(self, mobject):
        count1 = self.get_num_points()
        count2 = mobject.get_num_points()
        if count1 < count2:
            self.align_points_with_larger(mobject)
        elif count2 < count1:
            mobject.align_points_with_larger(self)
        return self

    def align_points_with_larger(self, larger_mobject):
        raise NotImplementedError("Please override in a child class.")

    def align_submobjects(self, mobject):
        mob1 = self
        mob2 = mobject
        n1 = len(mob1.submobjects)
        n2 = len(mob2.submobjects)
        mob1.add_n_more_submobjects(max(0, n2 - n1))
        mob2.add_n_more_submobjects(max(0, n1 - n2))
        return self

    def null_point_align(self, mobject: "Mobject") -> "Mobject":
        """If a :class:`~.Mobject` with points is being aligned to
        one without, treat both as groups, and push
        the one with points into its own submobjects
        list.
        """
        for m1, m2 in (self, mobject), (mobject, self):
            if m1.has_no_points() and m2.has_points():
                m2.push_self_into_submobjects()
        return self

    def push_self_into_submobjects(self):
        copy = self.copy()
        copy.submobjects = []
        self.reset_points()
        self.add(copy)
        return self

    def add_n_more_submobjects(self, n):
        if n == 0:
            return

        curr = len(self.submobjects)
        if curr == 0:
            # If empty, simply add n point mobjects
            self.submobjects = [self.get_point_mobject() for k in range(n)]
            return

        target = curr + n
        # TODO, factor this out to utils so as to reuse
        # with VMobject.insert_n_curves
        repeat_indices = (np.arange(target) * curr) // target
        split_factors = [sum(repeat_indices == i) for i in range(curr)]
        new_submobs = []
        for submob, sf in zip(self.submobjects, split_factors):
            new_submobs.append(submob)
            for _ in range(1, sf):
                new_submobs.append(submob.copy().fade(1))
        self.submobjects = new_submobs
        return self

    def repeat_submobject(self, submob):
        return submob.copy()

    def interpolate(self, mobject1, mobject2, alpha, path_func=straight_path):
        """Turns this :class:`~.Mobject` into an interpolation between ``mobject1``
        and ``mobject2``.

        Examples
        --------

        .. manim:: DotInterpolation
            :save_last_frame:

            class DotInterpolation(Scene):
                def construct(self):
                    dotL = Dot(color=DARK_GREY)
                    dotL.shift(2 * RIGHT)
                    dotR = Dot(color=WHITE)
                    dotR.shift(2 * LEFT)

                    dotMiddle = VMobject().interpolate(dotL, dotR, alpha=0.3)

                    self.add(dotL, dotR, dotMiddle)
        """
        if config.renderer == "opengl":
            self.data["points"][:] = path_func(
                mobject1.data["points"], mobject2.data["points"], alpha
            )
        else:
            self.points = path_func(mobject1.points, mobject2.points, alpha)
        self.interpolate_color(mobject1, mobject2, alpha)
        return self

    def interpolate_color(self, mobject1, mobject2, alpha):
        raise NotImplementedError("Please override in a child class.")

    def pointwise_become_partial(self, mobject, a, b):
        raise NotImplementedError("Please override in a child class.")

    def become(self, mobject: "Mobject", copy_submobjects: bool = True):
        """Edit points, colors and submobjects to be identical
        to another :class:`~.Mobject`

        Examples
        --------
        .. manim:: BecomeScene

            class BecomeScene(Scene):
                def construct(self):
                    circ = Circle(fill_color=RED, fill_opacity=0.8)
                    square = Square(fill_color=BLUE, fill_opacity=0.2)
                    self.add(circ)
                    self.wait(0.5)
                    circ.become(square)
                    self.wait(0.5)
        """
        self.align_data(mobject)
        for sm1, sm2 in zip(self.get_family(), mobject.get_family()):
            sm1.points = np.array(sm2.points)
            sm1.interpolate_color(sm1, sm2, 1)
        return self

    def match_points(self, mobject: "Mobject", copy_submobjects: bool = True):
        """Edit points, positions, and submobjects to be identical
        to another :class:`~.Mobject`, while keeping the style unchanged.

        Examples
        --------
        .. manim:: MatchPointsScene

            class MatchPointsScene(Scene):
                def construct(self):
                    circ = Circle(fill_color=RED, fill_opacity=0.8)
                    square = Square(fill_color=BLUE, fill_opacity=0.2)
                    self.add(circ)
                    self.wait(0.5)
                    self.play(circ.animate.match_points(square))
                    self.wait(0.5)
        """
        self.align_data(mobject)
        for sm1, sm2 in zip(self.get_family(), mobject.get_family()):
            sm1.points = np.array(sm2.points)
        return self

    # Errors
    def throw_error_if_no_points(self):
        if config.renderer == "opengl":
            if len(self.data["points"]) == 0:
                caller_name = sys._getframe(1).f_code.co_name
                raise Exception(
                    f"Cannot call Mobject.{caller_name} for a Mobject with no points"
                )
        else:
            if self.has_no_points():
                caller_name = sys._getframe(1).f_code.co_name
                raise Exception(
                    f"Cannot call Mobject.{caller_name} for a Mobject with no points"
                )

    # About z-index
    def set_z_index(self, z_index_value: Union[int, float]):
        """Sets the :class:`~.Mobject`'s :attr:`z_index` to the value specified in `z_index_value`.

        Parameters
        ----------
        z_index_value
            The new value of :attr:`z_index` set.

        Returns
        -------
        :class:`Mobject`
            The Mobject itself, after :attr:`z_index` is set. (Returns `self`.)
        """
        self.z_index = z_index_value
        return self

    def set_z_index_by_z_coordinate(self):
        """Sets the :class:`~.Mobject`'s z coordinate to the value of :attr:`z_index`.

        Returns
        -------
        :class:`Mobject`
            The Mobject itself, after :attr:`z_index` is set. (Returns `self`.)
        """
        z_coord = self.get_center()[-1]
        self.set_z_index(z_coord)
        return self


class Group(Mobject):
    """Groups together multiple :class:`~.Mobject`s."""

    def __init__(self, *mobjects, **kwargs):
        Mobject.__init__(self, **kwargs)
        self.add(*mobjects)


class _AnimationBuilder:
    def __init__(self, mobject):
        self.mobject = mobject
        self.mobject.generate_target()

        self.overridden_animation = None
        self.is_chaining = False
        self.methods = []

        # Whether animation args can be passed
        self.cannot_pass_args = False
        self.anim_args = {}

    def __call__(self, **kwargs):
        if self.cannot_pass_args:
            raise ValueError(
                "Animation arguments must be passed before accessing methods and can only be passed once"
            )

        self.anim_args = kwargs
        self.cannot_pass_args = True

        return self

    def __getattr__(self, method_name):
        method = getattr(self.mobject.target, method_name)
        self.methods.append(method)
        has_overridden_animation = hasattr(method, "_override_animate")

        if (self.is_chaining and has_overridden_animation) or self.overridden_animation:
            raise NotImplementedError(
                "Method chaining is currently not supported for "
                "overridden animations"
            )

        def update_target(*method_args, **method_kwargs):
            if has_overridden_animation:
                self.overridden_animation = method._override_animate(
                    self.mobject, *method_args, **method_kwargs
                )
            else:
                method(*method_args, **method_kwargs)
            return self

        self.is_chaining = True
        self.cannot_pass_args = True

        return update_target

    def build(self):
        from ..animation.transform import _MethodAnimation

        if self.overridden_animation:
            anim = self.overridden_animation
        else:
            anim = _MethodAnimation(self.mobject, self.methods)

        for attr, value in self.anim_args.items():
            setattr(anim, attr, value)

        return anim


def override_animate(method):
    r"""Decorator for overriding method animations.

    This allows to specify a method (returning an :class:`~.Animation`)
    which is called when the decorated method is used with the ``.animate`` syntax
    for animating the application of a method.

    .. seealso::

        :attr:`Mobject.animate`

    .. note::

        Overridden methods cannot be combined with normal or other overridden
        methods using method chaining with the ``.animate`` syntax.


    Examples
    --------

    .. manim:: AnimationOverrideExample

        from manim import Circle, Scene, Create, Text, Uncreate, VGroup

        class CircleWithContent(VGroup):
            def __init__(self, content):
                super().__init__()
                self.circle = Circle()
                self.content = content
                self.add(self.circle, content)
                content.move_to(self.circle.get_center())

            def clear_content(self):
                self.remove(self.content)
                self.content = None

            @override_animate(clear_content)
            def _clear_content_animation(self):
                anim = Uncreate(self.content)
                self.clear_content()
                return anim

        class AnimationOverrideExample(Scene):
            def construct(self):
                t = Text("hello!")
                my_mobject = CircleWithContent(t)
                self.play(Create(my_mobject))
                self.play(my_mobject.animate.clear_content())
                self.wait()

    """

    def decorator(animation_method):
        method._override_animate = animation_method
        return animation_method

    return decorator<|MERGE_RESOLUTION|>--- conflicted
+++ resolved
@@ -35,12 +35,6 @@
 from ..utils.space_ops import (
     angle_between_vectors,
     angle_of_vector,
-<<<<<<< HEAD
-    cross,
-    get_norm,
-    normalize,
-=======
->>>>>>> 7291e119
     rotation_matrix,
     rotation_matrix_transpose,
 )
@@ -1534,16 +1528,10 @@
         if np.all(curr_vect == 0):
             raise Exception("Cannot position endpoints of closed loop")
         target_vect = np.array(end) - np.array(start)
-<<<<<<< HEAD
         axis = (
-            normalize(cross(curr_vect, target_vect))
-            if get_norm(cross(curr_vect, target_vect)) != 0
+            normalize(np.cross(curr_vect, target_vect))
+            if np.linalg.norm(np.cross(curr_vect, target_vect)) != 0
             else OUT
-=======
-        self.scale(
-            np.linalg.norm(target_vect) / np.linalg.norm(curr_vect),
-            about_point=curr_start,
->>>>>>> 7291e119
         )
         self.scale(get_norm(target_vect) / get_norm(curr_vect), about_point=curr_start)
         self.rotate(
