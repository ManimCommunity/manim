"""Mobjects representing objects from probability theory and statistics."""

from __future__ import annotations

__all__ = ["SampleSpace", "BarChart"]


from typing import Iterable, Sequence

import numpy as np
from colour import Color

from .. import config
from ..constants import *
from ..mobject.coordinate_systems import Axes
from ..mobject.geometry import Rectangle
from ..mobject.mobject import Mobject
from ..mobject.opengl_mobject import OpenGLMobject
from ..mobject.svg.brace import Brace
from ..mobject.svg.tex_mobject import MathTex, Tex
from ..mobject.types.vectorized_mobject import VGroup, VMobject
from ..utils.color import (
    BLUE_E,
    DARK_GREY,
    GREEN_E,
    LIGHT_GREY,
    MAROON_B,
    YELLOW,
    color_gradient,
)
from ..utils.iterables import tuplify

EPSILON = 0.0001


class SampleSpace(Rectangle):
    """

    Examples
    --------
    .. manim:: ExampleSampleSpace
        :save_last_frame:

        class ExampleSampleSpace(Scene):
            def construct(self):
                poly1 = SampleSpace(stroke_width=15, fill_opacity=1)
                poly2 = SampleSpace(width=5, height=3, stroke_width=5, fill_opacity=0.5)
                poly3 = SampleSpace(width=2, height=2, stroke_width=5, fill_opacity=0.1)
                poly3.divide_vertically(p_list=np.array([0.37, 0.13, 0.5]), colors=[BLACK, WHITE, GRAY], vect=RIGHT)
                poly_group = VGroup(poly1, poly2, poly3).arrange()
                self.add(poly_group)
    """

    def __init__(
        self,
        height=3,
        width=3,
        fill_color=DARK_GREY,
        fill_opacity=1,
        stroke_width=0.5,
        stroke_color=LIGHT_GREY,
        default_label_scale_val=1,
    ):
        super().__init__(
            height=height,
            width=width,
            fill_color=fill_color,
            fill_opacity=fill_opacity,
            stroke_width=stroke_width,
            stroke_color=stroke_color,
        )
        self.default_label_scale_val = default_label_scale_val

    def add_title(self, title="Sample space", buff=MED_SMALL_BUFF):
        # TODO, should this really exist in SampleSpaceScene
        title_mob = Tex(title)
        if title_mob.width > self.width:
            title_mob.width = self.width
        title_mob.next_to(self, UP, buff=buff)
        self.title = title_mob
        self.add(title_mob)

    def add_label(self, label):
        self.label = label

    def complete_p_list(self, p_list):
        new_p_list = list(tuplify(p_list))
        remainder = 1.0 - sum(new_p_list)
        if abs(remainder) > EPSILON:
            new_p_list.append(remainder)
        return new_p_list

    def get_division_along_dimension(self, p_list, dim, colors, vect):
        p_list = self.complete_p_list(p_list)
        colors = color_gradient(colors, len(p_list))

        last_point = self.get_edge_center(-vect)
        parts = VGroup()
        for factor, color in zip(p_list, colors):
            part = SampleSpace()
            part.set_fill(color, 1)
            part.replace(self, stretch=True)
            part.stretch(factor, dim)
            part.move_to(last_point, -vect)
            last_point = part.get_edge_center(vect)
            parts.add(part)
        return parts

    def get_horizontal_division(self, p_list, colors=None, vect=DOWN):
        return self.get_division_along_dimension(
            p_list, 1, [GREEN_E, BLUE_E] if colors is None else colors, vect
        )

    def get_vertical_division(self, p_list, colors=None, vect=RIGHT):
        return self.get_division_along_dimension(
            p_list, 0, [MAROON_B, YELLOW] if colors is None else colors, vect
        )

    def divide_horizontally(self, *args, **kwargs):
        self.horizontal_parts = self.get_horizontal_division(*args, **kwargs)
        self.add(self.horizontal_parts)

    def divide_vertically(self, *args, **kwargs):
        self.vertical_parts = self.get_vertical_division(*args, **kwargs)
        self.add(self.vertical_parts)

    def get_subdivision_braces_and_labels(
        self,
        parts,
        labels,
        direction,
        buff=SMALL_BUFF,
        min_num_quads=1,
    ):
        label_mobs = VGroup()
        braces = VGroup()
        for label, part in zip(labels, parts):
            brace = Brace(part, direction, min_num_quads=min_num_quads, buff=buff)
            if isinstance(label, (Mobject, OpenGLMobject)):
                label_mob = label
            else:
                label_mob = MathTex(label)
                label_mob.scale(self.default_label_scale_val)
            label_mob.next_to(brace, direction, buff)

            braces.add(brace)
            label_mobs.add(label_mob)
        parts.braces = braces
        parts.labels = label_mobs
        parts.label_kwargs = {
            "labels": label_mobs.copy(),
            "direction": direction,
            "buff": buff,
        }
        return VGroup(parts.braces, parts.labels)

    def get_side_braces_and_labels(self, labels, direction=LEFT, **kwargs):
        assert hasattr(self, "horizontal_parts")
        parts = self.horizontal_parts
        return self.get_subdivision_braces_and_labels(
            parts, labels, direction, **kwargs
        )

    def get_top_braces_and_labels(self, labels, **kwargs):
        assert hasattr(self, "vertical_parts")
        parts = self.vertical_parts
        return self.get_subdivision_braces_and_labels(parts, labels, UP, **kwargs)

    def get_bottom_braces_and_labels(self, labels, **kwargs):
        assert hasattr(self, "vertical_parts")
        parts = self.vertical_parts
        return self.get_subdivision_braces_and_labels(parts, labels, DOWN, **kwargs)

    def add_braces_and_labels(self):
        for attr in "horizontal_parts", "vertical_parts":
            if not hasattr(self, attr):
                continue
            parts = getattr(self, attr)
            for subattr in "braces", "labels":
                if hasattr(parts, subattr):
                    self.add(getattr(parts, subattr))

    def __getitem__(self, index):
        if hasattr(self, "horizontal_parts"):
            return self.horizontal_parts[index]
        elif hasattr(self, "vertical_parts"):
            return self.vertical_parts[index]
        return self.split()[index]


class BarChart(Axes):
    """Creates a bar chart. Inherits from :class:`~.Axes`, so it shares its methods
    and attributes. Each axis inherits from :class:`~.NumberLine`, so pass in ``x_axis_config``/``y_axis_config``
    to control their attributes.

    Parameters
    ----------
    values
        An iterable of values that determines the height of each bar. Accepts negative values.
    bar_names
        An iterable of names for each bar. Does not have to match the length of ``values``.
    y_range
        The y_axis range of values. If ``None``, the range will be calculated based on the
        min/max of ``values`` and the step will be calculated based on ``y_length``.
    x_length
        The length of the x-axis. If ``None``, it is automatically calculated based on
        the number of values and the width of the screen.
    y_length
        The length of the y-axis.
    bar_colors
        The color for the bars. Accepts a single color or an iterable of colors.
        If the length of``bar_colors`` does not match that of ``values``,
        intermediate colors will be automatically determined.
    bar_width
        The length of a bar. Must be between 0 and 1.
    bar_fill_opacity
        The fill opacity of the bars.
    bar_stroke_width
        The stroke width of the bars.

    Examples
    --------
    .. manim:: BarChartExample
        :save_last_frame:

        class BarChartExample(Scene):
            def construct(self):
                chart = BarChart(
                    values=[-5, 40, -10, 20, -3],
                    bar_names=["one", "two", "three", "four", "five"],
                    y_range=[-20, 50, 10],
                    y_length=6,
                    x_length=10,
                    x_axis_config={"font_size": 36},
                )

                c_bar_lbls = chart.get_bar_labels(font_size=48)

                self.add(chart, c_bar_lbls)
    """

    def __init__(
        self,
        values: Iterable[float],
<<<<<<< HEAD
        height: float = 4,
        width: float = 6,
        n_ticks: int = 4,
        tick_width: float = 0.2,
        label_y_axis: bool = True,
        y_axis_label_height: float = 0.25,
        max_value: float = 1,
        bar_colors=(BLUE, YELLOW),
        bar_fill_opacity: float = 0.8,
        bar_stroke_width: float = 3,
        bar_names: List[str] = None,
        bar_label_scale_val: float = 0.75,
        **kwargs
    ):  # What's the return type?
        super().__init__(**kwargs)
        self.n_ticks = n_ticks
        self.tick_width = tick_width
        self.label_y_axis = label_y_axis
        self.y_axis_label_height = y_axis_label_height
        self.max_value = max_value
=======
        bar_names: Iterable[str] | None = None,
        y_range: Sequence[float] | None = None,
        x_length: float | None = None,
        y_length: float | None = config.frame_height - 4,
        bar_colors: str
        | Iterable[str]
        | None = [
            "#003f5c",
            "#58508d",
            "#bc5090",
            "#ff6361",
            "#ffa600",
        ],
        bar_width: float = 0.6,
        bar_fill_opacity: float = 0.7,
        bar_stroke_width: float = 3,
        **kwargs,
    ):

        self.values = values
        self.bar_names = bar_names
>>>>>>> 962c2468
        self.bar_colors = bar_colors
        self.bar_width = bar_width
        self.bar_fill_opacity = bar_fill_opacity
        self.bar_stroke_width = bar_stroke_width
<<<<<<< HEAD
        self.bar_names = [] if bar_names is None else bar_names
        self.bar_label_scale_val = bar_label_scale_val
        self.total_bar_width = width
        self.total_bar_height = height

        if self.max_value is None:
            self.max_value = max(values)

        self.add_axes()
        self.add_bars(values)
        self.center()

    def add_axes(self):
        x_axis = Line(self.tick_width * LEFT / 2, self.total_bar_width * RIGHT)
        y_axis = Line(MED_LARGE_BUFF * DOWN, self.total_bar_height * UP)
        ticks = VGroup()
        heights = np.linspace(0, self.total_bar_height, self.n_ticks + 1)
        values = np.linspace(0, self.max_value, self.n_ticks + 1)
        for y, _value in zip(heights, values):
            tick = Line(LEFT, RIGHT)
            tick.width = self.tick_width
            tick.move_to(y * UP)
            ticks.add(tick)
        y_axis.add(ticks)

        self.add(x_axis, y_axis)
        self.x_axis, self.y_axis = x_axis, y_axis

        if self.label_y_axis:
            labels = VGroup()
            for tick, value in zip(ticks, values):
                label = MathTex(str(np.round(value, 2)))
                label.height = self.y_axis_label_height
                label.next_to(tick, LEFT, SMALL_BUFF)
                labels.add(label)
            self.y_axis_labels = labels
            self.add(labels)

    def add_bars(self, values):
        buff = float(self.total_bar_width) / (2 * len(values) + 1)
        bars = VGroup()
        for i, value in enumerate(values):
=======

        x_range = [0, len(self.values), 1]

        if y_range is None:
            y_range = [
                min(0, min(self.values)),
                max(0, max(self.values)),
                round(max(self.values) / y_length, 2),
            ]
        elif len(y_range) == 2:
            y_range = [*y_range, round(max(self.values) / y_length, 2)]

        if x_length is None:
            x_length = min(len(self.values), config.frame_width - 2)

        x_axis_config = {"font_size": 24, "label_constructor": Tex}
        self._update_default_configs(
            (x_axis_config,), (kwargs.pop("x_axis_config", None),)
        )

        self.bars = None
        self.x_labels = None
        self.bar_labels = None

        super().__init__(
            x_range=x_range,
            y_range=y_range,
            x_length=x_length,
            y_length=y_length,
            x_axis_config=x_axis_config,
            tips=kwargs.pop("tips", False),
            **kwargs,
        )

        self._add_bars()

        if self.bar_names is not None:
            self._add_x_axis_labels()

        self.y_axis.add_numbers()

    def _add_x_axis_labels(self):
        """Essentially ``:meth:~.NumberLine.add_labels``, but differs in that
        the direction of the label with respect to the x_axis changes to UP or DOWN
        depending on the value.

        UP for negative values and DOWN for positive values.
        """

        val_range = np.arange(
            0.5, len(self.bar_names), 1
        )  # 0.5 shifted so that labels are centered, not on ticks

        labels = VGroup()

        for i, (value, bar_name) in enumerate(zip(val_range, self.bar_names)):
            # to accommodate negative bars, the label may need to be
            # below or above the x_axis depending on the value of the bar
            if self.values[i] < 0:
                direction = UP
            else:
                direction = DOWN
            bar_name_label = self.x_axis.label_constructor(bar_name)

            bar_name_label.font_size = self.x_axis.font_size
            bar_name_label.next_to(
                self.x_axis.number_to_point(value),
                direction=direction,
                buff=self.x_axis.line_to_number_buff,
            )

            labels.add(bar_name_label)

        self.x_axis.labels = labels
        self.x_axis.add(labels)

    def _add_bars(self):
        self.bars = VGroup()

        for i, value in enumerate(self.values):
            bar_h = abs(self.c2p(0, value)[1] - self.c2p(0, 0)[1])
            bar_w = self.c2p(self.bar_width, 0)[0] - self.c2p(0, 0)[0]
>>>>>>> 962c2468
            bar = Rectangle(
                height=bar_h,
                width=bar_w,
                stroke_width=self.bar_stroke_width,
                fill_opacity=self.bar_fill_opacity,
            )

            pos = UP if (value >= 0) else DOWN
            bar.next_to(self.c2p(i + 0.5, 0), pos, buff=0)
            self.bars.add(bar)
        if isinstance(self.bar_colors, str):
            self.bars.set_color_by_gradient(self.bar_colors)
        else:
            self.bars.set_color_by_gradient(*self.bar_colors)

        self.add_to_back(self.bars)

    def get_bar_labels(
        self,
        color: Color | None = None,
        font_size: float = 24,
        buff: float = MED_SMALL_BUFF,
        label_constructor: VMobject = Tex,
    ):
        """Annotates each bar with its corresponding value. Use ``self.bar_labels`` to access the
        labels after creation.

        Parameters
        ----------
        color
            The color of each label. By default ``None`` and is based on the parent's bar color.
        font_size
            The font size of each label.
        buff
            The distance from each label to its bar. By default 0.4.
        label_constructor
            The Mobject class to construct the labels, by default :class:`~.Tex`.

        Examples
        --------
        .. manim:: GetBarLabelsExample
            :save_last_frame:

            class GetBarLabelsExample(Scene):
                def construct(self):
                    chart = BarChart(values=[10, 9, 8, 7, 6, 5, 4, 3, 2, 1], y_range=[0, 10, 1])

                    c_bar_lbls = chart.get_bar_labels(
                        color=WHITE, label_constructor=MathTex, font_size=36
                    )

                    self.add(chart, c_bar_lbls)

        """

        bar_labels = VGroup()
        for bar, value in zip(self.bars, self.values):
            bar_lbl = label_constructor(str(value))

            if color is None:
                bar_lbl.set_color(bar.get_fill_color())
            else:
                bar_lbl.set_color(color)

            bar_lbl.font_size = font_size

            pos = UP if (value >= 0) else DOWN
            bar_lbl.next_to(bar, pos, buff=buff)
            bar_labels.add(bar_lbl)

        return bar_labels

    def change_bar_values(self, values: Iterable[float]):
        """Updates the height of the bars of the chart.

        Parameters
        ----------
        values
            The values that will be used to update the height of the bars.
            Does not have to match the number of bars.

        Examples
        --------

        .. manim:: ChangeBarValuesExample
            :save_last_frame:

            class ChangeBarValuesExample(Scene):
                def construct(self):
                    values=[-10, -8, -6, -4, -2, 0, 2, 4, 6, 8, 10]

                    chart = BarChart(
                        values,
                        y_range=[-10, 10, 2],
                        y_axis_config={"font_size": 24},
                    )
                    self.add(chart)

                    chart.change_bar_values(list(reversed(values)))
                    self.add(chart.get_bar_labels(font_size=24))
        """

        for i, (bar, value) in enumerate(zip(self.bars, values)):
            chart_val = self.values[i]

            if chart_val > 0:
                bar_lim = bar.get_bottom()
                aligned_edge = DOWN
            else:
                bar_lim = bar.get_top()
                aligned_edge = UP

            try:
                quotient = value / chart_val
                if quotient < 0:

                    aligned_edge = UP if chart_val > 0 else DOWN

                    # if the bar is already positive, then we now want to move it
                    # so that it is negative. So, we move the top edge of the bar
                    # to the location of the previous bottom

                    # if already negative, then we move the bottom edge of the bar
                    # to the location of the previous top

                bar.stretch_to_fit_height(quotient * bar.height)

            except ZeroDivisionError:
                bar.height = 0

            bar.move_to(bar_lim, aligned_edge)

        self.values[: len(values)] = values<|MERGE_RESOLUTION|>--- conflicted
+++ resolved
@@ -106,15 +106,11 @@
             parts.add(part)
         return parts
 
-    def get_horizontal_division(self, p_list, colors=None, vect=DOWN):
-        return self.get_division_along_dimension(
-            p_list, 1, [GREEN_E, BLUE_E] if colors is None else colors, vect
-        )
-
-    def get_vertical_division(self, p_list, colors=None, vect=RIGHT):
-        return self.get_division_along_dimension(
-            p_list, 0, [MAROON_B, YELLOW] if colors is None else colors, vect
-        )
+    def get_horizontal_division(self, p_list, colors=[GREEN_E, BLUE_E], vect=DOWN):
+        return self.get_division_along_dimension(p_list, 1, colors, vect)
+
+    def get_vertical_division(self, p_list, colors=[MAROON_B, YELLOW], vect=RIGHT):
+        return self.get_division_along_dimension(p_list, 0, colors, vect)
 
     def divide_horizontally(self, *args, **kwargs):
         self.horizontal_parts = self.get_horizontal_division(*args, **kwargs)
@@ -242,28 +238,6 @@
     def __init__(
         self,
         values: Iterable[float],
-<<<<<<< HEAD
-        height: float = 4,
-        width: float = 6,
-        n_ticks: int = 4,
-        tick_width: float = 0.2,
-        label_y_axis: bool = True,
-        y_axis_label_height: float = 0.25,
-        max_value: float = 1,
-        bar_colors=(BLUE, YELLOW),
-        bar_fill_opacity: float = 0.8,
-        bar_stroke_width: float = 3,
-        bar_names: List[str] = None,
-        bar_label_scale_val: float = 0.75,
-        **kwargs
-    ):  # What's the return type?
-        super().__init__(**kwargs)
-        self.n_ticks = n_ticks
-        self.tick_width = tick_width
-        self.label_y_axis = label_y_axis
-        self.y_axis_label_height = y_axis_label_height
-        self.max_value = max_value
-=======
         bar_names: Iterable[str] | None = None,
         y_range: Sequence[float] | None = None,
         x_length: float | None = None,
@@ -285,55 +259,10 @@
 
         self.values = values
         self.bar_names = bar_names
->>>>>>> 962c2468
         self.bar_colors = bar_colors
         self.bar_width = bar_width
         self.bar_fill_opacity = bar_fill_opacity
         self.bar_stroke_width = bar_stroke_width
-<<<<<<< HEAD
-        self.bar_names = [] if bar_names is None else bar_names
-        self.bar_label_scale_val = bar_label_scale_val
-        self.total_bar_width = width
-        self.total_bar_height = height
-
-        if self.max_value is None:
-            self.max_value = max(values)
-
-        self.add_axes()
-        self.add_bars(values)
-        self.center()
-
-    def add_axes(self):
-        x_axis = Line(self.tick_width * LEFT / 2, self.total_bar_width * RIGHT)
-        y_axis = Line(MED_LARGE_BUFF * DOWN, self.total_bar_height * UP)
-        ticks = VGroup()
-        heights = np.linspace(0, self.total_bar_height, self.n_ticks + 1)
-        values = np.linspace(0, self.max_value, self.n_ticks + 1)
-        for y, _value in zip(heights, values):
-            tick = Line(LEFT, RIGHT)
-            tick.width = self.tick_width
-            tick.move_to(y * UP)
-            ticks.add(tick)
-        y_axis.add(ticks)
-
-        self.add(x_axis, y_axis)
-        self.x_axis, self.y_axis = x_axis, y_axis
-
-        if self.label_y_axis:
-            labels = VGroup()
-            for tick, value in zip(ticks, values):
-                label = MathTex(str(np.round(value, 2)))
-                label.height = self.y_axis_label_height
-                label.next_to(tick, LEFT, SMALL_BUFF)
-                labels.add(label)
-            self.y_axis_labels = labels
-            self.add(labels)
-
-    def add_bars(self, values):
-        buff = float(self.total_bar_width) / (2 * len(values) + 1)
-        bars = VGroup()
-        for i, value in enumerate(values):
-=======
 
         x_range = [0, len(self.values), 1]
 
@@ -416,7 +345,6 @@
         for i, value in enumerate(self.values):
             bar_h = abs(self.c2p(0, value)[1] - self.c2p(0, 0)[1])
             bar_w = self.c2p(self.bar_width, 0)[0] - self.c2p(0, 0)[0]
->>>>>>> 962c2468
             bar = Rectangle(
                 height=bar_h,
                 width=bar_w,
@@ -500,7 +428,6 @@
 
         Examples
         --------
-
         .. manim:: ChangeBarValuesExample
             :save_last_frame:
 
