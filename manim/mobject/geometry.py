r"""Mobjects that are simple geometric shapes.

Examples
--------

.. manim:: UsefulAnnotations
    :save_last_frame:

    class UsefulAnnotations(Scene):
        def construct(self):
            m0 = Dot()
            m1 = AnnotationDot()
            m2 = LabeledDot("ii")
            m3 = LabeledDot(MathTex(r"\alpha").set_color(ORANGE))
            m4 = CurvedArrow(2*LEFT, 2*RIGHT, radius= -5)
            m5 = CurvedArrow(2*LEFT, 2*RIGHT, radius= 8)
            m6 = CurvedDoubleArrow(ORIGIN, 2*RIGHT)

            self.add(m0, m1, m2, m3, m4, m5, m6)
            for i, mobj in enumerate(self.mobjects):
                mobj.shift(DOWN * (i-3))

"""

__all__ = [
    "TipableVMobject",
    "Arc",
    "ArcBetweenPoints",
    "CurvedArrow",
    "CurvedDoubleArrow",
    "Circle",
    "Dot",
    "AnnotationDot",
    "LabeledDot",
    "Ellipse",
    "AnnularSector",
    "Sector",
    "Annulus",
    "Line",
    "DashedLine",
    "TangentLine",
    "Elbow",
    "Arrow",
    "Vector",
    "DoubleArrow",
    "CubicBezier",
    "Polygram",
    "Polygon",
    "RegularPolygram",
    "RegularPolygon",
    "Star",
    "ArcPolygon",
    "ArcPolygonFromArcs",
    "Triangle",
    "ArrowTip",
    "Rectangle",
    "Square",
    "RoundedRectangle",
    "Cutout",
    "Angle",
    "RightAngle",
    "ArrowCircleFilledTip",
    "ArrowCircleTip",
    "ArrowSquareTip",
    "ArrowSquareFilledTip",
]

import itertools
import math
import warnings
from typing import Iterable, Optional, Sequence

import numpy as np
from colour import Color

from manim.mobject.opengl_mobject import OpenGLMobject

from .. import config, logger
from ..constants import *
from ..mobject.mobject import Mobject
from ..mobject.types.vectorized_mobject import DashedVMobject, VGroup, VMobject
from ..utils.color import *
from ..utils.deprecation import deprecated_params
from ..utils.iterables import adjacent_n_tuples, adjacent_pairs
from ..utils.space_ops import (
    angle_between_vectors,
    angle_of_vector,
<<<<<<< HEAD
    cartesian_to_spherical,
    compass_directions,
=======
>>>>>>> 232bb853
    line_intersection,
    normalize,
    perpendicular_bisector,
    regular_vertices,
    rotate_vector,
)
from .opengl_compatibility import ConvertToOpenGL


class TipableVMobject(VMobject, metaclass=ConvertToOpenGL):
    """
    Meant for shared functionality between Arc and Line.
    Functionality can be classified broadly into these groups:

        * Adding, Creating, Modifying tips
            - add_tip calls create_tip, before pushing the new tip
                into the TipableVMobject's list of submobjects
            - stylistic and positional configuration

        * Checking for tips
            - Boolean checks for whether the TipableVMobject has a tip
                and a starting tip

        * Getters
            - Straightforward accessors, returning information pertaining
                to the TipableVMobject instance's tip(s), its length etc

    """

    def __init__(
        self,
        tip_length=DEFAULT_ARROW_TIP_LENGTH,
        normal_vector=OUT,
        tip_style={},
        **kwargs,
    ):
        self.tip_length = tip_length
        self.normal_vector = normal_vector
        self.tip_style = tip_style
        super().__init__(**kwargs)

    # Adding, Creating, Modifying tips

    def add_tip(self, tip=None, tip_shape=None, tip_length=None, at_start=False):
        """
        Adds a tip to the TipableVMobject instance, recognising
        that the endpoints might need to be switched if it's
        a 'starting tip' or not.
        """
        if tip is None:
            tip = self.create_tip(tip_shape, tip_length, at_start)
        else:
            self.position_tip(tip, at_start)
        self.reset_endpoints_based_on_tip(tip, at_start)
        self.asign_tip_attr(tip, at_start)
        self.add(tip)
        return self

    def create_tip(self, tip_shape=None, tip_length=None, at_start=False):
        """
        Stylises the tip, positions it spatially, and returns
        the newly instantiated tip to the caller.
        """
        tip = self.get_unpositioned_tip(tip_shape, tip_length)
        self.position_tip(tip, at_start)
        return tip

    def get_unpositioned_tip(self, tip_shape=None, tip_length=None):
        """
        Returns a tip that has been stylistically configured,
        but has not yet been given a position in space.
        """
        if tip_shape is None:
            tip_shape = ArrowTriangleFilledTip
        if tip_length is None:
            tip_length = self.get_default_tip_length()
        color = self.get_color()
        style = {"fill_color": color, "stroke_color": color}
        style.update(self.tip_style)
        tip = tip_shape(length=tip_length, **style)
        return tip

    def position_tip(self, tip, at_start=False):
        # Last two control points, defining both
        # the end, and the tangency direction
        if at_start:
            anchor = self.get_start()
            handle = self.get_first_handle()
        else:
            handle = self.get_last_handle()
            anchor = self.get_end()
        angles = cartesian_to_spherical(handle - anchor)
        tip.rotate(
            angles[2] - PI - tip.tip_angle
        )  # Rotates the tip along the azimuthal
        axis = [
            np.sin(angles[2]),
            -np.cos(angles[2]),
            0,
        ]  # Obtains the perpendicular of the tip
        tip.rotate(
            -angles[1] + PI / 2, axis=axis
        )  # Rotates the tip along the vertical wrt the axis
        tip.shift(anchor - tip.tip_point)
        return tip

    def reset_endpoints_based_on_tip(self, tip, at_start):
        if self.get_length() == 0:
            # Zero length, put_start_and_end_on wouldn't work
            return self

        if at_start:
            self.put_start_and_end_on(tip.base, self.get_end())
        else:
            self.put_start_and_end_on(self.get_start(), tip.base)
        return self

    def asign_tip_attr(self, tip, at_start):
        if at_start:
            self.start_tip = tip
        else:
            self.tip = tip
        return self

    # Checking for tips

    def has_tip(self):
        return hasattr(self, "tip") and self.tip in self

    def has_start_tip(self):
        return hasattr(self, "start_tip") and self.start_tip in self

    # Getters

    def pop_tips(self):
        start, end = self.get_start_and_end()
        result = self.get_group_class()()
        if self.has_tip():
            result.add(self.tip)
            self.remove(self.tip)
        if self.has_start_tip():
            result.add(self.start_tip)
            self.remove(self.start_tip)
        self.put_start_and_end_on(start, end)
        return result

    def get_tips(self):
        """
        Returns a VGroup (collection of VMobjects) containing
        the TipableVMObject instance's tips.
        """
        result = self.get_group_class()()
        if hasattr(self, "tip"):
            result.add(self.tip)
        if hasattr(self, "start_tip"):
            result.add(self.start_tip)
        return result

    def get_tip(self):
        """Returns the TipableVMobject instance's (first) tip,
        otherwise throws an exception."""
        tips = self.get_tips()
        if len(tips) == 0:
            raise Exception("tip not found")
        else:
            return tips[0]

    def get_default_tip_length(self):
        return self.tip_length

    def get_first_handle(self):
        return self.get_points()[1]

    def get_last_handle(self):
        return self.get_points()[-2]

    def get_end(self):
        if self.has_tip():
            return self.tip.get_start()
        else:
            return super().get_end()

    def get_start(self):
        if self.has_start_tip():
            return self.start_tip.get_start()
        else:
            return super().get_start()

    def get_length(self):
        start, end = self.get_start_and_end()
        return np.linalg.norm(start - end)


class Arc(TipableVMobject):
    """A circular arc.

    Examples
    --------
    A simple arc of angle Pi.

    .. manim:: ArcExample
        :save_last_frame:

        class ArcExample(Scene):
            def construct(self):
                self.add(Arc(angle=PI))
    """

    def __init__(
        self,
        radius: float = 1.0,
        start_angle=0,
        angle=TAU / 4,
        num_components=9,
        arc_center=ORIGIN,
        **kwargs,
    ):
        if radius is None:  # apparently None is passed by ArcBetweenPoints
            radius = 1.0
        self.radius = radius
        self.num_components = num_components
        self.arc_center = arc_center
        self.start_angle = start_angle
        self.angle = angle
        self._failed_to_get_center = False
        super().__init__(**kwargs)

    def generate_points(self):
        self.set_pre_positioned_points()
        self.scale(self.radius, about_point=ORIGIN)
        self.shift(self.arc_center)

    # Points are set a bit differently when rendering via OpenGL.
    # TODO: refactor Arc so that only one strategy for setting points
    # has to be used.
    def init_points(self):
        self.set_points(
            Arc.create_quadratic_bezier_points(
                angle=self.angle,
                start_angle=self.start_angle,
                n_components=self.num_components,
            )
        )
        self.scale(self.radius, about_point=ORIGIN)
        self.shift(self.arc_center)

    @staticmethod
    def create_quadratic_bezier_points(angle, start_angle=0, n_components=8):
        samples = np.array(
            [
                [np.cos(a), np.sin(a), 0]
                for a in np.linspace(
                    start_angle,
                    start_angle + angle,
                    2 * n_components + 1,
                )
            ]
        )
        theta = angle / n_components
        samples[1::2] /= np.cos(theta / 2)

        points = np.zeros((3 * n_components, 3))
        points[0::3] = samples[0:-1:2]
        points[1::3] = samples[1::2]
        points[2::3] = samples[2::2]
        return points

    def set_pre_positioned_points(self):
        anchors = np.array(
            [
                np.cos(a) * RIGHT + np.sin(a) * UP
                for a in np.linspace(
                    self.start_angle, self.start_angle + self.angle, self.num_components
                )
            ]
        )
        # Figure out which control points will give the
        # Appropriate tangent lines to the circle
        d_theta = self.angle / (self.num_components - 1.0)
        tangent_vectors = np.zeros(anchors.shape)
        # Rotate all 90 degrees, via (x, y) -> (-y, x)
        tangent_vectors[:, 1] = anchors[:, 0]
        tangent_vectors[:, 0] = -anchors[:, 1]
        # Use tangent vectors to deduce anchors
        handles1 = anchors[:-1] + (d_theta / 3) * tangent_vectors[:-1]
        handles2 = anchors[1:] - (d_theta / 3) * tangent_vectors[1:]
        self.set_anchors_and_handles(anchors[:-1], handles1, handles2, anchors[1:])

    def get_arc_center(self, warning=True):
        """
        Looks at the normals to the first two
        anchors, and finds their intersection points
        """
        # First two anchors and handles
        a1, h1, h2, a2 = self.get_points()[:4]

        if np.all(a1 == a2):
            # For a1 and a2 to lie at the same point arc radius
            # must be zero. Thus arc_center will also lie at
            # that point.
            return a1
        # Tangent vectors
        t1 = h1 - a1
        t2 = h2 - a2
        # Normals
        n1 = rotate_vector(t1, TAU / 4)
        n2 = rotate_vector(t2, TAU / 4)
        try:
            return line_intersection(line1=(a1, a1 + n1), line2=(a2, a2 + n2))
        except Exception:
            if warning:
                warnings.warn("Can't find Arc center, using ORIGIN instead")
            self._failed_to_get_center = True
            return np.array(ORIGIN)

    def move_arc_center_to(self, point):
        self.shift(point - self.get_arc_center())
        return self

    def stop_angle(self):
        return angle_of_vector(self.get_points()[-1] - self.get_arc_center()) % TAU


class ArcBetweenPoints(Arc):
    """
    Inherits from Arc and additionally takes 2 points between which the arc is spanned.

    Example
    --------------------
    .. manim:: ArcBetweenPointsExample

      class ArcBetweenPointsExample(Scene):
          def construct(self):
              circle = Circle(radius=2, stroke_color=GREY)
              dot_1 = Dot(color=GREEN).move_to([2, 0, 0]).scale(0.5)
              dot_1_text = Tex("(2,0)").scale(0.5).next_to(dot_1, RIGHT).set_color(BLUE)
              dot_2 = Dot(color=GREEN).move_to([0, 2, 0]).scale(0.5)
              dot_2_text = Tex("(0,2)").scale(0.5).next_to(dot_2, UP).set_color(BLUE)
              arc= ArcBetweenPoints(start=2 * RIGHT, end=2 * UP, stroke_color=YELLOW)
              self.add(circle, dot_1, dot_2, dot_1_text, dot_2_text)
              self.play(Create(arc))
    """

    def __init__(self, start, end, angle=TAU / 4, radius=None, **kwargs):
        if radius is not None:
            self.radius = radius
            if radius < 0:
                sign = -2
                radius *= -1
            else:
                sign = 2
            halfdist = np.linalg.norm(np.array(start) - np.array(end)) / 2
            if radius < halfdist:
                raise ValueError(
                    """ArcBetweenPoints called with a radius that is
                            smaller than half the distance between the points."""
                )
            arc_height = radius - math.sqrt(radius ** 2 - halfdist ** 2)
            angle = math.acos((radius - arc_height) / radius) * sign

        Arc.__init__(self, radius=radius, angle=angle, **kwargs)
        if angle == 0:
            self.set_points_as_corners([LEFT, RIGHT])
        self.put_start_and_end_on(start, end)

        if radius is None:
            center = self.get_arc_center(warning=False)
            if not self._failed_to_get_center:
                self.radius = np.linalg.norm(np.array(start) - np.array(center))
            else:
                self.radius = math.inf


class CurvedArrow(ArcBetweenPoints):
    def __init__(self, start_point, end_point, **kwargs):
        super().__init__(start_point, end_point, **kwargs)
        self.add_tip(tip_shape=kwargs.pop("tip_shape", ArrowTriangleFilledTip))


class CurvedDoubleArrow(CurvedArrow):
    def __init__(self, start_point, end_point, **kwargs):
        if "tip_shape_end" in kwargs:
            kwargs["tip_shape"] = kwargs.pop("tip_shape_end")
        tip_shape_start = kwargs.pop("tip_shape_start", ArrowTriangleFilledTip)
        super().__init__(start_point, end_point, **kwargs)
        self.add_tip(at_start=True, tip_shape=tip_shape_start)


class Circle(Arc):
    """A circle.

    Parameters
    ----------
    color : :class:`~.Colors`, optional
        The color of the shape.
    kwargs : Any
        Additional arguments to be passed to :class:`Arc`

    Examples
    --------

    .. manim:: CircleExample
        :save_last_frame:

        class CircleExample(Scene):
            def construct(self):
                circle_1 = Circle(radius=1.0)
                circle_2 = Circle(radius=1.5, color=GREEN)
                circle_3 = Circle(radius=1.0, color=BLUE_B, fill_opacity=1)

                circle_group = Group(circle_1, circle_2, circle_3).arrange(buff=1)
                self.add(circle_group)
    """

    def __init__(
        self,
        radius: float = None,
        color=RED,
        **kwargs,
    ):
        Arc.__init__(
            self,
            radius=radius,
            start_angle=0,
            angle=TAU,
            color=color,
            **kwargs,
        )

    def surround(self, mobject, dim_to_match=0, stretch=False, buffer_factor=1.2):
        """Modifies a circle so that it surrounds a given mobject.

        Parameters
        ----------
        mobject : :class:`~.Mobject`
            The mobject that the circle will be surrounding.
        dim_to_match : :class:`int`, optional
        buffer_factor :  :class:`float`, optional
            Scales the circle with respect to the mobject. A `buffer_factor` < 1 makes the circle smaller than the mobject.
        stretch : :class:`bool`, optional
            Stretches the circle to fit more tightly around the mobject. Note: Does not work with :class:`Line`

        Examples
        --------

        .. manim:: CircleSurround
            :save_last_frame:

            class CircleSurround(Scene):
                def construct(self):
                    triangle1 = Triangle()
                    circle1 = Circle().surround(triangle1)
                    group1 = Group(triangle1,circle1) # treat the two mobjects as one

                    line2 = Line()
                    circle2 = Circle().surround(line2, buffer_factor=2.0)
                    group2 = Group(line2,circle2)

                    # buffer_factor < 1, so the circle is smaller than the square
                    square3 = Square()
                    circle3 = Circle().surround(square3, buffer_factor=0.5)
                    group3 = Group(square3, circle3)

                    group = Group(group1, group2, group3).arrange(buff=1)
                    self.add(group)
        """

        # Ignores dim_to_match and stretch; result will always be a circle
        # TODO: Perhaps create an ellipse class to handle single-dimension stretching

        # Something goes wrong here when surrounding lines?
        # TODO: Figure out and fix
        self.replace(mobject, dim_to_match, stretch)

        self.width = np.sqrt(mobject.width ** 2 + mobject.height ** 2)
        return self.scale(buffer_factor)

    def point_at_angle(self, angle):
        """Returns the position of a point on the circle.

        Parameters
        ----------
        angle : class: `float`
            The angle of the point along the circle in radians.

        Examples
        --------

        .. manim:: PointAtAngleExample
            :save_last_frame:

            class PointAtAngleExample(Scene):
                def construct(self):
                    circle = Circle(radius=2.0)
                    p1 = circle.point_at_angle(PI/2)
                    p2 = circle.point_at_angle(270*DEGREES)

                    s1 = Square(side_length=0.25).move_to(p1)
                    s2 = Square(side_length=0.25).move_to(p2)
                    self.add(circle, s1, s2)

        Returns
        -------
        :class:`numpy.ndarray`
            The location of the point along the circle's circumference.
        """

        start_angle = angle_of_vector(self.get_points()[0] - self.get_center())
        return self.point_from_proportion((angle - start_angle) / TAU)

    @staticmethod
    def from_three_points(
        p1: Sequence[float], p2: Sequence[float], p3: Sequence[float], **kwargs
    ):
        """Returns a circle passing through the specified
        three points.

        Example
        -------

        .. manim:: CircleFromPointsExample
            :save_last_frame:

            class CircleFromPointsExample(Scene):
                def construct(self):
                    circle = Circle.from_three_points(LEFT, LEFT + UP, UP * 2, color=RED)
                    dots = VGroup(
                        Dot(LEFT),
                        Dot(LEFT + UP),
                        Dot(UP * 2),
                    )
                    self.add(NumberPlane(), circle, dots)
        """
        center = line_intersection(
            perpendicular_bisector([p1, p2]),
            perpendicular_bisector([p2, p3]),
        )
        radius = np.linalg.norm(p1 - center)
        return Circle(radius=radius, **kwargs).shift(center)


class Dot(Circle):
    """A circle with a very small radius.

    Parameters
    ----------
    point : Union[:class:`list`, :class:`numpy.ndarray`], optional
        The location of the dot.
    radius : Optional[:class:`float`]
        The radius of the dot.
    stroke_width : :class:`float`, optional
        The thickness of the outline of the dot.
    fill_opacity : :class:`float`, optional
        The opacity of the dot's fill_colour
    color : :class:`~.Colors`, optional
        The color of the dot.
    kwargs : Any
        Additional arguments to be passed to :class:`Circle`

    Examples
    --------

    .. manim:: DotExample
        :save_last_frame:

        class DotExample(Scene):
            def construct(self):
                dot1 = Dot(point=LEFT, radius=0.08)
                dot2 = Dot(point=ORIGIN)
                dot3 = Dot(point=RIGHT)
                self.add(dot1,dot2,dot3)
    """

    def __init__(
        self,
        point=ORIGIN,
        radius: float = DEFAULT_DOT_RADIUS,
        stroke_width=0,
        fill_opacity=1.0,
        color=WHITE,
        **kwargs,
    ):
        super().__init__(
            arc_center=point,
            radius=radius,
            stroke_width=stroke_width,
            fill_opacity=fill_opacity,
            color=color,
            **kwargs,
        )


class AnnotationDot(Dot):
    """
    A dot with bigger radius and bold stroke to annotate scenes.
    """

    def __init__(
        self,
        radius: float = DEFAULT_DOT_RADIUS * 1.3,
        stroke_width=5,
        stroke_color=WHITE,
        fill_color=BLUE,
        **kwargs,
    ):
        super().__init__(
            radius=radius,
            stroke_width=stroke_width,
            stroke_color=stroke_color,
            fill_color=fill_color,
            **kwargs,
        )


class LabeledDot(Dot):
    """A :class:`Dot` containing a label in its center.

    Parameters
    ----------
    label : Union[:class:`str`, :class:`~.SingleStringMathTex`, :class:`~.Text`, :class:`~.Tex`]
        The label of the :class:`Dot`. This is rendered as :class:`~.MathTex`
        by default (i.e., when passing a :class:`str`), but other classes
        representing rendered strings like :class:`~.Text` or :class:`~.Tex`
        can be passed as well.

    radius : :class:`float`
        The radius of the :class:`Dot`. If ``None`` (the default), the radius
        is calculated based on the size of the ``label``.

    Examples
    --------

    .. manim:: SeveralLabeledDots
        :save_last_frame:

        class SeveralLabeledDots(Scene):
            def construct(self):
                sq = Square(fill_color=RED, fill_opacity=1)
                self.add(sq)
                dot1 = LabeledDot(Tex("42", color=RED))
                dot2 = LabeledDot(MathTex("a", color=GREEN))
                dot3 = LabeledDot(Text("ii", color=BLUE))
                dot4 = LabeledDot("3")
                dot1.next_to(sq, UL)
                dot2.next_to(sq, UR)
                dot3.next_to(sq, DL)
                dot4.next_to(sq, DR)
                self.add(dot1, dot2, dot3, dot4)
    """

    def __init__(self, label, radius=None, **kwargs) -> None:
        if isinstance(label, str):
            from manim import MathTex

            rendered_label = MathTex(label, color=BLACK)
        else:
            rendered_label = label

        if radius is None:
            radius = 0.1 + max(rendered_label.width, rendered_label.height) / 2
        Dot.__init__(self, radius=radius, **kwargs)
        rendered_label.move_to(self.get_center())
        self.add(rendered_label)


class Ellipse(Circle):
    """A circular shape; oval, circle.

    Parameters
    ----------
    width : :class:`float`, optional
       The horizontal width of the ellipse.
    height : :class:`float`, optional
       The vertical height of the ellipse.
    kwargs : Any
       Additional arguments to be passed to :class:`Circle`

    Examples
    --------

    .. manim:: EllipseExample
        :save_last_frame:

        class EllipseExample(Scene):
            def construct(self):
                ellipse_1 = Ellipse(width=2.0, height=4.0, color=BLUE_B)
                ellipse_2 = Ellipse(width=4.0, height=1.0, color=BLUE_D)
                ellipse_group = Group(ellipse_1,ellipse_2).arrange(buff=1)
                self.add(ellipse_group)
    """

    def __init__(self, width=2, height=1, **kwargs):
        super().__init__(**kwargs)
        self.stretch_to_fit_width(width)
        self.stretch_to_fit_height(height)


class AnnularSector(Arc):
    """

    Parameters
    ----------
    inner_radius
       The inside radius of the Annular Sector.
    outer_radius
       The outside radius of the Annular Sector.
    angle
       The clockwise angle of the Annular Sector.
    start_angle
       The starting clockwise angle of the Annular Sector.
    fill_opacity
       The opacity of the color filled in the Annular Sector.
    stroke_width
       The stroke width of the Annular Sector.
    color
       The color filled into the Annular Sector.

    Examples
    --------
    .. manim:: AnnularSectorExample
        :save_last_frame:

        class AnnularSectorExample(Scene):
            def construct(self):
                # Changes background color to clearly visualize changes in fill_opacity.
                self.camera.background_color = WHITE

                # The default parameter start_angle is 0, so the AnnularSector starts from the +x-axis.
                s1 = AnnularSector(color=YELLOW).move_to(2 * UL)

                # Different inner_radius and outer_radius than the default.
                s2 = AnnularSector(inner_radius=1.5, outer_radius=2, angle=45 * DEGREES, color=RED).move_to(2 * UR)

                # fill_opacity is typically a number > 0 and <= 1. If fill_opacity=0, the AnnularSector is transparent.
                s3 = AnnularSector(inner_radius=1, outer_radius=1.5, angle=PI, fill_opacity=0.25, color=BLUE).move_to(2 * DL)

                # With a negative value for the angle, the AnnularSector is drawn clockwise from the start value.
                s4 = AnnularSector(inner_radius=1, outer_radius=1.5, angle=-3 * PI / 2, color=GREEN).move_to(2 * DR)

                self.add(s1, s2, s3, s4)


    """

    def __init__(
        self,
        inner_radius=1,
        outer_radius=2,
        angle=TAU / 4,
        start_angle=0,
        fill_opacity=1,
        stroke_width=0,
        color=WHITE,
        **kwargs,
    ):
        self.inner_radius = inner_radius
        self.outer_radius = outer_radius
        super().__init__(
            start_angle=start_angle,
            angle=angle,
            fill_opacity=fill_opacity,
            stroke_width=stroke_width,
            color=color,
            **kwargs,
        )

    def generate_points(self):
        inner_arc, outer_arc = [
            Arc(
                start_angle=self.start_angle,
                angle=self.angle,
                radius=radius,
                arc_center=self.arc_center,
            )
            for radius in (self.inner_radius, self.outer_radius)
        ]
        outer_arc.reverse_points()
        self.append_points(inner_arc.get_points())
        self.add_line_to(outer_arc.get_points()[0])
        self.append_points(outer_arc.get_points())
        self.add_line_to(inner_arc.get_points()[0])

    init_points = generate_points


class Sector(AnnularSector):
    """

    Examples
    --------

    .. manim:: ExampleSector
        :save_last_frame:

        class ExampleSector(Scene):
            def construct(self):
                sector = Sector(outer_radius=2, inner_radius=1)
                sector2 = Sector(outer_radius=2.5, inner_radius=0.8).move_to([-3, 0, 0])
                sector.set_color(RED)
                sector2.set_color(PINK)
                self.add(sector, sector2)
    """

    def __init__(self, outer_radius=1, inner_radius=0, **kwargs):
        super().__init__(inner_radius=inner_radius, outer_radius=outer_radius, **kwargs)


class Annulus(Circle):
    """Region between two concentric :class:`Circles <.Circle>`.

    Parameters
    ----------
    inner_radius
        The radius of the inner :class:`Circle`.
    outer_radius
        The radius of the outer :class:`Circle`.
    kwargs : Any
        Additional arguments to be passed to :class:`Annulus`

    Examples
    --------

    .. manim:: AnnulusExample
        :save_last_frame:

        class AnnulusExample(Scene):
            def construct(self):
                annulus_1 = Annulus(inner_radius=0.5, outer_radius=1).shift(UP)
                annulus_2 = Annulus(inner_radius=0.3, outer_radius=0.6, color=RED).next_to(annulus_1, DOWN)
                self.add(annulus_1, annulus_2)
    """

    def __init__(
        self,
        inner_radius: Optional[float] = 1,
        outer_radius: Optional[float] = 2,
        fill_opacity=1,
        stroke_width=0,
        color=WHITE,
        mark_paths_closed=False,
        **kwargs,
    ):
        self.mark_paths_closed = mark_paths_closed  # is this even used?
        self.inner_radius = inner_radius
        self.outer_radius = outer_radius
        super().__init__(
            fill_opacity=fill_opacity, stroke_width=stroke_width, color=color, **kwargs
        )

    def generate_points(self):
        self.radius = self.outer_radius
        outer_circle = Circle(radius=self.outer_radius)
        inner_circle = Circle(radius=self.inner_radius)
        inner_circle.reverse_points()
        self.append_points(outer_circle.get_points())
        self.append_points(inner_circle.get_points())
        self.shift(self.arc_center)

    init_points = generate_points


class Line(TipableVMobject):
    def __init__(self, start=LEFT, end=RIGHT, buff=0, path_arc=None, **kwargs):
        self.dim = 3
        self.buff = buff
        self.path_arc = path_arc
        self.set_start_and_end_attrs(start, end)
        super().__init__(**kwargs)

    def generate_points(self):
        self.set_points_by_ends(
            start=self.start, end=self.end, buff=self.buff, path_arc=self.path_arc
        )

    def set_points_by_ends(self, start, end, buff=0, path_arc=0):
        if path_arc:
            arc = ArcBetweenPoints(self.start, self.end, angle=self.path_arc)
            self.set_points(arc.get_points())
        else:
            self.set_points_as_corners([start, end])

        self.account_for_buff(buff)

    init_points = generate_points

    def set_path_arc(self, new_value):
        self.path_arc = new_value
        self.init_points()

    def account_for_buff(self, buff):
        if buff == 0:
            return
        #
        if self.path_arc == 0:
            length = self.get_length()
        else:
            length = self.get_arc_length()
        #
        if length < 2 * buff:
            return
        buff_proportion = buff / length
        self.pointwise_become_partial(self, buff_proportion, 1 - buff_proportion)
        return self

    def set_start_and_end_attrs(self, start, end):
        # If either start or end are Mobjects, this
        # gives their centers
        rough_start = self.pointify(start)
        rough_end = self.pointify(end)
        vect = normalize(rough_end - rough_start)
        # Now that we know the direction between them,
        # we can find the appropriate boundary point from
        # start and end, if they're mobjects
        self.start = self.pointify(start, vect)
        self.end = self.pointify(end, -vect)

    def pointify(self, mob_or_point, direction=None):
        if isinstance(mob_or_point, (Mobject, OpenGLMobject)):
            mob = mob_or_point
            if direction is None:
                return mob.get_center()
            else:
                return mob.get_boundary_point(direction)
        return np.array(mob_or_point)

    def put_start_and_end_on(self, start: Sequence[float], end: Sequence[float]):
        """Sets starts and end coordinates of a line.
        Examples
        --------
        .. manim:: LineExample

            class LineExample(Scene):
                def construct(self):
                    d = VGroup()
                    for i in range(0,10):
                        d.add(Dot())
                    d.arrange_in_grid(buff=1)
                    self.add(d)
                    l= Line(d[0], d[1])
                    self.add(l)
                    self.wait()
                    l.put_start_and_end_on(d[1].get_center(), d[2].get_center())
                    self.wait()
                    l.put_start_and_end_on(d[4].get_center(), d[7].get_center())
                    self.wait()
        """
        curr_start, curr_end = self.get_start_and_end()
        if np.all(curr_start == curr_end):
            # TODO, any problems with resetting
            # these attrs?
            self.start = start
            self.end = end
            self.generate_points()
        return super().put_start_and_end_on(start, end)

    def get_vector(self):
        return self.get_end() - self.get_start()

    def get_unit_vector(self):
        return normalize(self.get_vector())

    def get_angle(self):
        return angle_of_vector(self.get_vector())

    def get_projection(self, point: Sequence[float]) -> Sequence[float]:
        """Returns the projection of a point onto a line.

        Parameters
        ----------
        point
            The point to which the line is projected.

        """

        start = self.get_start()
        end = self.get_end()
        unit_vect = normalize(end - start)
        return start + np.dot(point - start, unit_vect) * unit_vect

    def get_slope(self):
        return np.tan(self.get_angle())

    def set_angle(self, angle, about_point=None):
        if about_point is None:
            about_point = self.get_start()

        self.rotate(
            angle - self.get_angle(),
            about_point=about_point,
        )

        return self

    def set_length(self, length):
        return self.scale(length / self.get_length())

    def set_opacity(self, opacity, family=True):
        # Overwrite default, which would set
        # the fill opacity
        self.set_stroke(opacity=opacity)
        if family:
            for sm in self.submobjects:
                sm.set_opacity(opacity, family)
        return self


class DashedLine(Line):
    """A dashed :class:`Line`.

    Parameters
    ----------
    args : Any
        Arguments to be passed to :class:`Line`
    dash_length : :class:`float`, optional
        The length of each individual dash of the line.
    dashed_ratio : :class:`float`, optional
        The ratio of dash space to empty space. Range of 0-1.
    kwargs : Any
        Additional arguments to be passed to :class:`Line`

    Examples
    --------
    .. manim:: DashedLineExample
        :save_last_frame:

        class DashedLineExample(Scene):
            def construct(self):
                # dash_length increased
                dashed_1 = DashedLine(config.left_side, config.right_side, dash_length=2.0).shift(UP*2)
                # normal
                dashed_2 = DashedLine(config.left_side, config.right_side)
                # dashed_ratio decreased
                dashed_3 = DashedLine(config.left_side, config.right_side, dashed_ratio=0.1).shift(DOWN*2)
                self.add(dashed_1, dashed_2, dashed_3)

    See Also
    --------
    :class:`~.DashedVMobject`
    """

    @deprecated_params(
        params="positive_space_ratio dash_spacing",
        since="v0.9.0",
        message="Use dashed_ratio instead of positive_space_ratio.",
        redirections=[("positive_space_ratio", "dashed_ratio")],
    )
    def __init__(
        self,
        *args,
        dash_length=DEFAULT_DASH_LENGTH,
        dashed_ratio=0.5,
        **kwargs,
    ):
        self.dash_spacing = kwargs.pop(
            "dash_spacing", None
        )  # Unused param, remove with deprecation warning
        self.dash_length = dash_length
        self.dashed_ratio = dashed_ratio
        super().__init__(*args, **kwargs)
        dashes = DashedVMobject(
            self,
            num_dashes=self.calculate_num_dashes(),
            dashed_ratio=dashed_ratio,
        )
        self.clear_points()
        self.add(*dashes)

    def calculate_num_dashes(self) -> int:
        """Returns the number of dashes in the dashed line.

        Examples
        --------
        ::

            >>> DashedLine().calculate_num_dashes()
            20
        """

        # Minimum number of dashes has to be 2
        return max(
            2, int(np.ceil((self.get_length() / self.dash_length) * self.dashed_ratio))
        )

    def get_start(self) -> np.ndarray:
        """Returns the start point of the line.

        Examples
        --------
        ::

            >>> DashedLine().get_start()
            array([-1.,  0.,  0.])
        """

        if len(self.submobjects) > 0:
            return self.submobjects[0].get_start()
        else:
            return Line.get_start(self)

    def get_end(self) -> np.ndarray:
        """Returns the end point of the line.

        Examples
        --------
        ::

            >>> DashedLine().get_end()
            array([1., 0., 0.])
        """

        if len(self.submobjects) > 0:
            return self.submobjects[-1].get_end()
        else:
            return super().get_end()

    def get_first_handle(self) -> np.ndarray:
        """Returns the point of the first handle.

        Examples
        --------
        ::

            >>> DashedLine().get_first_handle()
            array([-0.98333333,  0.        ,  0.        ])
        """

        return self.submobjects[0].get_points()[1]

    def get_last_handle(self) -> np.ndarray:
        """Returns the point of the last handle.

        Examples
        --------
        ::

            >>> DashedLine().get_last_handle()
            array([0.98333333, 0.        , 0.        ])
        """

        return self.submobjects[-1].get_points()[-2]


class TangentLine(Line):
    """Constructs a line tangent to a :class:`~.VMobject` at a specific point.

    Parameters
    ----------
    vmob : :class:`~.VMobject`
        The VMobject on which the tangent line is drawn.
    alpha : :class:`float`
        How far along the shape that the line will be constructed. range: 0-1.
    length : :class:`float`, optional
        Length of the tangent line.
    d_alpha: :class:`float`, optional
        The ``dx`` value
    kwargs : Any
        Additional arguments to be passed to :class:`Line`

    Examples
    --------

    .. manim:: TangentLineExample
        :save_last_frame:

        class TangentLineExample(Scene):
            def construct(self):
                circle = Circle(radius=2)
                line_1 = TangentLine(circle, alpha=0.0, length=4, color=BLUE_D) # right
                line_2 = TangentLine(circle, alpha=0.4, length=4, color=GREEN) # top left
                self.add(circle, line_1, line_2)

    See Also
    --------
    :meth:`~.VMobject.point_from_proportion`
    """

    def __init__(self, vmob, alpha, length=1, d_alpha=1e-6, **kwargs):
        self.length = length
        self.d_alpha = d_alpha
        da = self.d_alpha
        a1 = np.clip(alpha - da, 0, 1)
        a2 = np.clip(alpha + da, 0, 1)
        super().__init__(
            vmob.point_from_proportion(a1), vmob.point_from_proportion(a2), **kwargs
        )
        self.scale(self.length / self.get_length())


class Elbow(VMobject, metaclass=ConvertToOpenGL):
    """Two lines that create a right angle about each other: L-shape.

    Parameters
    ----------
    width : :class:`float`, optional
        The length of the elbow's sides.
    angle : :class:`float`, optional
        The rotation of the elbow.
    kwargs : Any
        Additional arguments to be passed to :class:`~.VMobject`

    Examples
    --------

    .. manim:: ElbowExample
        :save_last_frame:

        class ElbowExample(Scene):
            def construct(self):
                elbow_1 = Elbow()
                elbow_2 = Elbow(width=2.0)
                elbow_3 = Elbow(width=2.0, angle=5*PI/4)

                elbow_group = Group(elbow_1, elbow_2, elbow_3).arrange(buff=1)
                self.add(elbow_group)

    See Also
    --------
    :class:`RightAngle`
    """

    def __init__(self, width=0.2, angle=0, **kwargs):
        self.angle = angle
        super().__init__(**kwargs)
        self.set_points_as_corners([UP, UP + RIGHT, RIGHT])
        self.scale_to_fit_width(width, about_point=ORIGIN)
        self.rotate(self.angle, about_point=ORIGIN)


class Arrow(Line):
    """An arrow.

    Parameters
    ----------
    args : Any
        Arguments to be passed to :class:`Line`.
    stroke_width : :class:`float`, optional
        The thickness of the arrow. Influenced by :attr:`max_stroke_width_to_length_ratio`.
    buff : :class:`float`, optional
        The distance of the arrow from its start and end points.
    max_tip_length_to_length_ratio : :class:`float`, optional
        :attr:`tip_length` scales with the length of the arrow. Increasing this ratio raises the max value of :attr:`tip_length`.
    max_stroke_width_to_length_ratio : :class:`float`, optional
        :attr:`stroke_width` scales with the length of the arrow. Increasing this ratio ratios the max value of :attr:`stroke_width`.
    kwargs : Any
        Additional arguments to be passed to :class:`Line`.

    Examples
    --------

    .. manim:: ArrowExample
        :save_last_frame:

        from manim.mobject.geometry import ArrowSquareTip
        class ArrowExample(Scene):
            def construct(self):
                arrow_1 = Arrow(start=RIGHT, end=LEFT, color=GOLD)
                arrow_2 = Arrow(start=RIGHT, end=LEFT, color=GOLD, tip_shape=ArrowSquareTip).shift(DOWN)
                g1 = Group(arrow_1, arrow_2)

                # the effect of buff
                square = Square(color=MAROON_A)
                arrow_3 = Arrow(start=LEFT, end=RIGHT)
                arrow_4 = Arrow(start=LEFT, end=RIGHT, buff=0).next_to(arrow_1, UP)
                g2 = Group(arrow_3, arrow_4, square)

                # a shorter arrow has a shorter tip and smaller stroke width
                arrow_5 = Arrow(start=ORIGIN, end=config.top).shift(LEFT * 4)
                arrow_6 = Arrow(start=config.top + DOWN, end=config.top).shift(LEFT * 3)
                g3 = Group(arrow_5, arrow_6)

                self.add(Group(g1, g2, g3).arrange(buff=2))


    .. manim:: ArrowExample
        :save_last_frame:

        class ArrowExample(Scene):
            def construct(self):
                left_group = VGroup()
                # As buff increases, the size of the arrow decreases.
                for buff in np.arange(0, 2.2, 0.45):
                    left_group += Arrow(buff=buff, start=2 * LEFT, end=2 * RIGHT)
                # Required to arrange arrows.
                left_group.arrange(DOWN)
                left_group.move_to(4 * LEFT)

                middle_group = VGroup()
                # As max_stroke_width_to_length_ratio gets bigger,
                # the width of stroke increases.
                for i in np.arange(0, 5, 0.5):
                    middle_group += Arrow(max_stroke_width_to_length_ratio=i)
                middle_group.arrange(DOWN)

                UR_group = VGroup()
                # As max_tip_length_to_length_ratio increases,
                # the length of the tip increases.
                for i in np.arange(0, 0.3, 0.1):
                    UR_group += Arrow(max_tip_length_to_length_ratio=i)
                UR_group.arrange(DOWN)
                UR_group.move_to(4 * RIGHT + 2 * UP)

                DR_group = VGroup()
                DR_group += Arrow(start=LEFT, end=RIGHT, color=BLUE, tip_shape=ArrowSquareTip)
                DR_group += Arrow(start=LEFT, end=RIGHT, color=BLUE, tip_shape=ArrowSquareFilledTip)
                DR_group += Arrow(start=LEFT, end=RIGHT, color=YELLOW, tip_shape=ArrowCircleTip)
                DR_group += Arrow(start=LEFT, end=RIGHT, color=YELLOW, tip_shape=ArrowCircleFilledTip)
                DR_group.arrange(DOWN)
                DR_group.move_to(4 * RIGHT + 2 * DOWN)

                self.add(left_group, middle_group, UR_group, DR_group)


    See Also
    --------
    :class:`ArrowTip`
    :class:`CurvedArrow`
    """

    def __init__(
        self,
        *args,
        stroke_width=6,
        buff=MED_SMALL_BUFF,
        max_tip_length_to_length_ratio=0.25,
        max_stroke_width_to_length_ratio=5,
        **kwargs,
    ):
        self.max_tip_length_to_length_ratio = max_tip_length_to_length_ratio
        self.max_stroke_width_to_length_ratio = max_stroke_width_to_length_ratio
        tip_shape = kwargs.pop("tip_shape", ArrowTriangleFilledTip)
        super().__init__(*args, buff=buff, stroke_width=stroke_width, **kwargs)
        # TODO, should this be affected when
        # Arrow.set_stroke is called?
        self.initial_stroke_width = self.stroke_width
        self.add_tip(tip_shape=tip_shape)
        self.set_stroke_width_from_length()

    def scale(self, factor, scale_tips=False, **kwargs):
        r"""Scale an arrow, but keep stroke width and arrow tip size fixed.

        See Also
        --------
        :meth:`~.Mobject.scale`

        Examples
        --------
        ::

            >>> arrow = Arrow(np.array([-1, -1, 0]), np.array([1, 1, 0]), buff=0)
            >>> scaled_arrow = arrow.scale(2)
            >>> np.round(scaled_arrow.get_start_and_end(), 8) + 0
            array([[-2., -2.,  0.],
                   [ 2.,  2.,  0.]])
            >>> arrow.tip.length == scaled_arrow.tip.length
            True

        Manually scaling the object using the default method
        :meth:`~.Mobject.scale` does not have the same properties::

            >>> new_arrow = Arrow(np.array([-1, -1, 0]), np.array([1, 1, 0]), buff=0)
            >>> another_scaled_arrow = VMobject.scale(new_arrow, 2)
            >>> another_scaled_arrow.tip.length == arrow.tip.length
            False

        """
        if self.get_length() == 0:
            return self

        if scale_tips:
            super().scale(factor, **kwargs)
            self.set_stroke_width_from_length()
            return self

        has_tip = self.has_tip()
        has_start_tip = self.has_start_tip()
        if has_tip or has_start_tip:
            old_tips = self.pop_tips()

        super().scale(factor, **kwargs)
        self.set_stroke_width_from_length()

        if has_tip:
            self.add_tip(tip=old_tips[0])
        if has_start_tip:
            self.add_tip(tip=old_tips[1], at_start=True)
        return self

    def get_normal_vector(self) -> np.ndarray:
        """Returns the normal of a vector.

        Examples
        --------
        ::

            >>> np.round(Arrow().get_normal_vector()) + 0. # add 0. to avoid negative 0 in output
            array([ 0.,  0., -1.])
        """

        p0, p1, p2 = self.tip.get_start_anchors()[:3]
        return normalize(np.cross(p2 - p1, p1 - p0))

    def reset_normal_vector(self):
        """Resets the normal of a vector"""
        self.normal_vector = self.get_normal_vector()
        return self

    def get_default_tip_length(self) -> float:
        """Returns the default tip_length of the arrow.

        Examples
        --------

        ::

            >>> Arrow().get_default_tip_length()
            0.35
        """

        max_ratio = self.max_tip_length_to_length_ratio
        return min(self.tip_length, max_ratio * self.get_length())

    def set_stroke_width_from_length(self):
        """Used internally. Sets stroke width based on length."""
        max_ratio = self.max_stroke_width_to_length_ratio
        if config.renderer == "opengl":
            self.set_stroke(
                width=min(self.initial_stroke_width, max_ratio * self.get_length()),
                recurse=False,
            )
        else:
            self.set_stroke(
                width=min(self.initial_stroke_width, max_ratio * self.get_length()),
                family=False,
            )
        return self


class Vector(Arrow):
    """A vector specialized for use in graphs.

    Parameters
    ----------
    direction : Union[:class:`list`, :class:`numpy.ndarray`]
        The direction of the arrow.
    buff : :class:`float`
         The distance of the vector from its endpoints.
    kwargs : Any
        Additional arguments to be passed to :class:`Arrow`

    Examples
    --------

    .. manim:: VectorExample
        :save_last_frame:

        class VectorExample(Scene):
            def construct(self):
                plane = NumberPlane()
                vector_1 = Vector([1,2])
                vector_2 = Vector([-5,-2])
                self.add(plane, vector_1, vector_2)
    """

    def __init__(self, direction=RIGHT, buff=0, **kwargs):
        self.buff = buff
        if len(direction) == 2:
            direction = np.hstack([direction, 0])

        super().__init__(ORIGIN, direction, buff=buff, **kwargs)

    def coordinate_label(
        self, integer_labels: bool = True, n_dim: int = 2, color: str = WHITE
    ):
        """Creates a label based on the coordinates of the vector.

        Parameters
        ----------
        integer_labels
            Whether or not to round the coordinates to integers.
        n_dim
            The number of dimensions of the vector.
        color
            The color of the label.

        Examples
        --------

        .. manim VectorCoordinateLabel
            :save_last_frame:

            class VectorCoordinateLabel(Scene):
                def construct(self):
                    plane = NumberPlane()

                    vect_1 = Vector([1, 2])
                    vect_2 = Vector([-3, -2])
                    label_1 = vect1.coordinate_label()
                    label_2 = vect2.coordinate_label(color=YELLOW)

                    self.add(plane, vect_1, vect_2, label_1, label_2)
        """
        # avoiding circular imports
        from .matrix import Matrix

        vect = np.array(self.get_end())
        if integer_labels:
            vect = np.round(vect).astype(int)
        vect = vect[:n_dim]
        vect = vect.reshape((n_dim, 1))

        label = Matrix(vect)
        label.scale(LARGE_BUFF - 0.2)

        shift_dir = np.array(self.get_end())
        if shift_dir[0] >= 0:  # Pointing right
            shift_dir -= label.get_left() + DEFAULT_MOBJECT_TO_MOBJECT_BUFFER * LEFT
        else:  # Pointing left
            shift_dir -= label.get_right() + DEFAULT_MOBJECT_TO_MOBJECT_BUFFER * RIGHT
        label.shift(shift_dir)
        label.set_color(color)
        return label


class DoubleArrow(Arrow):
    """An arrow with tips on both ends.

    Parameters
    ----------
    args : Any
        Arguments to be passed to :class:`Arrow`
    kwargs : Any
        Additional arguments to be passed to :class:`Arrow`

    Examples
    --------

    .. manim:: DoubleArrowExample
        :save_last_frame:

        from manim.mobject.geometry import ArrowCircleFilledTip
        class DoubleArrowExample(Scene):
            def construct(self):
                circle = Circle(radius=2.0)
                d_arrow = DoubleArrow(start=circle.get_left(), end=circle.get_right())
                d_arrow_2 = DoubleArrow(tip_shape_end=ArrowCircleFilledTip, tip_shape_start=ArrowCircleFilledTip)
                group = Group(Group(circle, d_arrow), d_arrow_2).arrange(UP, buff=1)
                self.add(group)


    .. manim:: DoubleArrowExample2
        :save_last_frame:

        class DoubleArrowExample2(Scene):
            def construct(self):
                box = Square()
                p1 = box.get_left()
                p2 = box.get_right()
                d1 = DoubleArrow(p1, p2, buff=0)
                d2 = DoubleArrow(p1, p2, buff=0, tip_length=0.2, color=YELLOW)
                d3 = DoubleArrow(p1, p2, buff=0, tip_length=0.4, color=BLUE)
                Group(d1, d2, d3).arrange(DOWN)
                self.add(box, d1, d2, d3)

    See Also
    --------
    :class:`ArrowTip`
    :class:`CurvedDoubleArrow`
    """

    def __init__(self, *args, **kwargs):
        if "tip_shape_end" in kwargs:
            kwargs["tip_shape"] = kwargs.pop("tip_shape_end")
        tip_shape_start = kwargs.pop("tip_shape_start", ArrowTriangleFilledTip)
        super().__init__(*args, **kwargs)
        self.add_tip(at_start=True, tip_shape=tip_shape_start)


class CubicBezier(VMobject, metaclass=ConvertToOpenGL):
    """
    Example
    -------

    .. manim:: BezierSplineExample
        :save_last_frame:

        class BezierSplineExample(Scene):
            def construct(self):
                p1 = np.array([-3, 1, 0])
                p1b = p1 + [1, 0, 0]
                d1 = Dot(point=p1).set_color(BLUE)
                l1 = Line(p1, p1b)
                p2 = np.array([3, -1, 0])
                p2b = p2 - [1, 0, 0]
                d2 = Dot(point=p2).set_color(RED)
                l2 = Line(p2, p2b)
                bezier = CubicBezier(p1b, p1b + 3 * RIGHT, p2b - 3 * RIGHT, p2b)
                self.add(l1, d1, l2, d2, bezier)

    """

    def __init__(self, start_anchor, start_handle, end_handle, end_anchor, **kwargs):
        super().__init__(**kwargs)
        self.add_cubic_bezier_curve(start_anchor, start_handle, end_handle, end_anchor)


class Polygram(VMobject, metaclass=ConvertToOpenGL):
    """A generalized :class:`Polygon`, allowing for disconnected sets of edges.

    Parameters
    ----------
    vertex_groups
        The groups of vertices making up the :class:`Polygram`.

        The first vertex in each group is repeated to close the shape.
        Each point must be 3-dimensional: ``[x,y,z]``
    color
        The color of the :class:`Polygram`.
    kwargs
        Forwarded to the parent constructor.

    Examples
    --------
    .. manim:: PolygramExample

        import numpy as np

        class PolygramExample(Scene):
            def construct(self):
                hexagram = Polygram(
                    [[0, 2, 0], [-np.sqrt(3), -1, 0], [np.sqrt(3), -1, 0]],
                    [[-np.sqrt(3), 1, 0], [0, -2, 0], [np.sqrt(3), 1, 0]],
                )
                self.add(hexagram)

                dot = Dot()
                self.play(MoveAlongPath(dot, hexagram), run_time=5, rate_func=linear)
                self.remove(dot)
                self.wait()


    """

    def __init__(self, *vertex_groups: Iterable[Sequence[float]], color=BLUE, **kwargs):
        super().__init__(color=color, **kwargs)

        for vertices in vertex_groups:
            first_vertex, *vertices = vertices
            first_vertex = np.array(first_vertex)

            self.start_new_path(first_vertex)
            self.add_points_as_corners(
                [*[np.array(vertex) for vertex in vertices], first_vertex]
            )

    def get_vertices(self) -> np.ndarray:
        """Gets the vertices of the :class:`Polygram`.

        Returns
        -------
        :class:`numpy.ndarray`
            The vertices of the :class:`Polygram`.

        Examples
        --------
        ::

            >>> sq = Square()
            >>> sq.get_vertices()
            array([[ 1.,  1.,  0.],
                   [-1.,  1.,  0.],
                   [-1., -1.,  0.],
                   [ 1., -1.,  0.]])
        """

        return self.get_start_anchors()

    def get_vertex_groups(self) -> np.ndarray:
        """Gets the vertex groups of the :class:`Polygram`.

        Returns
        -------
        :class:`numpy.ndarray`
            The vertex groups of the :class:`Polygram`.

        Examples
        --------
        ::

            >>> poly = Polygram([ORIGIN, RIGHT, UP], [LEFT, LEFT + UP, 2 * LEFT])
            >>> poly.get_vertex_groups()
            array([[[ 0.,  0.,  0.],
                    [ 1.,  0.,  0.],
                    [ 0.,  1.,  0.]],
            <BLANKLINE>
                   [[-1.,  0.,  0.],
                    [-1.,  1.,  0.],
                    [-2.,  0.,  0.]]])
        """

        vertex_groups = []

        group = []
        for start, end in zip(self.get_start_anchors(), self.get_end_anchors()):
            group.append(start)

            if self.consider_points_equals(end, group[0]):
                vertex_groups.append(group)
                group = []

        return np.array(vertex_groups)

    def round_corners(self, radius: float = 0.5):
        """Rounds off the corners of the :class:`Polygram`.

        Parameters
        ----------
        radius
            The curvature of the corners of the :class:`Polygram`.

        Examples
        --------

        .. manim:: PolygramRoundCorners
            :save_last_frame:

            class PolygramRoundCorners(Scene):
                def construct(self):
                    star = Star(outer_radius=2)

                    shapes = VGroup(star)
                    shapes.add(star.copy().round_corners(radius=0.1))
                    shapes.add(star.copy().round_corners(radius=0.25))

                    shapes.arrange(RIGHT)
                    self.add(shapes)

        See Also
        --------
        :class:`RoundedRectangle`
        """

        if radius == 0:
            return self

        new_points = []

        for vertices in self.get_vertex_groups():
            arcs = []
            for v1, v2, v3 in adjacent_n_tuples(vertices, 3):
                vect1 = v2 - v1
                vect2 = v3 - v2
                unit_vect1 = normalize(vect1)
                unit_vect2 = normalize(vect2)

                angle = angle_between_vectors(vect1, vect2)
                # Negative radius gives concave curves
                angle *= np.sign(radius)

                # Distance between vertex and start of the arc
                cut_off_length = radius * np.tan(angle / 2)

                # Determines counterclockwise vs. clockwise
                sign = np.sign(np.cross(vect1, vect2)[2])

                arc = ArcBetweenPoints(
                    v2 - unit_vect1 * cut_off_length,
                    v2 + unit_vect2 * cut_off_length,
                    angle=sign * angle,
                )
                arcs.append(arc)

            # To ensure that we loop through starting with last
            arcs = [arcs[-1], *arcs[:-1]]
            for arc1, arc2 in adjacent_pairs(arcs):
                new_points.extend(arc1.get_points())

                line = Line(arc1.get_end(), arc2.get_start())

                # Make sure anchors are evenly distributed
                len_ratio = line.get_length() / arc1.get_arc_length()

                line.insert_n_curves(int(arc1.get_num_curves() * len_ratio))

                new_points.extend(line.get_points())

        self.set_points(new_points)

        return self


class Polygon(Polygram):
    """A shape consisting of one closed loop of vertices.

    Parameters
    ----------
    vertices
        The vertices of the :class:`Polygon`.
    kwargs
        Forwarded to the parent constructor.

    Examples
    --------

    .. manim:: PolygonExample
        :save_last_frame:

        class PolygonExample(Scene):
            def construct(self):
                isosceles = Polygon([-5, 1.5, 0], [-2, 1.5, 0], [-3.5, -2, 0])
                position_list = [
                    [4, 1, 0],  # middle right
                    [4, -2.5, 0],  # bottom right
                    [0, -2.5, 0],  # bottom left
                    [0, 3, 0],  # top left
                    [2, 1, 0],  # middle
                    [4, 3, 0],  # top right
                ]
                square_and_triangles = Polygon(*position_list, color=PURPLE_B)
                self.add(isosceles, square_and_triangles)
    """

    def __init__(self, *vertices: Sequence[float], **kwargs):
        super().__init__(vertices, **kwargs)


class RegularPolygram(Polygram):
    """A :class:`Polygram` with regularly spaced vertices.

    Parameters
    ----------
    num_vertices
        The number of vertices.
    density
        The density of the :class:`RegularPolygram`.

        Can be thought of as how many vertices to hop
        to draw a line between them. Every ``density``-th
        vertex is connected.
    radius
        The radius of the circle that the vertices are placed on.
    start_angle
        The angle the vertices start at; the rotation of
        the :class:`RegularPolygram`.
    kwargs
        Forwarded to the parent constructor.

    Examples
    --------
    .. manim:: RegularPolygramExample
        :save_last_frame:

        class RegularPolygramExample(Scene):
            def construct(self):
                pentagram = RegularPolygram(5, radius=2)
                self.add(pentagram)
    """

    def __init__(
        self,
        num_vertices: int,
        *,
        density: int = 2,
        radius: float = 1,
        start_angle: Optional[float] = None,
        **kwargs,
    ):
        # Regular polygrams can be expressed by the number of their vertices
        # and their density. This relation can be expressed as its Schläfli
        # symbol: {num_vertices/density}.
        #
        # For instance, a pentagon can be expressed as {5/1} or just {5}.
        # A pentagram, however, can be expressed as {5/2}.
        # A hexagram *would* be expressed as {6/2}, except that 6 and 2
        # are not coprime, and it can be simplified to 2{3}, which corresponds
        # to the fact that a hexagram is actually made up of 2 triangles.
        #
        # See https://en.wikipedia.org/wiki/Polygram_(geometry)#Generalized_regular_polygons
        # for more information.

        num_gons = np.gcd(num_vertices, density)
        num_vertices //= num_gons
        density //= num_gons

        # Utility function for generating the individual
        # polygon vertices.
        def gen_polygon_vertices(start_angle):
            reg_vertices, start_angle = regular_vertices(
                num_vertices, radius=radius, start_angle=start_angle
            )

            vertices = []
            i = 0
            while True:
                vertices.append(reg_vertices[i])

                i += density
                i %= num_vertices
                if i == 0:
                    break

            return vertices, start_angle

        first_group, self.start_angle = gen_polygon_vertices(start_angle)
        vertex_groups = [first_group]

        for i in range(1, num_gons):
            start_angle = self.start_angle + (i / num_gons) * TAU / num_vertices
            group, _ = gen_polygon_vertices(start_angle)

            vertex_groups.append(group)

        super().__init__(*vertex_groups, **kwargs)


class RegularPolygon(RegularPolygram):
    """An n-sided regular :class:`Polygon`.

    Parameters
    ----------
    n
        The number of sides of the :class:`RegularPolygon`.
    kwargs
        Forwarded to the parent constructor.

    Examples
    --------

    .. manim:: RegularPolygonExample
        :save_last_frame:

        class RegularPolygonExample(Scene):
            def construct(self):
                poly_1 = RegularPolygon(n=6)
                poly_2 = RegularPolygon(n=6, start_angle=30*DEGREES, color=GREEN)
                poly_3 = RegularPolygon(n=10, color=RED)

                poly_group = Group(poly_1, poly_2, poly_3).scale(1.5).arrange(buff=1)
                self.add(poly_group)
    """

    def __init__(self, n: int = 6, **kwargs):
        super().__init__(n, density=1, **kwargs)


class Star(Polygon):
    """A regular polygram without the intersecting lines.

    Parameters
    ----------
    n
        How many points on the :class:`Star`.
    outer_radius
        The radius of the circle that the outer vertices are placed on.
    inner_radius
        The radius of the circle that the inner vertices are placed on.

        If unspecified, the inner radius will be
        calculated such that the edges of the :class:`Star`
        perfectly follow the edges of its :class:`RegularPolygram`
        counterpart.
    density
        The density of the :class:`Star`. Only used if
        ``inner_radius`` is unspecified.

        See :class:`RegularPolygram` for more information.
    start_angle
        The angle the vertices start at; the rotation of
        the :class:`Star`.
    kwargs
        Forwardeds to the parent constructor.

    Raises
    ------
    :exc:`ValueError`
        If ``inner_radius`` is unspecified and ``density``
        is not in the range ``[1, n/2)``.

    Examples
    --------
    .. manim:: StarExample
        :save_as_gif:

        class StarExample(Scene):
            def construct(self):
                pentagram = RegularPolygram(5, radius=2)
                star = Star(outer_radius=2, color=RED)

                self.add(pentagram)
                self.play(Create(star), run_time=3)
                self.play(FadeOut(star), run_time=2)

    .. manim:: DifferentDensitiesExample
        :save_last_frame:

        class DifferentDensitiesExample(Scene):
            def construct(self):
                density_2 = Star(7, outer_radius=2, density=2, color=RED)
                density_3 = Star(7, outer_radius=2, density=3, color=PURPLE)

                self.add(VGroup(density_2, density_3).arrange(RIGHT))

    """

    def __init__(
        self,
        n: int = 5,
        *,
        outer_radius: float = 1,
        inner_radius: Optional[float] = None,
        density: int = 2,
        start_angle: Optional[float] = TAU / 4,
        **kwargs,
    ):
        inner_angle = TAU / (2 * n)

        if inner_radius is None:
            # See https://math.stackexchange.com/a/2136292 for an
            # overview of how to calculate the inner radius of a
            # perfect star.

            if density <= 0 or density >= n / 2:
                raise ValueError(
                    f"Incompatible density {density} for number of points {n}"
                )

            outer_angle = TAU * density / n
            inverse_x = 1 - np.tan(inner_angle) * (
                (np.cos(outer_angle) - 1) / np.sin(outer_angle)
            )

            inner_radius = outer_radius / (np.cos(inner_angle) * inverse_x)

        outer_vertices, self.start_angle = regular_vertices(
            n, radius=outer_radius, start_angle=start_angle
        )
        inner_vertices, _ = regular_vertices(
            n, radius=inner_radius, start_angle=self.start_angle + inner_angle
        )

        vertices = []
        for pair in zip(outer_vertices, inner_vertices):
            vertices.extend(pair)

        super().__init__(*vertices, **kwargs)


class ArcPolygon(VMobject, metaclass=ConvertToOpenGL):
    """A generalized polygon allowing for points to be connected with arcs.

    This version tries to stick close to the way :class:`Polygon` is used. Points
    can be passed to it directly which are used to generate the according arcs
    (using :class:`ArcBetweenPoints`). An angle or radius can be passed to it to
    use across all arcs, but to configure arcs individually an ``arc_config`` list
    has to be passed with the syntax explained below.

    .. tip::

        Two instances of :class:`ArcPolygon` can be transformed properly into one
        another as well. Be advised that any arc initialized with ``angle=0``
        will actually be a straight line, so if a straight section should seamlessly
        transform into an arced section or vice versa, initialize the straight section
        with a negligible angle instead (such as ``angle=0.0001``).

    There is an alternative version (:class:`ArcPolygonFromArcs`) that is instantiated
    with pre-defined arcs.

    See Also
    --------
    :class:`ArcPolygonFromArcs`

    Parameters
    ----------
    vertices : Union[:class:`list`, :class:`np.array`]
        A list of vertices, start and end points for the arc segments.
    angle : :class:`float`
        The angle used for constructing the arcs. If no other parameters
        are set, this angle is used to construct all arcs.
    radius : Optional[:class:`float`]
        The circle radius used to construct the arcs. If specified,
        overrides the specified ``angle``.
    arc_config : Optional[Union[List[:class:`dict`]], :class:`dict`]
        When passing a ``dict``, its content will be passed as keyword
        arguments to :class:`~.ArcBetweenPoints`. Otherwise, a list
        of dictionaries containing values that are passed as keyword
        arguments for every individual arc can be passed.
    kwargs
        Further keyword arguments that are passed to the constructor of
        :class:`~.VMobject`.

    Attributes
    ----------
    arcs : :class:`list`
        The arcs created from the input parameters::

            >>> from manim import ArcPolygon
            >>> ap = ArcPolygon([0, 0, 0], [2, 0, 0], [0, 2, 0])
            >>> ap.arcs
            [ArcBetweenPoints, ArcBetweenPoints, ArcBetweenPoints]

    Examples
    --------

    .. manim:: SeveralArcPolygons

        class SeveralArcPolygons(Scene):
            def construct(self):
                a = [0, 0, 0]
                b = [2, 0, 0]
                c = [0, 2, 0]
                ap1 = ArcPolygon(a, b, c, radius=2)
                ap2 = ArcPolygon(a, b, c, angle=45*DEGREES)
                ap3 = ArcPolygon(a, b, c, arc_config={'radius': 1.7, 'color': RED})
                ap4 = ArcPolygon(a, b, c, color=RED, fill_opacity=1,
                                            arc_config=[{'radius': 1.7, 'color': RED},
                                            {'angle': 20*DEGREES, 'color': BLUE},
                                            {'radius': 1}])
                ap_group = VGroup(ap1, ap2, ap3, ap4).arrange()
                self.play(*[Create(ap) for ap in [ap1, ap2, ap3, ap4]])
                self.wait()

    For further examples see :class:`ArcPolygonFromArcs`.
    """

    def __init__(self, *vertices, angle=PI / 4, radius=None, arc_config=None, **kwargs):
        n = len(vertices)
        point_pairs = [(vertices[k], vertices[(k + 1) % n]) for k in range(n)]

        if not arc_config:
            if radius:
                all_arc_configs = itertools.repeat({"radius": radius}, len(point_pairs))
            else:
                all_arc_configs = itertools.repeat({"angle": angle}, len(point_pairs))
        elif isinstance(arc_config, dict):
            all_arc_configs = itertools.repeat(arc_config, len(point_pairs))
        else:
            assert len(arc_config) == n
            all_arc_configs = arc_config

        arcs = [
            ArcBetweenPoints(*pair, **conf)
            for (pair, conf) in zip(point_pairs, all_arc_configs)
        ]

        super().__init__(**kwargs)
        # Adding the arcs like this makes ArcPolygon double as a VGroup.
        # Also makes changes to the ArcPolygon, such as scaling, affect
        # the arcs, so that their new values are usable.
        self.add(*arcs)
        for arc in arcs:
            self.append_points(arc.get_points())

        # This enables the use of ArcPolygon.arcs as a convenience
        # because ArcPolygon[0] returns itself, not the first Arc.
        self.arcs = arcs


class ArcPolygonFromArcs(VMobject, metaclass=ConvertToOpenGL):
    """A generalized polygon allowing for points to be connected with arcs.

    This version takes in pre-defined arcs to generate the arcpolygon and introduces
    little new syntax. However unlike :class:`Polygon` it can't be created with points
    directly.

    For proper appearance the passed arcs should connect seamlessly:
    ``[a,b][b,c][c,a]``

    If there are any gaps between the arcs, those will be filled in
    with straight lines, which can be used deliberately for any straight
    sections. Arcs can also be passed as straight lines such as an arc
    initialized with ``angle=0``.

    .. tip::

        Two instances of :class:`ArcPolygon` can be transformed properly into
        one another as well. Be advised that any arc initialized with ``angle=0``
        will actually be a straight line, so if a straight section should seamlessly
        transform into an arced section or vice versa, initialize the straight
        section with a negligible angle instead (such as ``angle=0.0001``).

    There is an alternative version (:class:`ArcPolygon`) that can be instantiated
    with points.

    See Also
    --------
    :class:`ArcPolygon`

    Parameters
    ----------
    arcs : Union[:class:`Arc`, :class:`ArcBetweenPoints`]
        These are the arcs from which the arcpolygon is assembled.
    kwargs
        Keyword arguments that are passed to the constructor of
        :class:`~.VMobject`. Affects how the ArcPolygon itself is drawn,
        but doesn't affect passed arcs.

    Attributes
    ----------
    arcs : :class:`list`
        The arcs used to initialize the ArcPolygonFromArcs::

            >>> from manim import ArcPolygonFromArcs, Arc, ArcBetweenPoints
            >>> ap = ArcPolygonFromArcs(Arc(), ArcBetweenPoints([1,0,0], [0,1,0]), Arc())
            >>> ap.arcs
            [Arc, ArcBetweenPoints, Arc]

    Examples
    --------
    One example of an arcpolygon is the Reuleaux triangle.
    Instead of 3 straight lines connecting the outer points,
    a Reuleaux triangle has 3 arcs connecting those points,
    making a shape with constant width.

    Passed arcs are stored as submobjects in the arcpolygon.
    This means that the arcs are changed along with the arcpolygon,
    for example when it's shifted, and these arcs can be manipulated
    after the arcpolygon has been initialized.

    Also both the arcs contained in an :class:`~.ArcPolygonFromArcs`, as well as the
    arcpolygon itself are drawn, which affects draw time in :class:`~.Create`
    for example. In most cases the arcs themselves don't
    need to be drawn, in which case they can be passed as invisible.

    .. manim:: ArcPolygonExample

        class ArcPolygonExample(Scene):
            def construct(self):
                arc_conf = {"stroke_width": 0}
                poly_conf = {"stroke_width": 10, "stroke_color": BLUE,
                      "fill_opacity": 1, "color": PURPLE}
                a = [-1, 0, 0]
                b = [1, 0, 0]
                c = [0, np.sqrt(3), 0]
                arc0 = ArcBetweenPoints(a, b, radius=2, **arc_conf)
                arc1 = ArcBetweenPoints(b, c, radius=2, **arc_conf)
                arc2 = ArcBetweenPoints(c, a, radius=2, **arc_conf)
                reuleaux_tri = ArcPolygonFromArcs(arc0, arc1, arc2, **poly_conf)
                self.play(FadeIn(reuleaux_tri))
                self.wait(2)

    The arcpolygon itself can also be hidden so that instead only the contained
    arcs are drawn. This can be used to easily debug arcs or to highlight them.

    .. manim:: ArcPolygonExample2

        class ArcPolygonExample2(Scene):
            def construct(self):
                arc_conf = {"stroke_width": 3, "stroke_color": BLUE,
                    "fill_opacity": 0.5, "color": GREEN}
                poly_conf = {"color": None}
                a = [-1, 0, 0]
                b = [1, 0, 0]
                c = [0, np.sqrt(3), 0]
                arc0 = ArcBetweenPoints(a, b, radius=2, **arc_conf)
                arc1 = ArcBetweenPoints(b, c, radius=2, **arc_conf)
                arc2 = ArcBetweenPoints(c, a, radius=2, stroke_color=RED)
                reuleaux_tri = ArcPolygonFromArcs(arc0, arc1, arc2, **poly_conf)
                self.play(FadeIn(reuleaux_tri))
                self.wait(2)

    """

    def __init__(self, *arcs, **kwargs):
        if not all(isinstance(m, (Arc, ArcBetweenPoints)) for m in arcs):
            raise ValueError(
                "All ArcPolygon submobjects must be of type Arc/ArcBetweenPoints"
            )
        super().__init__(**kwargs)
        # Adding the arcs like this makes ArcPolygonFromArcs double as a VGroup.
        # Also makes changes to the ArcPolygonFromArcs, such as scaling, affect
        # the arcs, so that their new values are usable.
        self.add(*arcs)
        # This enables the use of ArcPolygonFromArcs.arcs as a convenience
        # because ArcPolygonFromArcs[0] returns itself, not the first Arc.
        self.arcs = [*arcs]
        for arc1, arc2 in adjacent_pairs(arcs):
            self.append_points(arc1.points)
            line = Line(arc1.get_end(), arc2.get_start())
            len_ratio = line.get_length() / arc1.get_arc_length()
            if math.isnan(len_ratio) or math.isinf(len_ratio):
                continue
            line.insert_n_curves(int(arc1.get_num_curves() * len_ratio))
            self.append_points(line.get_points())


class Triangle(RegularPolygon):
    """An equilateral triangle.

    Parameters
    ----------
    kwargs : Any
        Additional arguments to be passed to :class:`RegularPolygon`

    Examples
    --------

    .. manim:: TriangleExample
        :save_last_frame:

        class TriangleExample(Scene):
            def construct(self):
                triangle_1 = Triangle()
                triangle_2 = Triangle().scale(2).rotate(60*DEGREES)
                tri_group = Group(triangle_1, triangle_2).arrange(buff=1)
                self.add(tri_group)
    """

    def __init__(self, **kwargs):
        super().__init__(n=3, **kwargs)


class Rectangle(Polygon):
    """A quadrilateral with two sets of parallel sides.

    Parameters
    ----------
    color : :class:`~.Colors`, optional
        The color of the rectangle.
    height : :class:`float`, optional
        The vertical height of the rectangle.
    width : :class:`float`, optional
        The horizontal width of the rectangle.
    grid_xstep : :class:`float`, optional
        Space between vertical grid lines.
    grid_ystep : :class:`float`, optional
        Space between horizontal grid lines.
    mark_paths_closed : :class:`bool`, optional
        No purpose.
    close_new_points : :class:`bool`, optional
        No purpose.
    kwargs : Any
        Additional arguments to be passed to :class:`Polygon`

    Examples
    ----------

    .. manim:: RectangleExample
        :save_last_frame:

        class RectangleExample(Scene):
            def construct(self):
                rect1 = Rectangle(width=4.0, height=2.0, grid_xstep=1.0, grid_ystep=0.5)
                rect2 = Rectangle(width=1.0, height=4.0)

                rects = Group(rect1,rect2).arrange(buff=1)
                self.add(rects)
    """

    def __init__(
        self,
        color: Color = WHITE,
        height: float = 2.0,
        width: float = 4.0,
        grid_xstep: Optional[float] = None,
        grid_ystep: Optional[float] = None,
        mark_paths_closed=True,
        close_new_points=True,
        **kwargs,
    ):
        super().__init__(UR, UL, DL, DR, color=color, **kwargs)
        self.stretch_to_fit_width(width)
        self.stretch_to_fit_height(height)
        v = self.get_vertices()
        if grid_xstep is not None:
            grid_xstep = abs(grid_xstep)
            count = int(width / grid_xstep)
            grid = VGroup(
                *[
                    Line(
                        v[1] + i * grid_xstep * RIGHT,
                        v[1] + i * grid_xstep * RIGHT + height * DOWN,
                        color=color,
                    )
                    for i in range(1, count)
                ]
            )
            self.add(grid)
        if grid_ystep is not None:
            grid_ystep = abs(grid_ystep)
            count = int(height / grid_ystep)
            grid = VGroup(
                *[
                    Line(
                        v[1] + i * grid_ystep * DOWN,
                        v[1] + i * grid_ystep * DOWN + width * RIGHT,
                        color=color,
                    )
                    for i in range(1, count)
                ]
            )
            self.add(grid)


class Square(Rectangle):
    """A rectangle with equal side lengths.

    Parameters
    ----------
    side_length : :class:`float`, optional
        The length of the sides of the square.
    kwargs : Any
        Additional arguments to be passed to :class:`Square`

    Examples
    --------

    .. manim:: SquareExample
        :save_last_frame:

        class SquareExample(Scene):
            def construct(self):
                square_1 = Square(side_length=2.0).shift(DOWN)
                square_2 = Square(side_length=1.0).next_to(square_1, direction=UP)
                square_3 = Square(side_length=0.5).next_to(square_2, direction=UP)
                self.add(square_1, square_2, square_3)
    """

    def __init__(self, side_length=2.0, **kwargs):
        self.side_length = side_length
        super().__init__(height=side_length, width=side_length, **kwargs)


class RoundedRectangle(Rectangle):
    """A rectangle with rounded corners.

    Parameters
    ----------
    corner_radius : :class:`float`, optional
        The curvature of the corners of the rectangle.
    kwargs : Any
        Additional arguments to be passed to :class:`Rectangle`

    Examples
    --------

    .. manim:: RoundedRectangleExample
        :save_last_frame:

        class RoundedRectangleExample(Scene):
            def construct(self):
                rect_1 = RoundedRectangle(corner_radius=0.5)
                rect_2 = RoundedRectangle(corner_radius=1.5, height=4.0, width=4.0)

                rect_group = Group(rect_1, rect_2).arrange(buff=1)
                self.add(rect_group)
    """

    def __init__(self, corner_radius=0.5, **kwargs):
        self.corner_radius = corner_radius
        super().__init__(**kwargs)
        self.round_corners(self.corner_radius)


class ArrowTip(VMobject, metaclass=ConvertToOpenGL):
    r"""Base class for arrow tips.

    See Also
    --------
    :class:`ArrowTriangleTip`
    :class:`ArrowTriangleFilledTip`
    :class:`ArrowCircleTip`
    :class:`ArrowCircleFilledTip`
    :class:`ArrowSquareTip`
    :class:`ArrowSquareFilledTip`

    Examples
    --------
    Cannot be used directly, only intended for inheritance::

        >>> tip = ArrowTip()
        Traceback (most recent call last):
        ...
        NotImplementedError: Has to be implemented in inheriting subclasses.

    Instead, use one of the pre-defined ones, or make
    a custom one like this:

    .. manim:: CustomTipExample

        >>> class MyCustomArrowTip(ArrowTip, RegularPolygon):
        ...     def __init__(self, length=0.35, **kwargs):
        ...         RegularPolygon.__init__(self, n=5, **kwargs)
        ...         self.width = length
        ...         self.stretch_to_fit_height(length)
        >>> arr = Arrow(np.array([-2, -2, 0]), np.array([2, 2, 0]),
        ...             tip_shape=MyCustomArrowTip)
        >>> isinstance(arr.tip, RegularPolygon)
        True
        >>> from manim import Scene
        >>> class CustomTipExample(Scene):
        ...     def construct(self):
        ...         self.play(Create(arr))

    Using a class inherited from :class:`ArrowTip` to get a non-filled
    tip is a shorthand to manually specifying the arrow tip style as follows::

        >>> arrow = Arrow(np.array([0, 0, 0]), np.array([1, 1, 0]),
        ...               tip_style={'fill_opacity': 0, 'stroke_width': 3})

    The following example illustrates the usage of all of the predefined
    arrow tips.

    .. manim:: ArrowTipsShowcase
        :save_last_frame:

        from manim.mobject.geometry import ArrowTriangleTip, ArrowSquareTip, ArrowSquareFilledTip,\
                                        ArrowCircleTip, ArrowCircleFilledTip
        class ArrowTipsShowcase(Scene):
            def construct(self):
                a00 = Arrow(start=[-2, 3, 0], end=[2, 3, 0], color=YELLOW)
                a11 = Arrow(start=[-2, 2, 0], end=[2, 2, 0], tip_shape=ArrowTriangleTip)
                a12 = Arrow(start=[-2, 1, 0], end=[2, 1, 0])
                a21 = Arrow(start=[-2, 0, 0], end=[2, 0, 0], tip_shape=ArrowSquareTip)
                a22 = Arrow([-2, -1, 0], [2, -1, 0], tip_shape=ArrowSquareFilledTip)
                a31 = Arrow([-2, -2, 0], [2, -2, 0], tip_shape=ArrowCircleTip)
                a32 = Arrow([-2, -3, 0], [2, -3, 0], tip_shape=ArrowCircleFilledTip)
                b11 = a11.copy().scale(0.5, scale_tips=True).next_to(a11, RIGHT)
                b12 = a12.copy().scale(0.5, scale_tips=True).next_to(a12, RIGHT)
                b21 = a21.copy().scale(0.5, scale_tips=True).next_to(a21, RIGHT)
                self.add(a00, a11, a12, a21, a22, a31, a32, b11, b12, b21)

    """

    def __init__(self, *args, **kwargs):
        raise NotImplementedError("Has to be implemented in inheriting subclasses.")

    @property
    def base(self):
        r"""The base point of the arrow tip.

        This is the point connecting to the arrow line.

        Examples
        --------
        ::

            >>> arrow = Arrow(np.array([0, 0, 0]), np.array([2, 0, 0]), buff=0)
            >>> arrow.tip.base.round(2) + 0.  # add 0. to avoid negative 0 in output
            array([1.65, 0.  , 0.  ])

        """
        return self.point_from_proportion(0.5)

    @property
    def tip_point(self):
        r"""The tip point of the arrow tip.

        Examples
        --------
        ::

            >>> arrow = Arrow(np.array([0, 0, 0]), np.array([2, 0, 0]), buff=0)
            >>> arrow.tip.tip_point.round(2) + 0.
            array([2., 0., 0.])

        """
        return self.get_points()[0]

    @property
    def vector(self):
        r"""The vector pointing from the base point to the tip point.

        Examples
        --------
        ::

            >>> arrow = Arrow(np.array([0, 0, 0]), np.array([2, 2, 0]), buff=0)
            >>> arrow.tip.vector.round(2) + 0.
            array([0.25, 0.25, 0.  ])

        """
        return self.tip_point - self.base

    @property
    def tip_angle(self):
        r"""The angle of the arrow tip.

        Examples
        --------
        ::

            >>> arrow = Arrow(np.array([0, 0, 0]), np.array([1, 1, 0]), buff=0)
            >>> round(arrow.tip.tip_angle, 5) == round(PI/4, 5)
            True

        """
        return angle_of_vector(self.vector)

    @property
    def length(self):
        r"""The length of the arrow tip.

        Examples
        --------
        ::

            >>> arrow = Arrow(np.array([0, 0, 0]), np.array([1, 2, 0]))
            >>> round(arrow.tip.length, 3)
            0.35

        """
        return np.linalg.norm(self.vector)


class ArrowTriangleTip(ArrowTip, Triangle):
    r"""Triangular arrow tip."""

    def __init__(
        self,
        fill_opacity=0,
        stroke_width=3,
        length=DEFAULT_ARROW_TIP_LENGTH,
        start_angle=PI,
        **kwargs,
    ):
        Triangle.__init__(
            self,
            fill_opacity=fill_opacity,
            stroke_width=stroke_width,
            start_angle=start_angle,
            **kwargs,
        )
        self.width = length
        self.stretch_to_fit_height(length)


class ArrowTriangleFilledTip(ArrowTriangleTip):
    r"""Triangular arrow tip with filled tip.

    This is the default arrow tip shape.
    """

    def __init__(self, fill_opacity=1, stroke_width=0, **kwargs):
        super().__init__(fill_opacity=fill_opacity, stroke_width=stroke_width, **kwargs)


class ArrowCircleTip(ArrowTip, Circle):
    r"""Circular arrow tip."""

    def __init__(
        self,
        fill_opacity=0,
        stroke_width=3,
        length=DEFAULT_ARROW_TIP_LENGTH,
        start_angle=PI,
        **kwargs,
    ):
        self.start_angle = start_angle
        Circle.__init__(
            self, fill_opacity=fill_opacity, stroke_width=stroke_width, **kwargs
        )
        self.width = length
        self.stretch_to_fit_height(length)


class ArrowCircleFilledTip(ArrowCircleTip):
    r"""Circular arrow tip with filled tip."""

    def __init__(self, fill_opacity=1, stroke_width=0, **kwargs):
        super().__init__(fill_opacity=fill_opacity, stroke_width=stroke_width, **kwargs)


class ArrowSquareTip(ArrowTip, Square):
    r"""Square arrow tip."""

    def __init__(
        self,
        fill_opacity=0,
        stroke_width=3,
        length=DEFAULT_ARROW_TIP_LENGTH,
        start_angle=PI,
        **kwargs,
    ):
        self.start_angle = start_angle
        Square.__init__(
            self,
            fill_opacity=fill_opacity,
            stroke_width=stroke_width,
            side_length=length,
            **kwargs,
        )
        self.width = length
        self.stretch_to_fit_height(length)


class ArrowSquareFilledTip(ArrowSquareTip):
    r"""Square arrow tip with filled tip."""

    def __init__(self, fill_opacity=1, stroke_width=0, **kwargs):
        super().__init__(fill_opacity=fill_opacity, stroke_width=stroke_width, **kwargs)


class Cutout(VMobject, metaclass=ConvertToOpenGL):
    """A shape with smaller cutouts.

    .. warning::

        Technically, this class behaves similar to a symmetric difference: if
        parts of the ``mobjects`` are not located within the ``main_shape``,
        these parts will be added to the resulting :class:`~.VMobject`.

    Parameters
    ----------
    main_shape : :class:`~.VMobject`
        The primary shape from which cutouts are made.
    mobjects : :class:`~.VMobject`
        The smaller shapes which are to be cut out of the ``main_shape``.
    kwargs
        Further keyword arguments that are passed to the constructor of
        :class:`~.VMobject`.

    Examples
    --------
    .. manim:: CutoutExample

        class CutoutExample(Scene):
            def construct(self):
                s1 = Square().scale(2.5)
                s2 = Triangle().shift(DOWN + RIGHT).scale(0.5)
                s3 = Square().shift(UP + RIGHT).scale(0.5)
                s4 = RegularPolygon(5).shift(DOWN + LEFT).scale(0.5)
                s5 = RegularPolygon(6).shift(UP + LEFT).scale(0.5)
                c = Cutout(s1, s2, s3, s4, s5, fill_opacity=1, color=BLUE, stroke_color=RED)
                self.play(Write(c), run_time=4)
                self.wait()
    """

    def __init__(self, main_shape, *mobjects, **kwargs):
        super().__init__(**kwargs)
        self.append_points(main_shape.get_points())
        if main_shape.get_direction() == "CW":
            sub_direction = "CCW"
        else:
            sub_direction = "CW"
        for mobject in mobjects:
            self.append_points(mobject.force_direction(sub_direction).get_points())


class Angle(VMobject, metaclass=ConvertToOpenGL):
    """A circular arc or elbow-type mobject representing an angle of two lines.

    Parameters
    ----------
    line1 :
        The first line.
    line2 :
        The second line.
    radius :
        The radius of the :class:`Arc`.
    quadrant : Sequence[:class:`int`]
        A sequence of two :class:`int` numbers determining which of the 4 quadrants should be used.
        The first value indicates whether to anchor the arc on the first line closer to the end point (1)
        or start point (-1), and the second value functions similarly for the
        end (1) or start (-1) of the second line.
        Possibilities: (1,1), (-1,1), (1,-1), (-1,-1).
    other_angle :
        Toggles between the two possible angles defined by two points and an arc center. If set to
        False (default), the arc will always go counterclockwise from the point on line1 until
        the point on line2 is reached. If set to True, the angle will go clockwise from line1 to line2.
    dot : :class:`bool`
        Allows for a :class:`Dot` in the arc. Mainly used as an convention to indicate a right angle.
        The dot can be customized in the next three parameters.
    dot_radius : :class:`float`
        The radius of the :class:`Dot`. If not specified otherwise, this radius will be 1/10 of the arc radius.
    dot_distance : :class:`float`
        Relative distance from the center to the arc: 0 puts the dot in the center and 1 on the arc itself.
    dot_color : :class:`~.Colors`
        The color of the :class:`Dot`.
    elbow : :class:`bool`
        Produces an elbow-type mobject indicating a right angle, see :class:`RightAngle` for more information
        and a shorthand.
    **kwargs
        Further keyword arguments that are passed to the constructor of :class:`Arc` or :class:`Elbow`.

    Examples
    --------
    The first example shows some right angles with a dot in the middle while the second example shows
    all 8 possible angles defined by two lines.

    .. manim:: RightArcAngleExample
        :save_last_frame:

        class RightArcAngleExample(Scene):
            def construct(self):
                line1 = Line( LEFT, RIGHT )
                line2 = Line( DOWN, UP )
                rightarcangles = [
                    Angle(line1, line2, dot=True),
                    Angle(line1, line2, radius=0.4, quadrant=(1,-1), dot=True, other_angle=True),
                    Angle(line1, line2, radius=0.5, quadrant=(-1,1), stroke_width=8, dot=True, dot_color=YELLOW, dot_radius=0.04, other_angle=True),
                    Angle(line1, line2, radius=0.7, quadrant=(-1,-1), color=RED, dot=True, dot_color=GREEN, dot_radius=0.08),
                ]
                plots = VGroup()
                for angle in rightarcangles:
                    plot=VGroup(line1.copy(),line2.copy(), angle)
                    plots.add(plot)
                plots.arrange(buff=1.5)
                self.add(plots)

    .. manim:: AngleExample
        :save_last_frame:

        class AngleExample(Scene):
            def construct(self):
                line1 = Line( LEFT + (1/3) * UP, RIGHT + (1/3) * DOWN )
                line2 = Line( DOWN + (1/3) * RIGHT, UP + (1/3) * LEFT )
                angles = [
                    Angle(line1, line2),
                    Angle(line1, line2, radius=0.4, quadrant=(1,-1), other_angle=True),
                    Angle(line1, line2, radius=0.5, quadrant=(-1,1), stroke_width=8, other_angle=True),
                    Angle(line1, line2, radius=0.7, quadrant=(-1,-1), color=RED),
                    Angle(line1, line2, other_angle=True),
                    Angle(line1, line2, radius=0.4, quadrant=(1,-1)),
                    Angle(line1, line2, radius=0.5, quadrant=(-1,1), stroke_width=8),
                    Angle(line1, line2, radius=0.7, quadrant=(-1,-1), color=RED, other_angle=True),
                ]
                plots = VGroup()
                for angle in angles:
                    plot=VGroup(line1.copy(),line2.copy(), angle)
                    plots.add(VGroup(plot,SurroundingRectangle(plot, buff=0.3)))
                plots.arrange_in_grid(rows=2,buff=1)
                self.add(plots)

    .. manim:: FilledAngle
        :save_last_frame:

        class FilledAngle(Scene):
            def construct(self):
                l1 = Line(ORIGIN, 2 * UP + RIGHT).set_color(GREEN)
                l2 = (
                    Line(ORIGIN, 2 * UP + RIGHT)
                    .set_color(GREEN)
                    .rotate(-20 * DEGREES, about_point=ORIGIN)
                )
                norm = l1.get_length()
                a1 = Angle(l1, l2, other_angle=True, radius=norm - 0.5).set_color(GREEN)
                a2 = Angle(l1, l2, other_angle=True, radius=norm).set_color(GREEN)
                q1 = a1.get_points() #  save all coordinates of points of angle a1
                q2 = a2.reverse_direction().get_points()  #  save all coordinates of points of angle a1 (in reversed direction)
                pnts = np.concatenate([q1, q2, q1[0].reshape(1, 3)])  # adds points and ensures that path starts and ends at same point
                mfill = VMobject().set_color(ORANGE)
                mfill.set_points_as_corners(pnts).set_fill(GREEN, opacity=1)
                self.add(l1, l2)
                self.add(mfill)

    """

    def __init__(
        self,
        line1: Line,
        line2: Line,
        radius: float = None,
        quadrant=(1, 1),
        other_angle: bool = False,
        dot=False,
        dot_radius=None,
        dot_distance=0.55,
        dot_color=WHITE,
        elbow=False,
        **kwargs,
    ):
        super().__init__(**kwargs)
        self.quadrant = quadrant
        self.dot_distance = dot_distance
        self.elbow = elbow
        inter = line_intersection(
            [line1.get_start(), line1.get_end()], [line2.get_start(), line2.get_end()]
        )

        if radius is None:
            if quadrant[0] == 1:
                dist_1 = np.linalg.norm(line1.get_end() - inter)
            else:
                dist_1 = np.linalg.norm(line1.get_start() - inter)
            if quadrant[1] == 1:
                dist_2 = np.linalg.norm(line2.get_end() - inter)
            else:
                dist_2 = np.linalg.norm(line2.get_start() - inter)
            if np.minimum(dist_1, dist_2) < 0.6:
                radius = (2 / 3) * np.minimum(dist_1, dist_2)
            else:
                radius = 0.4
        else:
            self.radius = radius

        anchor_angle_1 = inter + quadrant[0] * radius * line1.get_unit_vector()
        anchor_angle_2 = inter + quadrant[1] * radius * line2.get_unit_vector()

        if elbow:
            anchor_middle = (
                inter
                + quadrant[0] * radius * line1.get_unit_vector()
                + quadrant[1] * radius * line2.get_unit_vector()
            )
            angle_mobject = Elbow(**kwargs)
            angle_mobject.set_points_as_corners(
                [anchor_angle_1, anchor_middle, anchor_angle_2]
            )
        else:
            angle_1 = angle_of_vector(anchor_angle_1 - inter)
            angle_2 = angle_of_vector(anchor_angle_2 - inter)

            if not other_angle:
                start_angle = angle_1
                if angle_2 > angle_1:
                    angle_fin = angle_2 - angle_1
                else:
                    angle_fin = 2 * np.pi - (angle_1 - angle_2)
            else:
                start_angle = angle_1
                if angle_2 < angle_1:
                    angle_fin = -angle_1 + angle_2
                else:
                    angle_fin = -2 * np.pi + (angle_2 - angle_1)

            angle_mobject = Arc(
                radius=radius,
                angle=angle_fin,
                start_angle=start_angle,
                arc_center=inter,
                **kwargs,
            )

            if dot:
                if dot_radius is None:
                    dot_radius = radius / 10
                else:
                    self.dot_radius = dot_radius
                right_dot = Dot(ORIGIN, radius=dot_radius, color=dot_color)
                dot_anchor = (
                    inter
                    + (angle_mobject.get_center() - inter)
                    / np.linalg.norm(angle_mobject.get_center() - inter)
                    * radius
                    * dot_distance
                )
                right_dot.move_to(dot_anchor)
                self.add(right_dot)

        self.set_points(angle_mobject.get_points())


class RightAngle(Angle):
    """An elbow-type mobject representing a right angle between two lines.

    Parameters
    ----------
    line1 : :class:`Line`
        The first line.
    line2 : :class:`Line`
        The second line.
    length : :class:`float`
        The length of the arms.
    **kwargs
        Further keyword arguments that are passed to the constructor of :class:`Angle`.

    Examples
    --------

    .. manim:: RightAngleExample
        :save_last_frame:

        class RightAngleExample(Scene):
            def construct(self):
                line1 = Line( LEFT, RIGHT )
                line2 = Line( DOWN, UP )
                rightangles = [
                    RightAngle(line1, line2),
                    RightAngle(line1, line2, length=0.4, quadrant=(1,-1)),
                    RightAngle(line1, line2, length=0.5, quadrant=(-1,1), stroke_width=8),
                    RightAngle(line1, line2, length=0.7, quadrant=(-1,-1), color=RED),
                ]
                plots = VGroup()
                for rightangle in rightangles:
                    plot=VGroup(line1.copy(),line2.copy(), rightangle)
                    plots.add(plot)
                plots.arrange(buff=1.5)
                self.add(plots)
    """

    def __init__(self, line1, line2, length=None, **kwargs):
        super().__init__(line1, line2, radius=length, elbow=True, **kwargs)<|MERGE_RESOLUTION|>--- conflicted
+++ resolved
@@ -85,11 +85,7 @@
 from ..utils.space_ops import (
     angle_between_vectors,
     angle_of_vector,
-<<<<<<< HEAD
     cartesian_to_spherical,
-    compass_directions,
-=======
->>>>>>> 232bb853
     line_intersection,
     normalize,
     perpendicular_bisector,
