--- conflicted
+++ resolved
@@ -781,17 +781,8 @@
         self.mark_paths_closed = mark_paths_closed  # is this even used?
         self.inner_radius = inner_radius
         self.outer_radius = outer_radius
-<<<<<<< HEAD
-        Circle.__init__(
-            self,
-            fill_opacity=fill_opacity,
-            stroke_width=stroke_width,
-            color=color,
-            **kwargs,
-=======
         super().__init__(
             fill_opacity=fill_opacity, stroke_width=stroke_width, color=color, **kwargs
->>>>>>> bb92f4b2
         )
 
     def generate_points(self):
@@ -1500,13 +1491,8 @@
         self.add_cubic_bezier_curve(start_anchor, start_handle, end_handle, end_anchor)
 
 
-<<<<<<< HEAD
-class Polygram(VMobject):
+class Polygram(metaclass=MetaVMobject):
     """A generalized :class:`Polygon`, allowing for disconnected sets of edges.
-=======
-class Polygon(metaclass=MetaVMobject):
-    """A shape created by defining its vertices.
->>>>>>> bb92f4b2
 
     Parameters
     ----------
@@ -1542,7 +1528,6 @@
 
     """
 
-<<<<<<< HEAD
     def __init__(self, *vertex_groups: Sequence[Sequence[float]], color=BLUE, **kwargs):
         super().__init__(color=color, **kwargs)
 
@@ -1552,11 +1537,6 @@
 
     def get_vertices(self) -> np.ndarray:
         """Gets the vertices of the :class:`Polygram`.
-=======
-    def __init__(self, *vertices, color=BLUE, **kwargs):
-        super().__init__(color=color, **kwargs)
-        self.set_points_as_corners([*vertices, vertices[0]])
->>>>>>> bb92f4b2
 
         Returns
         -------
@@ -1685,19 +1665,6 @@
 
         self.set_points(new_points)
 
-<<<<<<< HEAD
-=======
-        self.clear_points()
-        # To ensure that we loop through starting with last
-        arcs = [arcs[-1], *arcs[:-1]]
-        for arc1, arc2 in adjacent_pairs(arcs):
-            self.append_points(arc1.get_points())
-            line = Line(arc1.get_end(), arc2.get_start())
-            # Make sure anchors are evenly distributed
-            len_ratio = line.get_length() / arc1.get_arc_length()
-            line.insert_n_curves(int(arc1.get_num_curves() * len_ratio))
-            self.append_points(line.get_points())
->>>>>>> bb92f4b2
         return self
 
 
@@ -1851,7 +1818,6 @@
                 self.add(poly_group)
     """
 
-<<<<<<< HEAD
     def __init__(self, n: int = 6, **kwargs):
         super().__init__(n, density=1, **kwargs)
 
@@ -1955,17 +1921,6 @@
         for pair in zip(outer_vertices, inner_vertices):
             vertices.extend(pair)
 
-=======
-    def __init__(self, n=6, start_angle=None, **kwargs):
-        self.start_angle = start_angle
-        if self.start_angle is None:
-            if n % 2 == 0:
-                self.start_angle = 0
-            else:
-                self.start_angle = 90 * DEGREES
-        start_vect = rotate_vector(RIGHT, self.start_angle)
-        vertices = compass_directions(n, start_vect)
->>>>>>> bb92f4b2
         super().__init__(*vertices, **kwargs)
 
 
