<<<<<<< HEAD
"""
geometry.py
-----------

Classes implementing geometric objects, mostly derived from MObject.

"""


__all__ = [
    "TipableVMobject",
    "Arc",
    "ArcBetweenPoints",
    "CurvedArrow",
    "CurvedDoubleArrow",
    "Circle",
    "Dot",
    "SmallDot",
    "Ellipse",
    "AnnularSector",
    "Sector",
    "Annulus",
    "Line",
    "DashedLine",
    "TangentLine",
    "Elbow",
    "Arrow",
    "Vector",
    "DoubleArrow",
    "CubicBezier",
    "Polygon",
    "RegularPolygon",
    "Triangle",
    "ArrowTip",
    "Rectangle",
    "Square",
    "RoundedRectangle",
]


=======
"""Mobjects that are simple geometric shapes."""
>>>>>>> cf193bab
import warnings
import numpy as np
import math

from ..constants import *
from ..mobject.mobject import Mobject
from ..mobject.types.vectorized_mobject import VGroup
from ..mobject.types.vectorized_mobject import VMobject
from ..mobject.types.vectorized_mobject import DashedVMobject
from ..utils.config_ops import digest_config
from ..utils.iterables import adjacent_n_tuples
from ..utils.iterables import adjacent_pairs
from ..utils.simple_functions import fdiv
from ..utils.space_ops import angle_of_vector
from ..utils.space_ops import angle_between_vectors
from ..utils.space_ops import compass_directions
from ..utils.space_ops import line_intersection
from ..utils.space_ops import get_norm
from ..utils.space_ops import normalize
from ..utils.space_ops import rotate_vector


DEFAULT_DOT_RADIUS = 0.08
DEFAULT_SMALL_DOT_RADIUS = 0.04
DEFAULT_DASH_LENGTH = 0.05
DEFAULT_ARROW_TIP_LENGTH = 0.35


class TipableVMobject(VMobject):
    """
    Meant for shared functionality between Arc and Line.
    Functionality can be classified broadly into these groups:

        * Adding, Creating, Modifying tips
            - add_tip calls create_tip, before pushing the new tip
                into the TipableVMobject's list of submobjects
            - stylistic and positional configuration

        * Checking for tips
            - Boolean checks for whether the TipableVMobject has a tip
                and a starting tip

        * Getters
            - Straightforward accessors, returning information pertaining
                to the TipableVMobject instance's tip(s), its length etc

    """

    CONFIG = {
        "tip_length": DEFAULT_ARROW_TIP_LENGTH,
        # TODO
        "normal_vector": OUT,
        "tip_style": {"fill_opacity": 1, "stroke_width": 0,},
    }

    # Adding, Creating, Modifying tips

    def add_tip(self, tip_length=None, at_start=False):
        """
        Adds a tip to the TipableVMobject instance, recognising
        that the endpoints might need to be switched if it's
        a 'starting tip' or not.
        """
        tip = self.create_tip(tip_length, at_start)
        self.reset_endpoints_based_on_tip(tip, at_start)
        self.asign_tip_attr(tip, at_start)
        self.add(tip)
        return self

    def create_tip(self, tip_length=None, at_start=False):
        """
        Stylises the tip, positions it spacially, and returns
        the newly instantiated tip to the caller.
        """
        tip = self.get_unpositioned_tip(tip_length)
        self.position_tip(tip, at_start)
        return tip

    def get_unpositioned_tip(self, tip_length=None):
        """
        Returns a tip that has been stylistically configured,
        but has not yet been given a position in space.
        """
        if tip_length is None:
            tip_length = self.get_default_tip_length()
        color = self.get_color()
        style = {"fill_color": color, "stroke_color": color}
        style.update(self.tip_style)
        tip = ArrowTip(length=tip_length, **style)
        return tip

    def position_tip(self, tip, at_start=False):
        # Last two control points, defining both
        # the end, and the tangency direction
        if at_start:
            anchor = self.get_start()
            handle = self.get_first_handle()
        else:
            handle = self.get_last_handle()
            anchor = self.get_end()
        tip.rotate(angle_of_vector(handle - anchor) - PI - tip.get_angle())
        tip.shift(anchor - tip.get_tip_point())
        return tip

    def reset_endpoints_based_on_tip(self, tip, at_start):
        if self.get_length() == 0:
            # Zero length, put_start_and_end_on wouldn't
            # work
            return self

        if at_start:
            self.put_start_and_end_on(tip.get_base(), self.get_end())
        else:
            self.put_start_and_end_on(
                self.get_start(), tip.get_base(),
            )
        return self

    def asign_tip_attr(self, tip, at_start):
        if at_start:
            self.start_tip = tip
        else:
            self.tip = tip
        return self

    # Checking for tips

    def has_tip(self):
        return hasattr(self, "tip") and self.tip in self

    def has_start_tip(self):
        return hasattr(self, "start_tip") and self.start_tip in self

    # Getters

    def pop_tips(self):
        start, end = self.get_start_and_end()
        result = VGroup()
        if self.has_tip():
            result.add(self.tip)
            self.remove(self.tip)
        if self.has_start_tip():
            result.add(self.start_tip)
            self.remove(self.start_tip)
        self.put_start_and_end_on(start, end)
        return result

    def get_tips(self):
        """
        Returns a VGroup (collection of VMobjects) containing
        the TipableVMObject instance's tips.
        """
        result = VGroup()
        if hasattr(self, "tip"):
            result.add(self.tip)
        if hasattr(self, "start_tip"):
            result.add(self.start_tip)
        return result

    def get_tip(self):
        """Returns the TipableVMobject instance's (first) tip,
        otherwise throws an exception."""
        tips = self.get_tips()
        if len(tips) == 0:
            raise Exception("tip not found")
        else:
            return tips[0]

    def get_default_tip_length(self):
        return self.tip_length

    def get_first_handle(self):
        return self.points[1]

    def get_last_handle(self):
        return self.points[-2]

    def get_end(self):
        if self.has_tip():
            return self.tip.get_start()
        else:
            return VMobject.get_end(self)

    def get_start(self):
        if self.has_start_tip():
            return self.start_tip.get_start()
        else:
            return VMobject.get_start(self)

    def get_length(self):
        start, end = self.get_start_and_end()
        return get_norm(start - end)


class Arc(TipableVMobject):
    CONFIG = {
        "radius": 1.0,
        "num_components": 9,
        "anchors_span_full_range": True,
        "arc_center": ORIGIN,
    }

    def __init__(self, start_angle=0, angle=TAU / 4, **kwargs):
        self.start_angle = start_angle
        self.angle = angle
        self._failed_to_get_center = False
        VMobject.__init__(self, **kwargs)

    def generate_points(self):
        self.set_pre_positioned_points()
        self.scale(self.radius, about_point=ORIGIN)
        self.shift(self.arc_center)

    def set_pre_positioned_points(self):
        anchors = np.array(
            [
                np.cos(a) * RIGHT + np.sin(a) * UP
                for a in np.linspace(
                    self.start_angle,
                    self.start_angle + self.angle,
                    self.num_components,
                )
            ]
        )
        # Figure out which control points will give the
        # Appropriate tangent lines to the circle
        d_theta = self.angle / (self.num_components - 1.0)
        tangent_vectors = np.zeros(anchors.shape)
        # Rotate all 90 degress, via (x, y) -> (-y, x)
        tangent_vectors[:, 1] = anchors[:, 0]
        tangent_vectors[:, 0] = -anchors[:, 1]
        # Use tangent vectors to deduce anchors
        handles1 = anchors[:-1] + (d_theta / 3) * tangent_vectors[:-1]
        handles2 = anchors[1:] - (d_theta / 3) * tangent_vectors[1:]
        self.set_anchors_and_handles(
            anchors[:-1], handles1, handles2, anchors[1:],
        )

    def get_arc_center(self, warning=True):
        """
        Looks at the normals to the first two
        anchors, and finds their intersection points
        """
        # First two anchors and handles
        a1, h1, h2, a2 = self.points[:4]
        # Tangent vectors
        t1 = h1 - a1
        t2 = h2 - a2
        # Normals
        n1 = rotate_vector(t1, TAU / 4)
        n2 = rotate_vector(t2, TAU / 4)
        try:
            return line_intersection(line1=(a1, a1 + n1), line2=(a2, a2 + n2),)
        except Exception:
            if warning:
                warnings.warn("Can't find Arc center, using ORIGIN instead")
            self._failed_to_get_center = True
            return np.array(ORIGIN)

    def move_arc_center_to(self, point):
        self.shift(point - self.get_arc_center())
        return self

    def stop_angle(self):
        return angle_of_vector(self.points[-1] - self.get_arc_center()) % TAU


class ArcBetweenPoints(Arc):
    """
    Inherits from Arc and additionally takes 2 points between which the arc is spanned.
    """

    def __init__(self, start, end, angle=TAU / 4, radius=None, **kwargs):
        if radius is not None:
            self.radius = radius
            if radius < 0:
                sign = -2
                radius *= -1
            else:
                sign = 2
            halfdist = np.linalg.norm(np.array(start) - np.array(end)) / 2
            if radius < halfdist:
                raise ValueError(
                    """ArcBetweenPoints called with a radius that is
                            smaller than half the distance between the points."""
                )
            arc_height = radius - math.sqrt(radius ** 2 - halfdist ** 2)
            angle = math.acos((radius - arc_height) / radius) * sign

        Arc.__init__(
            self, angle=angle, **kwargs,
        )
        if angle == 0:
            self.set_points_as_corners([LEFT, RIGHT])
        self.put_start_and_end_on(start, end)

        if radius is None:
            center = self.get_arc_center(warning=False)
            if not self._failed_to_get_center:
                self.radius = np.linalg.norm(np.array(start) - np.array(center))
            else:
                self.radius = math.inf


class CurvedArrow(ArcBetweenPoints):
    def __init__(self, start_point, end_point, **kwargs):
        ArcBetweenPoints.__init__(self, start_point, end_point, **kwargs)
        self.add_tip()


class CurvedDoubleArrow(CurvedArrow):
    def __init__(self, start_point, end_point, **kwargs):
        CurvedArrow.__init__(self, start_point, end_point, **kwargs)
        self.add_tip(at_start=True)


class Circle(Arc):
    CONFIG = {"color": RED, "close_new_points": True, "anchors_span_full_range": False}

    def __init__(self, **kwargs):
        Arc.__init__(self, 0, TAU, **kwargs)

    def surround(self, mobject, dim_to_match=0, stretch=False, buffer_factor=1.2):
        # Ignores dim_to_match and stretch; result will always be a circle
        # TODO: Perhaps create an ellipse class to handle singele-dimension stretching

        # Something goes wrong here when surrounding lines?
        # TODO: Figure out and fix
        self.replace(mobject, dim_to_match, stretch)

        self.set_width(np.sqrt(mobject.get_width() ** 2 + mobject.get_height() ** 2))
        self.scale(buffer_factor)

    def point_at_angle(self, angle):
        start_angle = angle_of_vector(self.points[0] - self.get_center())
        return self.point_from_proportion((angle - start_angle) / TAU)


class Dot(Circle):
    CONFIG = {
        "radius": DEFAULT_DOT_RADIUS,
        "stroke_width": 0,
        "fill_opacity": 1.0,
        "color": WHITE,
    }

    def __init__(self, point=ORIGIN, **kwargs):
        Circle.__init__(self, arc_center=point, **kwargs)


class SmallDot(Dot):
    CONFIG = {
        "radius": DEFAULT_SMALL_DOT_RADIUS,
    }


class Ellipse(Circle):
    CONFIG = {"width": 2, "height": 1}

    def __init__(self, **kwargs):
        Circle.__init__(self, **kwargs)
        self.set_width(self.width, stretch=True)
        self.set_height(self.height, stretch=True)


class AnnularSector(Arc):
    CONFIG = {
        "inner_radius": 1,
        "outer_radius": 2,
        "angle": TAU / 4,
        "start_angle": 0,
        "fill_opacity": 1,
        "stroke_width": 0,
        "color": WHITE,
    }

    def generate_points(self):
        inner_arc, outer_arc = [
            Arc(
                start_angle=self.start_angle,
                angle=self.angle,
                radius=radius,
                arc_center=self.arc_center,
            )
            for radius in (self.inner_radius, self.outer_radius)
        ]
        outer_arc.reverse_points()
        self.append_points(inner_arc.points)
        self.add_line_to(outer_arc.points[0])
        self.append_points(outer_arc.points)
        self.add_line_to(inner_arc.points[0])


class Sector(AnnularSector):
    CONFIG = {"outer_radius": 1, "inner_radius": 0}


class Annulus(Circle):
    CONFIG = {
        "inner_radius": 1,
        "outer_radius": 2,
        "fill_opacity": 1,
        "stroke_width": 0,
        "color": WHITE,
        "mark_paths_closed": False,
    }

    def generate_points(self):
        self.radius = self.outer_radius
        outer_circle = Circle(radius=self.outer_radius)
        inner_circle = Circle(radius=self.inner_radius)
        inner_circle.reverse_points()
        self.append_points(outer_circle.points)
        self.append_points(inner_circle.points)
        self.shift(self.arc_center)


class Line(TipableVMobject):
    CONFIG = {
        "buff": 0,
        "path_arc": None,  # angle of arc specified here
    }

    def __init__(self, start=LEFT, end=RIGHT, **kwargs):
        digest_config(self, kwargs)
        self.set_start_and_end_attrs(start, end)
        VMobject.__init__(self, **kwargs)

    def generate_points(self):
        if self.path_arc:
            arc = ArcBetweenPoints(self.start, self.end, angle=self.path_arc)
            self.set_points(arc.points)
        else:
            self.set_points_as_corners([self.start, self.end])
        self.account_for_buff()

    def set_path_arc(self, new_value):
        self.path_arc = new_value
        self.generate_points()

    def account_for_buff(self):
        if self.buff == 0:
            return
        #
        if self.path_arc == 0:
            length = self.get_length()
        else:
            length = self.get_arc_length()
        #
        if length < 2 * self.buff:
            return
        buff_proportion = self.buff / length
        self.pointwise_become_partial(self, buff_proportion, 1 - buff_proportion)
        return self

    def set_start_and_end_attrs(self, start, end):
        # If either start or end are Mobjects, this
        # gives their centers
        rough_start = self.pointify(start)
        rough_end = self.pointify(end)
        vect = normalize(rough_end - rough_start)
        # Now that we know the direction between them,
        # we can the appropriate boundary point from
        # start and end, if they're mobjects
        self.start = self.pointify(start, vect)
        self.end = self.pointify(end, -vect)

    def pointify(self, mob_or_point, direction=None):
        if isinstance(mob_or_point, Mobject):
            mob = mob_or_point
            if direction is None:
                return mob.get_center()
            else:
                return mob.get_boundary_point(direction)
        return np.array(mob_or_point)

    def put_start_and_end_on(self, start, end):
        curr_start, curr_end = self.get_start_and_end()
        if np.all(curr_start == curr_end):
            # TODO, any problems with resetting
            # these attrs?
            self.start = start
            self.end = end
            self.generate_points()
        return super().put_start_and_end_on(start, end)

    def get_vector(self):
        return self.get_end() - self.get_start()

    def get_unit_vector(self):
        return normalize(self.get_vector())

    def get_angle(self):
        return angle_of_vector(self.get_vector())

    def get_slope(self):
        return np.tan(self.get_angle())

    def set_angle(self, angle):
        self.rotate(
            angle - self.get_angle(), about_point=self.get_start(),
        )

    def set_length(self, length):
        self.scale(length / self.get_length())

    def set_opacity(self, opacity, family=True):
        # Overwrite default, which would set
        # the fill opacity
        self.set_stroke(opacity=opacity)
        if family:
            for sm in self.submobjects:
                sm.set_opacity(opacity, family)
        return self


class DashedLine(Line):
    CONFIG = {
        "dash_length": DEFAULT_DASH_LENGTH,
        "dash_spacing": None,
        "positive_space_ratio": 0.5,
    }

    def __init__(self, *args, **kwargs):
        Line.__init__(self, *args, **kwargs)
        ps_ratio = self.positive_space_ratio
        num_dashes = self.calculate_num_dashes(ps_ratio)
        dashes = DashedVMobject(
            self, num_dashes=num_dashes, positive_space_ratio=ps_ratio
        )
        self.clear_points()
        self.add(*dashes)

    def calculate_num_dashes(self, positive_space_ratio):
        try:
            full_length = self.dash_length / positive_space_ratio
            return int(np.ceil(self.get_length() / full_length))
        except ZeroDivisionError:
            return 1

    def calculate_positive_space_ratio(self):
        return fdiv(self.dash_length, self.dash_length + self.dash_spacing,)

    def get_start(self):
        if len(self.submobjects) > 0:
            return self.submobjects[0].get_start()
        else:
            return Line.get_start(self)

    def get_end(self):
        if len(self.submobjects) > 0:
            return self.submobjects[-1].get_end()
        else:
            return Line.get_end(self)

    def get_first_handle(self):
        return self.submobjects[0].points[1]

    def get_last_handle(self):
        return self.submobjects[-1].points[-2]


class TangentLine(Line):
    CONFIG = {"length": 1, "d_alpha": 1e-6}

    def __init__(self, vmob, alpha, **kwargs):
        digest_config(self, kwargs)
        da = self.d_alpha
        a1 = np.clip(alpha - da, 0, 1)
        a2 = np.clip(alpha + da, 0, 1)
        super().__init__(
            vmob.point_from_proportion(a1), vmob.point_from_proportion(a2), **kwargs
        )
        self.scale(self.length / self.get_length())


class Elbow(VMobject):
    CONFIG = {
        "width": 0.2,
        "angle": 0,
    }

    def __init__(self, **kwargs):
        VMobject.__init__(self, **kwargs)
        self.set_points_as_corners([UP, UP + RIGHT, RIGHT])
        self.set_width(self.width, about_point=ORIGIN)
        self.rotate(self.angle, about_point=ORIGIN)


class Arrow(Line):
    CONFIG = {
        "stroke_width": 6,
        "buff": MED_SMALL_BUFF,
        "max_tip_length_to_length_ratio": 0.25,
        "max_stroke_width_to_length_ratio": 5,
        "preserve_tip_size_when_scaling": True,
    }

    def __init__(self, *args, **kwargs):
        Line.__init__(self, *args, **kwargs)
        # TODO, should this be affected when
        # Arrow.set_stroke is called?
        self.initial_stroke_width = self.stroke_width
        self.add_tip()
        self.set_stroke_width_from_length()

    def scale(self, factor, **kwargs):
        if self.get_length() == 0:
            return self

        has_tip = self.has_tip()
        has_start_tip = self.has_start_tip()
        if has_tip or has_start_tip:
            old_tips = self.pop_tips()

        VMobject.scale(self, factor, **kwargs)
        self.set_stroke_width_from_length()

        # So horribly confusing, must redo
        if has_tip:
            self.add_tip()
            old_tips[0].points[:, :] = self.tip.points
            self.remove(self.tip)
            self.tip = old_tips[0]
            self.add(self.tip)
        if has_start_tip:
            self.add_tip(at_start=True)
            old_tips[1].points[:, :] = self.start_tip.points
            self.remove(self.start_tip)
            self.start_tip = old_tips[1]
            self.add(self.start_tip)
        return self

    def get_normal_vector(self):
        p0, p1, p2 = self.tip.get_start_anchors()[:3]
        return normalize(np.cross(p2 - p1, p1 - p0))

    def reset_normal_vector(self):
        self.normal_vector = self.get_normal_vector()
        return self

    def get_default_tip_length(self):
        max_ratio = self.max_tip_length_to_length_ratio
        return min(self.tip_length, max_ratio * self.get_length(),)

    def set_stroke_width_from_length(self):
        max_ratio = self.max_stroke_width_to_length_ratio
        self.set_stroke(
            width=min(self.initial_stroke_width, max_ratio * self.get_length(),),
            family=False,
        )
        return self


class Vector(Arrow):
    CONFIG = {
        "buff": 0,
    }

    def __init__(self, direction=RIGHT, **kwargs):
        if len(direction) == 2:
            direction = np.append(np.array(direction), 0)
        Arrow.__init__(self, ORIGIN, direction, **kwargs)


class DoubleArrow(Arrow):
    def __init__(self, *args, **kwargs):
        Arrow.__init__(self, *args, **kwargs)
        self.add_tip(at_start=True)


class CubicBezier(VMobject):
    def __init__(self, points, **kwargs):
        VMobject.__init__(self, **kwargs)
        self.set_points(points)


class Polygon(VMobject):
    CONFIG = {
        "color": BLUE,
    }

    def __init__(self, *vertices, **kwargs):
        VMobject.__init__(self, **kwargs)
        self.set_points_as_corners([*vertices, vertices[0]])

    def get_vertices(self):
        return self.get_start_anchors()

    def round_corners(self, radius=0.5):
        vertices = self.get_vertices()
        arcs = []
        for v1, v2, v3 in adjacent_n_tuples(vertices, 3):
            vect1 = v2 - v1
            vect2 = v3 - v2
            unit_vect1 = normalize(vect1)
            unit_vect2 = normalize(vect2)
            angle = angle_between_vectors(vect1, vect2)
            # Negative radius gives concave curves
            angle *= np.sign(radius)
            # Distance between vertex and start of the arc
            cut_off_length = radius * np.tan(angle / 2)
            # Determines counterclockwise vs. clockwise
            sign = np.sign(np.cross(vect1, vect2)[2])
            arc = ArcBetweenPoints(
                v2 - unit_vect1 * cut_off_length,
                v2 + unit_vect2 * cut_off_length,
                angle=sign * angle,
            )
            arcs.append(arc)

        self.clear_points()
        # To ensure that we loop through starting with last
        arcs = [arcs[-1], *arcs[:-1]]
        for arc1, arc2 in adjacent_pairs(arcs):
            self.append_points(arc1.points)
            line = Line(arc1.get_end(), arc2.get_start())
            # Make sure anchors are evenly distributed
            len_ratio = line.get_length() / arc1.get_arc_length()
            line.insert_n_curves(int(arc1.get_num_curves() * len_ratio))
            self.append_points(line.get_points())
        return self


class RegularPolygon(Polygon):
    CONFIG = {
        "start_angle": None,
    }

    def __init__(self, n=6, **kwargs):
        digest_config(self, kwargs, locals())
        if self.start_angle is None:
            if n % 2 == 0:
                self.start_angle = 0
            else:
                self.start_angle = 90 * DEGREES
        start_vect = rotate_vector(RIGHT, self.start_angle)
        vertices = compass_directions(n, start_vect)
        Polygon.__init__(self, *vertices, **kwargs)


class Triangle(RegularPolygon):
    def __init__(self, **kwargs):
        RegularPolygon.__init__(self, n=3, **kwargs)


class ArrowTip(Triangle):
    CONFIG = {
        "fill_opacity": 1,
        "stroke_width": 0,
        "length": DEFAULT_ARROW_TIP_LENGTH,
        "start_angle": PI,
    }

    def __init__(self, **kwargs):
        Triangle.__init__(self, **kwargs)
        self.set_width(self.length)
        self.set_height(self.length, stretch=True)

    def get_base(self):
        return self.point_from_proportion(0.5)

    def get_tip_point(self):
        return self.points[0]

    def get_vector(self):
        return self.get_tip_point() - self.get_base()

    def get_angle(self):
        return angle_of_vector(self.get_vector())

    def get_length(self):
        return get_norm(self.get_vector())


class Rectangle(Polygon):
    CONFIG = {
        "color": WHITE,
        "height": 2.0,
        "width": 4.0,
        "mark_paths_closed": True,
        "close_new_points": True,
    }

    def __init__(self, **kwargs):
        Polygon.__init__(self, UL, UR, DR, DL, **kwargs)
        self.set_width(self.width, stretch=True)
        self.set_height(self.height, stretch=True)


class Square(Rectangle):
    CONFIG = {
        "side_length": 2.0,
    }

    def __init__(self, **kwargs):
        digest_config(self, kwargs)
        Rectangle.__init__(
            self, height=self.side_length, width=self.side_length, **kwargs
        )


class RoundedRectangle(Rectangle):
    CONFIG = {
        "corner_radius": 0.5,
    }

    def __init__(self, **kwargs):
        Rectangle.__init__(self, **kwargs)
        self.round_corners(self.corner_radius)<|MERGE_RESOLUTION|>--- conflicted
+++ resolved
@@ -1,11 +1,4 @@
-<<<<<<< HEAD
-"""
-geometry.py
------------
-
-Classes implementing geometric objects, mostly derived from MObject.
-
-"""
+"""Mobjects that are simple geometric shapes."""
 
 
 __all__ = [
@@ -39,9 +32,6 @@
 ]
 
 
-=======
-"""Mobjects that are simple geometric shapes."""
->>>>>>> cf193bab
 import warnings
 import numpy as np
 import math
