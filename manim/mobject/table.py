r"""Mobjects representing tables.

Examples
--------

.. manim:: TableExamples
    :save_last_frame:

    class TableExamples(Scene):
        def construct(self):
            t0 = Table(
                [["First", "Second"],
                ["Third","Fourth"]],
                row_labels=[Text("R1"), Text("R2")],
                col_labels=[Text("C1"), Text("C2")],
                top_left_entry=Text("TOP"))
            t0.add_highlighted_cell((2,2), color=GREEN)
            x_vals = np.linspace(-2,2,5)
            y_vals = np.exp(x_vals)
            t1 = DecimalTable(
                [x_vals, y_vals],
                row_labels=[MathTex("x"), MathTex("f(x)")],
                include_outer_lines=True)
            t1.add(t1.get_cell((2,2), color=RED))
            t2 = MathTable(
                [["+", 0, 5, 10],
                [0, 0, 5, 10],
                [2, 2, 7, 12],
                [4, 4, 9, 14]],
                include_outer_lines=True)
            t2.get_horizontal_lines()[:3].set_color(BLUE)
            t2.get_vertical_lines()[:3].set_color(BLUE)
            t2.get_horizontal_lines()[:3].set_z_index(1)
            cross = VGroup(
                Line(UP + LEFT, DOWN + RIGHT),
                Line(UP + RIGHT, DOWN + LEFT))
            a = Circle().set_color(RED).scale(0.5)
            b = cross.set_color(BLUE).scale(0.5)
            t3 = MobjectTable(
                [[a.copy(),b.copy(),a.copy()],
                [b.copy(),a.copy(),a.copy()],
                [a.copy(),b.copy(),b.copy()]])
            t3.add(Line(
                t3.get_corner(DL), t3.get_corner(UR)
            ).set_color(RED))
            vals = np.arange(1,21).reshape(5,4)
            t4 = IntegerTable(
                vals,
                include_outer_lines=True
            )
            g1 = Group(t0, t1).scale(0.5).arrange(buff=1).to_edge(UP, buff=1)
            g2 = Group(t2, t3, t4).scale(0.5).arrange(buff=1).to_edge(DOWN, buff=1)
            self.add(g1, g2)
"""

from __future__ import annotations

__all__ = [
    "Table",
    "MathTable",
    "MobjectTable",
    "IntegerTable",
    "DecimalTable",
]


import itertools as it
from collections.abc import Iterable, Sequence
from typing import Callable

from manim.mobject.geometry.line import Line
from manim.mobject.geometry.polygram import Polygon
from manim.mobject.geometry.shape_matchers import BackgroundRectangle
from manim.mobject.text.numbers import DecimalNumber, Integer
from manim.mobject.text.tex_mobject import MathTex
from manim.mobject.text.text_mobject import Paragraph

from ..animation.animation import Animation
from ..animation.composition import AnimationGroup
from ..animation.creation import Create, Write
from ..animation.fading import FadeIn
from ..mobject.types.vectorized_mobject import VGroup, VMobject, VMobjectT
from ..utils.color import BLACK, YELLOW, ManimColor, ParsableManimColor
from .utils import get_vectorized_mobject_class


<<<<<<< HEAD
class Table(VGroup[VMobjectT]):
    """A mobject that displays a table on the screen.
=======
class Table(VGroup):
    r"""A mobject that displays a table on the screen.
>>>>>>> 953888e6

    Parameters
    ----------
    table
        A 2D array or list of lists. Content of the table has to be a valid input
        for the callable set in ``element_to_mobject``.
    row_labels
        List of :class:`~.VMobject` representing the labels of each row.
    col_labels
        List of :class:`~.VMobject` representing the labels of each column.
    top_left_entry
        The top-left entry of the table, can only be specified if row and
        column labels are given.
    v_buff
        Vertical buffer passed to :meth:`~.Mobject.arrange_in_grid`, by default 0.8.
    h_buff
        Horizontal buffer passed to :meth:`~.Mobject.arrange_in_grid`, by default 1.3.
    include_outer_lines
        ``True`` if the table should include outer lines, by default False.
    add_background_rectangles_to_entries
        ``True`` if background rectangles should be added to entries, by default ``False``.
    entries_background_color
        Background color of entries if ``add_background_rectangles_to_entries`` is ``True``.
    include_background_rectangle
        ``True`` if the table should have a background rectangle, by default ``False``.
    background_rectangle_color
        Background color of table if ``include_background_rectangle`` is ``True``.
    element_to_mobject
        The :class:`~.Mobject` class applied to the table entries. by default :class:`~.Paragraph`. For common choices, see :mod:`~.text_mobject`/:mod:`~.tex_mobject`.
    element_to_mobject_config
        Custom configuration passed to :attr:`element_to_mobject`, by default {}.
    arrange_in_grid_config
        Dict passed to :meth:`~.Mobject.arrange_in_grid`, customizes the arrangement of the table.
    line_config
        Dict passed to :class:`~.Line`, customizes the lines of the table.
    kwargs
        Additional arguments to be passed to :class:`~.VGroup`.

    Examples
    --------

    .. manim:: TableExamples
        :save_last_frame:

        class TableExamples(Scene):
            def construct(self):
                t0 = Table(
                    [["This", "is a"],
                    ["simple", "Table in \\n Manim."]])
                t1 = Table(
                    [["This", "is a"],
                    ["simple", "Table."]],
                    row_labels=[Text("R1"), Text("R2")],
                    col_labels=[Text("C1"), Text("C2")])
                t1.add_highlighted_cell((2,2), color=YELLOW)
                t2 = Table(
                    [["This", "is a"],
                    ["simple", "Table."]],
                    row_labels=[Text("R1"), Text("R2")],
                    col_labels=[Text("C1"), Text("C2")],
                    top_left_entry=Star().scale(0.3),
                    include_outer_lines=True,
                    arrange_in_grid_config={"cell_alignment": RIGHT})
                t2.add(t2.get_cell((2,2), color=RED))
                t3 = Table(
                    [["This", "is a"],
                    ["simple", "Table."]],
                    row_labels=[Text("R1"), Text("R2")],
                    col_labels=[Text("C1"), Text("C2")],
                    top_left_entry=Star().scale(0.3),
                    include_outer_lines=True,
                    line_config={"stroke_width": 1, "color": YELLOW})
                t3.remove(*t3.get_vertical_lines())
                g = Group(
                    t0,t1,t2,t3
                ).scale(0.7).arrange_in_grid(buff=1)
                self.add(g)

    .. manim:: BackgroundRectanglesExample
        :save_last_frame:

        class BackgroundRectanglesExample(Scene):
            def construct(self):
                background = Rectangle(height=6.5, width=13)
                background.set_fill(opacity=.5)
                background.set_color([TEAL, RED, YELLOW])
                self.add(background)
                t0 = Table(
                    [["This", "is a"],
                    ["simple", "Table."]],
                    add_background_rectangles_to_entries=True)
                t1 = Table(
                    [["This", "is a"],
                    ["simple", "Table."]],
                    include_background_rectangle=True)
                g = Group(t0, t1).scale(0.7).arrange(buff=0.5)
                self.add(g)
    """

    def __init__(
        self,
        table: Iterable[Iterable[float | str | VMobject]],
        row_labels: Iterable[VMobject] | None = None,
        col_labels: Iterable[VMobject] | None = None,
        top_left_entry: VMobject | None = None,
        v_buff: float = 0.8,
        h_buff: float = 1.3,
        include_outer_lines: bool = False,
        add_background_rectangles_to_entries: bool = False,
        entries_background_color: ParsableManimColor = BLACK,
        include_background_rectangle: bool = False,
        background_rectangle_color: ParsableManimColor = BLACK,
        element_to_mobject: Callable[
            [float | str | VMobject],
            VMobject,
        ] = Paragraph,
        element_to_mobject_config: dict = {},
        arrange_in_grid_config: dict = {},
        line_config: dict = {},
        **kwargs,
    ):
        self.row_labels = row_labels
        self.col_labels = col_labels
        self.top_left_entry = top_left_entry
        self.row_dim = len(table)
        self.col_dim = len(table[0])
        self.v_buff = v_buff
        self.h_buff = h_buff
        self.include_outer_lines = include_outer_lines
        self.add_background_rectangles_to_entries = add_background_rectangles_to_entries
        self.entries_background_color = ManimColor(entries_background_color)
        self.include_background_rectangle = include_background_rectangle
        self.background_rectangle_color = ManimColor(background_rectangle_color)
        self.element_to_mobject = element_to_mobject
        self.element_to_mobject_config = element_to_mobject_config
        self.arrange_in_grid_config = arrange_in_grid_config
        self.line_config = line_config

        for row in table:
            if len(row) == len(table[0]):
                pass
            else:
                raise ValueError("Not all rows in table have the same length.")

        super().__init__(**kwargs)
        mob_table = self._table_to_mob_table(table)
        self.elements_without_labels = VGroup(*it.chain(*mob_table))
        mob_table = self._add_labels(mob_table)
        self._organize_mob_table(mob_table)
        self.elements = VGroup(*it.chain(*mob_table))

        if len(self.elements[0].get_all_points()) == 0:
            self.elements.remove(self.elements[0])

        self.add(self.elements)
        self.center()
        self.mob_table = mob_table
        self._add_horizontal_lines()
        self._add_vertical_lines()
        if self.add_background_rectangles_to_entries:
            self.add_background_to_entries(color=self.entries_background_color)
        if self.include_background_rectangle:
            self.add_background_rectangle(color=self.background_rectangle_color)

    def _table_to_mob_table(
        self,
        table: Iterable[Iterable[float | str | VMobject]],
    ) -> list:
        """Initilaizes the entries of ``table`` as :class:`~.VMobject`.

        Parameters
        ----------
        table
            A 2D array or list of lists. Content of the table has to be a valid input
            for the callable set in ``element_to_mobject``.

        Returns
        --------
        List
            List of :class:`~.VMobject` from the entries of ``table``.
        """
        return [
            [
                self.element_to_mobject(item, **self.element_to_mobject_config)
                for item in row
            ]
            for row in table
        ]

    def _organize_mob_table(self, table: Iterable[Iterable[VMobject]]) -> VGroup:
        """Arranges the :class:`~.VMobject` of ``table`` in a grid.

        Parameters
        ----------
        table
            A 2D iterable object with :class:`~.VMobject` entries.

        Returns
        --------
        :class:`~.VGroup`
            The :class:`~.VMobject` of the ``table`` in a :class:`~.VGroup` already
            arranged in a table-like grid.
        """
        help_table = VGroup()
        for i, row in enumerate(table):
            for j, _ in enumerate(row):
                help_table.add(table[i][j])
        help_table.arrange_in_grid(
            rows=len(table),
            cols=len(table[0]),
            buff=(self.h_buff, self.v_buff),
            **self.arrange_in_grid_config,
        )
        return help_table

    def _add_labels(self, mob_table: VGroup) -> VGroup:
        """Adds labels to an in a grid arranged :class:`~.VGroup`.

        Parameters
        ----------
        mob_table
            An in a grid organized class:`~.VGroup`.

        Returns
        --------
        :class:`~.VGroup`
            Returns the ``mob_table`` with added labels.
        """
        if self.row_labels is not None:
            for k in range(len(self.row_labels)):
                mob_table[k] = [self.row_labels[k]] + mob_table[k]
        if self.col_labels is not None:
            if self.row_labels is not None:
                if self.top_left_entry is not None:
                    col_labels = [self.top_left_entry] + self.col_labels
                    mob_table.insert(0, col_labels)
                else:
                    # Placeholder to use arrange_in_grid if top_left_entry is not set.
                    # Import OpenGLVMobject to work with --renderer=opengl
                    dummy_mobject = get_vectorized_mobject_class()()
                    col_labels = [dummy_mobject] + self.col_labels
                    mob_table.insert(0, col_labels)
            else:
                mob_table.insert(0, self.col_labels)
        return mob_table

    def _add_horizontal_lines(self) -> Table:
        """Adds the horizontal lines to the table."""
        anchor_left = self.get_left()[0] - 0.5 * self.h_buff
        anchor_right = self.get_right()[0] + 0.5 * self.h_buff
        line_group = VGroup()
        if self.include_outer_lines:
            anchor = self.get_rows()[0].get_top()[1] + 0.5 * self.v_buff
            line = Line(
                [anchor_left, anchor, 0], [anchor_right, anchor, 0], **self.line_config
            )
            line_group.add(line)
            self.add(line)
            anchor = self.get_rows()[-1].get_bottom()[1] - 0.5 * self.v_buff
            line = Line(
                [anchor_left, anchor, 0], [anchor_right, anchor, 0], **self.line_config
            )
            line_group.add(line)
            self.add(line)
        for k in range(len(self.mob_table) - 1):
            anchor = self.get_rows()[k + 1].get_top()[1] + 0.5 * (
                self.get_rows()[k].get_bottom()[1] - self.get_rows()[k + 1].get_top()[1]
            )
            line = Line(
                [anchor_left, anchor, 0], [anchor_right, anchor, 0], **self.line_config
            )
            line_group.add(line)
            self.add(line)
        self.horizontal_lines = line_group
        return self

    def _add_vertical_lines(self) -> Table:
        """Adds the vertical lines to the table"""
        anchor_top = self.get_rows().get_top()[1] + 0.5 * self.v_buff
        anchor_bottom = self.get_rows().get_bottom()[1] - 0.5 * self.v_buff
        line_group = VGroup()
        if self.include_outer_lines:
            anchor = self.get_columns()[0].get_left()[0] - 0.5 * self.h_buff
            line = Line(
                [anchor, anchor_top, 0], [anchor, anchor_bottom, 0], **self.line_config
            )
            line_group.add(line)
            self.add(line)
            anchor = self.get_columns()[-1].get_right()[0] + 0.5 * self.h_buff
            line = Line(
                [anchor, anchor_top, 0], [anchor, anchor_bottom, 0], **self.line_config
            )
            line_group.add(line)
            self.add(line)
        for k in range(len(self.mob_table[0]) - 1):
            anchor = self.get_columns()[k + 1].get_left()[0] + 0.5 * (
                self.get_columns()[k].get_right()[0]
                - self.get_columns()[k + 1].get_left()[0]
            )
            line = Line(
                [anchor, anchor_bottom, 0], [anchor, anchor_top, 0], **self.line_config
            )
            line_group.add(line)
            self.add(line)
        self.vertical_lines = line_group
        return self

    def get_horizontal_lines(self) -> VGroup:
        """Return the horizontal lines of the table.

        Returns
        --------
        :class:`~.VGroup`
            :class:`~.VGroup` containing all the horizontal lines of the table.

        Examples
        --------

        .. manim:: GetHorizontalLinesExample
            :save_last_frame:

            class GetHorizontalLinesExample(Scene):
                def construct(self):
                    table = Table(
                        [["First", "Second"],
                        ["Third","Fourth"]],
                        row_labels=[Text("R1"), Text("R2")],
                        col_labels=[Text("C1"), Text("C2")])
                    table.get_horizontal_lines().set_color(RED)
                    self.add(table)
        """
        return self.horizontal_lines

    def get_vertical_lines(self) -> VGroup:
        """Return the vertical lines of the table.

        Returns
        --------
        :class:`~.VGroup`
            :class:`~.VGroup` containing all the vertical lines of the table.

        Examples
        --------

        .. manim:: GetVerticalLinesExample
            :save_last_frame:

            class GetVerticalLinesExample(Scene):
                def construct(self):
                    table = Table(
                        [["First", "Second"],
                        ["Third","Fourth"]],
                        row_labels=[Text("R1"), Text("R2")],
                        col_labels=[Text("C1"), Text("C2")])
                    table.get_vertical_lines()[0].set_color(RED)
                    self.add(table)
        """
        return self.vertical_lines

    def get_columns(self) -> VGroup:
        """Return columns of the table as a :class:`~.VGroup` of :class:`~.VGroup`.

        Returns
        --------
        :class:`~.VGroup`
            :class:`~.VGroup` containing each column in a :class:`~.VGroup`.

        Examples
        --------

        .. manim:: GetColumnsExample
            :save_last_frame:

            class GetColumnsExample(Scene):
                def construct(self):
                    table = Table(
                        [["First", "Second"],
                        ["Third","Fourth"]],
                        row_labels=[Text("R1"), Text("R2")],
                        col_labels=[Text("C1"), Text("C2")])
                    table.add(SurroundingRectangle(table.get_columns()[1]))
                    self.add(table)
        """
        return VGroup(
            *(
                VGroup(*(row[i] for row in self.mob_table))
                for i in range(len(self.mob_table[0]))
            )
        )

    def get_rows(self) -> VGroup:
        """Return the rows of the table as a :class:`~.VGroup` of :class:`~.VGroup`.

        Returns
        --------
        :class:`~.VGroup`
            :class:`~.VGroup` containing each row in a :class:`~.VGroup`.

        Examples
        --------

        .. manim:: GetRowsExample
            :save_last_frame:

            class GetRowsExample(Scene):
                def construct(self):
                    table = Table(
                        [["First", "Second"],
                        ["Third","Fourth"]],
                        row_labels=[Text("R1"), Text("R2")],
                        col_labels=[Text("C1"), Text("C2")])
                    table.add(SurroundingRectangle(table.get_rows()[1]))
                    self.add(table)
        """
        return VGroup(*(VGroup(*row) for row in self.mob_table))

    def set_column_colors(self, *colors: Iterable[ParsableManimColor]) -> Table:
        """Set individual colors for each column of the table.

        Parameters
        ----------
        colors
            An iterable of colors; each color corresponds to a column.

        Examples
        --------

        .. manim:: SetColumnColorsExample
            :save_last_frame:

            class SetColumnColorsExample(Scene):
                def construct(self):
                    table = Table(
                        [["First", "Second"],
                        ["Third","Fourth"]],
                        row_labels=[Text("R1"), Text("R2")],
                        col_labels=[Text("C1"), Text("C2")]
                    ).set_column_colors([RED,BLUE], GREEN)
                    self.add(table)
        """
        columns = self.get_columns()
        for color, column in zip(colors, columns):
            column.set_color(color)
        return self

    def set_row_colors(self, *colors: Iterable[ParsableManimColor]) -> Table:
        """Set individual colors for each row of the table.

        Parameters
        ----------
        colors
            An iterable of colors; each color corresponds to a row.

        Examples
        --------

        .. manim:: SetRowColorsExample
            :save_last_frame:

            class SetRowColorsExample(Scene):
                def construct(self):
                    table = Table(
                        [["First", "Second"],
                        ["Third","Fourth"]],
                        row_labels=[Text("R1"), Text("R2")],
                        col_labels=[Text("C1"), Text("C2")]
                    ).set_row_colors([RED,BLUE], GREEN)
                    self.add(table)
        """
        rows = self.get_rows()
        for color, row in zip(colors, rows):
            row.set_color(color)
        return self

    def get_entries(
        self,
        pos: Sequence[int] | None = None,
    ) -> VMobject | VGroup:
        """Return the individual entries of the table (including labels) or one specific entry
        if the parameter, ``pos``,  is set.

        Parameters
        ----------
        pos
            The position of a specific entry on the table. ``(1,1)`` being the top left entry
            of the table.

        Returns
        -------
        Union[:class:`~.VMobject`, :class:`~.VGroup`]
            :class:`~.VGroup` containing all entries of the table (including labels)
            or the :class:`~.VMobject` at the given position if ``pos`` is set.

        Examples
        --------

        .. manim:: GetEntriesExample
            :save_last_frame:

            class GetEntriesExample(Scene):
                def construct(self):
                    table = Table(
                        [["First", "Second"],
                        ["Third","Fourth"]],
                        row_labels=[Text("R1"), Text("R2")],
                        col_labels=[Text("C1"), Text("C2")])
                    ent = table.get_entries()
                    for item in ent:
                        item.set_color(random_bright_color())
                    table.get_entries((2,2)).rotate(PI)
                    self.add(table)
        """
        if pos is not None:
            if (
                self.row_labels is not None
                and self.col_labels is not None
                and self.top_left_entry is None
            ):
                index = len(self.mob_table[0]) * (pos[0] - 1) + pos[1] - 2
                return self.elements[index]
            else:
                index = len(self.mob_table[0]) * (pos[0] - 1) + pos[1] - 1
                return self.elements[index]
        else:
            return self.elements

    def get_entries_without_labels(
        self,
        pos: Sequence[int] | None = None,
    ) -> VMobject | VGroup:
        """Return the individual entries of the table (without labels) or one specific entry
        if the parameter, ``pos``, is set.

        Parameters
        ----------
        pos
            The position of a specific entry on the table. ``(1,1)`` being the top left entry
            of the table (without labels).

        Returns
        -------
        Union[:class:`~.VMobject`, :class:`~.VGroup`]
            :class:`~.VGroup` containing all entries of the table (without labels)
            or the :class:`~.VMobject` at the given position if ``pos`` is set.

        Examples
        --------

        .. manim:: GetEntriesWithoutLabelsExample
            :save_last_frame:

            class GetEntriesWithoutLabelsExample(Scene):
                def construct(self):
                    table = Table(
                        [["First", "Second"],
                        ["Third","Fourth"]],
                        row_labels=[Text("R1"), Text("R2")],
                        col_labels=[Text("C1"), Text("C2")])
                    ent = table.get_entries_without_labels()
                    colors = [BLUE, GREEN, YELLOW, RED]
                    for k in range(len(colors)):
                        ent[k].set_color(colors[k])
                    table.get_entries_without_labels((2,2)).rotate(PI)
                    self.add(table)
        """
        if pos is not None:
            index = self.col_dim * (pos[0] - 1) + pos[1] - 1
            return self.elements_without_labels[index]
        else:
            return self.elements_without_labels

    def get_row_labels(self) -> VGroup:
        """Return the row labels of the table.

        Returns
        -------
        :class:`~.VGroup`
            :class:`~.VGroup` containing the row labels of the table.

        Examples
        --------

        .. manim:: GetRowLabelsExample
            :save_last_frame:

            class GetRowLabelsExample(Scene):
                def construct(self):
                    table = Table(
                        [["First", "Second"],
                        ["Third","Fourth"]],
                        row_labels=[Text("R1"), Text("R2")],
                        col_labels=[Text("C1"), Text("C2")])
                    lab = table.get_row_labels()
                    for item in lab:
                        item.set_color(random_bright_color())
                    self.add(table)
        """
        return VGroup(*self.row_labels)

    def get_col_labels(self) -> VGroup:
        """Return the column labels of the table.

        Returns
        --------
        :class:`~.VGroup`
            VGroup containing the column labels of the table.

        Examples
        --------

        .. manim:: GetColLabelsExample
            :save_last_frame:

            class GetColLabelsExample(Scene):
                def construct(self):
                    table = Table(
                        [["First", "Second"],
                        ["Third","Fourth"]],
                        row_labels=[Text("R1"), Text("R2")],
                        col_labels=[Text("C1"), Text("C2")])
                    lab = table.get_col_labels()
                    for item in lab:
                        item.set_color(random_bright_color())
                    self.add(table)
        """
        return VGroup(*self.col_labels)

    def get_labels(self) -> VGroup:
        """Returns the labels of the table.

        Returns
        --------
        :class:`~.VGroup`
            :class:`~.VGroup` containing all the labels of the table.

        Examples
        --------

        .. manim:: GetLabelsExample
            :save_last_frame:

            class GetLabelsExample(Scene):
                def construct(self):
                    table = Table(
                        [["First", "Second"],
                        ["Third","Fourth"]],
                        row_labels=[Text("R1"), Text("R2")],
                        col_labels=[Text("C1"), Text("C2")])
                    lab = table.get_labels()
                    colors = [BLUE, GREEN, YELLOW, RED]
                    for k in range(len(colors)):
                        lab[k].set_color(colors[k])
                    self.add(table)
        """
        label_group = VGroup()
        if self.top_left_entry is not None:
            label_group.add(self.top_left_entry)
        for label in (self.col_labels, self.row_labels):
            if label is not None:
                label_group.add(*label)
        return label_group

    def add_background_to_entries(self, color: ParsableManimColor = BLACK) -> Table:
        """Adds a black :class:`~.BackgroundRectangle` to each entry of the table."""
        for mob in self.get_entries():
            mob.add_background_rectangle(color=ManimColor(color))
        return self

    def get_cell(self, pos: Sequence[int] = (1, 1), **kwargs) -> Polygon:
        """Returns one specific cell as a rectangular :class:`~.Polygon` without the entry.

        Parameters
        ----------
        pos
            The position of a specific entry on the table. ``(1,1)`` being the top left entry
            of the table.
        kwargs
            Additional arguments to be passed to :class:`~.Polygon`.

        Returns
        -------
        :class:`~.Polygon`
            Polygon mimicking one specific cell of the Table.

        Examples
        --------

        .. manim:: GetCellExample
            :save_last_frame:

            class GetCellExample(Scene):
                def construct(self):
                    table = Table(
                        [["First", "Second"],
                        ["Third","Fourth"]],
                        row_labels=[Text("R1"), Text("R2")],
                        col_labels=[Text("C1"), Text("C2")])
                    cell = table.get_cell((2,2), color=RED)
                    self.add(table, cell)
        """
        row = self.get_rows()[pos[0] - 1]
        col = self.get_columns()[pos[1] - 1]
        edge_UL = [
            col.get_left()[0] - self.h_buff / 2,
            row.get_top()[1] + self.v_buff / 2,
            0,
        ]
        edge_UR = [
            col.get_right()[0] + self.h_buff / 2,
            row.get_top()[1] + self.v_buff / 2,
            0,
        ]
        edge_DL = [
            col.get_left()[0] - self.h_buff / 2,
            row.get_bottom()[1] - self.v_buff / 2,
            0,
        ]
        edge_DR = [
            col.get_right()[0] + self.h_buff / 2,
            row.get_bottom()[1] - self.v_buff / 2,
            0,
        ]
        rec = Polygon(edge_UL, edge_UR, edge_DR, edge_DL, **kwargs)
        return rec

    def get_highlighted_cell(
        self, pos: Sequence[int] = (1, 1), color: ParsableManimColor = YELLOW, **kwargs
    ) -> BackgroundRectangle:
        """Returns a :class:`~.BackgroundRectangle` of the cell at the given position.

        Parameters
        ----------
        pos
            The position of a specific entry on the table. ``(1,1)`` being the top left entry
            of the table.
        color
            The color used to highlight the cell.
        kwargs
            Additional arguments to be passed to :class:`~.BackgroundRectangle`.

        Examples
        --------

        .. manim:: GetHighlightedCellExample
            :save_last_frame:

            class GetHighlightedCellExample(Scene):
                def construct(self):
                    table = Table(
                        [["First", "Second"],
                        ["Third","Fourth"]],
                        row_labels=[Text("R1"), Text("R2")],
                        col_labels=[Text("C1"), Text("C2")])
                    highlight = table.get_highlighted_cell((2,2), color=GREEN)
                    table.add_to_back(highlight)
                    self.add(table)
        """
        cell = self.get_cell(pos)
        bg_cell = BackgroundRectangle(cell, color=ManimColor(color), **kwargs)
        return bg_cell

    def add_highlighted_cell(
        self, pos: Sequence[int] = (1, 1), color: ParsableManimColor = YELLOW, **kwargs
    ) -> Table:
        """Highlights one cell at a specific position on the table by adding a :class:`~.BackgroundRectangle`.

        Parameters
        ----------
        pos
            The position of a specific entry on the table. ``(1,1)`` being the top left entry
            of the table.
        color
            The color used to highlight the cell.
        kwargs
            Additional arguments to be passed to :class:`~.BackgroundRectangle`.

        Examples
        --------

        .. manim:: AddHighlightedCellExample
            :save_last_frame:

            class AddHighlightedCellExample(Scene):
                def construct(self):
                    table = Table(
                        [["First", "Second"],
                        ["Third","Fourth"]],
                        row_labels=[Text("R1"), Text("R2")],
                        col_labels=[Text("C1"), Text("C2")])
                    table.add_highlighted_cell((2,2), color=GREEN)
                    self.add(table)
        """
        bg_cell = self.get_highlighted_cell(pos, color=ManimColor(color), **kwargs)
        self.add_to_back(bg_cell)
        entry = self.get_entries(pos)
        entry.background_rectangle = bg_cell
        return self

    def create(
        self,
        lag_ratio: float = 1,
        line_animation: Callable[[VMobject | VGroup], Animation] = Create,
        label_animation: Callable[[VMobject | VGroup], Animation] = Write,
        element_animation: Callable[[VMobject | VGroup], Animation] = Create,
        entry_animation: Callable[[VMobject | VGroup], Animation] = FadeIn,
        **kwargs,
    ) -> AnimationGroup:
        """Customized create-type function for tables.

        Parameters
        ----------
        lag_ratio
            The lag ratio of the animation.
        line_animation
            The animation style of the table lines, see :mod:`~.creation` for examples.
        label_animation
            The animation style of the table labels, see :mod:`~.creation` for examples.
        element_animation
            The animation style of the table elements, see :mod:`~.creation` for examples.
        entry_animation
            The entry animation of the table background, see :mod:`~.creation` for examples.
        kwargs
            Further arguments passed to the creation animations.

        Returns
        -------
        :class:`~.AnimationGroup`
            AnimationGroup containing creation of the lines and of the elements.

        Examples
        --------

        .. manim:: CreateTableExample

            class CreateTableExample(Scene):
                def construct(self):
                    table = Table(
                        [["First", "Second"],
                        ["Third","Fourth"]],
                        row_labels=[Text("R1"), Text("R2")],
                        col_labels=[Text("C1"), Text("C2")],
                        include_outer_lines=True)
                    self.play(table.create())
                    self.wait()
        """
        animations: Sequence[Animation] = [
            line_animation(
                VGroup(self.vertical_lines, self.horizontal_lines),
                **kwargs,
            ),
            element_animation(self.elements_without_labels.set_z_index(2), **kwargs),
        ]

        if self.get_labels():
            animations += [
                label_animation(self.get_labels(), **kwargs),
            ]

        if self.get_entries():
            for entry in self.elements_without_labels:
                try:
                    animations += [
                        entry_animation(
                            entry.background_rectangle,
                            **kwargs,
                        )
                    ]
                except AttributeError:
                    continue

        return AnimationGroup(*animations, lag_ratio=lag_ratio)

    def scale(self, scale_factor: float, **kwargs):
        # h_buff and v_buff must be adjusted so that Table.get_cell
        # can construct an accurate polygon for a cell.
        self.h_buff *= scale_factor
        self.v_buff *= scale_factor
        super().scale(scale_factor, **kwargs)
        return self


class MathTable(Table):
    """A specialized :class:`~.Table` mobject for use with LaTeX.

    Examples
    --------

    .. manim:: MathTableExample
        :save_last_frame:

        class MathTableExample(Scene):
            def construct(self):
                t0 = MathTable(
                    [["+", 0, 5, 10],
                    [0, 0, 5, 10],
                    [2, 2, 7, 12],
                    [4, 4, 9, 14]],
                    include_outer_lines=True)
                self.add(t0)
    """

    def __init__(
        self,
        table: Iterable[Iterable[float | str]],
        element_to_mobject: Callable[[float | str], VMobject] = MathTex,
        **kwargs,
    ):
        """
        Special case of :class:`~.Table` with `element_to_mobject` set to :class:`~.MathTex`.
        Every entry in `table` is set in a Latex `align` environment.

        Parameters
        ----------
        table
            A 2d array or list of lists. Content of the table have to be valid input
            for :class:`~.MathTex`.
        element_to_mobject
            The :class:`~.Mobject` class applied to the table entries. Set as :class:`~.MathTex`.
        kwargs
            Additional arguments to be passed to :class:`~.Table`.
        """
        super().__init__(
            table,
            element_to_mobject=element_to_mobject,
            **kwargs,
        )


class MobjectTable(Table):
    """A specialized :class:`~.Table` mobject for use with :class:`~.Mobject`.

    Examples
    --------

    .. manim:: MobjectTableExample
        :save_last_frame:

        class MobjectTableExample(Scene):
            def construct(self):
                cross = VGroup(
                    Line(UP + LEFT, DOWN + RIGHT),
                    Line(UP + RIGHT, DOWN + LEFT),
                )
                a = Circle().set_color(RED).scale(0.5)
                b = cross.set_color(BLUE).scale(0.5)
                t0 = MobjectTable(
                    [[a.copy(),b.copy(),a.copy()],
                    [b.copy(),a.copy(),a.copy()],
                    [a.copy(),b.copy(),b.copy()]]
                )
                line = Line(
                    t0.get_corner(DL), t0.get_corner(UR)
                ).set_color(RED)
                self.add(t0, line)
    """

    def __init__(
        self,
        table: Iterable[Iterable[VMobject]],
        element_to_mobject: Callable[[VMobject], VMobject] = lambda m: m,
        **kwargs,
    ):
        """
        Special case of :class:`~.Table` with ``element_to_mobject`` set to an identity function.
        Here, every item in ``table`` must already be of type :class:`~.Mobject`.

        Parameters
        ----------
        table
            A 2D array or list of lists. Content of the table must be of type :class:`~.Mobject`.
        element_to_mobject
            The :class:`~.Mobject` class applied to the table entries. Set as ``lambda m : m`` to return itself.
        kwargs
            Additional arguments to be passed to :class:`~.Table`.
        """
        super().__init__(table, element_to_mobject=element_to_mobject, **kwargs)


class IntegerTable(Table):
    r"""A specialized :class:`~.Table` mobject for use with :class:`~.Integer`.

    Examples
    --------

    .. manim:: IntegerTableExample
        :save_last_frame:

        class IntegerTableExample(Scene):
            def construct(self):
                t0 = IntegerTable(
                    [[0,30,45,60,90],
                    [90,60,45,30,0]],
                    col_labels=[
                        MathTex(r"\frac{\sqrt{0}}{2}"),
                        MathTex(r"\frac{\sqrt{1}}{2}"),
                        MathTex(r"\frac{\sqrt{2}}{2}"),
                        MathTex(r"\frac{\sqrt{3}}{2}"),
                        MathTex(r"\frac{\sqrt{4}}{2}")],
                    row_labels=[MathTex(r"\sin"), MathTex(r"\cos")],
                    h_buff=1,
                    element_to_mobject_config={"unit": r"^{\circ}"})
                self.add(t0)
    """

    def __init__(
        self,
        table: Iterable[Iterable[float | str]],
        element_to_mobject: Callable[[float | str], VMobject] = Integer,
        **kwargs,
    ):
        """
        Special case of :class:`~.Table` with `element_to_mobject` set to :class:`~.Integer`.
        Will round if there are decimal entries in the table.

        Parameters
        ----------
        table
            A 2d array or list of lists. Content of the table has to be valid input
            for :class:`~.Integer`.
        element_to_mobject
            The :class:`~.Mobject` class applied to the table entries. Set as :class:`~.Integer`.
        kwargs
            Additional arguments to be passed to :class:`~.Table`.
        """
        super().__init__(table, element_to_mobject=element_to_mobject, **kwargs)


class DecimalTable(Table):
    """A specialized :class:`~.Table` mobject for use with :class:`~.DecimalNumber` to display decimal entries.

    Examples
    --------

    .. manim:: DecimalTableExample
        :save_last_frame:

        class DecimalTableExample(Scene):
            def construct(self):
                x_vals = [-2,-1,0,1,2]
                y_vals = np.exp(x_vals)
                t0 = DecimalTable(
                    [x_vals, y_vals],
                    row_labels=[MathTex("x"), MathTex("f(x)=e^{x}")],
                    h_buff=1,
                    element_to_mobject_config={"num_decimal_places": 2})
                self.add(t0)
    """

    def __init__(
        self,
        table: Iterable[Iterable[float | str]],
        element_to_mobject: Callable[[float | str], VMobject] = DecimalNumber,
        element_to_mobject_config: dict = {"num_decimal_places": 1},
        **kwargs,
    ):
        """
        Special case of :class:`~.Table` with ``element_to_mobject`` set to :class:`~.DecimalNumber`.
        By default, ``num_decimal_places`` is set to 1.
        Will round/truncate the decimal places based on the provided ``element_to_mobject_config``.

        Parameters
        ----------
        table
            A 2D array, or a list of lists. Content of the table must be valid input
            for :class:`~.DecimalNumber`.
        element_to_mobject
            The :class:`~.Mobject` class applied to the table entries. Set as :class:`~.DecimalNumber`.
        element_to_mobject_config
            Element to mobject config, here set as {"num_decimal_places": 1}.
        kwargs
            Additional arguments to be passed to :class:`~.Table`.
        """
        super().__init__(
            table,
            element_to_mobject=element_to_mobject,
            element_to_mobject_config=element_to_mobject_config,
            **kwargs,
        )<|MERGE_RESOLUTION|>--- conflicted
+++ resolved
@@ -84,13 +84,8 @@
 from .utils import get_vectorized_mobject_class
 
 
-<<<<<<< HEAD
 class Table(VGroup[VMobjectT]):
-    """A mobject that displays a table on the screen.
-=======
-class Table(VGroup):
     r"""A mobject that displays a table on the screen.
->>>>>>> 953888e6
 
     Parameters
     ----------
