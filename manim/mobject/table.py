--- conflicted
+++ resolved
@@ -4,6 +4,7 @@
 
 Examples
 --------
+
 .. manim:: TableExamples
     :save_last_frame:
 
@@ -161,13 +162,12 @@
             [float | str | VMobject],
             VMobject,
         ] = Paragraph,
-        element_to_mobject_config: Optional[dict] = None,
-        arrange_in_grid_config: Optional[dict] = None,
-        line_config: Optional[dict] = None,
+        element_to_mobject_config: dict = {},
+        arrange_in_grid_config: dict = {},
+        line_config: dict = {},
         **kwargs,
     ):
-        """Initialize Table.
-
+        """
         Parameters
         ----------
         table
@@ -219,13 +219,9 @@
         self.include_background_rectangle = include_background_rectangle
         self.background_rectangle_color = background_rectangle_color
         self.element_to_mobject = element_to_mobject
-        self.element_to_mobject_config = (
-            {} if element_to_mobject_config is None else element_to_mobject_config
-        )
-        self.arrange_in_grid_config = (
-            {} if arrange_in_grid_config is None else arrange_in_grid_config
-        )
-        self.line_config = {} if line_config is None else line_config
+        self.element_to_mobject_config = element_to_mobject_config
+        self.arrange_in_grid_config = arrange_in_grid_config
+        self.line_config = line_config
 
         for row in table:
             if len(row) == len(table[0]):
@@ -305,7 +301,7 @@
         return help_table
 
     def _add_labels(self, mob_table: VGroup) -> VGroup:
-        """Add labels to an in a grid arranged :class:`~.VGroup`.
+        """Adds labels to an in a grid arranged :class:`~.VGroup`.
 
         Parameters
         ----------
@@ -341,13 +337,8 @@
                 mob_table.insert(0, self.col_labels)
         return mob_table
 
-<<<<<<< HEAD
-    def _add_horizontal_lines(self) -> "Table":
-        """Add the horizontal lines to the table."""
-=======
     def _add_horizontal_lines(self) -> Table:
         """Adds the horizontal lines to the table."""
->>>>>>> 962c2468
         anchor_left = self.get_left()[0] - 0.5 * self.h_buff
         anchor_right = self.get_right()[0] + 0.5 * self.h_buff
         line_group = VGroup()
@@ -376,13 +367,8 @@
         self.horizontal_lines = line_group
         return self
 
-<<<<<<< HEAD
-    def _add_vertical_lines(self) -> "Table":
-        """Add the vertical lines to the table."""
-=======
     def _add_vertical_lines(self) -> Table:
         """Adds the vertical lines to the table"""
->>>>>>> 962c2468
         anchor_top = self.get_rows().get_top()[1] + 0.5 * self.v_buff
         anchor_bottom = self.get_rows().get_bottom()[1] - 0.5 * self.v_buff
         line_group = VGroup()
@@ -575,16 +561,10 @@
 
     def get_entries(
         self,
-<<<<<<< HEAD
-        pos: Optional[Sequence[int]] = None,
-    ) -> Union[VMobject, VGroup]:
-        """Return the individual entries of the table (including labels) or one specific entry if the parameter, ``pos``,  is set.
-=======
         pos: Sequence[int] | None = None,
     ) -> VMobject | VGroup:
         """Return the individual entries of the table (including labels) or one specific entry
         if the parameter, ``pos``,  is set.
->>>>>>> 962c2468
 
         Parameters
         ----------
@@ -632,16 +612,10 @@
 
     def get_entries_without_labels(
         self,
-<<<<<<< HEAD
-        pos: Optional[Sequence[int]] = None,
-    ) -> Union[VMobject, VGroup]:
-        """Return the individual entries of the table (without labels) or one specific entry if the parameter, ``pos``, is set.
-=======
         pos: Sequence[int] | None = None,
     ) -> VMobject | VGroup:
         """Return the individual entries of the table (without labels) or one specific entry
         if the parameter, ``pos``, is set.
->>>>>>> 962c2468
 
         Parameters
         ----------
@@ -737,7 +711,7 @@
         return VGroup(*self.col_labels)
 
     def get_labels(self) -> VGroup:
-        """Return the labels of the table.
+        """Returns the labels of the table.
 
         Returns
         -------
@@ -770,19 +744,14 @@
                 label_group.add(*label)
         return label_group
 
-<<<<<<< HEAD
-    def add_background_to_entries(self, color: Color = BLACK) -> "Table":
-        """Add a black :class:`~.BackgroundRectangle` to each entry of the table."""
-=======
     def add_background_to_entries(self, color: Color = BLACK) -> Table:
         """Adds a black :class:`~.BackgroundRectangle` to each entry of the table."""
->>>>>>> 962c2468
         for mob in self.get_entries():
             mob.add_background_rectangle(color=color)
         return self
 
     def get_cell(self, pos: Sequence[int] = (1, 1), **kwargs) -> Polygon:
-        """Return one specific cell as a rectangular :class:`~.Polygon` without the entry.
+        """Returns one specific cell as a rectangular :class:`~.Polygon` without the entry.
 
         Parameters
         ----------
@@ -838,13 +807,8 @@
 
     def get_highlighted_cell(
         self, pos: Sequence[int] = (1, 1), color: Color = YELLOW, **kwargs
-<<<<<<< HEAD
-    ) -> "BackgroundRectangle":
-        """Return a :class:`~.BackgroundRectangle` of the cell at the given position.
-=======
     ) -> BackgroundRectangle:
         """Returns a :class:`~.BackgroundRectangle` of the cell at the given position.
->>>>>>> 962c2468
 
         Parameters
         ----------
@@ -877,14 +841,8 @@
 
     def add_highlighted_cell(
         self, pos: Sequence[int] = (1, 1), color: Color = YELLOW, **kwargs
-<<<<<<< HEAD
-    ) -> "Table":
-        """Highlights one cell at a specific position on the table by adding a
-        :class:`~.BackgroundRectangle`.
-=======
     ) -> Table:
         """Highlights one cell at a specific position on the table by adding a :class:`~.BackgroundRectangle`.
->>>>>>> 962c2468
 
         Parameters
         ----------
@@ -1020,9 +978,9 @@
         element_to_mobject: Callable[[float | str], VMobject] = MathTex,
         **kwargs,
     ):
-        """Special case of :class:`~.Table` with `element_to_mobject` set to
-        :class:`~.MathTex`. Every entry in `table` is set in a Latex `align`
-        environment.
+        """
+        Special case of :class:`~.Table` with `element_to_mobject` set to :class:`~.MathTex`.
+        Every entry in `table` is set in a Latex `align` environment.
 
         Parameters
         ----------
@@ -1042,8 +1000,7 @@
 
 
 class MobjectTable(Table):
-    """A specialized :class:`~.Table` mobject for use with with
-    :class:`~.Mobject`.
+    """A specialized :class:`~.Table` mobject for use with with :class:`~.Mobject`.
 
     Examples
     --------
@@ -1075,7 +1032,9 @@
         element_to_mobject: Callable[[VMobject], VMobject] = lambda m: m,
         **kwargs,
     ):
-        """Special case of :class:`~.Table` with ``element_to_mobject`` set to an identity function. Here, every item in ``table`` must already be of type :class:`~.Mobject`.
+        """
+        Special case of :class:`~.Table` with ``element_to_mobject`` set to an identity function.
+        Here, every item in ``table`` must already be of type :class:`~.Mobject`.
 
         Parameters
         ----------
@@ -1090,8 +1049,7 @@
 
 
 class IntegerTable(Table):
-    r"""A specialized :class:`~.Table` mobject for use with with
-    :class:`~.Integer`.
+    """A specialized :class:`~.Table` mobject for use with with :class:`~.Integer`.
 
     Examples
     --------
@@ -1104,11 +1062,11 @@
                     [[0,30,45,60,90],
                     [90,60,45,30,0]],
                     col_labels=[
-                        MathTex("\\frac{\\sqrt{0}}{2}"),
-                        MathTex("\\frac{\\sqrt{1}}{2}"),
-                        MathTex("\\frac{\\sqrt{2}}{2}"),
-                        MathTex("\\frac{\\sqrt{3}}{2}"),
-                        MathTex("\\frac{\\sqrt{4}}{2}")],
+                        MathTex("\\\\frac{\\sqrt{0}}{2}"),
+                        MathTex("\\\\frac{\\sqrt{1}}{2}"),
+                        MathTex("\\\\frac{\\sqrt{2}}{2}"),
+                        MathTex("\\\\frac{\\sqrt{3}}{2}"),
+                        MathTex("\\\\frac{\\sqrt{4}}{2}")],
                     row_labels=[MathTex("\\sin"), MathTex("\\cos")],
                     h_buff=1,
                     element_to_mobject_config={"unit": "^{\\circ}"})
@@ -1121,9 +1079,9 @@
         element_to_mobject: Callable[[float | str], VMobject] = Integer,
         **kwargs,
     ):
-        """Special case of :class:`~.Table` with `element_to_mobject` set to
-        :class:`~.Integer`. Will round if there are decimal entries in the
-        table.
+        """
+        Special case of :class:`~.Table` with `element_to_mobject` set to :class:`~.Integer`.
+        Will round if there are decimal entries in the table.
 
         Parameters
         ----------
@@ -1139,8 +1097,7 @@
 
 
 class DecimalTable(Table):
-    """A specialized :class:`~.Table` mobject for use with with
-    :class:`~.DecimalNumber` to display decimal entries.
+    """A specialized :class:`~.Table` mobject for use with with :class:`~.DecimalNumber` to display decimal entries.
 
     Examples
     --------
@@ -1161,21 +1118,15 @@
 
     def __init__(
         self,
-<<<<<<< HEAD
-        table: Iterable[Iterable[Union[float, str]]],
-        element_to_mobject: Callable[[Union[float, str]], VMobject] = DecimalNumber,
-        element_to_mobject_config: Optional[dict] = None,
-=======
         table: Iterable[Iterable[float | str]],
         element_to_mobject: Callable[[float | str], VMobject] = DecimalNumber,
         element_to_mobject_config: dict = {"num_decimal_places": 1},
->>>>>>> 962c2468
         **kwargs,
     ):
-        """Special case of :class:`~.Table` with ``element_to_mobject`` set to
-        :class:`~.DecimalNumber`. By default, ``num_decimal_places`` is set to
-        1. Will round/truncate the decimal places based on the provided
-        ``element_to_mobject_config``.
+        """
+        Special case of :class:`~.Table` with ``element_to_mobject`` set to :class:`~.DecimalNumber`.
+        By default, ``num_decimal_places`` is set to 1.
+        Will round/truncate the decimal places based on the provided ``element_to_mobject_config``.
 
         Parameters
         ----------
@@ -1192,8 +1143,6 @@
         super().__init__(
             table,
             element_to_mobject=element_to_mobject,
-            element_to_mobject_config={"num_decimal_places": 1}
-            if element_to_mobject_config is None
-            else element_to_mobject_config,
+            element_to_mobject_config=element_to_mobject_config,
             **kwargs,
         )