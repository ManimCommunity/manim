--- conflicted
+++ resolved
@@ -80,10 +80,10 @@
 
     def generate_points(self):
 
-<<<<<<< HEAD
         if self.discontinuities:
             discontinuities = filter(
-                lambda t: self.t_min <= t <= self.t_max, self.discontinuities
+                lambda t: self.t_min <= t <= self.t_max,
+                self.discontinuities,
             )
             discontinuities = np.array(list(discontinuities))
             boundary_times = np.array(
@@ -92,31 +92,15 @@
                     self.t_max,
                     *(discontinuities - self.dt),
                     *(discontinuities + self.dt),
-                ]
+                ],
             )
             boundary_times.sort()
         else:
             boundary_times = [self.t_min, self.t_max]
 
-=======
-        discontinuities = filter(
-            lambda t: self.t_min <= t <= self.t_max,
-            self.discontinuities,
-        )
-        discontinuities = np.array(list(discontinuities))
-        boundary_times = np.array(
-            [
-                self.t_min,
-                self.t_max,
-                *(discontinuities - self.dt),
-                *(discontinuities + self.dt),
-            ],
-        )
-        boundary_times.sort()
->>>>>>> 6f79558b
         for t1, t2 in zip(boundary_times[0::2], boundary_times[1::2]):
             t_range = np.array(
-                [*self.scaling.function(np.arange(t1, t2, self.t_step)), t2]
+                [*self.scaling.function(np.arange(t1, t2, self.t_step)), t2],
             )
             points = np.array([self.function(t) for t in t_range])
             self.start_new_path(points[0])
