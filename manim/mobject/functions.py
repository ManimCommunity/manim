--- conflicted
+++ resolved
@@ -151,16 +151,8 @@
 
                 def array_function(t):
                     func_vals = self.function(t)
-<<<<<<< HEAD
                     ones = np.full_like(t, 1)
                     return np.array([ones*func_vals[0], ones*func_vals[1], ones*func_vals[2]]).transpose()
-=======
-                    ones = np.full_like(func_vals, 1)
-                    return np.array(
-                        [t * func_vals[0], t * func_vals[1], t * func_vals[2]]
-                    ).transpose()
-
->>>>>>> 73713f41
                 points = array_function(t_range)
             else:
                 points = np.array([self.function(t) for t in t_range])
