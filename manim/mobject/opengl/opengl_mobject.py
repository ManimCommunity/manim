--- conflicted
+++ resolved
@@ -1515,20 +1515,11 @@
         self.updating_suspended: bool = False
 
     def update(self, dt: float = 0, recurse: bool = True) -> Self:
-<<<<<<< HEAD
         if self.has_updaters and not self.updating_suspended:
-            for updater in self.time_based_updaters:
-                updater(self, dt)
-            for updater in self.non_time_updaters:
-                updater(self)
-=======
-        if not self.has_updaters or self.updating_suspended:
-            return self
-        for time_based_updater in self.time_based_updaters:
-            time_based_updater(self, dt)
-        for non_time_updater in self.non_time_updaters:
-            non_time_updater(self)
->>>>>>> 83bcafb0
+            for time_based_updater in self.time_based_updaters:
+                time_based_updater(self, dt)
+            for non_time_updater in self.non_time_updaters:
+                non_time_updater(self)
         if recurse:
             for submob in self.submobjects:
                 submob.update(dt, recurse)
