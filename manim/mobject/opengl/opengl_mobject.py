--- conflicted
+++ resolved
@@ -24,7 +24,6 @@
 from manim.event_handler.event_type import EventType
 from manim.utils.bezier import integer_interpolate, interpolate
 from manim.utils.color import *
-from manim.utils.deprecation import deprecated
 
 # from ..utils.iterables import batch_by_property
 from manim.utils.iterables import (
@@ -258,19 +257,7 @@
         else:
             cls.__init__ = cls._original__init__
 
-<<<<<<< HEAD
     def init_colors(self):
-=======
-    def init_data(self) -> None:
-        """Initializes the ``points``, ``bounding_box`` and ``rgbas`` attributes and groups them into self.data.
-        Subclasses can inherit and overwrite this method to extend `self.data`.
-        """
-        self.points = np.zeros((0, 3))
-        self.bounding_box = np.zeros((3, 3))
-        self.rgbas = np.zeros((1, 4))
-
-    def init_colors(self) -> None:
->>>>>>> 74f79a42
         """Initializes the colors.
 
         Gets called upon creation
@@ -286,56 +273,20 @@
         # Typically implemented in subclass, unless purposefully left blank
         pass
 
-<<<<<<< HEAD
+    def set_data(self, data: dict[str, Any]) -> Self:
+        for key in data:
+            self.data[key] = data[key].copy()
+        return self
+
+    def set_uniforms(self, uniforms: dict[str, Any]) -> Self:
+        for key in uniforms:
+            self.uniforms[key] = uniforms[key]  # Copy?
+        return self
+
     # https://github.com/python/typing/issues/802
     # so we hack around it by doing | Self
     # but this causes issues in Scene.play which only
     # accepts _AnimationBuilder/Animations, not Mobjects
-=======
-    def set(self, **kwargs) -> Self:
-        """Sets attributes.
-
-        Mainly to be used along with :attr:`animate` to
-        animate setting attributes.
-
-        Examples
-        --------
-        ::
-
-            >>> mob = OpenGLMobject()
-            >>> mob.set(foo=0)
-            OpenGLMobject
-            >>> mob.foo
-            0
-
-        Parameters
-        ----------
-        **kwargs
-            The attributes and corresponding values to set.
-
-        Returns
-        -------
-        :class:`OpenGLMobject`
-            ``self``
-
-
-        """
-        for attr, value in kwargs.items():
-            setattr(self, attr, value)
-
-        return self
-
-    def set_data(self, data: dict[str, Any]) -> Self:
-        for key in data:
-            self.data[key] = data[key].copy()
-        return self
-
-    def set_uniforms(self, uniforms: dict[str, Any]) -> Self:
-        for key in uniforms:
-            self.uniforms[key] = uniforms[key]  # Copy?
-        return self
-
->>>>>>> 74f79a42
     @property
     def animate(self) -> _AnimationBuilder[Self] | Self:
         """Used to animate the application of a method.
@@ -832,44 +783,7 @@
                 self.submobjects.append(mobject)
             if self not in mobject.parents:
                 mobject.parents.append(self)
-<<<<<<< HEAD
         self.note_changed_family()
-=======
-        self.assemble_family()
-        return self
-
-    def insert(
-        self, index: int, mobject: OpenGLMobject, update_parent: bool = False
-    ) -> Self:
-        """Inserts a mobject at a specific position into self.submobjects
-
-        Effectively just calls  ``self.submobjects.insert(index, mobject)``,
-        where ``self.submobjects`` is a list.
-
-        Highly adapted from ``OpenGLMobject.add``.
-
-        Parameters
-        ----------
-        index
-            The index at which
-        mobject
-            The mobject to be inserted.
-        update_parent
-            Whether or not to set ``mobject.parent`` to ``self``.
-        """
-        if update_parent:
-            mobject.parent = self
-
-        self._assert_valid_submobjects([mobject])
-
-        if mobject not in self.submobjects:
-            self.submobjects.insert(index, mobject)
-
-        if self not in mobject.parents:
-            mobject.parents.append(self)
-
-        self.assemble_family()
->>>>>>> 74f79a42
         return self
 
     def remove(self, *mobjects: OpenGLMobject, reassemble: bool = True) -> Self:
@@ -1758,7 +1672,7 @@
         return self
 
     def _handle_scale_side_effects(self, scale_factor: float | np.ndarray) -> None:
-        """In case subclasses, such as DecimalNumber, need to make
+        r"""In case subclasses, such as DecimalNumber, need to make
         any other changes when the size gets altered by scaling.
         This method can be overridden in subclasses.
 
@@ -2716,10 +2630,7 @@
                     circ.become(square)
                     self.wait(0.5)
         """
-<<<<<<< HEAD
         # Manim CE Weird stretching thing which also modifies the original mobject
-=======
->>>>>>> 74f79a42
         if stretch:
             mobject.stretch_to_fit_height(self.height)
             mobject.stretch_to_fit_width(self.width)
@@ -2895,10 +2806,6 @@
             caller_name = sys._getframe(1).f_code.co_name
             raise Exception(message.format(caller_name))
 
-    @deprecated(
-        since="v0.17.2",
-        message="The usage of this method is discouraged please set attributes directly",
-    )
     def set(self, **kwargs) -> Self:
         """Sets attributes.
 
@@ -2927,7 +2834,6 @@
 
 
         """
-
         for attr, value in kwargs.items():
             setattr(self, attr, value)
 
