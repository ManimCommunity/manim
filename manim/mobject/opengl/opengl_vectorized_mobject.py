--- conflicted
+++ resolved
@@ -4,10 +4,7 @@
 import operator as op
 from collections.abc import Callable, Iterable, Sequence
 from functools import reduce, wraps
-<<<<<<< HEAD
-=======
-from typing import Any, Callable
->>>>>>> 2d8d81c2
+from typing import Any
 
 import moderngl
 import numpy as np
