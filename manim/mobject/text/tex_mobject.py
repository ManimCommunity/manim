--- conflicted
+++ resolved
@@ -44,11 +44,6 @@
 from manim.utils.tex import TexTemplate
 from manim.utils.tex_file_writing import tex_to_svg_file
 
-<<<<<<< HEAD
-tex_string_to_mob_map: dict[str, VMobject] = {}
-
-=======
->>>>>>> d18dc8f8
 
 class SingleStringMathTex(SVGMobject):
     """Elementary building block for rendering text with LaTeX.
@@ -73,11 +68,7 @@
         font_size: float = DEFAULT_FONT_SIZE,
         color: ParsableManimColor | None = None,
         **kwargs: Any,
-<<<<<<< HEAD
-    ) -> None:
-=======
     ):
->>>>>>> d18dc8f8
         if color is None:
             color = VMobject().color
 
@@ -271,33 +262,18 @@
         *tex_strings: str,
         arg_separator: str = " ",
         substrings_to_isolate: Iterable[str] | None = None,
-<<<<<<< HEAD
         tex_to_color_map: dict[str, ParsableManimColor] | None = None,
-        tex_environment: str = "align*",
-        **kwargs: Any,
-    ) -> None:
-=======
-        tex_to_color_map: dict[str, ManimColor] | None = None,
         tex_environment: str | None = "align*",
         **kwargs: Any,
     ):
->>>>>>> d18dc8f8
         self.tex_template = kwargs.pop("tex_template", config["tex_template"])
         self.arg_separator = arg_separator
         self.substrings_to_isolate = (
             [] if substrings_to_isolate is None else substrings_to_isolate
         )
-<<<<<<< HEAD
-
-        if tex_to_color_map is None:
-            self.tex_to_color_map: dict[str, ParsableManimColor] = {}
-        else:
-            assert isinstance(tex_to_color_map, dict)
-=======
         if tex_to_color_map is None:
             self.tex_to_color_map: dict[str, ManimColor] = {}
         else:
->>>>>>> d18dc8f8
             self.tex_to_color_map = tex_to_color_map
         self.tex_environment = tex_environment
         self.brace_notation_split_occurred = False
@@ -333,19 +309,11 @@
     def _break_up_tex_strings(self, tex_strings: Sequence[str]) -> list[str]:
         # Separate out anything surrounded in double braces
         pre_split_length = len(tex_strings)
-<<<<<<< HEAD
-        # TODO:
-        # Give meaning full names to tex_strings_2 and tex_strings_3
-        tex_strings_2 = [re.split("{{(.*?)}}", str(t)) for t in tex_strings]
-        tex_strings_3 = sum(tex_strings_2, [])
-        if len(tex_strings_3) > pre_split_length:
-=======
         tex_strings_brace_splitted = [
             re.split("{{(.*?)}}", str(t)) for t in tex_strings
         ]
         tex_strings_combined = sum(tex_strings_brace_splitted, [])
         if len(tex_strings_combined) > pre_split_length:
->>>>>>> d18dc8f8
             self.brace_notation_split_occurred = True
 
         # Separate out any strings specified in the isolate
@@ -363,17 +331,10 @@
         pattern = "|".join(patterns)
         if pattern:
             pieces = []
-<<<<<<< HEAD
-            for s in tex_strings_3:
-                pieces.extend(re.split(pattern, s))
-        else:
-            pieces = tex_strings_3
-=======
             for s in tex_strings_combined:
                 pieces.extend(re.split(pattern, s))
         else:
             pieces = tex_strings_combined
->>>>>>> d18dc8f8
         return [p for p in pieces if p]
 
     def _break_up_by_substrings(self) -> Self:
@@ -418,11 +379,7 @@
 
         return VGroup(*(m for m in self.submobjects if test(tex, m.get_tex_string())))
 
-<<<<<<< HEAD
-    def get_part_by_tex(self, tex: str, **kwargs: Any) -> VGroup | None:
-=======
     def get_part_by_tex(self, tex: str, **kwargs: Any) -> MathTex | None:
->>>>>>> d18dc8f8
         all_parts = self.get_parts_by_tex(tex, **kwargs)
         return all_parts[0] if all_parts else None
 
@@ -462,11 +419,7 @@
         return self
 
     def set_color_by_tex_to_color_map(
-<<<<<<< HEAD
-        self, texs_to_color_map: dict[str, ParsableManimColor], **kwargs: Any
-=======
         self, texs_to_color_map: dict[str, ManimColor], **kwargs: Any
->>>>>>> d18dc8f8
     ) -> Self:
         for texs, color in list(texs_to_color_map.items()):
             try:
@@ -486,19 +439,10 @@
         return split_self.index(part)
 
     def index_of_part_by_tex(self, tex: str, **kwargs: Any) -> int:
-<<<<<<< HEAD
-        # TODO:
-        # This part is tricky to type annotate.
-        # The issue is that self.get_part_by_tex return VGroup | None.
-        # But self.index_of_part only accepts a VGroup / MathTex as input.
-        part = self.get_part_by_tex(tex, **kwargs)
-        return self.index_of_part(part)  # type: ignore[arg-type]
-=======
         part = self.get_part_by_tex(tex, **kwargs)
         if part is None:
             return -1
         return self.index_of_part(part)
->>>>>>> d18dc8f8
 
     def sort_alphabetically(self) -> None:
         self.submobjects.sort(key=lambda m: m.get_tex_string())
@@ -525,15 +469,9 @@
         self,
         *tex_strings: str,
         arg_separator: str = "",
-<<<<<<< HEAD
-        tex_environment: str = "center",
-        **kwargs: Any,
-    ) -> None:
-=======
         tex_environment: str | None = "center",
         **kwargs: Any,
     ):
->>>>>>> d18dc8f8
         super().__init__(
             *tex_strings,
             arg_separator=arg_separator,
@@ -565,20 +503,9 @@
         *items: str,
         buff: float = MED_LARGE_BUFF,
         dot_scale_factor: float = 2,
-<<<<<<< HEAD
-        # TODO:
-        # I am tempted to change the line to this
-        # tex_environment: str = "center",
-        # which matches the default tex_environment in the
-        # Tex class.
-        tex_environment: str | None = None,
-        **kwargs: Any,
-    ) -> None:
-=======
         tex_environment: str | None = None,
         **kwargs: Any,
     ):
->>>>>>> d18dc8f8
         self.buff = buff
         self.dot_scale_factor = dot_scale_factor
         # TODO: See comment 10 lines above this
@@ -595,11 +522,7 @@
             part.add_to_back(dot)
         self.arrange(DOWN, aligned_edge=LEFT, buff=self.buff)
 
-<<<<<<< HEAD
-    def fade_all_but(self, index_or_string: str | int, opacity: float = 0.5) -> None:
-=======
     def fade_all_but(self, index_or_string: int | str, opacity: float = 0.5) -> None:
->>>>>>> d18dc8f8
         arg = index_or_string
         if isinstance(arg, str):
             part: VGroup | VMobject | None = self.get_part_by_tex(arg)
@@ -641,11 +564,7 @@
         match_underline_width_to_text: bool = False,
         underline_buff: float = MED_SMALL_BUFF,
         **kwargs: Any,
-<<<<<<< HEAD
-    ) -> None:
-=======
     ):
->>>>>>> d18dc8f8
         self.include_underline = include_underline
         self.match_underline_width_to_text = match_underline_width_to_text
         self.underline_buff = underline_buff
