--- conflicted
+++ resolved
@@ -101,17 +101,6 @@
     :class:`~.SVGMobject`
         The SVGMobject without unwanted invisible characters.
     """
-<<<<<<< HEAD
-=======
-    # TODO: Refactor needed
-    iscode = False
-    if isinstance(mobject, Text):
-        mobject = mobject[:]
-    elif isinstance(mobject, Code):
-        iscode = True
-        code = mobject
-        mobject = mobject.code
->>>>>>> 2d3aa0d2
     mobject_without_dots = VGroup()
     if isinstance(mobject[0], VGroup):
         for submob in mobject:
@@ -120,13 +109,6 @@
             )
     else:
         mobject_without_dots.add(*(k for k in mobject if not isinstance(k, Dot)))
-<<<<<<< HEAD
-=======
-    if iscode:
-        assert isinstance(code, Code)
-        code.code = mobject_without_dots
-        return code
->>>>>>> 2d3aa0d2
     return mobject_without_dots
 
 
