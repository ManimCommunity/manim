--- conflicted
+++ resolved
@@ -522,33 +522,12 @@
                         curve_start,
                     ]
                     curve_start = points[index + 1]
-<<<<<<< HEAD
             closed_curve_points += [
                 closed_curve_points[-1],
                 (closed_curve_points[-1] + curve_start) / 2,
                 (closed_curve_points[-1] + curve_start) / 2,
                 curve_start,
             ]
-=======
-            if len(closed_curve_points) % 4 == 0:
-                # Make sure last curve is closed
-                closed_curve_points += [
-                    closed_curve_points[-1],
-                    (closed_curve_points[-1] + curve_start) / 2,
-                    (closed_curve_points[-1] + curve_start) / 2,
-                    curve_start,
-                ]
-            elif len(closed_curve_points) % 4 == 1:
-                closed_curve_points += [
-                    (closed_curve_points[-1] + curve_start) / 2,
-                    (closed_curve_points[-1] + curve_start) / 2,
-                    curve_start,
-                ]
-            else:
-                assert False, "unexpected number of points"
->>>>>>> 65b663b3
-
-            assert len(closed_curve_points) % 4 == 0
             each.points = np.array(closed_curve_points, ndmin=2)
         # anti-aliasing
         if height is None and width is None:
@@ -1232,8 +1211,6 @@
                 (closed_curve_points[-1] + curve_start) / 2,
                 curve_start,
             ]
-
-            assert len(closed_curve_points) % 4 == 0
             each.points = np.array(closed_curve_points, ndmin=2)
 
         if self.gradient:
