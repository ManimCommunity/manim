"""Mobjects used for displaying (non-LaTeX) text.

.. note::
   Just as you can use :class:`~.Tex` and :class:`~.MathTex` (from the module :mod:`~.tex_mobject`)
   to insert LaTeX to your videos, you can use :class:`~.Text` to to add normal text.

.. important::

   See the corresponding tutorial :ref:`using-text-objects`, especially for information about fonts.


The simplest way to add text to your animations is to use the :class:`~.Text` class. It uses the Pango library to render text.
With Pango, you are also able to render non-English alphabets like `你好` or  `こんにちは` or `안녕하세요` or `مرحبا بالعالم`.

Examples
--------

.. manim:: HelloWorld
    :save_last_frame:

    class HelloWorld(Scene):
        def construct(self):
            text = Text('Hello world').scale(3)
            self.add(text)

.. manim:: TextAlignment
    :save_last_frame:

    class TextAlignment(Scene):
        def construct(self):
            title = Text("K-means clustering and Logistic Regression", color=WHITE)
            title.scale(0.75)
            self.add(title.to_edge(UP))

            t1 = Text("1. Measuring").set_color(WHITE)

            t2 = Text("2. Clustering").set_color(WHITE)

            t3 = Text("3. Regression").set_color(WHITE)

            t4 = Text("4. Prediction").set_color(WHITE)

            x = VGroup(t1, t2, t3, t4).arrange(direction=DOWN, aligned_edge=LEFT).scale(0.7).next_to(ORIGIN,DR)
            x.set_opacity(0.5)
            x.submobjects[1].set_opacity(1)
            self.add(x)

"""

from __future__ import annotations

import functools

__all__ = ["Text", "Paragraph", "MarkupText", "register_font"]


import copy
import hashlib
import re
from collections.abc import Iterable, Iterator, Sequence
from contextlib import contextmanager
from itertools import chain
from pathlib import Path
from typing import TYPE_CHECKING, Any

import manimpango
import numpy as np
from manimpango import MarkupUtils, PangoUtils, TextSetting

from manim import config, logger
from manim.constants import *
from manim.mobject.geometry.arc import Dot
from manim.mobject.svg.svg_mobject import SVGMobject
from manim.mobject.text.code_mobject import Code
from manim.mobject.types.vectorized_mobject import VGroup, VMobject
from manim.typing import Point3D
from manim.utils.color import ManimColor, ParsableManimColor, color_gradient

if TYPE_CHECKING:
    from typing_extensions import Self

    from manim.typing import Point3D

TEXT_MOB_SCALE_FACTOR = 0.05
DEFAULT_LINE_SPACING_SCALE = 0.3
TEXT2SVG_ADJUSTMENT_FACTOR = 4.8

__all__ = ["Text", "Paragraph", "MarkupText", "register_font"]


def remove_invisible_chars(mobject: VMobject) -> VMobject:
    """Function to remove unwanted invisible characters from some mobjects.

    Parameters
    ----------
    mobject
        Any SVGMobject from which we want to remove unwanted invisible characters.

    Returns
    -------
    :class:`~.SVGMobject`
        The SVGMobject without unwanted invisible characters.
    """
    # TODO: Refactor needed
    iscode = False
    if isinstance(mobject, Text):
        mobject = mobject[:]
    elif isinstance(mobject, Code):
        iscode = True
        code = mobject
        mobject = mobject.code
    mobject_without_dots = VGroup()
    if isinstance(mobject[0], VGroup):
        for submob in mobject:
            mobject_without_dots.add(
                VGroup(k for k in submob if not isinstance(k, Dot))
            )
    else:
        mobject_without_dots.add(*(k for k in mobject if k.__class__ != Dot))
    if iscode:
        assert isinstance(code, Code)
        code.code = mobject_without_dots
        return code
    return mobject_without_dots


class Paragraph(VGroup):
    r"""Display a paragraph of text.

    For a given :class:`.Paragraph` ``par``, the attribute ``par.chars`` is a
    :class:`.VGroup` containing all the lines. In this context, every line is
    constructed as a :class:`.VGroup` of characters contained in the line.


    Parameters
    ----------
    line_spacing
        Represents the spacing between lines. Defaults to -1, which means auto.
    alignment
        Defines the alignment of paragraph. Defaults to None. Possible values are "left", "right" or "center".

    Examples
    --------
    Normal usage::

        paragraph = Paragraph(
            "this is a awesome",
            "paragraph",
            "With \nNewlines",
            "\tWith Tabs",
            "  With Spaces",
            "With Alignments",
            "center",
            "left",
            "right",
        )

    Remove unwanted invisible characters::

        self.play(Transform(remove_invisible_chars(paragraph.chars[0:2]),
                            remove_invisible_chars(paragraph.chars[3][0:3]))

    """

    def __init__(
        self,
        *text: str,
        line_spacing: float = -1,
        alignment: str | None = None,
        **kwargs: Any,
    ):
        self.line_spacing = line_spacing
        self.alignment = alignment
        self.consider_spaces_as_chars = kwargs.get("disable_ligatures", False)
        super().__init__()

        lines_str = "\n".join(list(text))
        self.lines_text = Text(lines_str, line_spacing=line_spacing, **kwargs)
        lines_str_list = lines_str.split("\n")
        self.chars = self._gen_chars(lines_str_list)

        self.lines = [list(self.chars), [self.alignment] * len(self.chars)]
        self.lines_initial_positions = [line.get_center() for line in self.lines[0]]
        self.add(*self.lines[0])
        self.move_to(np.array([0, 0, 0]))
        if self.alignment:
            self._set_all_lines_alignments(self.alignment)

    def _gen_chars(self, lines_str_list: list) -> VGroup:
        """Function to convert a list of plain strings to a VGroup of VGroups of chars.

        Parameters
        ----------
        lines_str_list
            List of plain text strings.

        Returns
        -------
        :class:`~.VGroup`
            The generated 2d-VGroup of chars.
        """
        char_index_counter = 0
        chars = self.get_group_class()()
        for line_no in range(len(lines_str_list)):
            line_str = lines_str_list[line_no]
            # Count all the characters in line_str
            # Spaces may or may not count as characters
            if self.consider_spaces_as_chars:
                char_count = len(line_str)
            else:
                char_count = 0
                for char in line_str:
                    if not char.isspace():
                        char_count += 1

            chars.add(self.get_group_class()())
            chars[line_no].add(
                *self.lines_text.chars[
                    char_index_counter : char_index_counter + char_count
                ]
            )
            char_index_counter += char_count
            if self.consider_spaces_as_chars:
                # If spaces count as characters, count the extra \n character
                # which separates Paragraph's lines to avoid issues
                char_index_counter += 1
        return chars

    def _set_all_lines_alignments(self, alignment: str) -> Paragraph:
        """Function to set all line's alignment to a specific value.

        Parameters
        ----------
        alignment
            Defines the alignment of paragraph. Possible values are "left", "right", "center".
        """
        for line_no in range(len(self.lines[0])):
            self._change_alignment_for_a_line(alignment, line_no)
        return self

    def _set_line_alignment(self, alignment: str, line_no: int) -> Paragraph:
        """Function to set one line's alignment to a specific value.

        Parameters
        ----------
        alignment
            Defines the alignment of paragraph. Possible values are "left", "right", "center".
        line_no
            Defines the line number for which we want to set given alignment.
        """
        self._change_alignment_for_a_line(alignment, line_no)
        return self

    def _set_all_lines_to_initial_positions(self) -> Paragraph:
        """Set all lines to their initial positions."""
        self.lines[1] = [None] * len(self.lines[0])
        for line_no in range(len(self.lines[0])):
            self[line_no].move_to(
                self.get_center() + self.lines_initial_positions[line_no],
            )
        return self

    def _set_line_to_initial_position(self, line_no: int) -> Paragraph:
        """Function to set one line to initial positions.

        Parameters
        ----------
        line_no
            Defines the line number for which we want to set given alignment.
        """
        self.lines[1][line_no] = None
        self[line_no].move_to(self.get_center() + self.lines_initial_positions[line_no])
        return self

    def _change_alignment_for_a_line(self, alignment: str, line_no: int) -> None:
        """Function to change one line's alignment to a specific value.

        Parameters
        ----------
        alignment
            Defines the alignment of paragraph. Possible values are "left", "right", "center".
        line_no
            Defines the line number for which we want to set given alignment.
        """
        self.lines[1][line_no] = alignment
        if self.lines[1][line_no] == "center":
            self[line_no].move_to(
                np.array([self.get_center()[0], self[line_no].get_center()[1], 0]),
            )
        elif self.lines[1][line_no] == "right":
            self[line_no].move_to(
                np.array(
                    [
                        self.get_right()[0] - self[line_no].width / 2,
                        self[line_no].get_center()[1],
                        0,
                    ],
                ),
            )
        elif self.lines[1][line_no] == "left":
            self[line_no].move_to(
                np.array(
                    [
                        self.get_left()[0] + self[line_no].width / 2,
                        self[line_no].get_center()[1],
                        0,
                    ],
                ),
            )


class Text(SVGMobject):
    r"""Display (non-LaTeX) text rendered using `Pango <https://pango.org/>`_.

    Text objects behave like a :class:`.VGroup`-like iterable of all characters
    in the given text. In particular, slicing is possible.

    Parameters
    ----------
    text
        The text that needs to be created as a mobject.
    font
        The font family to be used to render the text. This is either a system font or
        one loaded with `register_font()`. Note that font family names may be different
        across operating systems.
    warn_missing_font
        If True (default), Manim will issue a warning if the font does not exist in the
        (case-sensitive) list of fonts returned from `manimpango.list_fonts()`.

    Returns
    -------
    :class:`Text`
        The mobject-like :class:`.VGroup`.

    Examples
    ---------

    .. manim:: Example1Text
        :save_last_frame:

        class Example1Text(Scene):
            def construct(self):
                text = Text('Hello world').scale(3)
                self.add(text)

    .. manim:: TextColorExample
        :save_last_frame:

        class TextColorExample(Scene):
            def construct(self):
                text1 = Text('Hello world', color=BLUE).scale(3)
                text2 = Text('Hello world', gradient=(BLUE, GREEN)).scale(3).next_to(text1, DOWN)
                self.add(text1, text2)

    .. manim:: TextItalicAndBoldExample
        :save_last_frame:

        class TextItalicAndBoldExample(Scene):
            def construct(self):
                text1 = Text("Hello world", slant=ITALIC)
                text2 = Text("Hello world", t2s={'world':ITALIC})
                text3 = Text("Hello world", weight=BOLD)
                text4 = Text("Hello world", t2w={'world':BOLD})
                text5 = Text("Hello world", t2c={'o':YELLOW}, disable_ligatures=True)
                text6 = Text(
                    "Visit us at docs.manim.community",
                    t2c={"docs.manim.community": YELLOW},
                    disable_ligatures=True,
               )
                text6.scale(1.3).shift(DOWN)
                self.add(text1, text2, text3, text4, text5 , text6)
                Group(*self.mobjects).arrange(DOWN, buff=.8).set(height=config.frame_height-LARGE_BUFF)

    .. manim:: TextMoreCustomization
            :save_last_frame:

            class TextMoreCustomization(Scene):
                def construct(self):
                    text1 = Text(
                        'Google',
                        t2c={'[:1]': '#3174f0', '[1:2]': '#e53125',
                             '[2:3]': '#fbb003', '[3:4]': '#3174f0',
                             '[4:5]': '#269a43', '[5:]': '#e53125'}, font_size=58).scale(3)
                    self.add(text1)

    As :class:`Text` uses Pango to render text, rendering non-English
    characters is easily possible:

    .. manim:: MultipleFonts
        :save_last_frame:

        class MultipleFonts(Scene):
            def construct(self):
                morning = Text("வணக்கம்", font="sans-serif")
                japanese = Text(
                    "日本へようこそ", t2c={"日本": BLUE}
                )  # works same as ``Text``.
                mess = Text("Multi-Language", weight=BOLD)
                russ = Text("Здравствуйте मस नम म ", font="sans-serif")
                hin = Text("नमस्ते", font="sans-serif")
                arb = Text(
                    "صباح الخير \n تشرفت بمقابلتك", font="sans-serif"
                )  # don't mix RTL and LTR languages nothing shows up then ;-)
                chinese = Text("臂猿「黛比」帶著孩子", font="sans-serif")
                self.add(morning, japanese, mess, russ, hin, arb, chinese)
                for i,mobj in enumerate(self.mobjects):
                    mobj.shift(DOWN*(i-3))


    .. manim:: PangoRender
        :quality: low

        class PangoRender(Scene):
            def construct(self):
                morning = Text("வணக்கம்", font="sans-serif")
                self.play(Write(morning))
                self.wait(2)

    Tests
    -----

    Check that the creation of :class:`~.Text` works::

        >>> Text('The horse does not eat cucumber salad.')
        Text('The horse does not eat cucumber salad.')

    """

    @staticmethod
    @functools.cache
    def font_list() -> list[str]:
        value: list[str] = manimpango.list_fonts()
        return value

    def __init__(
        self,
        text: str,
        fill_opacity: float = 1.0,
        stroke_width: float = 0,
        color: ParsableManimColor | None = None,
        font_size: float = DEFAULT_FONT_SIZE,
        line_spacing: float = -1,
        font: str = "",
        slant: str = NORMAL,
        weight: str = NORMAL,
        t2c: dict[str, str] | None = None,
        t2f: dict[str, str] | None = None,
        t2g: dict[str, Iterable[ParsableManimColor]] | None = None,
        t2s: dict[str, str] | None = None,
        t2w: dict[str, str] | None = None,
        gradient: Iterable[ParsableManimColor] | None = None,
        tab_width: int = 4,
        warn_missing_font: bool = True,
        # Mobject
        height: float | None = None,
        width: float | None = None,
        should_center: bool = True,
        disable_ligatures: bool = False,
        use_svg_cache: bool = False,
        **kwargs: Any,
    ):
        self.line_spacing = line_spacing
        if font and warn_missing_font:
            fonts_list = Text.font_list()
            # handle special case of sans/sans-serif
            if font.lower() == "sans-serif":
                font = "sans"
            if font not in fonts_list:
                # check if the capitalized version is in the supported fonts
                if font.capitalize() in fonts_list:
                    font = font.capitalize()
                elif font.lower() in fonts_list:
                    font = font.lower()
                elif font.title() in fonts_list:
                    font = font.title()
                else:
                    logger.warning(f"Font {font} not in {fonts_list}.")
        self.font = font
        self._font_size = float(font_size)
        # needs to be a float or else size is inflated when font_size = 24
        # (unknown cause)
        self.slant = slant
        self.weight = weight
        self.gradient = gradient
        self.tab_width = tab_width
        if t2c is None:
            t2c = {}
        if t2f is None:
            t2f = {}
        if t2g is None:
            t2g = {}
        if t2s is None:
            t2s = {}
        if t2w is None:
            t2w = {}
        # If long form arguments are present, they take precedence
        t2c = kwargs.pop("text2color", t2c)
        t2f = kwargs.pop("text2font", t2f)
        t2g = kwargs.pop("text2gradient", t2g)
        t2s = kwargs.pop("text2slant", t2s)
        t2w = kwargs.pop("text2weight", t2w)
        assert t2c is not None
        assert t2f is not None
        assert t2g is not None
        assert t2s is not None
        assert t2w is not None
        self.t2c: dict[str, str] = {k: ManimColor(v).to_hex() for k, v in t2c.items()}
        self.t2f: dict[str, str] = t2f
        self.t2g: dict[str, Iterable[ParsableManimColor]] = t2g
        self.t2s: dict[str, str] = t2s
        self.t2w: dict[str, str] = t2w

        self.original_text = text
        self.disable_ligatures = disable_ligatures
        text_without_tabs = text
        if text.find("\t") != -1:
            text_without_tabs = text.replace("\t", " " * self.tab_width)
        self.text = text_without_tabs
        if self.line_spacing == -1:
            self.line_spacing = (
                self._font_size + self._font_size * DEFAULT_LINE_SPACING_SCALE
            )
        else:
            self.line_spacing = self._font_size + self._font_size * self.line_spacing

        parsed_color: ManimColor = ManimColor(color) if color else VMobject().color
        file_name = self._text2svg(parsed_color.to_hex())
        PangoUtils.remove_last_M(file_name)
        super().__init__(
            file_name,
            fill_opacity=fill_opacity,
            stroke_width=stroke_width,
            height=height,
            width=width,
            should_center=should_center,
            use_svg_cache=use_svg_cache,
            **kwargs,
        )
        self.text = text
        if self.disable_ligatures:
            self.submobjects = [*self._gen_chars()]
        self.chars = self.get_group_class()(*self.submobjects)
        self.text = text_without_tabs.replace(" ", "").replace("\n", "")
        nppc = self.n_points_per_curve
        for each in self:
            if len(each.points) == 0:
                continue
            points = each.points
            curve_start = points[0]
            assert len(curve_start) == self.dim, curve_start
            # Some of the glyphs in this text might not be closed,
            # so we close them by identifying when one curve ends
            # but it is not where the next curve starts.
            # It is more efficient to temporarily create a list
            # of points and add them one at a time, then turn them
            # into a numpy array at the end, rather than creating
            # new numpy arrays every time a point or fixing line
            # is added (which is O(n^2) for numpy arrays).
            closed_curve_points: list[Point3D] = []
            # OpenGL has points be part of quadratic Bezier curves;
            # Cairo uses cubic Bezier curves.
            if nppc == 3:  # RendererType.OPENGL

                def add_line_to(end: Point3D) -> None:
                    nonlocal closed_curve_points
                    start = closed_curve_points[-1]
                    closed_curve_points += [
                        start,
                        (start + end) / 2,
                        end,
                    ]

            else:  # RendererType.CAIRO

                def add_line_to(end: Point3D) -> None:
                    nonlocal closed_curve_points
                    start = closed_curve_points[-1]
                    closed_curve_points += [
                        start,
                        (start + start + end) / 3,
                        (start + end + end) / 3,
                        end,
                    ]

            for index, point in enumerate(points):
                closed_curve_points.append(point)
                if (
                    index != len(points) - 1
                    and (index + 1) % nppc == 0
                    and any(point != points[index + 1])
                ):
                    # Add straight line from last point on this curve to the
                    # start point on the next curve. We represent the line
                    # as a cubic bezier curve where the two control points
                    # are half-way between the start and stop point.
                    add_line_to(curve_start)
                    curve_start = points[index + 1]
            # Make sure last curve is closed
            add_line_to(curve_start)
            each.points = np.array(closed_curve_points, ndmin=2)
        # anti-aliasing
        if height is None and width is None:
            self.scale(TEXT_MOB_SCALE_FACTOR)
        self.initial_height = self.height

    def __repr__(self) -> str:
        return f"Text({repr(self.original_text)})"

    @property
    def font_size(self) -> float:
        return (
            self.height
            / self.initial_height
            / TEXT_MOB_SCALE_FACTOR
            * 2.4
            * self._font_size
            / DEFAULT_FONT_SIZE
        )

    @font_size.setter
    def font_size(self, font_val: float) -> None:
        # TODO: use pango's font size scaling.
        if font_val <= 0:
            raise ValueError("font_size must be greater than 0.")
        else:
            self.scale(font_val / self.font_size)

    def _gen_chars(self) -> VGroup:
        chars = self.get_group_class()()
        submobjects_char_index = 0
        for char_index in range(len(self.text)):
            if self.text[char_index].isspace():
                space = Dot(radius=0, fill_opacity=0, stroke_opacity=0)
                if char_index == 0:
                    space.move_to(self.submobjects[submobjects_char_index].get_center())
                else:
                    space.move_to(
                        self.submobjects[submobjects_char_index - 1].get_center(),
                    )
                chars.add(space)
            else:
                chars.add(self.submobjects[submobjects_char_index])
                submobjects_char_index += 1
        return chars

    def _find_indexes(self, word: str, text: str) -> list[tuple[int, int]]:
        """Finds the indexes of ``text`` in ``word``."""
        temp = re.match(r"\[([0-9\-]{0,}):([0-9\-]{0,})\]", word)
        if temp:
            start = int(temp.group(1)) if temp.group(1) != "" else 0
            end = int(temp.group(2)) if temp.group(2) != "" else len(text)
            start = len(text) + start if start < 0 else start
            end = len(text) + end if end < 0 else end
            return [
                (start, end),
            ]
        indexes = []
        index = text.find(word)
        while index != -1:
            indexes.append((index, index + len(word)))
            index = text.find(word, index + len(word))
        return indexes

    def _text2hash(self, color: ParsableManimColor) -> str:
        """Generates ``sha256`` hash for file name."""
        settings = (
            "PANGO" + self.font + self.slant + self.weight + str(color)
        )  # to differentiate Text and CairoText
        settings += str(self.t2f) + str(self.t2s) + str(self.t2w) + str(self.t2c)
        settings += str(self.line_spacing) + str(self._font_size)
        settings += str(self.disable_ligatures)
        settings += str(self.gradient)
        id_str = self.text + settings
        hasher = hashlib.sha256()
        hasher.update(id_str.encode())
        return hasher.hexdigest()[:16]

    def _merge_settings(
        self,
        left_setting: TextSetting,
        right_setting: TextSetting,
        default_args: dict[str, Iterable[str]],
    ) -> TextSetting:
        contained = right_setting.end < left_setting.end
        new_setting = copy.copy(left_setting) if contained else copy.copy(right_setting)

        new_setting.start = right_setting.end if contained else left_setting.end
        left_setting.end = right_setting.start
        if not contained:
            right_setting.end = new_setting.start

        for arg in default_args:
            left = getattr(left_setting, arg)
            right = getattr(right_setting, arg)
            default = default_args[arg]
            if left != default and getattr(right_setting, arg) != default:
                raise ValueError(
                    f"Ambiguous style for text '{self.text[right_setting.start : right_setting.end]}':"
                    + f"'{arg}' cannot be both '{left}' and '{right}'."
                )
            setattr(right_setting, arg, left if left != default else right)
        return new_setting

    def _get_settings_from_t2xs(
        self,
        t2xs: Sequence[tuple[dict[str, str], str]],
        default_args: dict[str, Iterable[str]],
    ) -> list[TextSetting]:
        settings = []
        t2xwords = set(chain(*([*t2x.keys()] for t2x, _ in t2xs)))
        for word in t2xwords:
            setting_args = {
                arg: str(t2x[word]) if word in t2x else default_args[arg]
                # NOTE: when t2x[word] is a ManimColor, str will yield the
                # hex representation
                for t2x, arg in t2xs
            }

            for start, end in self._find_indexes(word, self.text):
                settings.append(TextSetting(start, end, **setting_args))
        return settings

    def _get_settings_from_gradient(
        self, default_args: dict[str, Any]
    ) -> list[TextSetting]:
        settings = []
        args = copy.copy(default_args)
        if self.gradient:
            colors = color_gradient(self.gradient, len(self.text))
            for i in range(len(self.text)):
                args["color"] = colors[i].to_hex()
                settings.append(TextSetting(i, i + 1, **args))

        for word, gradient in self.t2g.items():
<<<<<<< HEAD
            if isinstance(gradient, str) or len(gradient) == 1:
                color = gradient if isinstance(gradient, str) else gradient[0]
                gradient = (ManimColor(color), ManimColor(color))
=======
>>>>>>> 5a2b3384
            colors = (
                color_gradient(gradient, len(word))
                if len(gradient) != 1
                else len(word) * list(gradient)
            )
            for start, end in self._find_indexes(word, self.text):
                for i in range(start, end):
                    args["color"] = colors[i - start].to_hex()
                    settings.append(TextSetting(i, i + 1, **args))
        return settings

    def _text2settings(self, color: ParsableManimColor) -> list[TextSetting]:
        """Converts the texts and styles to a setting for parsing."""
        t2xs: list[tuple[dict[str, str], str]] = [
            (self.t2f, "font"),
            (self.t2s, "slant"),
            (self.t2w, "weight"),
            (self.t2c, "color"),
        ]
        # setting_args requires values to be strings

        default_args: dict[str, Any] = {
            arg: getattr(self, arg) if arg != "color" else color for _, arg in t2xs
        }

        settings = self._get_settings_from_t2xs(t2xs, default_args)
        settings.extend(self._get_settings_from_gradient(default_args))

        # Handle overlaps

        settings.sort(key=lambda setting: setting.start)
        for index, setting in enumerate(settings):
            if index + 1 == len(settings):
                break

            next_setting = settings[index + 1]
            if setting.end > next_setting.start:
                new_setting = self._merge_settings(setting, next_setting, default_args)
                new_index = index + 1
                while (
                    new_index < len(settings)
                    and settings[new_index].start < new_setting.start
                ):
                    new_index += 1
                settings.insert(new_index, new_setting)

        # Set all text settings (default font, slant, weight)
        temp_settings = settings.copy()
        start = 0
        for setting in settings:
            if setting.start != start:
                temp_settings.append(TextSetting(start, setting.start, **default_args))
            start = setting.end
        if start != len(self.text):
            temp_settings.append(TextSetting(start, len(self.text), **default_args))
        settings = sorted(temp_settings, key=lambda setting: setting.start)

        line_num = 0
        if re.search(r"\n", self.text):
            for for_start, for_end in self._find_indexes("\n", self.text):
                for setting in settings:
                    if setting.line_num == -1:
                        setting.line_num = line_num
                    if for_start < setting.end:
                        line_num += 1
                        new_setting = copy.copy(setting)
                        setting.end = for_end
                        new_setting.start = for_end
                        new_setting.line_num = line_num
                        settings.append(new_setting)
                        settings.sort(key=lambda setting: setting.start)
                        break
        for setting in settings:
            if setting.line_num == -1:
                setting.line_num = line_num

        return settings

    def _text2svg(self, color: ParsableManimColor) -> str:
        """Convert the text to SVG using Pango."""
        size = self._font_size
        line_spacing = self.line_spacing
        size /= TEXT2SVG_ADJUSTMENT_FACTOR
        line_spacing /= TEXT2SVG_ADJUSTMENT_FACTOR

        dir_name = config.get_dir("text_dir")
        if not dir_name.is_dir():
            dir_name.mkdir(parents=True)
        hash_name = self._text2hash(color)
        file_name = dir_name / (hash_name + ".svg")

        if file_name.exists():
            svg_file = str(file_name.resolve())
        else:
            settings = self._text2settings(color)
            width = config["pixel_width"]
            height = config["pixel_height"]

            svg_file = manimpango.text2svg(
                settings,
                size,
                line_spacing,
                self.disable_ligatures,
                str(file_name.resolve()),
                START_X,
                START_Y,
                width,
                height,
                self.text,
            )

        return svg_file

    def init_colors(self, propagate_colors: bool = True) -> Self:
        if config.renderer == RendererType.OPENGL:
            super().init_colors()
        elif config.renderer == RendererType.CAIRO:
            super().init_colors(propagate_colors=propagate_colors)
        return self


class MarkupText(SVGMobject):
    r"""Display (non-LaTeX) text rendered using `Pango <https://pango.org/>`_.

    Text objects behave like a :class:`.VGroup`-like iterable of all characters
    in the given text. In particular, slicing is possible.

    **What is PangoMarkup?**

    PangoMarkup is a small markup language like html and it helps you avoid using
    "range of characters" while coloring or styling a piece a Text. You can use
    this language with :class:`~.MarkupText`.

    A simple example of a marked-up string might be::

        <span foreground="blue" size="x-large">Blue text</span> is <i>cool</i>!"

    and it can be used with :class:`~.MarkupText` as

    .. manim:: MarkupExample
        :save_last_frame:

        class MarkupExample(Scene):
            def construct(self):
                text = MarkupText('<span foreground="blue" size="x-large">Blue text</span> is <i>cool</i>!"')
                self.add(text)

    A more elaborate example would be:

    .. manim:: MarkupElaborateExample
        :save_last_frame:

        class MarkupElaborateExample(Scene):
            def construct(self):
                text = MarkupText(
                    '<span foreground="purple">ا</span><span foreground="red">َ</span>'
                    'ل<span foreground="blue">ْ</span>ع<span foreground="red">َ</span>ر'
                    '<span foreground="red">َ</span>ب<span foreground="red">ِ</span>ي'
                    '<span foreground="green">ّ</span><span foreground="red">َ</span>ة'
                    '<span foreground="blue">ُ</span>'
                )
                self.add(text)

    PangoMarkup can also contain XML features such as numeric character
    entities such as ``&#169;`` for © can be used too.

    The most general markup tag is ``<span>``, then there are some
    convenience tags.

    Here is a list of supported tags:

    - ``<b>bold</b>``, ``<i>italic</i>`` and ``<b><i>bold+italic</i></b>``
    - ``<u>underline</u>`` and ``<s>strike through</s>``
    - ``<tt>typewriter font</tt>``
    - ``<big>bigger font</big>`` and ``<small>smaller font</small>``
    - ``<sup>superscript</sup>`` and ``<sub>subscript</sub>``
    - ``<span underline="double" underline_color="green">double underline</span>``
    - ``<span underline="error">error underline</span>``
    - ``<span overline="single" overline_color="green">overline</span>``
    - ``<span strikethrough="true" strikethrough_color="red">strikethrough</span>``
    - ``<span font_family="sans">temporary change of font</span>``
    - ``<span foreground="red">temporary change of color</span>``
    - ``<span fgcolor="red">temporary change of color</span>``
    - ``<gradient from="YELLOW" to="RED">temporary gradient</gradient>``

    For ``<span>`` markup, colors can be specified either as
    hex triples like ``#aabbcc`` or as named CSS colors like
    ``AliceBlue``.
    The ``<gradient>`` tag is handled by Manim rather than
    Pango, and supports hex triplets or Manim constants like
    ``RED`` or ``RED_A``.
    If you want to use Manim constants like ``RED_A`` together
    with ``<span>``, you will need to use Python's f-String
    syntax as follows::

        MarkupText(f'<span foreground="{RED_A}">here you go</span>')

    If your text contains ligatures, the :class:`MarkupText` class may
    incorrectly determine the first and last letter when creating the
    gradient. This is due to the fact that ``fl`` are two separate characters,
    but might be set as one single glyph - a ligature. If your language
    does not depend on ligatures, consider setting ``disable_ligatures``
    to ``True``. If you must use ligatures, the ``gradient`` tag supports an optional
    attribute ``offset`` which can be used to compensate for that error.

    For example:

    - ``<gradient from="RED" to="YELLOW" offset="1">example</gradient>`` to *start* the gradient one letter earlier
    - ``<gradient from="RED" to="YELLOW" offset=",1">example</gradient>`` to *end* the gradient one letter earlier
    - ``<gradient from="RED" to="YELLOW" offset="2,1">example</gradient>`` to *start* the gradient two letters earlier and *end* it one letter earlier

    Specifying a second offset may be necessary if the text to be colored does
    itself contain ligatures. The same can happen when using HTML entities for
    special chars.

    When using ``underline``, ``overline`` or ``strikethrough`` together with
    ``<gradient>`` tags, you will also need to use the offset, because
    underlines are additional paths in the final :class:`SVGMobject`.
    Check out the following example.

    Escaping of special characters: ``>`` **should** be written as ``&gt;``
    whereas ``<`` and ``&`` *must* be written as ``&lt;`` and
    ``&amp;``.

    You can find more information about Pango markup formatting at the
    corresponding documentation page:
    `Pango Markup <https://docs.gtk.org/Pango/pango_markup.html>`_.
    Please be aware that not all features are supported by this class and that
    the ``<gradient>`` tag mentioned above is not supported by Pango.

    Parameters
    ----------

    text
        The text that needs to be created as mobject.
    fill_opacity
        The fill opacity, with 1 meaning opaque and 0 meaning transparent.
    stroke_width
        Stroke width.
    font_size
        Font size.
    line_spacing
        Line spacing.
    font
        Global font setting for the entire text. Local overrides are possible.
    slant
        Global slant setting, e.g. `NORMAL` or `ITALIC`. Local overrides are possible.
    weight
        Global weight setting, e.g. `NORMAL` or `BOLD`. Local overrides are possible.
    gradient
        Global gradient setting. Local overrides are possible.
    warn_missing_font
        If True (default), Manim will issue a warning if the font does not exist in the
        (case-sensitive) list of fonts returned from `manimpango.list_fonts()`.

    Returns
    -------
    :class:`MarkupText`
        The text displayed in form of a :class:`.VGroup`-like mobject.

    Examples
    ---------

    .. manim:: BasicMarkupExample
        :save_last_frame:

        class BasicMarkupExample(Scene):
            def construct(self):
                text1 = MarkupText("<b>foo</b> <i>bar</i> <b><i>foobar</i></b>")
                text2 = MarkupText("<s>foo</s> <u>bar</u> <big>big</big> <small>small</small>")
                text3 = MarkupText("H<sub>2</sub>O and H<sub>3</sub>O<sup>+</sup>")
                text4 = MarkupText("type <tt>help</tt> for help")
                text5 = MarkupText(
                    '<span underline="double">foo</span> <span underline="error">bar</span>'
                )
                group = VGroup(text1, text2, text3, text4, text5).arrange(DOWN)
                self.add(group)

    .. manim:: ColorExample
        :save_last_frame:

        class ColorExample(Scene):
            def construct(self):
                text1 = MarkupText(
                    f'all in red <span fgcolor="{YELLOW}">except this</span>', color=RED
                )
                text2 = MarkupText("nice gradient", gradient=(BLUE, GREEN))
                text3 = MarkupText(
                    'nice <gradient from="RED" to="YELLOW">intermediate</gradient> gradient',
                    gradient=(BLUE, GREEN),
                )
                text4 = MarkupText(
                    'fl ligature <gradient from="RED" to="YELLOW">causing trouble</gradient> here'
                )
                text5 = MarkupText(
                    'fl ligature <gradient from="RED" to="YELLOW" offset="1">defeated</gradient> with offset'
                )
                text6 = MarkupText(
                    'fl ligature <gradient from="RED" to="YELLOW" offset="1">floating</gradient> inside'
                )
                text7 = MarkupText(
                    'fl ligature <gradient from="RED" to="YELLOW" offset="1,1">floating</gradient> inside'
                )
                group = VGroup(text1, text2, text3, text4, text5, text6, text7).arrange(DOWN)
                self.add(group)

    .. manim:: UnderlineExample
        :save_last_frame:

        class UnderlineExample(Scene):
            def construct(self):
                text1 = MarkupText(
                    '<span underline="double" underline_color="green">bla</span>'
                )
                text2 = MarkupText(
                    '<span underline="single" underline_color="green">xxx</span><gradient from="#ffff00" to="RED">aabb</gradient>y'
                )
                text3 = MarkupText(
                    '<span underline="single" underline_color="green">xxx</span><gradient from="#ffff00" to="RED" offset="-1">aabb</gradient>y'
                )
                text4 = MarkupText(
                    '<span underline="double" underline_color="green">xxx</span><gradient from="#ffff00" to="RED">aabb</gradient>y'
                )
                text5 = MarkupText(
                    '<span underline="double" underline_color="green">xxx</span><gradient from="#ffff00" to="RED" offset="-2">aabb</gradient>y'
                )
                group = VGroup(text1, text2, text3, text4, text5).arrange(DOWN)
                self.add(group)

    .. manim:: FontExample
        :save_last_frame:

        class FontExample(Scene):
            def construct(self):
                text1 = MarkupText(
                    'all in sans <span font_family="serif">except this</span>', font="sans"
                )
                text2 = MarkupText(
                    '<span font_family="serif">mixing</span> <span font_family="sans">fonts</span> <span font_family="monospace">is ugly</span>'
                )
                text3 = MarkupText("special char > or &gt;")
                text4 = MarkupText("special char &lt; and &amp;")
                group = VGroup(text1, text2, text3, text4).arrange(DOWN)
                self.add(group)

    .. manim:: NewlineExample
        :save_last_frame:

        class NewlineExample(Scene):
            def construct(self):
                text = MarkupText('foooo<span foreground="red">oo\nbaa</span>aar')
                self.add(text)

    .. manim:: NoLigaturesExample
        :save_last_frame:

        class NoLigaturesExample(Scene):
            def construct(self):
                text1 = MarkupText('fl<gradient from="RED" to="GREEN">oat</gradient>ing')
                text2 = MarkupText('fl<gradient from="RED" to="GREEN">oat</gradient>ing', disable_ligatures=True)
                group = VGroup(text1, text2).arrange(DOWN)
                self.add(group)


    As :class:`MarkupText` uses Pango to render text, rendering non-English
    characters is easily possible:

    .. manim:: MultiLanguage
        :save_last_frame:

        class MultiLanguage(Scene):
            def construct(self):
                morning = MarkupText("வணக்கம்", font="sans-serif")
                japanese = MarkupText(
                    '<span fgcolor="blue">日本</span>へようこそ'
                )  # works as in ``Text``.
                mess = MarkupText("Multi-Language", weight=BOLD)
                russ = MarkupText("Здравствуйте मस नम म ", font="sans-serif")
                hin = MarkupText("नमस्ते", font="sans-serif")
                chinese = MarkupText("臂猿「黛比」帶著孩子", font="sans-serif")
                group = VGroup(morning, japanese, mess, russ, hin, chinese).arrange(DOWN)
                self.add(group)

    You can justify the text by passing :attr:`justify` parameter.

    .. manim:: JustifyText

        class JustifyText(Scene):
            def construct(self):
                ipsum_text = (
                    "Lorem ipsum dolor sit amet, consectetur adipiscing elit."
                    "Praesent feugiat metus sit amet iaculis pulvinar. Nulla posuere "
                    "quam a ex aliquam, eleifend consectetur tellus viverra. Aliquam "
                    "fermentum interdum justo, nec rutrum elit pretium ac. Nam quis "
                    "leo pulvinar, dignissim est at, venenatis nisi."
                )
                justified_text = MarkupText(ipsum_text, justify=True).scale(0.4)
                not_justified_text = MarkupText(ipsum_text, justify=False).scale(0.4)
                just_title = Title("Justified")
                njust_title = Title("Not Justified")
                self.add(njust_title, not_justified_text)
                self.play(
                    FadeOut(not_justified_text),
                    FadeIn(justified_text),
                    FadeOut(njust_title),
                    FadeIn(just_title),
                )
                self.wait(1)

    Tests
    -----

    Check that the creation of :class:`~.MarkupText` works::

        >>> MarkupText('The horse does not eat cucumber salad.')
        MarkupText('The horse does not eat cucumber salad.')

    """

    @staticmethod
    @functools.cache
    def font_list() -> list[str]:
        value: list[str] = manimpango.list_fonts()
        return value

    def __init__(
        self,
        text: str,
        fill_opacity: float = 1,
        stroke_width: float = 0,
        color: ParsableManimColor | None = None,
        font_size: float = DEFAULT_FONT_SIZE,
        line_spacing: float = -1,
        font: str = "",
        slant: str = NORMAL,
        weight: str = NORMAL,
        justify: bool = False,
        gradient: Iterable[ParsableManimColor] | None = None,
        tab_width: int = 4,
        height: int | None = None,
        width: int | None = None,
        should_center: bool = True,
        disable_ligatures: bool = False,
        warn_missing_font: bool = True,
        **kwargs: Any,
    ):
        self.text = text
        self.line_spacing: float = line_spacing
        if font and warn_missing_font:
            fonts_list = Text.font_list()
            # handle special case of sans/sans-serif
            if font.lower() == "sans-serif":
                font = "sans"
            if font not in fonts_list:
                # check if the capitalized version is in the supported fonts
                if font.capitalize() in fonts_list:
                    font = font.capitalize()
                elif font.lower() in fonts_list:
                    font = font.lower()
                elif font.title() in fonts_list:
                    font = font.title()
                else:
                    logger.warning(f"Font {font} not in {fonts_list}.")
        self.font = font
        self._font_size = float(font_size)
        self.slant = slant
        self.weight = weight
        self.gradient = gradient
        self.tab_width = tab_width
        self.justify = justify

        self.original_text = text
        self.disable_ligatures = disable_ligatures
        text_without_tabs = text
        if "\t" in text:
            text_without_tabs = text.replace("\t", " " * self.tab_width)

        colormap = self._extract_color_tags()
        if len(colormap) > 0:
            logger.warning(
                'Using <color> tags in MarkupText is deprecated. Please use <span foreground="..."> instead.',
            )
        gradientmap = self._extract_gradient_tags()
        validate_error = MarkupUtils.validate(self.text)
        if validate_error:
            raise ValueError(validate_error)

        if self.line_spacing == -1:
            self.line_spacing = (
                self._font_size + self._font_size * DEFAULT_LINE_SPACING_SCALE
            )
        else:
            self.line_spacing = self._font_size + self._font_size * self.line_spacing

        parsed_color: ManimColor = ManimColor(color) if color else VMobject().color
        file_name = self._text2svg(parsed_color)

        PangoUtils.remove_last_M(file_name)
        super().__init__(
            file_name,
            fill_opacity=fill_opacity,
            stroke_width=stroke_width,
            height=height,
            width=width,
            should_center=should_center,
            **kwargs,
        )

        self.chars = self.get_group_class()(*self.submobjects)
        self.text = text_without_tabs.replace(" ", "").replace("\n", "")

        nppc = self.n_points_per_curve
        for each in self:
            if len(each.points) == 0:
                continue
            points = each.points
            curve_start = points[0]
            assert len(curve_start) == self.dim, curve_start
            # Some of the glyphs in this text might not be closed,
            # so we close them by identifying when one curve ends
            # but it is not where the next curve starts.
            # It is more efficient to temporarily create a list
            # of points and add them one at a time, then turn them
            # into a numpy array at the end, rather than creating
            # new numpy arrays every time a point or fixing line
            # is added (which is O(n^2) for numpy arrays).
            closed_curve_points: list[Point3D] = []
            # OpenGL has points be part of quadratic Bezier curves;
            # Cairo uses cubic Bezier curves.
            if nppc == 3:  # RendererType.OPENGL

                def add_line_to(end: Point3D) -> None:
                    nonlocal closed_curve_points
                    start = closed_curve_points[-1]
                    closed_curve_points += [
                        start,
                        (start + end) / 2,
                        end,
                    ]

            else:  # RendererType.CAIRO

                def add_line_to(end: Point3D) -> None:
                    nonlocal closed_curve_points
                    start = closed_curve_points[-1]
                    closed_curve_points += [
                        start,
                        (start + start + end) / 3,
                        (start + end + end) / 3,
                        end,
                    ]

            for index, point in enumerate(points):
                closed_curve_points.append(point)
                if (
                    index != len(points) - 1
                    and (index + 1) % nppc == 0
                    and any(point != points[index + 1])
                ):
                    # Add straight line from last point on this curve to the
                    # start point on the next curve.
                    add_line_to(curve_start)
                    curve_start = points[index + 1]
            # Make sure last curve is closed
            add_line_to(curve_start)
            each.points = np.array(closed_curve_points, ndmin=2)

        if self.gradient:
            self.set_color_by_gradient(*self.gradient)
        for col in colormap:
            self.chars[
                col["start"] - col["start_offset"] : col["end"]
                - col["start_offset"]
                - col["end_offset"]
            ].set_color(self._parse_color(col["color"]))
        for grad in gradientmap:
            self.chars[
                grad["start"] - grad["start_offset"] : grad["end"]
                - grad["start_offset"]
                - grad["end_offset"]
            ].set_color_by_gradient(
                *(self._parse_color(grad["from"]), self._parse_color(grad["to"]))
            )
        # anti-aliasing
        if height is None and width is None:
            self.scale(TEXT_MOB_SCALE_FACTOR)

        self.initial_height = self.height

    @property
    def font_size(self) -> float:
        return (
            self.height
            / self.initial_height
            / TEXT_MOB_SCALE_FACTOR
            * 2.4
            * self._font_size
            / DEFAULT_FONT_SIZE
        )

    @font_size.setter
    def font_size(self, font_val: float) -> None:
        # TODO: use pango's font size scaling.
        if font_val <= 0:
            raise ValueError("font_size must be greater than 0.")
        else:
            self.scale(font_val / self.font_size)

    def _text2hash(self, color: ParsableManimColor) -> str:
        """Generates ``sha256`` hash for file name."""
        settings = (
            "MARKUPPANGO"
            + self.font
            + self.slant
            + self.weight
            + ManimColor(color).to_hex().lower()
        )  # to differentiate from classical Pango Text
        settings += str(self.line_spacing) + str(self._font_size)
        settings += str(self.disable_ligatures)
        settings += str(self.justify)
        id_str = self.text + settings
        hasher = hashlib.sha256()
        hasher.update(id_str.encode())
        return hasher.hexdigest()[:16]

    def _text2svg(self, color: ParsableManimColor | None) -> str:
        """Convert the text to SVG using Pango."""
        color = ManimColor(color)
        size = self._font_size
        line_spacing: float = self.line_spacing
        size /= TEXT2SVG_ADJUSTMENT_FACTOR
        line_spacing /= TEXT2SVG_ADJUSTMENT_FACTOR

        dir_name = config.get_dir("text_dir")
        if not dir_name.is_dir():
            dir_name.mkdir(parents=True)
        hash_name = self._text2hash(color)
        file_name = dir_name / (hash_name + ".svg")

        if file_name.exists():
            svg_file: str = str(file_name.resolve())
        else:
            final_text = (
                f'<span foreground="{color.to_hex()}">{self.text}</span>'
                if color is not None
                else self.text
            )
            logger.debug(f"Setting Text {self.text}")
            svg_file = MarkupUtils.text2svg(
                final_text,
                self.font,
                self.slant,
                self.weight,
                size,
                line_spacing,
                self.disable_ligatures,
                str(file_name.resolve()),
                START_X,
                START_Y,
                600,  # width
                400,  # height
                justify=self.justify,
                pango_width=500,
            )
        return svg_file

    def _count_real_chars(self, s: str) -> int:
        """Counts characters that will be displayed.

        This is needed for partial coloring or gradients, because space
        counts to the text's `len`, but has no corresponding character.
        """
        count = 0
        level = 0
        # temporarily replace HTML entities by single char
        s = re.sub("&[^;]+;", "x", s)
        for c in s:
            if c == "<":
                level += 1
            if c == ">" and level > 0:
                level -= 1
            elif c != " " and c != "\t" and level == 0:
                count += 1
        return count

    def _extract_gradient_tags(self) -> list[dict[str, Any]]:
        """Used to determine which parts (if any) of the string should be formatted
        with a gradient.

        Removes the ``<gradient>`` tag, as it is not part of Pango's markup and would cause an error.
        """
        tags = re.finditer(
            r'<gradient\s+from="([^"]+)"\s+to="([^"]+)"(\s+offset="([^"]+)")?>(.+?)</gradient>',
            self.original_text,
            re.S,
        )
        gradientmap: list[dict[str, Any]] = []
        for tag in tags:
            start = self._count_real_chars(self.original_text[: tag.start(0)])
            end = start + self._count_real_chars(tag.group(5))
            offsets = tag.group(4).split(",") if tag.group(4) else [0]
            start_offset = int(offsets[0]) if offsets[0] else 0
            end_offset = int(offsets[1]) if len(offsets) == 2 and offsets[1] else 0

            gradientmap.append(
                {
                    "start": start,
                    "end": end,
                    "from": tag.group(1),
                    "to": tag.group(2),
                    "start_offset": start_offset,
                    "end_offset": end_offset,
                },
            )
        self.text = re.sub(
            "<gradient[^>]+>(.+?)</gradient>", r"\1", self.text, count=0, flags=re.S
        )
        return gradientmap

    def _parse_color(self, col: str) -> str:
        """Parse color given in ``<color>`` or ``<gradient>`` tags."""
        if re.match("#[0-9a-f]{6}", col):
            return col
        else:
            return ManimColor(col).to_hex()

    def _extract_color_tags(self) -> list[dict[str, Any]]:
        """Used to determine which parts (if any) of the string should be formatted
        with a custom color.

        Removes the ``<color>`` tag, as it is not part of Pango's markup and would cause an error.

        Note: Using the ``<color>`` tags is deprecated. As soon as the legacy syntax is gone, this function
        will be removed.
        """
        tags = re.finditer(
            r'<color\s+col="([^"]+)"(\s+offset="([^"]+)")?>(.+?)</color>',
            self.original_text,
            re.S,
        )

        colormap: list[dict[str, Any]] = []
        for tag in tags:
            start = self._count_real_chars(self.original_text[: tag.start(0)])
            end = start + self._count_real_chars(tag.group(4))
            offsets = tag.group(3).split(",") if tag.group(3) else [0]
            start_offset = int(offsets[0]) if offsets[0] else 0
            end_offset = int(offsets[1]) if len(offsets) == 2 and offsets[1] else 0

            colormap.append(
                {
                    "start": start,
                    "end": end,
                    "color": tag.group(1),
                    "start_offset": start_offset,
                    "end_offset": end_offset,
                },
            )
        self.text = re.sub(
            "<color[^>]+>(.+?)</color>", r"\1", self.text, count=0, flags=re.S
        )
        return colormap

    def __repr__(self) -> str:
        return f"MarkupText({repr(self.original_text)})"


@contextmanager
def register_font(font_file: str | Path) -> Iterator[None]:
    """Temporarily add a font file to Pango's search path.

    This searches for the font_file at various places. The order it searches it described below.

    1. Absolute path.
    2. In ``assets/fonts`` folder.
    3. In ``font/`` folder.
    4. In the same directory.

    Parameters
    ----------
    font_file
        The font file to add.

    Examples
    --------
    Use ``with register_font(...)`` to add a font file to search
    path.

    .. code-block:: python

        with register_font("path/to/font_file.ttf"):
            a = Text("Hello", font="Custom Font Name")

    Raises
    ------
    FileNotFoundError:
        If the font doesn't exists.

    AttributeError:
        If this method is used on macOS.

    .. important ::

        This method is available for macOS for ``ManimPango>=v0.2.3``. Using this
        method with previous releases will raise an :class:`AttributeError` on macOS.
    """
    input_folder = Path(config.input_file).parent.resolve()
    possible_paths = [
        Path(font_file),
        input_folder / "assets/fonts" / font_file,
        input_folder / "fonts" / font_file,
        input_folder / font_file,
    ]
    for path in possible_paths:
        path = path.resolve()
        if path.exists():
            file_path = path
            logger.debug("Found file at %s", file_path.absolute())
            break
    else:
        error = f"Can't find {font_file}. Checked paths: {possible_paths}"
        raise FileNotFoundError(error)

    try:
        assert manimpango.register_font(str(file_path))
        yield
    finally:
        manimpango.unregister_font(str(file_path))<|MERGE_RESOLUTION|>--- conflicted
+++ resolved
@@ -732,12 +732,6 @@
                 settings.append(TextSetting(i, i + 1, **args))
 
         for word, gradient in self.t2g.items():
-<<<<<<< HEAD
-            if isinstance(gradient, str) or len(gradient) == 1:
-                color = gradient if isinstance(gradient, str) else gradient[0]
-                gradient = (ManimColor(color), ManimColor(color))
-=======
->>>>>>> 5a2b3384
             colors = (
                 color_gradient(gradient, len(word))
                 if len(gradient) != 1
