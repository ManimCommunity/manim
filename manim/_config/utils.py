--- conflicted
+++ resolved
@@ -524,10 +524,7 @@
             "use_opengl_renderer",
             "use_webgl_renderer",
             "enable_gui",
-<<<<<<< HEAD
-=======
             "fullscreen",
->>>>>>> 723e645a
             "use_projection_fill_shaders",
             "use_projection_stroke_shaders",
         ]:
@@ -667,10 +664,7 @@
             "use_opengl_renderer",
             "use_webgl_renderer",
             "enable_gui",
-<<<<<<< HEAD
-=======
             "fullscreen",
->>>>>>> 723e645a
             "use_projection_fill_shaders",
             "use_projection_stroke_shaders",
         ]:
@@ -1203,15 +1197,12 @@
         doc="Enable GUI interaction.",
     )
 
-<<<<<<< HEAD
-=======
     fullscreen = property(
         lambda self: self._d["fullscreen"],
         lambda self, val: self._set_boolean("fullscreen", val),
         doc="Expand the window to its maximum possible size.",
     )
 
->>>>>>> 723e645a
     use_projection_fill_shaders = property(
         lambda self: self._d["use_projection_fill_shaders"],
         lambda self, val: self._set_boolean("use_projection_fill_shaders", val),
