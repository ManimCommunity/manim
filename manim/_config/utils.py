--- conflicted
+++ resolved
@@ -323,11 +323,7 @@
     }
 
     def __init__(self) -> None:
-<<<<<<< HEAD
-        self._d: dict[str, Any | None] = dict.fromkeys(self._OPTS, None)
-=======
         self._d: dict[str, Any | None] = dict.fromkeys(self._OPTS)
->>>>>>> fa65b488
 
     # behave like a dict
     def __iter__(self) -> Iterator[str]:
