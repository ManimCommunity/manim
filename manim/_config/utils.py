"""Utilities to create and set the config.

The main class exported by this module is :class:`ManimConfig`.  This class
contains all configuration options, including frame geometry (e.g. frame
height/width, frame rate), output (e.g. directories, logging), styling
(e.g. background color, transparency), and general behavior (e.g. writing a
movie vs writing a single frame).

See :doc:`/guides/configuration` for an introduction to Manim's configuration system.

"""
from __future__ import annotations

import argparse
import configparser
import copy
import errno
import logging
import os
import re
import sys
from collections.abc import Mapping, MutableMapping
from pathlib import Path
from typing import TYPE_CHECKING, Any, ClassVar, Iterable, Iterator, NoReturn

import numpy as np

<<<<<<< HEAD
from .. import constants
from ..constants import RendererType
from ..typing import StrPath, Vector3
from ..utils.color import ManimColor
from ..utils.tex import TexTemplate
=======
from manim import constants
from manim.constants import RendererType
from manim.utils.color import ManimColor
from manim.utils.tex import TexTemplate, TexTemplateFromFile

if TYPE_CHECKING:
    from enum import EnumMeta

    from typing_extensions import Self

    from manim.typing import StrPath, Vector3D

__all__ = ["config_file_paths", "make_config_parser", "ManimConfig", "ManimFrame"]
>>>>>>> 9a84ec6a


def config_file_paths() -> list[Path]:
    """The paths where ``.cfg`` files will be searched for.

    When manim is first imported, it processes any ``.cfg`` files it finds.  This
    function returns the locations in which these files are searched for.  In
    ascending order of precedence, these are: the library-wide config file, the
    user-wide config file, and the folder-wide config file.

    The library-wide config file determines manim's default behavior.  The
    user-wide config file is stored in the user's home folder, and determines
    the behavior of manim whenever the user invokes it from anywhere in the
    system.  The folder-wide config file only affects scenes that are in the
    same folder.  The latter two files are optional.

    These files, if they exist, are meant to loaded into a single
    :class:`configparser.ConfigParser` object, and then processed by
    :class:`ManimConfig`.

    Returns
    -------
    List[:class:`Path`]
        List of paths which may contain ``.cfg`` files, in ascending order of
        precedence.

    See Also
    --------
    :func:`make_config_parser`, :meth:`ManimConfig.digest_file`,
    :meth:`ManimConfig.digest_parser`

    Notes
    -----
    The location of the user-wide config file is OS-specific.

    """
    library_wide = Path.resolve(Path(__file__).parent / "default.cfg")
    if sys.platform.startswith("win32"):
        user_wide = Path.home() / "AppData" / "Roaming" / "Manim" / "manim.cfg"
    else:
        user_wide = Path.home() / ".config" / "manim" / "manim.cfg"
    folder_wide = Path("manim.cfg")
    return [library_wide, user_wide, folder_wide]


def make_config_parser(
    custom_file: StrPath | None = None,
) -> configparser.ConfigParser:
    """Make a :class:`ConfigParser` object and load any ``.cfg`` files.

    The user-wide file, if it exists, overrides the library-wide file.  The
    folder-wide file, if it exists, overrides the other two.

    The folder-wide file can be ignored by passing ``custom_file``.  However,
    the user-wide and library-wide config files cannot be ignored.

    Parameters
    ----------
    custom_file
        Path to a custom config file.  If used, the folder-wide file in the
        relevant directory will be ignored, if it exists.  If None, the
        folder-wide file will be used, if it exists.

    Returns
    -------
    :class:`ConfigParser`
        A parser containing the config options found in the .cfg files that
        were found.  It is guaranteed to contain at least the config options
        found in the library-wide file.

    See Also
    --------
    :func:`config_file_paths`

    """
    library_wide, user_wide, folder_wide = config_file_paths()
    # From the documentation: "An application which requires initial values to
    # be loaded from a file should load the required file or files using
    # read_file() before calling read() for any optional files."
    # https://docs.python.org/3/library/configparser.html#configparser.ConfigParser.read
    parser = configparser.ConfigParser()
    with library_wide.open() as file:
        parser.read_file(file)  # necessary file

    other_files = [user_wide, Path(custom_file) if custom_file else folder_wide]
    parser.read(other_files)  # optional files

    return parser


def _determine_quality(qual: str) -> str:
    for quality, values in constants.QUALITIES.items():
        if values["flag"] is not None and values["flag"] == qual:
            return quality

    return qual


class ManimConfig(MutableMapping):
    """Dict-like class storing all config options.

    The global ``config`` object is an instance of this class, and acts as a
    single source of truth for all of the library's customizable behavior.

    The global ``config`` object is capable of digesting different types of
    sources and converting them into a uniform interface.  These sources are
    (in ascending order of precedence): configuration files, command line
    arguments, and programmatic changes.  Regardless of how the user chooses to
    set a config option, she can access its current value using
    :class:`ManimConfig`'s attributes and properties.

    Notes
    -----
    Each config option is implemented as a property of this class.

    Each config option can be set via a config file, using the full name of the
    property.  If a config option has an associated CLI flag, then the flag is
    equal to the full name of the property.  Those that admit an alternative
    flag or no flag at all are documented in the individual property's
    docstring.

    Examples
    --------
    We use a copy of the global configuration object in the following
    examples for the sake of demonstration; you can skip these lines
    and just import ``config`` directly if you actually want to modify
    the configuration:

    .. code-block:: pycon

        >>> from manim import config as global_config
        >>> config = global_config.copy()

    Each config option allows for dict syntax and attribute syntax.  For
    example, the following two lines are equivalent,

    .. code-block:: pycon

        >>> from manim import WHITE
        >>> config.background_color = WHITE
        >>> config["background_color"] = WHITE

    The former is preferred; the latter is provided mostly for backwards
    compatibility.

    The config options are designed to keep internal consistency.  For example,
    setting ``frame_y_radius`` will affect ``frame_height``:

    .. code-block:: pycon

        >>> config.frame_height
        8.0
        >>> config.frame_y_radius = 5.0
        >>> config.frame_height
        10.0

    There are many ways of interacting with config options.  Take for example
    the config option ``background_color``.  There are three ways to change it:
    via a config file, via CLI flags, or programmatically.

    To set the background color via a config file, save the following
    ``manim.cfg`` file with the following contents.

    .. code-block::

       [CLI]
       background_color = WHITE

    In order to have this ``.cfg`` file apply to a manim scene, it needs to be
    placed in the same directory as the script,

    .. code-block:: bash

          project/
          ├─scene.py
          └─manim.cfg

    Now, when the user executes

    .. code-block:: bash

        manim scene.py

    the background of the scene will be set to ``WHITE``.  This applies regardless
    of where the manim command is invoked from.

    Command line arguments override ``.cfg`` files.  In the previous example,
    executing

    .. code-block:: bash

        manim scene.py -c BLUE

    will set the background color to BLUE, regardless of the contents of
    ``manim.cfg``.

    Finally, any programmatic changes made within the scene script itself will
    override the command line arguments.  For example, if ``scene.py`` contains
    the following

    .. code-block:: python

        from manim import *

        config.background_color = RED


        class MyScene(Scene):
            ...

    the background color will be set to RED, regardless of the contents of
    ``manim.cfg`` or the CLI arguments used when invoking manim.

    """

    _OPTS = {
        "assets_dir",
        "background_color",
        "background_opacity",
        "custom_folders",
        "disable_caching",
        "disable_caching_warning",
        "dry_run",
        "enable_wireframe",
        "ffmpeg_loglevel",
        "ffmpeg_executable",
        "format",
        "flush_cache",
        "frame_height",
        "frame_rate",
        "frame_width",
        "frame_x_radius",
        "frame_y_radius",
        "from_animation_number",
        "images_dir",
        "input_file",
        "media_embed",
        "media_width",
        "log_dir",
        "log_to_file",
        "max_files_cached",
        "media_dir",
        "movie_file_extension",
        "notify_outdated_version",
        "output_file",
        "partial_movie_dir",
        "pixel_height",
        "pixel_width",
        "plugins",
        "preview",
        "progress_bar",
        "quality",
        "save_as_gif",
        "save_sections",
        "save_last_frame",
        "save_pngs",
        "scene_names",
        "show_in_file_browser",
        "tex_dir",
        "tex_template",
        "tex_template_file",
        "text_dir",
        "upto_animation_number",
        "renderer",
        "enable_gui",
        "gui_location",
        "use_projection_fill_shaders",
        "use_projection_stroke_shaders",
        "verbosity",
        "video_dir",
        "sections_dir",
        "fullscreen",
        "window_position",
        "window_size",
        "window_monitor",
        "write_all",
        "write_to_movie",
        "zero_pad",
        "force_window",
        "no_latex_cleanup",
    }

    def __init__(self) -> None:
        self._d: dict[str, Any | None] = {k: None for k in self._OPTS}

    # behave like a dict
    def __iter__(self) -> Iterator[str]:
        return iter(self._d)

    def __len__(self) -> int:
        return len(self._d)

    def __contains__(self, key: object) -> bool:
        try:
            self.__getitem__(key)
            return True
        except AttributeError:
            return False

    def __getitem__(self, key: str) -> Any:
        return getattr(self, key)

    def __setitem__(self, key: str, val: Any) -> None:
        getattr(ManimConfig, key).fset(self, val)  # fset is the property's setter

    def update(self, obj: ManimConfig | dict[str, Any]) -> None:  # type: ignore[override]
        """Digest the options found in another :class:`ManimConfig` or in a dict.

        Similar to :meth:`dict.update`, replaces the values of this object with
        those of ``obj``.

        Parameters
        ----------
        obj
            The object to copy values from.

        Returns
        -------
        None

        Raises
        -----
        :class:`AttributeError`
            If ``obj`` is a dict but contains keys that do not belong to any
            config options.

        See Also
        --------
        :meth:`~ManimConfig.digest_file`, :meth:`~ManimConfig.digest_args`,
        :meth:`~ManimConfig.digest_parser`

        """

        if isinstance(obj, ManimConfig):
            self._d.update(obj._d)
            if obj.tex_template:
                self.tex_template = obj.tex_template

        elif isinstance(obj, dict):
            # First update the underlying _d, then update other properties
            _dict = {k: v for k, v in obj.items() if k in self._d}
            for k, v in _dict.items():
                self[k] = v

            _dict = {k: v for k, v in obj.items() if k not in self._d}
            for k, v in _dict.items():
                self[k] = v

    # don't allow to delete anything
    def __delitem__(self, key: str) -> NoReturn:
        raise AttributeError("'ManimConfig' object does not support item deletion")

    def __delattr__(self, key: str) -> NoReturn:
        raise AttributeError("'ManimConfig' object does not support item deletion")

    # copy functions
    def copy(self) -> Self:
        """Deepcopy the contents of this ManimConfig.

        Returns
        -------
        :class:`ManimConfig`
            A copy of this object containing no shared references.

        See Also
        --------
        :func:`tempconfig`

        Notes
        -----
        This is the main mechanism behind :func:`tempconfig`.

        """
        return copy.deepcopy(self)

    def __copy__(self) -> Self:
        """See ManimConfig.copy()."""
        return copy.deepcopy(self)

    def __deepcopy__(self, memo: dict[str, Any]) -> Self:
        """See ManimConfig.copy()."""
        c = type(self)()
        # Deepcopying the underlying dict is enough because all properties
        # either read directly from it or compute their value on the fly from
        # values read directly from it.
        c._d = copy.deepcopy(self._d, memo)
        return c

    # helper type-checking methods
    def _set_from_list(self, key: str, val: Any, values: list[Any]) -> None:
        """Set ``key`` to ``val`` if ``val`` is contained in ``values``."""
        if val in values:
            self._d[key] = val
        else:
            raise ValueError(f"attempted to set {key} to {val}; must be in {values}")

    def _set_from_enum(self, key: str, enum_value: Any, enum_class: EnumMeta) -> None:
        """Set ``key`` to the enum object with value ``enum_value`` in the given
        ``enum_class``.

        Tests::

            >>> from enum import Enum
            >>> class Fruit(Enum):
            ...     APPLE = 1
            ...     BANANA = 2
            ...     CANTALOUPE = 3
            >>> test_config = ManimConfig()
            >>> test_config._set_from_enum("fruit", 1, Fruit)
            >>> test_config._d['fruit']
            <Fruit.APPLE: 1>
            >>> test_config._set_from_enum("fruit", Fruit.BANANA, Fruit)
            >>> test_config._d['fruit']
            <Fruit.BANANA: 2>
            >>> test_config._set_from_enum("fruit", 42, Fruit)
            Traceback (most recent call last):
            ...
            ValueError: 42 is not a valid Fruit
        """
        self._d[key] = enum_class(enum_value)

    def _set_boolean(self, key: str, val: Any) -> None:
        """Set ``key`` to ``val`` if ``val`` is Boolean."""
        if val in [True, False]:
            self._d[key] = val
        else:
            raise ValueError(f"{key} must be boolean")

    def _set_tuple(self, key: str, val: tuple[Any]) -> None:
        if isinstance(val, tuple):
            self._d[key] = val
        else:
            raise ValueError(f"{key} must be tuple")

    def _set_str(self, key: str, val: Any) -> None:
        """Set ``key`` to ``val`` if ``val`` is a string."""
        if isinstance(val, str):
            self._d[key] = val
        elif not val:
            self._d[key] = ""
        else:
            raise ValueError(f"{key} must be str or falsy value")

    def _set_between(self, key: str, val: float, lo: float, hi: float) -> None:
        """Set ``key`` to ``val`` if lo <= val <= hi."""
        if lo <= val <= hi:
            self._d[key] = val
        else:
            raise ValueError(f"{key} must be {lo} <= {key} <= {hi}")

    def _set_int_between(self, key: str, val: int, lo: int, hi: int) -> None:
        """Set ``key`` to ``val`` if lo <= val <= hi."""
        if lo <= val <= hi:
            self._d[key] = val
        else:
            raise ValueError(
                f"{key} must be an integer such that {lo} <= {key} <= {hi}",
            )

    def _set_pos_number(self, key: str, val: int, allow_inf: bool) -> None:
        """Set ``key`` to ``val`` if ``val`` is a positive integer."""
        if isinstance(val, int) and val > -1:
            self._d[key] = val
        elif allow_inf and val in [-1, float("inf")]:
            self._d[key] = float("inf")
        else:
            raise ValueError(
                f"{key} must be a non-negative integer (use -1 for infinity)",
            )

    def __repr__(self) -> str:
        rep = ""
        for k, v in sorted(self._d.items(), key=lambda x: x[0]):
            rep += f"{k}: {v}, "
        return rep

    # builders
    def digest_parser(self, parser: configparser.ConfigParser) -> Self:
        """Process the config options present in a :class:`ConfigParser` object.

        This method processes arbitrary parsers, not only those read from a
        single file, whereas :meth:`~ManimConfig.digest_file` can only process one
        file at a time.

        Parameters
        ----------
        parser
            An object reflecting the contents of one or many ``.cfg`` files.  In
            particular, it may reflect the contents of multiple files that have
            been parsed in a cascading fashion.

        Returns
        -------
        self : :class:`ManimConfig`
            This object, after processing the contents of ``parser``.

        See Also
        --------
        :func:`make_config_parser`, :meth:`~.ManimConfig.digest_file`,
        :meth:`~.ManimConfig.digest_args`,

        Notes
        -----
        If there are multiple ``.cfg`` files to process, it is always more
        efficient to parse them into a single :class:`ConfigParser` object
        first, and then call this function once (instead of calling
        :meth:`~.ManimConfig.digest_file` multiple times).

        Examples
        --------
        To digest the config options set in two files, first create a
        ConfigParser and parse both files and then digest the parser:

        .. code-block:: python

            parser = configparser.ConfigParser()
            parser.read([file1, file2])
            config = ManimConfig().digest_parser(parser)

        In fact, the global ``config`` object is initialized like so:

        .. code-block:: python

            parser = make_config_parser()
            config = ManimConfig().digest_parser(parser)

        """
        self._parser = parser

        # boolean keys
        for key in [
            "notify_outdated_version",
            "write_to_movie",
            "save_last_frame",
            "write_all",
            "save_pngs",
            "save_as_gif",
            "save_sections",
            "preview",
            "show_in_file_browser",
            "log_to_file",
            "disable_caching",
            "disable_caching_warning",
            "flush_cache",
            "custom_folders",
            "enable_gui",
            "fullscreen",
            "use_projection_fill_shaders",
            "use_projection_stroke_shaders",
            "enable_wireframe",
            "force_window",
            "no_latex_cleanup",
        ]:
            setattr(self, key, parser["CLI"].getboolean(key, fallback=False))

        # int keys
        for key in [
            "from_animation_number",
            "upto_animation_number",
            "max_files_cached",
            # the next two must be set BEFORE digesting frame_width and frame_height
            "pixel_height",
            "pixel_width",
            "window_monitor",
            "zero_pad",
        ]:
            setattr(self, key, parser["CLI"].getint(key))

        # str keys
        for key in [
            "assets_dir",
            "verbosity",
            "media_dir",
            "log_dir",
            "video_dir",
            "sections_dir",
            "images_dir",
            "text_dir",
            "tex_dir",
            "partial_movie_dir",
            "input_file",
            "output_file",
            "movie_file_extension",
            "background_color",
            "renderer",
            "window_position",
        ]:
            setattr(self, key, parser["CLI"].get(key, fallback="", raw=True))

        # float keys
        for key in [
            "background_opacity",
            "frame_rate",
            # the next two are floats but have their own logic, applied later
            # "frame_width",
            # "frame_height",
        ]:
            setattr(self, key, parser["CLI"].getfloat(key))

        # tuple keys
        gui_location = tuple(
            map(int, re.split(r"[;,\-]", parser["CLI"]["gui_location"])),
        )
        setattr(self, "gui_location", gui_location)

        window_size = parser["CLI"][
            "window_size"
        ]  # if not "default", get a tuple of the position
        if window_size != "default":
            window_size = tuple(map(int, re.split(r"[;,\-]", window_size)))
        setattr(self, "window_size", window_size)

        # plugins
        self.plugins = parser["CLI"].get("plugins", fallback="", raw=True).split(",")
        # the next two must be set AFTER digesting pixel_width and pixel_height
        self["frame_height"] = parser["CLI"].getfloat("frame_height", 8.0)
        width = parser["CLI"].getfloat("frame_width", None)
        if width is None:
            self["frame_width"] = self["frame_height"] * self["aspect_ratio"]
        else:
            self["frame_width"] = width

        # other logic
        val = parser["CLI"].get("tex_template_file")
        if val:
            self.tex_template_file = val

        val = parser["CLI"].get("progress_bar")
        if val:
            setattr(self, "progress_bar", val)

        val = parser["ffmpeg"].get("loglevel")
        if val:
            self.ffmpeg_loglevel = val

        # TODO: Fix the mess above and below
        val = parser["ffmpeg"].get("ffmpeg_executable")
        setattr(self, "ffmpeg_executable", val)

        try:
            val = parser["jupyter"].getboolean("media_embed")
        except ValueError:
            val = None
        setattr(self, "media_embed", val)

        val = parser["jupyter"].get("media_width")
        if val:
            setattr(self, "media_width", val)

        val = parser["CLI"].get("quality", fallback="", raw=True)
        if val:
            self.quality = _determine_quality(val)

        return self

    def digest_args(self, args: argparse.Namespace) -> Self:
        """Process the config options present in CLI arguments.

        Parameters
        ----------
        args
            An object returned by :func:`.main_utils.parse_args()`.

        Returns
        -------
        self : :class:`ManimConfig`
            This object, after processing the contents of ``parser``.

        See Also
        --------
        :func:`.main_utils.parse_args()`, :meth:`~.ManimConfig.digest_parser`,
        :meth:`~.ManimConfig.digest_file`

        Notes
        -----
        If ``args.config_file`` is a non-empty string, ``ManimConfig`` tries to digest the
        contents of said file with :meth:`~ManimConfig.digest_file` before
        digesting any other CLI arguments.

        """
        # if the input file is a config file, parse it properly
        if args.file.suffix == ".cfg":
            args.config_file = args.file

        # if args.file is `-`, the animation code has to be taken from STDIN, so the
        # input file path shouldn't be absolute, since that file won't be read.
        if str(args.file) == "-":
            self.input_file = args.file

        # if a config file has been passed, digest it first so that other CLI
        # flags supersede it
        if args.config_file:
            self.digest_file(args.config_file)

        # read input_file from the args if it wasn't set by the config file
        if not self.input_file:
            self.input_file = Path(args.file).absolute()

        self.scene_names = args.scene_names if args.scene_names is not None else []
        self.output_file = args.output_file

        for key in [
            "notify_outdated_version",
            "preview",
            "show_in_file_browser",
            "write_to_movie",
            "save_last_frame",
            "save_pngs",
            "save_as_gif",
            "save_sections",
            "write_all",
            "disable_caching",
            "format",
            "flush_cache",
            "progress_bar",
            "transparent",
            "scene_names",
            "verbosity",
            "renderer",
            "background_color",
            "enable_gui",
            "fullscreen",
            "use_projection_fill_shaders",
            "use_projection_stroke_shaders",
            "zero_pad",
            "enable_wireframe",
            "force_window",
            "dry_run",
            "no_latex_cleanup",
        ]:
            if hasattr(args, key):
                attr = getattr(args, key)
                # if attr is None, then no argument was passed and we should
                # not change the current config
                if attr is not None:
                    self[key] = attr

        for key in [
            "media_dir",  # always set this one first
            "log_dir",
            "log_to_file",  # always set this one last
        ]:
            if hasattr(args, key):
                attr = getattr(args, key)
                # if attr is None, then no argument was passed and we should
                # not change the current config
                if attr is not None:
                    self[key] = attr

        if self["save_last_frame"]:
            self["write_to_movie"] = False

        # Handle the -n flag.
        nflag = args.from_animation_number
        if nflag:
            self.from_animation_number = nflag[0]
            try:
                self.upto_animation_number = nflag[1]
            except Exception:
                logging.getLogger("manim").info(
                    f"No end scene number specified in -n option. Rendering from {nflag[0]} onwards...",
                )

        # Handle the quality flags
        self.quality = _determine_quality(getattr(args, "quality", None))

        # Handle the -r flag.
        rflag = args.resolution
        if rflag:
            self.pixel_width = int(rflag[0])
            self.pixel_height = int(rflag[1])

        fps = args.frame_rate
        if fps:
            self.frame_rate = float(fps)

        # Handle --custom_folders
        if args.custom_folders:
            for opt in [
                "media_dir",
                "video_dir",
                "sections_dir",
                "images_dir",
                "text_dir",
                "tex_dir",
                "log_dir",
                "partial_movie_dir",
            ]:
                self[opt] = self._parser["custom_folders"].get(opt, raw=True)
            # --media_dir overrides the default.cfg file
            if hasattr(args, "media_dir") and args.media_dir:
                self.media_dir = args.media_dir

        # Handle --tex_template
        if args.tex_template:
            self.tex_template = TexTemplate.from_file(args.tex_template)

        if (
            self.renderer == RendererType.OPENGL
            and getattr(args, "write_to_movie") is None
        ):
            # --write_to_movie was not passed on the command line, so don't generate video.
            self["write_to_movie"] = False

        # Handle --gui_location flag.
        if getattr(args, "gui_location") is not None:
            self.gui_location = args.gui_location

        return self

    def digest_file(self, filename: StrPath) -> Self:
        """Process the config options present in a ``.cfg`` file.

        This method processes a single ``.cfg`` file, whereas
        :meth:`~ManimConfig.digest_parser` can process arbitrary parsers, built
        perhaps from multiple ``.cfg`` files.

        Parameters
        ----------
        filename
            Path to the ``.cfg`` file.

        Returns
        -------
        self : :class:`ManimConfig`
            This object, after processing the contents of ``filename``.

        See Also
        --------
        :meth:`~ManimConfig.digest_file`, :meth:`~ManimConfig.digest_args`,
        :func:`make_config_parser`

        Notes
        -----
        If there are multiple ``.cfg`` files to process, it is always more
        efficient to parse them into a single :class:`ConfigParser` object
        first and digesting them with one call to
        :meth:`~ManimConfig.digest_parser`, instead of calling this method
        multiple times.

        """
        if not Path(filename).is_file():
            raise FileNotFoundError(
                errno.ENOENT,
                "Error: --config_file could not find a valid config file.",
                str(filename),
            )

        return self.digest_parser(make_config_parser(filename))

    # config options are properties

    @property
    def preview(self) -> bool:
        """Whether to play the rendered movie (-p)."""
        return self._d["preview"] or self._d["enable_gui"]

    @preview.setter
    def preview(self, value: bool) -> None:
        self._set_boolean("preview", value)

    @property
    def show_in_file_browser(self) -> bool:
        """Whether to show the output file in the file browser (-f)."""
        return self._d["show_in_file_browser"]

    @show_in_file_browser.setter
    def show_in_file_browser(self, value: bool) -> None:
        self._set_boolean("show_in_file_browser", value)

    @property
    def progress_bar(self) -> str:
        """Whether to show progress bars while rendering animations."""
        return self._d["progress_bar"]

    @progress_bar.setter
    def progress_bar(self, value: str) -> None:
        self._set_from_list("progress_bar", value, ["none", "display", "leave"])

    @property
    def log_to_file(self) -> bool:
        """Whether to save logs to a file."""
        return self._d["log_to_file"]

    @log_to_file.setter
    def log_to_file(self, value: bool) -> None:
        self._set_boolean("log_to_file", value)

    @property
    def notify_outdated_version(self) -> bool:
        """Whether to notify if there is a version update available."""
        return self._d["notify_outdated_version"]

    @notify_outdated_version.setter
    def notify_outdated_version(self, value: bool) -> None:
        self._set_boolean("notify_outdated_version", value)

    @property
    def write_to_movie(self) -> bool:
        """Whether to render the scene to a movie file (-w)."""
        return self._d["write_to_movie"]

    @write_to_movie.setter
    def write_to_movie(self, value: bool) -> None:
        self._set_boolean("write_to_movie", value)

    @property
    def save_last_frame(self) -> bool:
        """Whether to save the last frame of the scene as an image file (-s)."""
        return self._d["save_last_frame"]

    @save_last_frame.setter
    def save_last_frame(self, value: bool) -> None:
        self._set_boolean("save_last_frame", value)

    @property
    def write_all(self) -> bool:
        """Whether to render all scenes in the input file (-a)."""
        return self._d["write_all"]

    @write_all.setter
    def write_all(self, value: bool) -> None:
        self._set_boolean("write_all", value)

    @property
    def save_pngs(self) -> bool:
        """Whether to save all frames in the scene as images files (-g)."""
        return self._d["save_pngs"]

    @save_pngs.setter
    def save_pngs(self, value: bool) -> None:
        self._set_boolean("save_pngs", value)

    @property
    def save_as_gif(self) -> bool:
        """Whether to save the rendered scene in .gif format (-i)."""
        return self._d["save_as_gif"]

    @save_as_gif.setter
    def save_as_gif(self, value: bool) -> None:
        self._set_boolean("save_as_gif", value)

    @property
    def save_sections(self) -> bool:
        """Whether to save single videos for each section in addition to the movie file."""
        return self._d["save_sections"]

    @save_sections.setter
    def save_sections(self, value: bool) -> None:
        self._set_boolean("save_sections", value)

    @property
    def enable_wireframe(self) -> bool:
        """Whether to enable wireframe debugging mode in opengl."""
        return self._d["enable_wireframe"]

    @enable_wireframe.setter
    def enable_wireframe(self, value: bool) -> None:
        self._set_boolean("enable_wireframe", value)

    @property
    def force_window(self) -> bool:
        """Whether to force window when using the opengl renderer."""
        return self._d["force_window"]

    @force_window.setter
    def force_window(self, value: bool) -> None:
        self._set_boolean("force_window", value)

    @property
    def no_latex_cleanup(self) -> bool:
        """Prevents deletion of .aux, .dvi, and .log files produced by Tex and MathTex."""
        return self._d["no_latex_cleanup"]

    @no_latex_cleanup.setter
    def no_latex_cleanup(self, value: bool) -> None:
        self._set_boolean("no_latex_cleanup", value)

    @property
    def verbosity(self) -> str:
        """Logger verbosity; "DEBUG", "INFO", "WARNING", "ERROR", or "CRITICAL" (-v)."""
        return self._d["verbosity"]

    @verbosity.setter
    def verbosity(self, val: str) -> None:
        self._set_from_list(
            "verbosity",
            val,
            ["DEBUG", "INFO", "WARNING", "ERROR", "CRITICAL"],
        )
        logging.getLogger("manim").setLevel(val)

    @property
    def format(self) -> str:
        """File format; "png", "gif", "mp4", "webm" or "mov"."""
        return self._d["format"]

    @format.setter
    def format(self, val: str) -> None:
        self._set_from_list(
            "format",
            val,
            [None, "png", "gif", "mp4", "mov", "webm"],
        )
        if self.format == "webm":
            logging.getLogger("manim").warning(
                "Output format set as webm, this can be slower than other formats",
            )

    @property
    def ffmpeg_loglevel(self) -> str:
        """Verbosity level of ffmpeg (no flag)."""
        return self._d["ffmpeg_loglevel"]

    @ffmpeg_loglevel.setter
    def ffmpeg_loglevel(self, val: str) -> None:
        self._set_from_list(
            "ffmpeg_loglevel",
            val,
            ["DEBUG", "INFO", "WARNING", "ERROR", "CRITICAL"],
        )

    @property
    def ffmpeg_executable(self) -> str:
        """Custom path to the ffmpeg executable."""
        return self._d["ffmpeg_executable"]

    @ffmpeg_executable.setter
    def ffmpeg_executable(self, value: str) -> None:
        self._set_str("ffmpeg_executable", value)

    @property
    def media_embed(self) -> bool:
        """Whether to embed videos in Jupyter notebook."""
        return self._d["media_embed"]

    @media_embed.setter
    def media_embed(self, value: bool) -> None:
        self._set_boolean("media_embed", value)

    @property
    def media_width(self) -> str:
        """Media width in Jupyter notebook."""
        return self._d["media_width"]

    @media_width.setter
    def media_width(self, value: str) -> None:
        self._set_str("media_width", value)

    @property
    def pixel_width(self) -> int:
        """Frame width in pixels (--resolution, -r)."""
        return self._d["pixel_width"]

    @pixel_width.setter
    def pixel_width(self, value: int) -> None:
        self._set_pos_number("pixel_width", value, False)

    @property
    def pixel_height(self) -> int:
        """Frame height in pixels (--resolution, -r)."""
        return self._d["pixel_height"]

    @pixel_height.setter
    def pixel_height(self, value: int) -> None:
        self._set_pos_number("pixel_height", value, False)

    @property
    def aspect_ratio(self) -> int:
        """Aspect ratio (width / height) in pixels (--resolution, -r)."""
        return self._d["pixel_width"] / self._d["pixel_height"]

    @property
    def frame_height(self) -> float:
        """Frame height in logical units (no flag)."""
        return self._d["frame_height"]

    @frame_height.setter
    def frame_height(self, value: float) -> None:
        self._d.__setitem__("frame_height", value)

    @property
    def frame_width(self) -> float:
        """Frame width in logical units (no flag)."""
        return self._d["frame_width"]

    @frame_width.setter
    def frame_width(self, value: float) -> None:
        self._d.__setitem__("frame_width", value)

    @property
    def frame_y_radius(self) -> float:
        """Half the frame height (no flag)."""
        return self._d["frame_height"] / 2

    @frame_y_radius.setter
    def frame_y_radius(self, value: float) -> None:
        self._d.__setitem__("frame_y_radius", value) or self._d.__setitem__(
            "frame_height", 2 * value
        )

    @property
    def frame_x_radius(self) -> float:
        """Half the frame width (no flag)."""
        return self._d["frame_width"] / 2

    @frame_x_radius.setter
    def frame_x_radius(self, value: float) -> None:
        self._d.__setitem__("frame_x_radius", value) or self._d.__setitem__(
            "frame_width", 2 * value
        )

    @property
    def top(self) -> Vector3D:
        """Coordinate at the center top of the frame."""
        return self.frame_y_radius * constants.UP

    @property
    def bottom(self) -> Vector3D:
        """Coordinate at the center bottom of the frame."""
        return self.frame_y_radius * constants.DOWN

    @property
    def left_side(self) -> Vector3D:
        """Coordinate at the middle left of the frame."""
        return self.frame_x_radius * constants.LEFT

    @property
    def right_side(self) -> Vector3D:
        """Coordinate at the middle right of the frame."""
        return self.frame_x_radius * constants.RIGHT

    @property
    def frame_rate(self) -> float:
        """Frame rate in frames per second."""
        return self._d["frame_rate"]

    @frame_rate.setter
    def frame_rate(self, value: float) -> None:
        self._d.__setitem__("frame_rate", value)

    # TODO: This was parsed before maybe add ManimColor(val), but results in circular import
    @property
    def background_color(self) -> ManimColor:
        """Background color of the scene (-c)."""
        return self._d["background_color"]

    @background_color.setter
    def background_color(self, value: Any) -> None:
        self._d.__setitem__("background_color", ManimColor(value))

    @property
    def from_animation_number(self) -> int:
        """Start rendering animations at this number (-n)."""
        return self._d["from_animation_number"]

    @from_animation_number.setter
    def from_animation_number(self, value: int) -> None:
        self._d.__setitem__("from_animation_number", value)

    @property
    def upto_animation_number(self) -> int:
        """Stop rendering animations at this nmber. Use -1 to avoid skipping (-n)."""
        return self._d["upto_animation_number"]

    @upto_animation_number.setter
    def upto_animation_number(self, value: int) -> None:
        self._set_pos_number("upto_animation_number", value, True)

    @property
    def max_files_cached(self) -> int:
        """Maximum number of files cached.  Use -1 for infinity (no flag)."""
        return self._d["max_files_cached"]

    @max_files_cached.setter
    def max_files_cached(self, value: int) -> None:
        self._set_pos_number("max_files_cached", value, True)

    @property
    def window_monitor(self) -> int:
        """The monitor on which the scene will be rendered."""
        return self._d["window_monitor"]

    @window_monitor.setter
    def window_monitor(self, value: int) -> None:
        self._set_pos_number("window_monitor", value, True)

    @property
    def flush_cache(self) -> bool:
        """Whether to delete all the cached partial movie files."""
        return self._d["flush_cache"]

    @flush_cache.setter
    def flush_cache(self, value: bool) -> None:
        self._set_boolean("flush_cache", value)

    @property
    def disable_caching(self) -> bool:
        """Whether to use scene caching."""
        return self._d["disable_caching"]

    @disable_caching.setter
    def disable_caching(self, value: bool) -> None:
        self._set_boolean("disable_caching", value)

    @property
    def disable_caching_warning(self) -> bool:
        """Whether a warning is raised if there are too much submobjects to hash."""
        return self._d["disable_caching_warning"]

    @disable_caching_warning.setter
    def disable_caching_warning(self, value: bool) -> None:
        self._set_boolean("disable_caching_warning", value)

    @property
    def movie_file_extension(self) -> str:
        """Either .mp4, .webm or .mov."""
        return self._d["movie_file_extension"]

    @movie_file_extension.setter
    def movie_file_extension(self, value: str) -> None:
        self._set_from_list("movie_file_extension", value, [".mp4", ".mov", ".webm"])

    @property
    def background_opacity(self) -> float:
        """A number between 0.0 (fully transparent) and 1.0 (fully opaque)."""
        return self._d["background_opacity"]

    @background_opacity.setter
    def background_opacity(self, value: float) -> None:
        self._set_between("background_opacity", value, 0, 1)

    @property
    def frame_size(self) -> tuple[int, int]:
        """Tuple with (pixel width, pixel height) (no flag)."""
        return (self._d["pixel_width"], self._d["pixel_height"])

    @frame_size.setter
    def frame_size(self, value: tuple[int, int]) -> None:
        self._d.__setitem__("pixel_width", value[0]) or self._d.__setitem__(
            "pixel_height", value[1]
        )

    @property
    def quality(self) -> str | None:
        """Video quality (-q)."""
        keys = ["pixel_width", "pixel_height", "frame_rate"]
        q = {k: self[k] for k in keys}
        for qual in constants.QUALITIES:
            if all(q[k] == constants.QUALITIES[qual][k] for k in keys):
                return qual
        return None

    @quality.setter
    def quality(self, value: str | None) -> None:
        if value is None:
            return
        if value not in constants.QUALITIES:
            raise KeyError(f"quality must be one of {list(constants.QUALITIES.keys())}")
        q = constants.QUALITIES[value]
        self.frame_size = q["pixel_width"], q["pixel_height"]
        self.frame_rate = q["frame_rate"]

    @property
    def transparent(self) -> bool:
        """Whether the background opacity is 0.0 (-t)."""
        return self._d["background_opacity"] == 0.0

    @transparent.setter
    def transparent(self, value: bool) -> None:
        self._d["background_opacity"] = float(not value)
        self.resolve_movie_file_extension(value)

    @property
    def dry_run(self) -> bool:
        """Whether dry run is enabled."""
        return self._d["dry_run"]

    @dry_run.setter
    def dry_run(self, val: bool) -> None:
        self._d["dry_run"] = val
        if val:
            self.write_to_movie = False
            self.write_all = False
            self.save_last_frame = False
            self.format = None

    @property
    def renderer(self) -> RendererType:
        """The currently active renderer.

        Populated with one of the available renderers in :class:`.RendererType`.

        Tests::

            >>> test_config = ManimConfig()
            >>> test_config.renderer is None  # a new ManimConfig is unpopulated
            True
            >>> test_config.renderer = 'opengl'
            >>> test_config.renderer
            <RendererType.OPENGL: 'opengl'>
            >>> test_config.renderer = 42
            Traceback (most recent call last):
            ...
            ValueError: 42 is not a valid RendererType

        Check that capitalization of renderer types is irrelevant::

            >>> test_config.renderer = 'OpenGL'
            >>> test_config.renderer = 'cAirO'
        """
        return self._d["renderer"]

    @renderer.setter
    def renderer(self, value: str | RendererType) -> None:
        """The setter of the renderer property.

        Takes care of switching inheritance bases using the
        :class:`.ConvertToOpenGL` metaclass.
        """
        if isinstance(value, str):
            value = value.lower()
        renderer = RendererType(value)
        try:
            from manim.mobject.opengl.opengl_compatibility import ConvertToOpenGL
            from manim.mobject.opengl.opengl_mobject import OpenGLMobject
            from manim.mobject.opengl.opengl_vectorized_mobject import OpenGLVMobject

            from ..mobject.mobject import Mobject
            from ..mobject.types.vectorized_mobject import VMobject

            for cls in ConvertToOpenGL._converted_classes:
                if renderer == RendererType.OPENGL:
                    conversion_dict = {
                        Mobject: OpenGLMobject,
                        VMobject: OpenGLVMobject,
                    }
                else:
                    conversion_dict = {
                        OpenGLMobject: Mobject,
                        OpenGLVMobject: VMobject,
                    }

                cls.__bases__ = tuple(
                    conversion_dict.get(base, base) for base in cls.__bases__
                )
        except ImportError:
            # The renderer is set during the initial import of the
            # library for the first time. The imports above cause an
            # ImportError due to circular imports. However, the
            # metaclass sets stuff up correctly in this case, so we
            # can just do nothing.
            pass

        self._set_from_enum("renderer", renderer, RendererType)

    @property
    def media_dir(self) -> str:
        """Main output directory.  See :meth:`ManimConfig.get_dir`."""
        return self._d["media_dir"]

    @media_dir.setter
    def media_dir(self, value: str | Path) -> None:
        self._set_dir("media_dir", value)

    @property
    def window_position(self) -> str:
        """Set the position of preview window. You can use directions, e.g. UL/DR/ORIGIN/LEFT...or the position(pixel) of the upper left corner of the window, e.g. '960,540'."""
        return self._d["window_position"]

    @window_position.setter
    def window_position(self, value: str) -> None:
        self._d.__setitem__("window_position", value)

    @property
    def window_size(self) -> str:
        """The size of the opengl window. 'default' to automatically scale the window based on the display monitor."""
        return self._d["window_size"]

    @window_size.setter
    def window_size(self, value: str) -> None:
        self._d.__setitem__("window_size", value)

    def resolve_movie_file_extension(self, is_transparent: bool) -> None:
        if is_transparent:
            self.movie_file_extension = ".webm" if self.format == "webm" else ".mov"
        elif self.format == "webm":
            self.movie_file_extension = ".webm"
        elif self.format == "mov":
            self.movie_file_extension = ".mov"
        else:
            self.movie_file_extension = ".mp4"

    @property
    def enable_gui(self) -> bool:
        """Enable GUI interaction."""
        return self._d["enable_gui"]

    @enable_gui.setter
    def enable_gui(self, value: bool) -> None:
        self._set_boolean("enable_gui", value)

    @property
    def gui_location(self) -> tuple[Any]:
        """Enable GUI interaction."""
        return self._d["gui_location"]

    @gui_location.setter
    def gui_location(self, value: tuple[Any]) -> None:
        self._set_tuple("gui_location", value)

    @property
    def fullscreen(self) -> bool:
        """Expand the window to its maximum possible size."""
        return self._d["fullscreen"]

    @fullscreen.setter
    def fullscreen(self, value: bool) -> None:
        self._set_boolean("fullscreen", value)

    @property
    def use_projection_fill_shaders(self) -> bool:
        """Use shaders for OpenGLVMobject fill which are compatible with transformation matrices."""
        return self._d["use_projection_fill_shaders"]

    @use_projection_fill_shaders.setter
    def use_projection_fill_shaders(self, value: bool) -> None:
        self._set_boolean("use_projection_fill_shaders", value)

    @property
    def use_projection_stroke_shaders(self) -> bool:
        """Use shaders for OpenGLVMobject stroke which are compatible with transformation matrices."""
        return self._d["use_projection_stroke_shaders"]

    @use_projection_stroke_shaders.setter
    def use_projection_stroke_shaders(self, value: bool) -> None:
        self._set_boolean("use_projection_stroke_shaders", value)

    @property
    def zero_pad(self) -> int:
        """PNG zero padding. A number between 0 (no zero padding) and 9 (9 columns minimum)."""
        return self._d["zero_pad"]

    @zero_pad.setter
    def zero_pad(self, value: int) -> None:
        self._set_int_between("zero_pad", value, 0, 9)

    def get_dir(self, key: str, **kwargs: Any) -> Path:
        """Resolve a config option that stores a directory.

        Config options that store directories may depend on one another.  This
        method is used to provide the actual directory to the end user.

        Parameters
        ----------
        key
            The config option to be resolved.  Must be an option ending in
            ``'_dir'``, for example ``'media_dir'`` or ``'video_dir'``.

        kwargs
            Any strings to be used when resolving the directory.

        Returns
        -------
        :class:`pathlib.Path`
            Path to the requested directory.  If the path resolves to the empty
            string, return ``None`` instead.

        Raises
        ------
        :class:`KeyError`
            When ``key`` is not a config option that stores a directory and
            thus :meth:`~ManimConfig.get_dir` is not appropriate; or when
            ``key`` is appropriate but there is not enough information to
            resolve the directory.

        Notes
        -----
        Standard :meth:`str.format` syntax is used to resolve the paths so the
        paths may contain arbitrary placeholders using f-string notation.
        However, these will require ``kwargs`` to contain the required values.

        Examples
        --------

        The value of ``config.tex_dir`` is ``'{media_dir}/Tex'`` by default,
        i.e. it is a subfolder of wherever ``config.media_dir`` is located.  In
        order to get the *actual* directory, use :meth:`~ManimConfig.get_dir`.

        .. code-block:: pycon

            >>> from manim import config as globalconfig
            >>> config = globalconfig.copy()
            >>> config.tex_dir
            '{media_dir}/Tex'
            >>> config.media_dir
            './media'
            >>> config.get_dir("tex_dir").as_posix()
            'media/Tex'

        Resolving directories is done in a lazy way, at the last possible
        moment, to reflect any changes in other config options:

        .. code-block:: pycon

            >>> config.media_dir = "my_media_dir"
            >>> config.get_dir("tex_dir").as_posix()
            'my_media_dir/Tex'

        Some directories depend on information that is not available to
        :class:`ManimConfig`. For example, the default value of `video_dir`
        includes the name of the input file and the video quality
        (e.g. 480p15). This informamtion has to be supplied via ``kwargs``:

        .. code-block:: pycon

            >>> config.video_dir
            '{media_dir}/videos/{module_name}/{quality}'
            >>> config.get_dir("video_dir")
            Traceback (most recent call last):
            KeyError: 'video_dir {media_dir}/videos/{module_name}/{quality} requires the following keyword arguments: module_name'
            >>> config.get_dir("video_dir", module_name="myfile").as_posix()
            'my_media_dir/videos/myfile/1080p60'

        Note the quality does not need to be passed as keyword argument since
        :class:`ManimConfig` does store information about quality.

        Directories may be recursively defined.  For example, the config option
        ``partial_movie_dir`` depends on ``video_dir``, which in turn depends
        on ``media_dir``:

        .. code-block:: pycon

            >>> config.partial_movie_dir
            '{video_dir}/partial_movie_files/{scene_name}'
            >>> config.get_dir("partial_movie_dir")
            Traceback (most recent call last):
            KeyError: 'partial_movie_dir {video_dir}/partial_movie_files/{scene_name} requires the following keyword arguments: scene_name'
            >>> config.get_dir(
            ...     "partial_movie_dir", module_name="myfile", scene_name="myscene"
            ... ).as_posix()
            'my_media_dir/videos/myfile/1080p60/partial_movie_files/myscene'

        Standard f-string syntax is used.  Arbitrary names can be used when
        defining directories, as long as the corresponding values are passed to
        :meth:`ManimConfig.get_dir` via ``kwargs``.

        .. code-block:: pycon

            >>> config.media_dir = "{dir1}/{dir2}"
            >>> config.get_dir("media_dir")
            Traceback (most recent call last):
            KeyError: 'media_dir {dir1}/{dir2} requires the following keyword arguments: dir1'
            >>> config.get_dir("media_dir", dir1="foo", dir2="bar").as_posix()
            'foo/bar'
            >>> config.media_dir = "./media"
            >>> config.get_dir("media_dir").as_posix()
            'media'

        """
        dirs = [
            "assets_dir",
            "media_dir",
            "video_dir",
            "sections_dir",
            "images_dir",
            "text_dir",
            "tex_dir",
            "log_dir",
            "input_file",
            "output_file",
            "partial_movie_dir",
        ]
        if key not in dirs:
            raise KeyError(
                "must pass one of "
                "{media,video,images,text,tex,log}_dir "
                "or {input,output}_file",
            )

        dirs.remove(key)  # a path cannot contain itself

        all_args = {k: self._d[k] for k in dirs}
        all_args.update(kwargs)
        all_args["quality"] = f"{self.pixel_height}p{self.frame_rate:g}"

        path = self._d[key]
        while "{" in path:
            try:
                path = path.format(**all_args)
            except KeyError as exc:
                raise KeyError(
                    f"{key} {self._d[key]} requires the following "
                    + "keyword arguments: "
                    + " ".join(exc.args),
                ) from exc
        return Path(path) if path else None

    def _set_dir(self, key: str, val: str | Path) -> None:
        if isinstance(val, Path):
            self._d.__setitem__(key, str(val))
        else:
            self._d.__setitem__(key, val)

    @property
    def assets_dir(self) -> str:
        """Directory to locate video assets (no flag)."""
        return self._d["assets_dir"]

    @assets_dir.setter
    def assets_dir(self, value: str | Path) -> None:
        self._set_dir("assets_dir", value)

    @property
    def log_dir(self) -> str:
        """Directory to place logs. See :meth:`ManimConfig.get_dir`."""
        return self._d["log_dir"]

    @log_dir.setter
    def log_dir(self, value: str | Path) -> None:
        self._set_dir("log_dir", value)

    @property
    def video_dir(self) -> str:
        """Directory to place videos (no flag). See :meth:`ManimConfig.get_dir`."""
        return self._d["video_dir"]

    @video_dir.setter
    def video_dir(self, value: str | Path) -> None:
        self._set_dir("video_dir", value)

    @property
    def sections_dir(self) -> str:
        """Directory to place section videos (no flag). See :meth:`ManimConfig.get_dir`."""
        return self._d["sections_dir"]

    @sections_dir.setter
    def sections_dir(self, value: str | Path) -> None:
        self._set_dir("sections_dir", value)

    @property
    def images_dir(self) -> str:
        """Directory to place images (no flag).  See :meth:`ManimConfig.get_dir`."""
        return self._d["images_dir"]

    @images_dir.setter
    def images_dir(self, value: str | Path) -> None:
        self._set_dir("images_dir", value)

    @property
    def text_dir(self) -> str:
        """Directory to place text (no flag).  See :meth:`ManimConfig.get_dir`."""
        return self._d["text_dir"]

    @text_dir.setter
    def text_dir(self, value: str | Path) -> None:
        self._set_dir("text_dir", value)

    @property
    def tex_dir(self) -> str:
        """Directory to place tex (no flag).  See :meth:`ManimConfig.get_dir`."""
        return self._d["tex_dir"]

    @tex_dir.setter
    def tex_dir(self, value: str | Path) -> None:
        self._set_dir("tex_dir", value)

    @property
    def partial_movie_dir(self) -> str:
        """Directory to place partial movie files (no flag).  See :meth:`ManimConfig.get_dir`."""
        return self._d["partial_movie_dir"]

    @partial_movie_dir.setter
    def partial_movie_dir(self, value: str | Path) -> None:
        self._set_dir("partial_movie_dir", value)

    @property
    def custom_folders(self) -> str:
        """Whether to use custom folder output."""
        return self._d["custom_folders"]

    @custom_folders.setter
    def custom_folders(self, value: str | Path) -> None:
        self._set_dir("custom_folders", value)

    @property
    def input_file(self) -> str:
        """Input file name."""
        return self._d["input_file"]

    @input_file.setter
    def input_file(self, value: str | Path) -> None:
        self._set_dir("input_file", value)

    @property
    def output_file(self) -> str:
        """Output file name (-o)."""
        return self._d["output_file"]

    @output_file.setter
    def output_file(self, value: str | Path) -> None:
        self._set_dir("output_file", value)

    @property
    def scene_names(self) -> list[str]:
        """Scenes to play from file."""
        return self._d["scene_names"]

    @scene_names.setter
    def scene_names(self, value: list[str]) -> None:
        self._d.__setitem__("scene_names", value)

    @property
    def tex_template(self) -> TexTemplate:
        """Template used when rendering Tex.  See :class:`.TexTemplate`."""
        if not hasattr(self, "_tex_template") or not self._tex_template:
            fn = self._d["tex_template_file"]
            if fn:
                self._tex_template = TexTemplate.from_file(fn)
            else:
                self._tex_template = TexTemplate()
        return self._tex_template

    @tex_template.setter
    def tex_template(self, val: TexTemplate) -> None:
        if isinstance(val, TexTemplate):
            self._tex_template = val

    @property
    def tex_template_file(self) -> Path:
        """File to read Tex template from (no flag).  See :class:`.TexTemplate`."""
        return self._d["tex_template_file"]

    @tex_template_file.setter
    def tex_template_file(self, val: str) -> None:
        if val:
            if not os.access(val, os.R_OK):
                logging.getLogger("manim").warning(
                    f"Custom TeX template {val} not found or not readable.",
                )
            else:
                self._d["tex_template_file"] = Path(val)
        else:
            self._d["tex_template_file"] = val  # actually set the falsy value

    @property
    def plugins(self) -> list[str]:
        """List of plugins to enable."""
        return self._d["plugins"]

    @plugins.setter
    def plugins(self, value: list[str]):
        self._d["plugins"] = value


class ManimFrame(Mapping):
    _OPTS: ClassVar[set[str]] = {
        "pixel_width",
        "pixel_height",
        "aspect_ratio",
        "frame_height",
        "frame_width",
        "frame_y_radius",
        "frame_x_radius",
        "top",
        "bottom",
        "left_side",
        "right_side",
    }
    _CONSTANTS: ClassVar[dict[str, Vector3D]] = {
        "UP": np.array((0.0, 1.0, 0.0)),
        "DOWN": np.array((0.0, -1.0, 0.0)),
        "RIGHT": np.array((1.0, 0.0, 0.0)),
        "LEFT": np.array((-1.0, 0.0, 0.0)),
        "IN": np.array((0.0, 0.0, -1.0)),
        "OUT": np.array((0.0, 0.0, 1.0)),
        "ORIGIN": np.array((0.0, 0.0, 0.0)),
        "X_AXIS": np.array((1.0, 0.0, 0.0)),
        "Y_AXIS": np.array((0.0, 1.0, 0.0)),
        "Z_AXIS": np.array((0.0, 0.0, 1.0)),
        "UL": np.array((-1.0, 1.0, 0.0)),
        "UR": np.array((1.0, 1.0, 0.0)),
        "DL": np.array((-1.0, -1.0, 0.0)),
        "DR": np.array((1.0, -1.0, 0.0)),
    }

    _c: ManimConfig

    def __init__(self, c: ManimConfig) -> None:
        if not isinstance(c, ManimConfig):
            raise TypeError("argument must be instance of 'ManimConfig'")
        # need to use __dict__ directly because setting attributes is not
        # allowed (see __setattr__)
        self.__dict__["_c"] = c

    # there are required by parent class Mapping to behave like a dict
    def __getitem__(self, key: str | int) -> Any:
        if key in self._OPTS:
            return self._c[key]
        elif key in self._CONSTANTS:
            return self._CONSTANTS[key]
        else:
            raise KeyError(key)

    def __iter__(self) -> Iterable[str]:
        return iter(list(self._OPTS) + list(self._CONSTANTS))

    def __len__(self) -> int:
        return len(self._OPTS)

    # make this truly immutable
    def __setattr__(self, attr: Any, val: Any) -> NoReturn:
        raise TypeError("'ManimFrame' object does not support item assignment")

    def __setitem__(self, key: Any, val: Any) -> NoReturn:
        raise TypeError("'ManimFrame' object does not support item assignment")

    def __delitem__(self, key: Any) -> NoReturn:
        raise TypeError("'ManimFrame' object does not support item deletion")


for opt in list(ManimFrame._OPTS) + list(ManimFrame._CONSTANTS):
    setattr(ManimFrame, opt, property(lambda self, o=opt: self[o]))<|MERGE_RESOLUTION|>--- conflicted
+++ resolved
@@ -25,28 +25,19 @@
 
 import numpy as np
 
-<<<<<<< HEAD
-from .. import constants
-from ..constants import RendererType
-from ..typing import StrPath, Vector3
-from ..utils.color import ManimColor
-from ..utils.tex import TexTemplate
-=======
 from manim import constants
 from manim.constants import RendererType
 from manim.utils.color import ManimColor
-from manim.utils.tex import TexTemplate, TexTemplateFromFile
+from manim.utils.tex import TexTemplate
 
 if TYPE_CHECKING:
     from enum import EnumMeta
 
     from typing_extensions import Self
-
+    
     from manim.typing import StrPath, Vector3D
 
 __all__ = ["config_file_paths", "make_config_parser", "ManimConfig", "ManimFrame"]
->>>>>>> 9a84ec6a
-
 
 def config_file_paths() -> list[Path]:
     """The paths where ``.cfg`` files will be searched for.
