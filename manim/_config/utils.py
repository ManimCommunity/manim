--- conflicted
+++ resolved
@@ -541,11 +541,8 @@
             "fullscreen",
             "use_projection_fill_shaders",
             "use_projection_stroke_shaders",
-<<<<<<< HEAD
+            "enable_wireframe",
             "force_window",
-=======
-            "enable_wireframe",
->>>>>>> 3b55ea5e
         ]:
             setattr(self, key, parser["CLI"].getboolean(key, fallback=False))
 
@@ -694,11 +691,8 @@
             "use_projection_fill_shaders",
             "use_projection_stroke_shaders",
             "zero_pad",
-<<<<<<< HEAD
+            "enable_wireframe",
             "force_window",
-=======
-            "enable_wireframe",
->>>>>>> 3b55ea5e
         ]:
             if hasattr(args, key):
                 attr = getattr(args, key)
@@ -894,17 +888,16 @@
         doc="Whether to save the rendered scene in .gif format (-i).",
     )
 
-<<<<<<< HEAD
+    enable_wireframe = property(
+        lambda self: self._d["enable_wireframe"],
+        lambda self, val: self._set_boolean("enable_wireframe", val),
+        doc="Enable wireframe debugging mode in opengl.",
+    )
+
     force_window = property(
         lambda self: self._d["force_window"],
         lambda self, val: self._set_boolean("force_window", val),
         doc="Set to force window when using the opengl renderer",
-=======
-    enable_wireframe = property(
-        lambda self: self._d["enable_wireframe"],
-        lambda self, val: self._set_boolean("enable_wireframe", val),
-        doc="Enable wireframe debugging mode in opengl.",
->>>>>>> 3b55ea5e
     )
 
     @property
