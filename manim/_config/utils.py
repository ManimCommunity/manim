"""Utilities to create and set the config.

The main class exported by this module is :class:`ManimConfig`.  This class
contains all configuration options, including frame geometry (e.g. frame
height/width, frame rate), output (e.g. directories, logging), styling
(e.g. background color, transparency), and general behavior (e.g. writing a
movie vs writing a single frame).

See :doc:`/tutorials/configuration` for an introduction to Manim's configuration system.

"""
import argparse
import configparser
import copy
import errno
import logging
import os
import re
import sys
import typing
from collections.abc import Mapping, MutableMapping
from pathlib import Path

import colour
import numpy as np

from .. import constants
from ..utils.tex import TexTemplate, TexTemplateFromFile
from ..utils.tex_templates import TexTemplateLibrary
from .logger_utils import set_file_logger


def config_file_paths() -> typing.List[Path]:
    """The paths where ``.cfg`` files will be searched for.

    When manim is first imported, it processes any ``.cfg`` files it finds.  This
    function returns the locations in which these files are searched for.  In
    ascending order of precedence, these are: the library-wide config file, the
    user-wide config file, and the folder-wide config file.

    The library-wide config file determines manim's default behavior.  The
    user-wide config file is stored in the user's home folder, and determines
    the behavior of manim whenever the user invokes it from anywhere in the
    system.  The folder-wide config file only affects scenes that are in the
    same folder.  The latter two files are optional.

    These files, if they exist, are meant to loaded into a single
    :class:`configparser.ConfigParser` object, and then processed by
    :class:`ManimConfig`.

    Returns
    -------
    List[:class:`Path`]
        List of paths which may contain ``.cfg`` files, in ascending order of
        precedence.

    See Also
    --------
    :func:`make_config_parser`, :meth:`ManimConfig.digest_file`,
    :meth:`ManimConfig.digest_parser`

    Notes
    -----
    The location of the user-wide config file is OS-specific.

    """
    library_wide = Path.resolve(Path(__file__).parent / "default.cfg")
    if sys.platform.startswith("win32"):
        user_wide = Path.home() / "AppData" / "Roaming" / "Manim" / "manim.cfg"
    else:
        user_wide = Path.home() / ".config" / "manim" / "manim.cfg"
    folder_wide = Path("manim.cfg")
    return [library_wide, user_wide, folder_wide]


def make_config_parser(custom_file: str = None) -> configparser.ConfigParser:
    """Make a :class:`ConfigParser` object and load any ``.cfg`` files.

    The user-wide file, if it exists, overrides the library-wide file.  The
    folder-wide file, if it exists, overrides the other two.

    The folder-wide file can be ignored by passing ``custom_file``.  However,
    the user-wide and library-wide config files cannot be ignored.

    Parameters
    ----------
    custom_file : :class:`str`
        Path to a custom config file.  If used, the folder-wide file in the
        relevant directory will be ignored, if it exists.  If None, the
        folder-wide file will be used, if it exists.

    Returns
    -------
    :class:`ConfigParser`
        A parser containing the config options found in the .cfg files that
        were found.  It is guaranteed to contain at least the config options
        found in the library-wide file.

    See Also
    --------
    :func:`config_file_paths`

    """
    library_wide, user_wide, folder_wide = config_file_paths()
    # From the documentation: "An application which requires initial values to
    # be loaded from a file should load the required file or files using
    # read_file() before calling read() for any optional files."
    # https://docs.python.org/3/library/configparser.html#configparser.ConfigParser.read
    parser = configparser.ConfigParser()
    with open(library_wide) as file:
        parser.read_file(file)  # necessary file

    other_files = [user_wide, custom_file if custom_file else folder_wide]
    parser.read(other_files)  # optional files

    return parser


def _determine_quality(args: argparse.Namespace) -> str:
    for quality in constants.QUALITIES:
        if quality == constants.DEFAULT_QUALITY:
            # Skip so we prioritize anything that overwrites the default quality.
            pass
        elif getattr(args, quality, None) or (
            hasattr(args, "quality")
            and args.quality is not None
            and args.quality == constants.QUALITIES[quality]["flag"]
        ):
            return quality

    return constants.DEFAULT_QUALITY


class ManimConfig(MutableMapping):
    """Dict-like class storing all config options.

    The global ``config`` object is an instance of this class, and acts as a
    single source of truth for all of the library's customizable behavior.

    The global ``config`` object is capable of digesting different types of
    sources and converting them into a uniform interface.  These sources are
    (in ascending order of precedence): configuration files, command line
    arguments, and programmatic changes.  Regardless of how the user chooses to
    set a config option, she can access its current value using
    :class:`ManimConfig`'s attributes and properties.

    Notes
    -----
    Each config option is implemented as a property of this class.

    Each config option can be set via a config file, using the full name of the
    property.  If a config option has an associated CLI flag, then the flag is
    equal to the full name of the property.  Those that admit an alternative
    flag or no flag at all are documented in the individual property's
    docstring.

    Examples
    --------
    Each config option allows for dict syntax and attribute syntax.  For
    example, the following two lines are equivalent,

    .. code-block:: pycon

        >>> from manim import config, WHITE
        >>> config.background_color = WHITE
        >>> config["background_color"] = WHITE

    The former is preferred; the latter is provided mostly for backwards
    compatibility.

    The config options are designed to keep internal consistency.  For example,
    setting ``frame_y_radius`` will affect ``frame_height``:

    .. code-block:: pycon

        >>> config.frame_height
        8.0
        >>> config.frame_y_radius = 5.0
        >>> config.frame_height
        10.0

    There are many ways of interacting with config options.  Take for example
    the config option ``background_color``.  There are three ways to change it:
    via a config file, via CLI flags, or programmatically.

    To set the background color via a config file, save the following
    ``manim.cfg`` file with the following contents.

    .. code-block::

       [CLI]
       background_color = WHITE

    In order to have this ``.cfg`` file apply to a manim scene, it needs to be
    placed in the same directory as the script,

    .. code-block:: bash

          project/
          ├─scene.py
          └─manim.cfg

    Now, when the user executes

    .. code-block:: bash

        manim scene.py

    the background of the scene will be set to ``WHITE``.  This applies regardless
    of where the manim command is invoked from.

    Command line arguments override ``.cfg`` files.  In the previous example,
    executing

    .. code-block:: bash

        manim scene.py -c BLUE

    will set the background color to BLUE, regardless of the contents of
    ``manim.cfg``.

    Finally, any programmatic changes made within the scene script itself will
    override the command line arguments.  For example, if ``scene.py`` contains
    the following

    .. code-block:: python

        from manim import *

        config.background_color = RED


        class MyScene(Scene):
            ...

    the background color will be set to RED, regardless of the contents of
    ``manim.cfg`` or the CLI arguments used when invoking manim.

    """

    _OPTS = {
        "assets_dir",
        "background_color",
        "background_opacity",
        "custom_folders",
        "disable_caching",
        "disable_caching_warning",
        "ffmpeg_loglevel",
        "format",
        "flush_cache",
        "frame_height",
        "frame_rate",
        "frame_width",
        "frame_x_radius",
        "frame_y_radius",
        "from_animation_number",
        "images_dir",
        "input_file",
        "media_width",
        "webgl_renderer_path",
        "log_dir",
        "log_to_file",
        "max_files_cached",
        "media_dir",
        "movie_file_extension",
        "notify_outdated_version",
        "output_file",
        "partial_movie_dir",
        "pixel_height",
        "pixel_width",
        "plugins",
        "preview",
        "progress_bar",
        "save_as_gif",
        "save_last_frame",
        "save_pngs",
        "scene_names",
        "show_in_file_browser",
        "tex_dir",
        "tex_template_file",
        "text_dir",
        "upto_animation_number",
        "renderer",
        "use_opengl_renderer",
        "use_webgl_renderer",
<<<<<<< HEAD
        "opengl_samples",
=======
        "enable_gui",
        "gui_location",
        "use_projection_fill_shaders",
        "use_projection_stroke_shaders",
>>>>>>> 682b6993
        "verbosity",
        "video_dir",
        "fullscreen",
        "window_position",
        "window_size",
        "window_monitor",
        "write_all",
        "write_to_movie",
    }

    def __init__(self) -> None:
        self._d = {k: None for k in self._OPTS}

    # behave like a dict
    def __iter__(self) -> typing.Iterator[str]:
        return iter(self._d)

    def __len__(self) -> int:
        return len(self._d)

    def __contains__(self, key) -> bool:
        try:
            self.__getitem__(key)
            return True
        except AttributeError:
            return False

    def __getitem__(self, key) -> typing.Any:
        return getattr(self, key)

    def __setitem__(self, key: str, val: typing.Any) -> None:
        getattr(ManimConfig, key).fset(self, val)  # fset is the property's setter

    def update(self, obj: typing.Union["ManimConfig", dict]) -> None:
        """Digest the options found in another :class:`ManimConfig` or in a dict.

        Similar to :meth:`dict.update`, replaces the values of this object with
        those of ``obj``.

        Parameters
        ----------
        obj : Union[:class:`ManimConfig`, :class:`dict`]
            The object to copy values from.

        Returns
        -------
        None

        Raises
        -----
        :class:`AttributeError`
            If ``obj`` is a dict but contains keys that do not belong to any
            config options.

        See Also
        --------
        :meth:`~ManimConfig.digest_file`, :meth:`~ManimConfig.digest_args`,
        :meth:`~ManimConfig.digest_parser`

        """

        if isinstance(obj, ManimConfig):
            self._d.update(obj._d)

        elif isinstance(obj, dict):
            # First update the underlying _d, then update other properties
            _dict = {k: v for k, v in obj.items() if k in self._d}
            for k, v in _dict.items():
                self[k] = v

            _dict = {k: v for k, v in obj.items() if k not in self._d}
            for k, v in _dict.items():
                self[k] = v

    # don't allow to delete anything
    def __delitem__(self, key: str):
        raise AttributeError("'ManimConfig' object does not support item deletion")

    def __delattr__(self, key: str):
        raise AttributeError("'ManimConfig' object does not support item deletion")

    # copy functions
    def copy(self) -> "ManimConfig":
        """Deepcopy the contents of this ManimConfig.

        Returns
        -------
        :class:`ManimConfig`
            A copy of this object containing no shared references.

        See Also
        --------
        :func:`tempconfig`

        Notes
        -----
        This is the main mechanism behind :func:`tempconfig`.

        """
        return copy.deepcopy(self)

    def __copy__(self) -> "ManimConfig":
        """See ManimConfig.copy()."""
        return copy.deepcopy(self)

    def __deepcopy__(self, memo: typing.Dict[str, typing.Any]) -> "ManimConfig":
        """See ManimConfig.copy()."""
        c = ManimConfig()
        # Deepcopying the underlying dict is enough because all properties
        # either read directly from it or compute their value on the fly from
        # values read directly from it.
        c._d = copy.deepcopy(self._d, memo)
        return c

    # helper type-checking methods
    def _set_from_list(self, key: str, val: typing.Any, values: list) -> None:
        """Set ``key`` to ``val`` if ``val`` is contained in ``values``."""
        if val in values:
            self._d[key] = val
        else:
            raise ValueError(f"attempted to set {key} to {val}; must be in {values}")

    def _set_boolean(self, key: typing.Union[str, int], val: typing.Any) -> None:
        """Set ``key`` to ``val`` if ``val`` is Boolean."""
        if val in [True, False]:
            self._d[key] = val
        else:
            raise ValueError(f"{key} must be boolean")

    def _set_tuple(self, key: str, val: tuple) -> None:
        if isinstance(val, tuple):
            self._d[key] = val
        else:
            raise ValueError(f"{key} must be tuple")

    def _set_str(self, key: str, val: typing.Any) -> None:
        """Set ``key`` to ``val`` if ``val`` is a string."""
        if isinstance(val, str):
            self._d[key] = val
        elif not val:
            self._d[key] = ""
        else:
            raise ValueError(f"{key} must be str or falsy value")

    def _set_between(self, key: str, val: float, lo: float, hi: float) -> None:
        """Set ``key`` to ``val`` if lo <= val <= hi."""
        if lo <= val <= hi:
            self._d[key] = val
        else:
            raise ValueError(f"{key} must be {lo} <= {key} <= {hi}")

    def _set_pos_number(self, key: str, val: int, allow_inf: bool) -> None:
        """Set ``key`` to ``val`` if ``val`` is a positive integer."""
        if isinstance(val, int) and val > -1:
            self._d[key] = val
        elif allow_inf and (val == -1 or val == float("inf")):
            self._d[key] = float("inf")
        else:
            raise ValueError(
                f"{key} must be a non-negative integer (use -1 for infinity)"
            )

    def __repr__(self) -> str:
        rep = ""
        for k, v in sorted(self._d.items(), key=lambda x: x[0]):
            rep += f"{k}: {v}, "
        return rep

    # builders
    def digest_parser(self, parser: configparser.ConfigParser) -> "ManimConfig":
        """Process the config options present in a :class:`ConfigParser` object.

        This method processes arbitrary parsers, not only those read from a
        single file, whereas :meth:`~ManimConfig.digest_file` can only process one
        file at a time.

        Parameters
        ----------
        parser : :class:`ConfigParser`
            An object reflecting the contents of one or many ``.cfg`` files.  In
            particular, it may reflect the contents of multiple files that have
            been parsed in a cascading fashion.

        Returns
        -------
        self : :class:`ManimConfig`
            This object, after processing the contents of ``parser``.

        See Also
        --------
        :func:`make_config_parser`, :meth:`~.ManimConfig.digest_file`,
        :meth:`~.ManimConfig.digest_args`,

        Notes
        -----
        If there are multiple ``.cfg`` files to process, it is always more
        efficient to parse them into a single :class:`ConfigParser` object
        first, and then call this function once (instead of calling
        :meth:`~.ManimConfig.digest_file` multiple times).

        Examples
        --------
        To digest the config options set in two files, first create a
        ConfigParser and parse both files and then digest the parser:

        .. code-block:: python

            parser = configparser.ConfigParser()
            parser.read([file1, file2])
            config = ManimConfig().digest_parser(parser)

        In fact, the global ``config`` object is initialized like so:

        .. code-block:: python

            parser = make_config_parser()
            config = ManimConfig().digest_parser(parser)

        """
        self._parser = parser

        # boolean keys
        for key in [
            "notify_outdated_version",
            "write_to_movie",
            "save_last_frame",
            "write_all",
            "save_pngs",
            "save_as_gif",
            "preview",
            "show_in_file_browser",
            "log_to_file",
            "disable_caching",
            "disable_caching_warning",
            "flush_cache",
            "custom_folders",
            "use_opengl_renderer",
            "use_webgl_renderer",
            "enable_gui",
            "fullscreen",
            "use_projection_fill_shaders",
            "use_projection_stroke_shaders",
        ]:
            setattr(self, key, parser["CLI"].getboolean(key, fallback=False))

        # int keys
        for key in [
            "from_animation_number",
            "upto_animation_number",
            "max_files_cached",
            # the next two must be set BEFORE digesting frame_width and frame_height
            "pixel_height",
            "pixel_width",
<<<<<<< HEAD
            "opengl_samples",
=======
            "window_monitor",
>>>>>>> 682b6993
        ]:
            setattr(self, key, parser["CLI"].getint(key))

        # str keys
        for key in [
            "assets_dir",
            "verbosity",
            "media_dir",
            "log_dir",
            "video_dir",
            "images_dir",
            "text_dir",
            "tex_dir",
            "partial_movie_dir",
            "input_file",
            "output_file",
            "movie_file_extension",
            "background_color",
            "renderer",
            "webgl_renderer_path",
            "window_position",
        ]:
            setattr(self, key, parser["CLI"].get(key, fallback="", raw=True))

        # float keys
        for key in [
            "background_opacity",
            "frame_rate",
            # the next two are floats but have their own logic, applied later
            # "frame_width",
            # "frame_height",
        ]:
            setattr(self, key, parser["CLI"].getfloat(key))

        # tuple keys
        gui_location = tuple(map(int, re.split(";|,|-", parser["CLI"]["gui_location"])))
        setattr(self, "gui_location", gui_location)

        window_size = parser["CLI"][
            "window_size"
        ]  # if not "default", get a tuple of the position
        if window_size != "default":
            window_size = tuple(map(int, re.split(";|,|-", window_size)))
        setattr(self, "window_size", window_size)

        # plugins
        self.plugins = parser["CLI"].get("plugins", fallback="", raw=True).split(",")
        # the next two must be set AFTER digesting pixel_width and pixel_height
        self["frame_height"] = parser["CLI"].getfloat("frame_height", 8.0)
        width = parser["CLI"].getfloat("frame_width", None)
        if width is None:
            self["frame_width"] = self["frame_height"] * self["aspect_ratio"]
        else:
            self["frame_width"] = width

        # other logic
        val = parser["CLI"].get("tex_template_file")
        if val:
            self.tex_template_file = val

        val = parser["CLI"].get("progress_bar")
        if val:
            setattr(self, "progress_bar", val)

        val = parser["ffmpeg"].get("loglevel")
        if val:
            self.ffmpeg_loglevel = val

        val = parser["jupyter"].get("media_width")
        if val:
            setattr(self, "media_width", val)

        return self

    def digest_args(self, args: argparse.Namespace) -> "ManimConfig":
        """Process the config options present in CLI arguments.

        Parameters
        ----------
        args : :class:`argparse.Namespace`
            An object returned by :func:`.main_utils.parse_args()`.

        Returns
        -------
        self : :class:`ManimConfig`
            This object, after processing the contents of ``parser``.

        See Also
        --------
        :func:`.main_utils.parse_args()`, :meth:`~.ManimConfig.digest_parser`,
        :meth:`~.ManimConfig.digest_file`

        Notes
        -----
        If ``args.config_file`` is a non-empty string, ``ManimConfig`` tries to digest the
        contents of said file with :meth:`~ManimConfig.digest_file` before
        digesting any other CLI arguments.

        """
        # if a config file has been passed, digest it first so that other CLI
        # flags supersede it
        if args.config_file:
            self.digest_file(args.config_file)

        # If args.file is `-`, the animation code has to be taken from STDIN, so the
        # input file path shouldn't be absolute, since that file won't be read.
        self.input_file = Path(args.file).absolute() if args.file != "-" else args.file
        self.scene_names = args.scene_names if args.scene_names is not None else []
        self.output_file = args.output_file

        for key in [
            "notify_outdated_version",
            "preview",
            "show_in_file_browser",
            "write_to_movie",
            "save_last_frame",
            "save_pngs",
            "save_as_gif",
            "write_all",
            "disable_caching",
            "format",
            "flush_cache",
            "progress_bar",
            "transparent",
            "scene_names",
            "verbosity",
            "renderer",
            "background_color",
            "use_opengl_renderer",
            "opengl_samples",
            "use_webgl_renderer",
            "enable_gui",
            "fullscreen",
            "use_projection_fill_shaders",
            "use_projection_stroke_shaders",
        ]:
            if hasattr(args, key):
                attr = getattr(args, key)
                # if attr is None, then no argument was passed and we should
                # not change the current config
                if attr is not None:
                    self[key] = attr

        # dry_run is special because it can only be set to True
        if hasattr(args, "dry_run"):
            if getattr(args, "dry_run"):
                self["dry_run"] = True

        for key in [
            "media_dir",  # always set this one first
            "log_dir",
            "log_to_file",  # always set this one last
        ]:
            if hasattr(args, key):
                attr = getattr(args, key)
                # if attr is None, then no argument was passed and we should
                # not change the current config
                if attr is not None:
                    self[key] = attr

        if self["save_last_frame"]:
            self["write_to_movie"] = False

        # Handle the -n flag.
        nflag = args.from_animation_number
        if nflag:
            self.from_animation_number = nflag[0]
            try:
                self.upto_animation_number = nflag[1]
            except Exception:
                logging.getLogger("manim").info(
                    f"No end scene number specified in -n option. Rendering from {nflag[0]} onwards..."
                )

        # Handle the quality flags
        self.quality = _determine_quality(args)

        # Handle the -r flag.
        rflag = args.resolution
        if rflag:
            self.pixel_width = int(rflag[0])
            self.pixel_height = int(rflag[1])

        fps = args.frame_rate
        if fps:
            self.frame_rate = float(fps)

        # Handle --custom_folders
        if args.custom_folders:
            for opt in [
                "media_dir",
                "video_dir",
                "images_dir",
                "text_dir",
                "tex_dir",
                "log_dir",
                "partial_movie_dir",
            ]:
                self[opt] = self._parser["custom_folders"].get(opt, raw=True)
            # --media_dir overrides the default.cfg file
            if hasattr(args, "media_dir") and args.media_dir:
                self.media_dir = args.media_dir

        # Handle --tex_template
        if args.tex_template:
            self.tex_template = TexTemplateFromFile(tex_filename=args.tex_template)

        if self.renderer == "opengl":
            if getattr(args, "write_to_movie") is None:
                # --write_to_movie was not passed on the command line, so don't generate video.
                self["write_to_movie"] = False

        # Handle --gui_location flag.
        if getattr(args, "gui_location") is not None:
            self.gui_location = args.gui_location

        return self

    def digest_file(self, filename: str) -> "ManimConfig":
        """Process the config options present in a ``.cfg`` file.

        This method processes a single ``.cfg`` file, whereas
        :meth:`~ManimConfig.digest_parser` can process arbitrary parsers, built
        perhaps from multiple ``.cfg`` files.

        Parameters
        ----------
        filename : :class:`str`
            Path to the ``.cfg`` file.

        Returns
        -------
        self : :class:`ManimConfig`
            This object, after processing the contents of ``filename``.

        See Also
        --------
        :meth:`~ManimConfig.digest_file`, :meth:`~ManimConfig.digest_args`,
        :func:`make_config_parser`

        Notes
        -----
        If there are multiple ``.cfg`` files to process, it is always more
        efficient to parse them into a single :class:`ConfigParser` object
        first and digesting them with one call to
        :meth:`~ManimConfig.digest_parser`, instead of calling this method
        multiple times.

        """
        if not os.path.isfile(filename):
            raise FileNotFoundError(
                errno.ENOENT,
                "Error: --config_file could not find a valid config file.",
                filename,
            )

        if filename:
            return self.digest_parser(make_config_parser(filename))

    # config options are properties
    preview = property(
        lambda self: self._d["preview"] or self._d["enable_gui"],
        lambda self, val: self._set_boolean("preview", val),
        doc="Whether to play the rendered movie (-p).",
    )

    show_in_file_browser = property(
        lambda self: self._d["show_in_file_browser"],
        lambda self, val: self._set_boolean("show_in_file_browser", val),
        doc="Whether to show the output file in the file browser (-f).",
    )

    progress_bar = property(
        lambda self: self._d["progress_bar"],
        lambda self, val: self._set_from_list(
            "progress_bar", val, ["none", "display", "leave"]
        ),
        doc="Whether to show progress bars while rendering animations.",
    )

    @property
    def log_to_file(self):
        """Whether to save logs to a file."""
        return self._d["log_to_file"]

    @log_to_file.setter
    def log_to_file(self, val: str) -> None:
        self._set_boolean("log_to_file", val)
        if val:
            log_dir = self.get_dir("log_dir")
            if not os.path.exists(log_dir):
                os.makedirs(log_dir)
            set_file_logger(self, self["verbosity"])

    notify_outdated_version = property(
        lambda self: self._d["notify_outdated_version"],
        lambda self, val: self._set_boolean("notify_outdated_version", val),
        doc="Whether to notify if there is a version update available.",
    )

    write_to_movie = property(
        lambda self: self._d["write_to_movie"],
        lambda self, val: self._set_boolean("write_to_movie", val),
        doc="Whether to render the scene to a movie file (-w).",
    )

    save_last_frame = property(
        lambda self: self._d["save_last_frame"],
        lambda self, val: self._set_boolean("save_last_frame", val),
        doc="Whether to save the last frame of the scene as an image file (-s).",
    )

    write_all = property(
        lambda self: self._d["write_all"],
        lambda self, val: self._set_boolean("write_all", val),
        doc="Whether to render all scenes in the input file (-a).",
    )

    save_pngs = property(
        lambda self: self._d["save_pngs"],
        lambda self, val: self._set_boolean("save_pngs", val),
        doc="Whether to save all frames in the scene as images files (-g).",
    )

    save_as_gif = property(
        lambda self: self._d["save_as_gif"],
        lambda self, val: self._set_boolean("save_as_gif", val),
        doc="Whether to save the rendered scene in .gif format (-i).",
    )

    @property
    def verbosity(self):
        """Logger verbosity; "DEBUG", "INFO", "WARNING", "ERROR", or "CRITICAL" (-v)."""
        return self._d["verbosity"]

    @verbosity.setter
    def verbosity(self, val: str) -> None:
        """Verbosity level of the logger."""
        self._set_from_list(
            "verbosity",
            val,
            ["DEBUG", "INFO", "WARNING", "ERROR", "CRITICAL"],
        )
        logging.getLogger("manim").setLevel(val)

    @property
    def format(self):
        """File format; "png", "gif", "mp4", "webm" or "mov"."""
        return self._d["format"]

    @format.setter
    def format(self, val: str) -> None:
        """File format the renderer will output."""
        self._set_from_list(
            "format",
            val,
            [None, "png", "gif", "mp4", "mov", "webm"],
        )
        if self.format == "webm":
            logging.getLogger("manim").warning(
                "Output format set as webm, this can be slower than other formats"
            )

    ffmpeg_loglevel = property(
        lambda self: self._d["ffmpeg_loglevel"],
        lambda self, val: self._set_from_list(
            "ffmpeg_loglevel", val, ["DEBUG", "INFO", "WARNING", "ERROR", "CRITICAL"]
        ),
        doc="Verbosity level of ffmpeg (no flag).",
    )

    media_width = property(
        lambda self: self._d["media_width"],
        lambda self, val: self._d.__setitem__("media_width", val),
        doc="Media width in Jupyter notebook",
    )

    pixel_width = property(
        lambda self: self._d["pixel_width"],
        lambda self, val: self._set_pos_number("pixel_width", val, False),
        doc="Frame width in pixels (--resolution, -r).",
    )

    pixel_height = property(
        lambda self: self._d["pixel_height"],
        lambda self, val: self._set_pos_number("pixel_height", val, False),
        doc="Frame height in pixels (--resolution, -r).",
    )

    aspect_ratio = property(
        lambda self: self._d["pixel_width"] / self._d["pixel_height"],
        doc="Aspect ratio (width / height) in pixels (--resolution, -r).",
    )

    frame_height = property(
        lambda self: self._d["frame_height"],
        lambda self, val: self._d.__setitem__("frame_height", val),
        doc="Frame height in logical units (no flag).",
    )

    frame_width = property(
        lambda self: self._d["frame_width"],
        lambda self, val: self._d.__setitem__("frame_width", val),
        doc="Frame width in logical units (no flag).",
    )

    frame_y_radius = property(
        lambda self: self._d["frame_height"] / 2,
        lambda self, val: (
            self._d.__setitem__("frame_y_radius", val)
            or self._d.__setitem__("frame_height", 2 * val)
        ),
        doc="Half the frame height (no flag).",
    )

    frame_x_radius = property(
        lambda self: self._d["frame_width"] / 2,
        lambda self, val: (
            self._d.__setitem__("frame_x_radius", val)
            or self._d.__setitem__("frame_width", 2 * val)
        ),
        doc="Half the frame width (no flag).",
    )

    top = property(
        lambda self: self.frame_y_radius * constants.UP,
        doc="Coordinate at the center top of the frame.",
    )

    bottom = property(
        lambda self: self.frame_y_radius * constants.DOWN,
        doc="Coordinate at the center bottom of the frame.",
    )

    left_side = property(
        lambda self: self.frame_x_radius * constants.LEFT,
        doc="Coordinate at the middle left of the frame.",
    )

    right_side = property(
        lambda self: self.frame_x_radius * constants.RIGHT,
        doc="Coordinate at the middle right of the frame.",
    )

    frame_rate = property(
        lambda self: self._d["frame_rate"],
        lambda self, val: self._d.__setitem__("frame_rate", val),
        doc="Frame rate in frames per second.",
    )

    background_color = property(
        lambda self: self._d["background_color"],
        lambda self, val: self._d.__setitem__("background_color", colour.Color(val)),
        doc="Background color of the scene (-c).",
    )

    from_animation_number = property(
        lambda self: self._d["from_animation_number"],
        lambda self, val: self._d.__setitem__("from_animation_number", val),
        doc="Start rendering animations at this number (-n).",
    )

    upto_animation_number = property(
        lambda self: self._d["upto_animation_number"],
        lambda self, val: self._set_pos_number("upto_animation_number", val, True),
        doc="Stop rendering animations at this nmber.  Use -1 to avoid skipping (-n).",
    )

    max_files_cached = property(
        lambda self: self._d["max_files_cached"],
        lambda self, val: self._set_pos_number("max_files_cached", val, True),
        doc="Maximum number of files cached.  Use -1 for infinity (no flag).",
    )

    window_monitor = property(
        lambda self: self._d["window_monitor"],
        lambda self, val: self._set_pos_number("window_monitor", val, True),
        doc="The monitor on which the scene will be rendered",
    )
    flush_cache = property(
        lambda self: self._d["flush_cache"],
        lambda self, val: self._set_boolean("flush_cache", val),
        doc="Whether to delete all the cached partial movie files.",
    )

    disable_caching = property(
        lambda self: self._d["disable_caching"],
        lambda self, val: self._set_boolean("disable_caching", val),
        doc="Whether to use scene caching.",
    )

    disable_caching_warning = property(
        lambda self: self._d["disable_caching_warning"],
        lambda self, val: self._set_boolean("disable_caching_warning", val),
        doc="Whether a warning is raised if there are too much submobjects to hash.",
    )

    movie_file_extension = property(
        lambda self: self._d["movie_file_extension"],
        lambda self, val: self._set_from_list(
            "movie_file_extension", val, [".mp4", ".mov", ".webm"]
        ),
        doc="Either .mp4, .webm or .mov.",
    )

    background_opacity = property(
        lambda self: self._d["background_opacity"],
        lambda self, val: self._set_between("background_opacity", val, 0, 1),
        doc="A number between 0.0 (fully transparent) and 1.0 (fully opaque).",
    )

    frame_size = property(
        lambda self: (self._d["pixel_width"], self._d["pixel_height"]),
        lambda self, tup: (
            self._d.__setitem__("pixel_width", tup[0])
            or self._d.__setitem__("pixel_height", tup[1])
        ),
        doc="Tuple with (pixel width, pixel height) (no flag).",
    )

    @property
    def quality(self):
        """Video quality (-q)."""
        keys = ["pixel_width", "pixel_height", "frame_rate"]
        q = {k: self[k] for k in keys}
        for qual in constants.QUALITIES:
            if all([q[k] == constants.QUALITIES[qual][k] for k in keys]):
                return qual
        else:
            return None

    @quality.setter
    def quality(self, qual: str) -> None:
        if qual not in constants.QUALITIES:
            raise KeyError(f"quality must be one of {list(constants.QUALITIES.keys())}")
        q = constants.QUALITIES[qual]
        self.frame_size = q["pixel_width"], q["pixel_height"]
        self.frame_rate = q["frame_rate"]

    @property
    def transparent(self):
        """Whether the background opacity is 0.0 (-t)."""
        return self._d["background_opacity"] == 0.0

    @transparent.setter
    def transparent(self, val: bool) -> None:
        self._d["background_opacity"] = float(not val)
        self.resolve_movie_file_extension(val)

    @property
    def dry_run(self):
        """Whether dry run is enabled."""
        return (
            self.write_to_movie is False
            and self.write_all is False
            and self.save_last_frame is False
            and self.save_pngs is False
            and self.save_as_gif is False
        )

    @dry_run.setter
    def dry_run(self, val: bool) -> None:
        if val:
            self.write_to_movie = False
            self.write_all = False
            self.save_last_frame = False
            self.save_pngs = False
            self.save_as_gif = False
        else:
            raise ValueError(
                "It is unclear what it means to set dry_run to "
                "False.  Instead, try setting each option "
                "individually. (write_to_movie, write_all, "
                "save_last_frame, save_pngs, or save_as_gif)"
            )

    @property
    def renderer(self):
        """Renderer: "cairo", "opengl", "webgl"""
        return self._d["renderer"]

    @renderer.setter
    def renderer(self, val: str) -> None:
        """Renderer for animations."""
        self._set_from_list(
            "renderer",
            val,
            ["cairo", "opengl", "webgl"],
        )

    @property
    def use_opengl_renderer(self):
        """Whether or not to use the OpenGL renderer."""
        return self._d["use_opengl_renderer"]

    @use_opengl_renderer.setter
    def use_opengl_renderer(self, val: bool) -> None:
        self._d["use_opengl_renderer"] = val
        if val:
            self._set_from_list(
                "renderer",
                "opengl",
                ["cairo", "opengl", "webgl"],
            )

    opengl_samples = property(
        lambda self: self._d["opengl_samples"],
        lambda self, val: self._d.__setitem__("opengl_samples", val),
        doc="Number of samples for MSAA in OpenGL rendering.",
    )

    @property
    def use_webgl_renderer(self):
        """Whether or not to use WebGL renderer."""
        return self._d["use_webgl_renderer"]

    @use_webgl_renderer.setter
    def use_webgl_renderer(self, val: bool) -> None:
        self._d["use_webgl_renderer"] = val
        if val:
            self._set_from_list(
                "webgl",
                "renderer",
                ["cairo", "opengl", "webgl"],
            )
            self["disable_caching"] = True

    webgl_renderer_path = property(
        lambda self: self._d["webgl_renderer_path"],
        lambda self, val: self._d.__setitem__("webgl_renderer_path", val),
        doc="Path to WebGL renderer.",
    )

    media_dir = property(
        lambda self: self._d["media_dir"],
        lambda self, val: self._set_dir("media_dir", val),
        doc="Main output directory.  See :meth:`ManimConfig.get_dir`.",
    )

    window_position = property(
        lambda self: self._d["window_position"],
        lambda self, val: self._d.__setitem__("window_position", val),
        doc="Set the position of preview window. You can use directions, e.g. UL/DR/ORIGIN/LEFT...or the position(pixel) of the upper left corner of the window, e.g. '960,540'",
    )

    window_size = property(
        lambda self: self._d["window_size"],
        lambda self, val: self._d.__setitem__("window_size", val),
        doc="The size of the opengl window. 'default' to automatically scale the window based on the display monitor.",
    )

    def resolve_movie_file_extension(self, is_transparent):
        if is_transparent:
            self.movie_file_extension = ".webm" if self.format == "webm" else ".mov"
        elif self.format == "webm":
            self.movie_file_extension = ".webm"
        elif self.format == "mov":
            self.movie_file_extension = ".mov"
        else:
            self.movie_file_extension = ".mp4"

    enable_gui = property(
        lambda self: self._d["enable_gui"],
        lambda self, val: self._set_boolean("enable_gui", val),
        doc="Enable GUI interaction.",
    )

    gui_location = property(
        lambda self: self._d["gui_location"],
        lambda self, val: self._set_tuple("gui_location", val),
        doc="Enable GUI interaction.",
    )

    fullscreen = property(
        lambda self: self._d["fullscreen"],
        lambda self, val: self._set_boolean("fullscreen", val),
        doc="Expand the window to its maximum possible size.",
    )

    use_projection_fill_shaders = property(
        lambda self: self._d["use_projection_fill_shaders"],
        lambda self, val: self._set_boolean("use_projection_fill_shaders", val),
        doc="Use shaders for OpenGLVMobject fill which are compatible with transformation matrices.",
    )

    use_projection_stroke_shaders = property(
        lambda self: self._d["use_projection_stroke_shaders"],
        lambda self, val: self._set_boolean("use_projection_stroke_shaders", val),
        doc="Use shaders for OpenGLVMobject stroke which are compatible with transformation matrices.",
    )

    def get_dir(self, key: str, **kwargs: str) -> Path:
        """Resolve a config option that stores a directory.

        Config options that store directories may depend on one another.  This
        method is used to provide the actual directory to the end user.

        Parameters
        ----------
        key : :class:`str`
            The config option to be resolved.  Must be an option ending in
            ``'_dir'``, for example ``'media_dir'`` or ``'video_dir'``.

        kwargs : :class:`str`
            Any strings to be used when resolving the directory.

        Returns
        -------
        :class:`pathlib.Path`
            Path to the requested directory.  If the path resolves to the empty
            string, return ``None`` instead.

        Raises
        ------
        :class:`KeyError`
            When ``key`` is not a config option that stores a directory and
            thus :meth:`~ManimConfig.get_dir` is not appropriate; or when
            ``key`` is appropriate but there is not enough information to
            resolve the directory.

        Notes
        -----
        Standard :meth:`str.format` syntax is used to resolve the paths so the
        paths may contain arbitrary placeholders using f-string notation.
        However, these will require ``kwargs`` to contain the required values.

        Examples
        --------

        The value of ``config.tex_dir`` is ``'{media_dir}/Tex'`` by default,
        i.e. it is a subfolder of wherever ``config.media_dir`` is located.  In
        order to get the *actual* directory, use :meth:`~ManimConfig.get_dir`.

        .. code-block:: pycon

            >>> from manim import config
            >>> config.tex_dir
            '{media_dir}/Tex'
            >>> config.media_dir
            './media'
            >>> config.get_dir("tex_dir").as_posix()
            'media/Tex'

        Resolving directories is done in a lazy way, at the last possible
        moment, to reflect any changes in other config options:

        .. code-block:: pycon

            >>> config.media_dir = "my_media_dir"
            >>> config.get_dir("tex_dir").as_posix()
            'my_media_dir/Tex'

        Some directories depend on information that is not available to
        :class:`ManimConfig`. For example, the default value of `video_dir`
        includes the name of the input file and the video quality
        (e.g. 480p15). This informamtion has to be supplied via ``kwargs``:

        .. code-block:: pycon

            >>> config.video_dir
            '{media_dir}/videos/{module_name}/{quality}'
            >>> config.get_dir("video_dir")
            Traceback (most recent call last):
            KeyError: 'video_dir {media_dir}/videos/{module_name}/{quality} requires the following keyword arguments: module_name'
            >>> config.get_dir("video_dir", module_name="myfile").as_posix()
            'my_media_dir/videos/myfile/1080p60.0'

        Note the quality does not need to be passed as keyword argument since
        :class:`ManimConfig` does store information about quality.

        Directories may be recursively defined.  For example, the config option
        ``partial_movie_dir`` depends on ``video_dir``, which in turn depends
        on ``media_dir``:

        .. code-block:: pycon

            >>> config.partial_movie_dir
            '{video_dir}/partial_movie_files/{scene_name}'
            >>> config.get_dir("partial_movie_dir")
            Traceback (most recent call last):
            KeyError: 'partial_movie_dir {video_dir}/partial_movie_files/{scene_name} requires the following keyword arguments: scene_name'
            >>> config.get_dir(
            ...     "partial_movie_dir", module_name="myfile", scene_name="myscene"
            ... ).as_posix()
            'my_media_dir/videos/myfile/1080p60.0/partial_movie_files/myscene'

        Standard f-string syntax is used.  Arbitrary names can be used when
        defining directories, as long as the corresponding values are passed to
        :meth:`ManimConfig.get_dir` via ``kwargs``.

        .. code-block:: pycon

            >>> config.media_dir = "{dir1}/{dir2}"
            >>> config.get_dir("media_dir")
            Traceback (most recent call last):
            KeyError: 'media_dir {dir1}/{dir2} requires the following keyword arguments: dir1'
            >>> config.get_dir("media_dir", dir1="foo", dir2="bar").as_posix()
            'foo/bar'
            >>> config.media_dir = "./media"
            >>> config.get_dir("media_dir").as_posix()
            'media'

        """
        dirs = [
            "assets_dir",
            "media_dir",
            "video_dir",
            "images_dir",
            "text_dir",
            "tex_dir",
            "log_dir",
            "input_file",
            "output_file",
            "partial_movie_dir",
        ]
        if key not in dirs:
            raise KeyError(
                "must pass one of "
                "{media,video,images,text,tex,log}_dir "
                "or {input,output}_file"
            )

        dirs.remove(key)  # a path cannot contain itself

        all_args = {k: self._d[k] for k in dirs}
        all_args.update(kwargs)
        all_args["quality"] = f"{self.pixel_height}p{self.frame_rate}"

        path = self._d[key]
        while "{" in path:
            try:
                path = path.format(**all_args)
            except KeyError as exc:
                raise KeyError(
                    f"{key} {self._d[key]} requires the following "
                    + "keyword arguments: "
                    + " ".join(exc.args)
                ) from exc
        return Path(path) if path else None

    def _set_dir(self, key: str, val: typing.Union[str, Path]):
        if isinstance(val, Path):
            self._d.__setitem__(key, str(val))
        else:
            self._d.__setitem__(key, val)

    assets_dir = property(
        lambda self: self._d["assets_dir"],
        lambda self, val: self._set_dir("assets_dir", val),
        doc="Directory to locate video assets (no flag).",
    )

    log_dir = property(
        lambda self: self._d["log_dir"],
        lambda self, val: self._set_dir("log_dir", val),
        doc="Directory to place logs.  See :meth:`ManimConfig.get_dir`.",
    )

    video_dir = property(
        lambda self: self._d["video_dir"],
        lambda self, val: self._set_dir("video_dir", val),
        doc="Directory to place videos (no flag).  See :meth:`ManimConfig.get_dir`.",
    )

    images_dir = property(
        lambda self: self._d["images_dir"],
        lambda self, val: self._set_dir("images_dir", val),
        doc="Directory to place images (no flag).  See :meth:`ManimConfig.get_dir`.",
    )

    text_dir = property(
        lambda self: self._d["text_dir"],
        lambda self, val: self._set_dir("text_dir", val),
        doc="Directory to place text (no flag).  See :meth:`ManimConfig.get_dir`.",
    )

    tex_dir = property(
        lambda self: self._d["tex_dir"],
        lambda self, val: self._set_dir("tex_dir", val),
        doc="Directory to place tex (no flag).  See :meth:`ManimConfig.get_dir`.",
    )

    partial_movie_dir = property(
        lambda self: self._d["partial_movie_dir"],
        lambda self, val: self._set_dir("partial_movie_dir", val),
        doc="Directory to place partial movie files (no flag).  See :meth:`ManimConfig.get_dir`.",
    )

    custom_folders = property(
        lambda self: self._d["custom_folders"],
        lambda self, val: self._set_boolean("custom_folders", val),
        doc="Whether to use custom folder output.",
    )

    input_file = property(
        lambda self: self._d["input_file"],
        lambda self, val: self._set_dir("input_file", val),
        doc="Input file name.",
    )

    output_file = property(
        lambda self: self._d["output_file"],
        lambda self, val: self._set_dir("output_file", val),
        doc="Output file name (-o).",
    )

    scene_names = property(
        lambda self: self._d["scene_names"],
        lambda self, val: self._d.__setitem__("scene_names", val),
        doc="Scenes to play from file.",
    )

    @property
    def tex_template(self):
        """Template used when rendering Tex.  See :class:`.TexTemplate`."""
        if not hasattr(self, "_tex_template") or not self._tex_template:
            fn = self._d["tex_template_file"]
            if fn:
                self._tex_template = TexTemplateFromFile(filename=fn)
            else:
                self._tex_template = TexTemplateLibrary.default.copy()
        return self._tex_template

    @tex_template.setter
    def tex_template(self, val: typing.Union[TexTemplateFromFile, TexTemplate]) -> None:
        if isinstance(val, (TexTemplateFromFile, TexTemplate)):
            self._tex_template = val

    @property
    def tex_template_file(self):
        """File to read Tex template from (no flag).  See :class:`.TexTemplateFromFile`."""
        return self._d["tex_template_file"]

    @tex_template_file.setter
    def tex_template_file(self, val: str) -> None:
        if val:
            if not os.access(val, os.R_OK):
                logging.getLogger("manim").warning(
                    f"Custom TeX template {val} not found or not readable."
                )
            else:
                self._d["tex_template_file"] = Path(val)
                self._tex_template = TexTemplateFromFile(filename=val)
        else:
            self._d["tex_template_file"] = val  # actually set the falsy value
            self._tex_template = TexTemplate()  # but don't use it

    @property
    def plugins(self):
        """List of plugins to enable."""
        return self._d["plugins"]

    @plugins.setter
    def plugins(self, value):
        self._d["plugins"] = value


class ManimFrame(Mapping):
    _OPTS: typing.Set[str] = {
        "pixel_width",
        "pixel_height",
        "aspect_ratio",
        "frame_height",
        "frame_width",
        "frame_y_radius",
        "frame_x_radius",
        "top",
        "bottom",
        "left_side",
        "right_side",
    }
    _CONSTANTS: typing.Dict[str, np.ndarray] = {
        "UP": np.array((0.0, 1.0, 0.0)),
        "DOWN": np.array((0.0, -1.0, 0.0)),
        "RIGHT": np.array((1.0, 0.0, 0.0)),
        "LEFT": np.array((-1.0, 0.0, 0.0)),
        "IN": np.array((0.0, 0.0, -1.0)),
        "OUT": np.array((0.0, 0.0, 1.0)),
        "ORIGIN": np.array((0.0, 0.0, 0.0)),
        "X_AXIS": np.array((1.0, 0.0, 0.0)),
        "Y_AXIS": np.array((0.0, 1.0, 0.0)),
        "Z_AXIS": np.array((0.0, 0.0, 1.0)),
        "UL": np.array((-1.0, 1.0, 0.0)),
        "UR": np.array((1.0, 1.0, 0.0)),
        "DL": np.array((-1.0, -1.0, 0.0)),
        "DR": np.array((1.0, -1.0, 0.0)),
    }

    def __init__(self, c: ManimConfig) -> None:
        if not isinstance(c, ManimConfig):
            raise TypeError("argument must be instance of 'ManimConfig'")
        # need to use __dict__ directly because setting attributes is not
        # allowed (see __setattr__)
        self.__dict__["_c"] = c

    # there are required by parent class Mapping to behave like a dict
    def __getitem__(self, key: typing.Union[str, int]) -> typing.Any:
        if key in self._OPTS:
            return self._c[key]
        elif key in self._CONSTANTS:
            return self._CONSTANTS[key]
        else:
            raise KeyError(key)

    def __iter__(self) -> typing.Iterable:
        return iter(list(self._OPTS) + list(self._CONSTANTS))

    def __len__(self) -> int:
        return len(self._OPTS)

    # make this truly immutable
    def __setattr__(self, attr, val) -> None:
        raise TypeError("'ManimFrame' object does not support item assignment")

    def __setitem__(self, key, val) -> None:
        raise TypeError("'ManimFrame' object does not support item assignment")

    def __delitem__(self, key) -> None:
        raise TypeError("'ManimFrame' object does not support item deletion")


for opt in list(ManimFrame._OPTS) + list(ManimFrame._CONSTANTS):
    setattr(ManimFrame, opt, property(lambda self, o=opt: self[o]))<|MERGE_RESOLUTION|>--- conflicted
+++ resolved
@@ -283,14 +283,11 @@
         "renderer",
         "use_opengl_renderer",
         "use_webgl_renderer",
-<<<<<<< HEAD
         "opengl_samples",
-=======
         "enable_gui",
         "gui_location",
         "use_projection_fill_shaders",
         "use_projection_stroke_shaders",
->>>>>>> 682b6993
         "verbosity",
         "video_dir",
         "fullscreen",
@@ -544,11 +541,8 @@
             # the next two must be set BEFORE digesting frame_width and frame_height
             "pixel_height",
             "pixel_width",
-<<<<<<< HEAD
             "opengl_samples",
-=======
             "window_monitor",
->>>>>>> 682b6993
         ]:
             setattr(self, key, parser["CLI"].getint(key))
 
