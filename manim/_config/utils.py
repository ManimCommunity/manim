"""Utilities to create and set the config.

The main class exported by this module is :class:`ManimConfig`.  This class
contains all configuration options, including frame geometry (e.g. frame
height/width, frame rate), output (e.g. directories, logging), styling
(e.g. background color, transparency), and general behavior (e.g. writing a
movie vs writing a single frame).

See :doc:`/tutorials/configuration` for an introduction to Manim's configuration system.

"""
import argparse
import configparser
import copy
import errno
import logging
import os
import sys
import typing
from collections.abc import Mapping, MutableMapping
from pathlib import Path

import colour
import numpy as np

from .. import constants
from ..utils.tex import TexTemplate, TexTemplateFromFile
from ..utils.tex_templates import TexTemplateLibrary
from .logger_utils import set_file_logger


def config_file_paths() -> typing.List[Path]:
    """The paths where ``.cfg`` files will be searched for.

    When manim is first imported, it processes any ``.cfg`` files it finds.  This
    function returns the locations in which these files are searched for.  In
    ascending order of precedence, these are: the library-wide config file, the
    user-wide config file, and the folder-wide config file.

    The library-wide config file determines manim's default behavior.  The
    user-wide config file is stored in the user's home folder, and determines
    the behavior of manim whenever the user invokes it from anywhere in the
    system.  The folder-wide config file only affects scenes that are in the
    same folder.  The latter two files are optional.

    These files, if they exist, are meant to loaded into a single
    :class:`configparser.ConfigParser` object, and then processed by
    :class:`ManimConfig`.

    Returns
    -------
    List[:class:`Path`]
        List of paths which may contain ``.cfg`` files, in ascending order of
        precedence.

    See Also
    --------
    :func:`make_config_parser`, :meth:`ManimConfig.digest_file`,
    :meth:`ManimConfig.digest_parser`

    Notes
    -----
    The location of the user-wide config file is OS-specific.

    """
    library_wide = Path.resolve(Path(__file__).parent / "default.cfg")
    if sys.platform.startswith("win32"):
        user_wide = Path.home() / "AppData" / "Roaming" / "Manim" / "manim.cfg"
    else:
        user_wide = Path.home() / ".config" / "manim" / "manim.cfg"
    folder_wide = Path("manim.cfg")
    return [library_wide, user_wide, folder_wide]


def make_config_parser(custom_file: str = None) -> configparser.ConfigParser:
    """Make a :class:`ConfigParser` object and load any ``.cfg`` files.

    The user-wide file, if it exists, overrides the library-wide file.  The
    folder-wide file, if it exists, overrides the other two.

    The folder-wide file can be ignored by passing ``custom_file``.  However,
    the user-wide and library-wide config files cannot be ignored.

    Parameters
    ----------
    custom_file : :class:`str`
        Path to a custom config file.  If used, the folder-wide file in the
        relevant directory will be ignored, if it exists.  If None, the
        folder-wide file will be used, if it exists.

    Returns
    -------
    :class:`ConfigParser`
        A parser containing the config options found in the .cfg files that
        were found.  It is guaranteed to contain at least the config options
        found in the library-wide file.

    See Also
    --------
    :func:`config_file_paths`

    """
    library_wide, user_wide, folder_wide = config_file_paths()
    # From the documentation: "An application which requires initial values to
    # be loaded from a file should load the required file or files using
    # read_file() before calling read() for any optional files."
    # https://docs.python.org/3/library/configparser.html#configparser.ConfigParser.read
    parser = configparser.ConfigParser()
    with open(library_wide) as file:
        parser.read_file(file)  # necessary file

    other_files = [user_wide, custom_file if custom_file else folder_wide]
    parser.read(other_files)  # optional files

    return parser


def _determine_quality(args: argparse.Namespace) -> str:
    for quality in constants.QUALITIES:
        if quality == constants.DEFAULT_QUALITY:
            # Skip so we prioritize anything that overwrites the default quality.
            pass
        elif getattr(args, quality, None) or (
            hasattr(args, "quality")
            and args.quality is not None
            and args.quality == constants.QUALITIES[quality]["flag"]
        ):
            return quality

    return constants.DEFAULT_QUALITY


class ManimConfig(MutableMapping):
    """Dict-like class storing all config options.

    The global ``config`` object is an instance of this class, and acts as a
    single source of truth for all of the library's customizable behavior.

    The global ``config`` object is capable of digesting different types of
    sources and converting them into a uniform interface.  These sources are
    (in ascending order of precedence): configuration files, command line
    arguments, and programmatic changes.  Regardless of how the user chooses to
    set a config option, she can access its current value using
    :class:`ManimConfig`'s attributes and properties.

    Notes
    -----
    Each config option is implemented as a property of this class.

    Each config option can be set via a config file, using the full name of the
    property.  If a config option has an associated CLI flag, then the flag is
    equal to the full name of the property.  Those that admit an alternative
    flag or no flag at all are documented in the individual property's
    docstring.

    Examples
    --------
    Each config option allows for dict syntax and attribute syntax.  For
    example, the following two lines are equivalent,

    .. code-block:: pycon

        >>> from manim import config, WHITE
        >>> config.background_color = WHITE
        >>> config["background_color"] = WHITE

    The former is preferred; the latter is provided mostly for backwards
    compatibility.

    The config options are designed to keep internal consistency.  For example,
    setting ``frame_y_radius`` will affect ``frame_height``:

    .. code-block:: pycon

        >>> config.frame_height
        8.0
        >>> config.frame_y_radius = 5.0
        >>> config.frame_height
        10.0

    There are many ways of interacting with config options.  Take for example
    the config option ``background_color``.  There are three ways to change it:
    via a config file, via CLI flags, or programmatically.

    To set the background color via a config file, save the following
    ``manim.cfg`` file with the following contents.

    .. code-block::

       [CLI]
       background_color = WHITE

    In order to have this ``.cfg`` file apply to a manim scene, it needs to be
    placed in the same directory as the script,

    .. code-block:: bash

          project/
          ├─scene.py
          └─manim.cfg

    Now, when the user executes

    .. code-block:: bash

        manim scene.py

    the background of the scene will be set to ``WHITE``.  This applies regardless
    of where the manim command is invoked from.

    Command line arguments override ``.cfg`` files.  In the previous example,
    executing

    .. code-block:: bash

        manim scene.py -c BLUE

    will set the background color to BLUE, regardless of the conents of
    ``manim.cfg``.

    Finally, any programmatic changes made within the scene script itself will
    override the command line arguments.  For example, if ``scene.py`` contains
    the following

    .. code-block:: python

        from manim import *

        config.background_color = RED


        class MyScene(Scene):
            ...

    the background color will be set to RED, regardless of the contents of
    ``manim.cfg`` or the CLI arguments used when invoking manim.

    """

    _OPTS = {
        "assets_dir",
        "background_color",
        "background_opacity",
        "custom_folders",
        "disable_caching",
        "ffmpeg_loglevel",
        "format",
        "flush_cache",
        "frame_height",
        "frame_rate",
        "frame_width",
        "frame_x_radius",
        "frame_y_radius",
        "from_animation_number",
        "images_dir",
        "input_file",
        "media_width",
        "webgl_renderer_path",
        "log_dir",
        "log_to_file",
        "max_files_cached",
        "media_dir",
        "movie_file_extension",
        "notify_outdated_version",
        "output_file",
        "partial_movie_dir",
        "pixel_height",
        "pixel_width",
        "plugins",
        "png_mode",
        "preview",
        "progress_bar",
        "save_as_gif",
        "save_last_frame",
        "save_pngs",
        "scene_names",
        "show_in_file_browser",
<<<<<<< HEAD
=======
        "streaming_dir",
        "sound",
>>>>>>> 67f6f143
        "tex_dir",
        "tex_template_file",
        "text_dir",
        "upto_animation_number",
        "renderer",
        "use_opengl_renderer",
        "use_webgl_renderer",
        "verbosity",
        "video_dir",
        "write_all",
        "write_to_movie",
    }

    def __init__(self) -> None:
        self._d = {k: None for k in self._OPTS}

    # behave like a dict
    def __iter__(self) -> typing.Iterator[str]:
        return iter(self._d)

    def __len__(self) -> int:
        return len(self._d)

    def __contains__(self, key) -> bool:
        try:
            self.__getitem__(key)
            return True
        except AttributeError:
            return False

    def __getitem__(self, key) -> typing.Any:
        return getattr(self, key)

    def __setitem__(self, key: str, val: typing.Any) -> None:
        getattr(ManimConfig, key).fset(self, val)  # fset is the property's setter

    def update(self, obj: typing.Union["ManimConfig", dict]) -> None:
        """Digest the options found in another :class:`ManimConfig` or in a dict.

        Similar to :meth:`dict.update`, replaces the values of this object with
        those of ``obj``.

        Parameters
        ----------
        obj : Union[:class:`ManimConfig`, :class:`dict`]
            The object to copy values from.

        Returns
        -------
        None

        Raises
        -----
        :class:`AttributeError`
            If ``obj`` is a dict but contains keys that do not belong to any
            config options.

        See Also
        --------
        :meth:`~ManimConfig.digest_file`, :meth:`~ManimConfig.digest_args`,
        :meth:`~ManimConfig.digest_parser`

        """

        if isinstance(obj, ManimConfig):
            self._d.update(obj._d)

        elif isinstance(obj, dict):
            # First update the underlying _d, then update other properties
            _dict = {k: v for k, v in obj.items() if k in self._d}
            for k, v in _dict.items():
                self[k] = v

            _dict = {k: v for k, v in obj.items() if k not in self._d}
            for k, v in _dict.items():
                self[k] = v

    # don't allow to delete anything
    def __delitem__(self, key: str):
        raise AttributeError("'ManimConfig' object does not support item deletion")

    def __delattr__(self, key: str):
        raise AttributeError("'ManimConfig' object does not support item deletion")

    # copy functions
    def copy(self) -> "ManimConfig":
        """Deepcopy the contents of this ManimConfig.

        Returns
        -------
        :class:`ManimConfig`
            A copy of this object containing no shared references.

        See Also
        --------
        :func:`tempconfig`

        Notes
        -----
        This is the main mechanism behind :func:`tempconfig`.

        """
        return copy.deepcopy(self)

    def __copy__(self) -> "ManimConfig":
        """See ManimConfig.copy()."""
        return copy.deepcopy(self)

    def __deepcopy__(self, memo: typing.Dict[str, typing.Any]) -> "ManimConfig":
        """See ManimConfig.copy()."""
        c = ManimConfig()
        # Deepcopying the underlying dict is enough because all properties
        # either read directly from it or compute their value on the fly from
        # values read directly from it.
        c._d = copy.deepcopy(self._d, memo)
        return c

    # helper type-checking methods
    def _set_from_list(self, key: str, val: typing.Any, values: list) -> None:
        """Set ``key`` to ``val`` if ``val`` is contained in ``values``."""
        if val in values:
            self._d[key] = val
        else:
            raise ValueError(f"attempted to set {key} to {val}; must be in {values}")

    def _set_boolean(self, key: typing.Union[str, int], val: typing.Any) -> None:
        """Set ``key`` to ``val`` if ``val`` is Boolean."""
        if val in [True, False]:
            self._d[key] = val
        else:
            raise ValueError(f"{key} must be boolean")

    def _set_str(self, key: str, val: typing.Any) -> None:
        """Set ``key`` to ``val`` if ``val`` is a string."""
        if isinstance(val, str):
            self._d[key] = val
        elif not val:
            self._d[key] = ""
        else:
            raise ValueError(f"{key} must be str or falsy value")

    def _set_between(self, key: str, val: float, lo: float, hi: float) -> None:
        """Set ``key`` to ``val`` if lo <= val <= hi."""
        if lo <= val <= hi:
            self._d[key] = val
        else:
            raise ValueError(f"{key} must be {lo} <= {key} <= {hi}")

    def _set_pos_number(self, key: str, val: int, allow_inf: bool) -> None:
        """Set ``key`` to ``val`` if ``val`` is a positive integer."""
        if isinstance(val, int) and val > -1:
            self._d[key] = val
        elif allow_inf and (val == -1 or val == float("inf")):
            self._d[key] = float("inf")
        else:
            raise ValueError(
                f"{key} must be a non-negative integer (use -1 for infinity)"
            )

    def __repr__(self) -> str:
        rep = ""
        for k, v in sorted(self._d.items(), key=lambda x: x[0]):
            rep += f"{k}: {v}, "
        return rep

    # builders
    def digest_parser(self, parser: configparser.ConfigParser) -> "ManimConfig":
        """Process the config options present in a :class:`ConfigParser` object.

        This method processes arbitrary parsers, not only those read from a
        single file, whereas :meth:`~ManimConfig.digest_file` can only process one
        file at a time.

        Parameters
        ----------
        parser : :class:`ConfigParser`
            An object reflecting the contents of one or many ``.cfg`` files.  In
            particular, it may reflect the contents of multiple files that have
            been parsed in a cascading fashion.

        Returns
        -------
        self : :class:`ManimConfig`
            This object, after processing the contents of ``parser``.

        See Also
        --------
        :func:`make_config_parser`, :meth:`~.ManimConfig.digest_file`,
        :meth:`~.ManimConfig.digest_args`,

        Notes
        -----
        If there are multiple ``.cfg`` files to process, it is always more
        efficient to parse them into a single :class:`ConfigParser` object
        first, and then call this function once (instead of calling
        :meth:`~.ManimConfig.digest_file` multiple times).

        Examples
        --------
        To digest the config options set in two files, first create a
        ConfigParser and parse both files and then digest the parser:

        .. code-block:: python

            parser = configparser.ConfigParser()
            parser.read([file1, file2])
            config = ManimConfig().digest_parser(parser)

        In fact, the global ``config`` object is initialized like so:

        .. code-block:: python

            parser = make_config_parser()
            config = ManimConfig().digest_parser(parser)

        """
        self._parser = parser

        # boolean keys
        for key in [
            "notify_outdated_version",
            "write_to_movie",
            "save_last_frame",
            "write_all",
            "save_pngs",
            "save_as_gif",
            "preview",
            "show_in_file_browser",
            "log_to_file",
            "disable_caching",
            "flush_cache",
            "custom_folders",
            "use_opengl_renderer",
            "use_webgl_renderer",
        ]:
            setattr(self, key, parser["CLI"].getboolean(key, fallback=False))

        # int keys
        for key in [
            "from_animation_number",
            "upto_animation_number",
            "max_files_cached",
            # the next two must be set BEFORE digesting frame_width and frame_height
            "pixel_height",
            "pixel_width",
        ]:
            setattr(self, key, parser["CLI"].getint(key))

        # str keys
        for key in [
            "assets_dir",
            "verbosity",
            "media_dir",
            "log_dir",
            "video_dir",
            "images_dir",
            "text_dir",
            "tex_dir",
            "partial_movie_dir",
            "input_file",
            "output_file",
            "png_mode",
            "movie_file_extension",
            "background_color",
            "renderer",
            "webgl_renderer_path",
            "streaming_dir",
        ]:
            setattr(self, key, parser["CLI"].get(key, fallback="", raw=True))

        # float keys
        for key in [
            "background_opacity",
            "frame_rate",
            # the next two are floats but have their own logic, applied later
            # "frame_width",
            # "frame_height",
        ]:
            setattr(self, key, parser["CLI"].getfloat(key))
        # plugins
        self.plugins = parser["CLI"].get("plugins", fallback="", raw=True).split(",")
        # the next two must be set AFTER digesting pixel_width and pixel_height
        self["frame_height"] = parser["CLI"].getfloat("frame_height", 8.0)
        width = parser["CLI"].getfloat("frame_width", None)
        if width is None:
            self["frame_width"] = self["frame_height"] * self["aspect_ratio"]
        else:
            self["frame_width"] = width

        # other logic
        val = parser["CLI"].get("tex_template_file")
        if val:
            self.tex_template_file = val

        val = parser["CLI"].get("progress_bar")
        if val:
            setattr(self, "progress_bar", val)

        val = parser["ffmpeg"].get("loglevel")
        if val:
            self.ffmpeg_loglevel = val

        val = parser["jupyter"].get("media_width")
        if val:
            setattr(self, "media_width", val)

        streaming_config = {
            opt: parser["streaming"].get(opt, fallback="", raw=True)
            for opt in [
                "streaming_client",
                "streaming_protocol",
                "streaming_ip",
                "streaming_port",
            ]
        }
        url = parser["streaming"].get("streaming_url", fallback="", raw=True)
        sdp_name = parser["streaming"].get("sdp_name", fallback="", raw=True)
        streaming_config["streaming_url"] = url.format(**streaming_config)
        streaming_config["sdp_path"] = os.path.join(
            self.get_dir("streaming_dir"), sdp_name.format(**streaming_config)
        )
        self.streaming_config = streaming_config

        return self

    def digest_args(self, args: argparse.Namespace) -> "ManimConfig":
        """Process the config options present in CLI arguments.

        Parameters
        ----------
        args : :class:`argparse.Namespace`
            An object returned by :func:`.main_utils.parse_args()`.

        Returns
        -------
        self : :class:`ManimConfig`
            This object, after processing the contents of ``parser``.

        See Also
        --------
        :func:`.main_utils.parse_args()`, :meth:`~.ManimConfig.digest_parser`,
        :meth:`~.ManimConfig.digest_file`

        Notes
        -----
        If ``args.config_file`` is a non-empty string, ``ManimConfig`` tries to digest the
        contents of said file with :meth:`~ManimConfig.digest_file` before
        digesting any other CLI arguments.

        """
        # if a config file has been passed, digest it first so that other CLI
        # flags supersede it
        if args.config_file:
            self.digest_file(args.config_file)

        # If args.file is `-`, the animation code has to be taken from STDIN, so the
        # input file path shouldn't be absolute, since that file won't be read.
        self.input_file = Path(args.file).absolute() if args.file != "-" else args.file
        self.scene_names = args.scene_names if args.scene_names is not None else []
        self.output_file = args.output_file

        for key in [
            "notify_outdated_version",
            "preview",
            "show_in_file_browser",
            "write_to_movie",
            "save_last_frame",
            "save_pngs",
            "save_as_gif",
            "write_all",
            "disable_caching",
            "format",
            "flush_cache",
            "progress_bar",
            "transparent",
            "scene_names",
            "verbosity",
            "renderer",
            "background_color",
            "use_opengl_renderer",
            "use_webgl_renderer",
        ]:
            if hasattr(args, key):
                attr = getattr(args, key)
                # if attr is None, then no argument was passed and we should
                # not change the current config
                if attr is not None:
                    self[key] = attr

        # dry_run is special because it can only be set to True
        if hasattr(args, "dry_run"):
            if getattr(args, "dry_run"):
                self["dry_run"] = True

        for key in [
            "media_dir",  # always set this one first
            "log_dir",
            "log_to_file",  # always set this one last
        ]:
            if hasattr(args, key):
                attr = getattr(args, key)
                # if attr is None, then no argument was passed and we should
                # not change the current config
                if attr is not None:
                    self[key] = attr

        if self["save_last_frame"]:
            self["write_to_movie"] = False

        # Handle the -n flag.
        nflag = args.from_animation_number
        if nflag:
            self.from_animation_number = nflag[0]
            try:
                self.upto_animation_number = nflag[1]
            except Exception:
                logging.getLogger("manim").info(
                    f"No end scene number specified in -n option. Rendering from {nflag[0]} onwards..."
                )

        # Handle the quality flags
        self.quality = _determine_quality(args)

        # Handle the -r flag.
        rflag = args.resolution
        if rflag:
            self.pixel_width = int(rflag[0])
            self.pixel_height = int(rflag[1])

        fps = args.frame_rate
        if fps:
            self.frame_rate = float(fps)

        # Handle --custom_folders
        if args.custom_folders:
            for opt in [
                "media_dir",
                "video_dir",
                "images_dir",
                "text_dir",
                "tex_dir",
                "log_dir",
                "partial_movie_dir",
            ]:
                self[opt] = self._parser["custom_folders"].get(opt, raw=True)
            # --media_dir overrides the default.cfg file
            if hasattr(args, "media_dir") and args.media_dir:
                self.media_dir = args.media_dir

        # Handle --tex_template
        if args.tex_template:
            self.tex_template = TexTemplateFromFile(tex_filename=args.tex_template)

        if self.renderer == "opengl":
            if getattr(args, "write_to_movie") is None:
                # --write_to_movie was not passed on the command line, so don't generate video.
                self["write_to_movie"] = False

        return self

    def digest_file(self, filename: str) -> "ManimConfig":
        """Process the config options present in a ``.cfg`` file.

        This method processes a single ``.cfg`` file, whereas
        :meth:`~ManimConfig.digest_parser` can process arbitrary parsers, built
        perhaps from multiple ``.cfg`` files.

        Parameters
        ----------
        filename : :class:`str`
            Path to the ``.cfg`` file.

        Returns
        -------
        self : :class:`ManimConfig`
            This object, after processing the contents of ``filename``.

        See Also
        --------
        :meth:`~ManimConfig.digest_file`, :meth:`~ManimConfig.digest_args`,
        :func:`make_config_parser`

        Notes
        -----
        If there are multiple ``.cfg`` files to process, it is always more
        efficient to parse them into a single :class:`ConfigParser` object
        first and digesting them with one call to
        :meth:`~ManimConfig.digest_parser`, instead of calling this method
        multiple times.

        """
        if not os.path.isfile(filename):
            raise FileNotFoundError(
                errno.ENOENT,
                "Error: --config_file could not find a valid config file.",
                filename,
            )

        if filename:
            return self.digest_parser(make_config_parser(filename))

    # config options are properties
    preview = property(
        lambda self: self._d["preview"],
        lambda self, val: self._set_boolean("preview", val),
        doc="Whether to play the rendered movie (-p).",
    )

    show_in_file_browser = property(
        lambda self: self._d["show_in_file_browser"],
        lambda self, val: self._set_boolean("show_in_file_browser", val),
        doc="Whether to show the output file in the file browser (-f).",
    )

    progress_bar = property(
        lambda self: self._d["progress_bar"],
        lambda self, val: self._set_from_list(
            "progress_bar", val, ["none", "display", "leave"]
        ),
        doc="Whether to show progress bars while rendering animations.",
    )

    @property
    def log_to_file(self):
        """Whether to save logs to a file."""
        return self._d["log_to_file"]

    @log_to_file.setter
    def log_to_file(self, val: str) -> None:
        self._set_boolean("log_to_file", val)
        if val:
            log_dir = self.get_dir("log_dir")
            if not os.path.exists(log_dir):
                os.makedirs(log_dir)
            set_file_logger(self, self["verbosity"])

    notify_outdated_version = property(
        lambda self: self._d["notify_outdated_version"],
        lambda self, val: self._set_boolean("notify_outdated_version", val),
        doc="Whether to notify if there is a version update available.",
    )

    write_to_movie = property(
        lambda self: self._d["write_to_movie"],
        lambda self, val: self._set_boolean("write_to_movie", val),
        doc="Whether to render the scene to a movie file (-w).",
    )

    save_last_frame = property(
        lambda self: self._d["save_last_frame"],
        lambda self, val: self._set_boolean("save_last_frame", val),
        doc="Whether to save the last frame of the scene as an image file (-s).",
    )

    write_all = property(
        lambda self: self._d["write_all"],
        lambda self, val: self._set_boolean("write_all", val),
        doc="Whether to render all scenes in the input file (-a).",
    )

    save_pngs = property(
        lambda self: self._d["save_pngs"],
        lambda self, val: self._set_boolean("save_pngs", val),
        doc="Whether to save all frames in the scene as images files (-g).",
    )

    save_as_gif = property(
        lambda self: self._d["save_as_gif"],
        lambda self, val: self._set_boolean("save_as_gif", val),
        doc="Whether to save the rendered scene in .gif format (-i).",
    )

    @property
    def verbosity(self):
        """Logger verbosity; "DEBUG", "INFO", "WARNING", "ERROR", or "CRITICAL" (-v)."""
        return self._d["verbosity"]

    @verbosity.setter
    def verbosity(self, val: str) -> None:
        """Verbosity level of the logger."""
        self._set_from_list(
            "verbosity",
            val,
            ["DEBUG", "INFO", "WARNING", "ERROR", "CRITICAL"],
        )
        logging.getLogger("manim").setLevel(val)

    @property
    def format(self):
        """File format; "png", "gif", "mp4", or "mov"."""
        return self._d["format"]

    @format.setter
    def format(self, val: str) -> None:
        """File format the renderer will output."""
        self._set_from_list(
            "format",
            val,
            [None, "png", "gif", "mp4", "mov"],
        )

    ffmpeg_loglevel = property(
        lambda self: self._d["ffmpeg_loglevel"],
        lambda self, val: self._set_from_list(
            "ffmpeg_loglevel", val, ["DEBUG", "INFO", "WARNING", "ERROR", "CRITICAL"]
        ),
        doc="Verbosity level of ffmpeg (no flag).",
    )

    media_width = property(
        lambda self: self._d["media_width"],
        lambda self, val: self._d.__setitem__("media_width", val),
        doc="Media width in Jupyter notebook",
    )

    pixel_width = property(
        lambda self: self._d["pixel_width"],
        lambda self, val: self._set_pos_number("pixel_width", val, False),
        doc="Frame width in pixels (--resolution, -r).",
    )

    pixel_height = property(
        lambda self: self._d["pixel_height"],
        lambda self, val: self._set_pos_number("pixel_height", val, False),
        doc="Frame height in pixels (--resolution, -r).",
    )

    aspect_ratio = property(
        lambda self: self._d["pixel_width"] / self._d["pixel_height"],
        doc="Aspect ratio (width / height) in pixels (--resolution, -r).",
    )

    frame_height = property(
        lambda self: self._d["frame_height"],
        lambda self, val: self._d.__setitem__("frame_height", val),
        doc="Frame height in logical units (no flag).",
    )

    frame_width = property(
        lambda self: self._d["frame_width"],
        lambda self, val: self._d.__setitem__("frame_width", val),
        doc="Frame width in logical units (no flag).",
    )

    frame_y_radius = property(
        lambda self: self._d["frame_height"] / 2,
        lambda self, val: (
            self._d.__setitem__("frame_y_radius", val)
            or self._d.__setitem__("frame_height", 2 * val)
        ),
        doc="Half the frame height (no flag).",
    )

    frame_x_radius = property(
        lambda self: self._d["frame_width"] / 2,
        lambda self, val: (
            self._d.__setitem__("frame_x_radius", val)
            or self._d.__setitem__("frame_width", 2 * val)
        ),
        doc="Half the frame width (no flag).",
    )

    top = property(
        lambda self: self.frame_y_radius * constants.UP,
        doc="Coordinate at the center top of the frame.",
    )

    bottom = property(
        lambda self: self.frame_y_radius * constants.DOWN,
        doc="Coordinate at the center bottom of the frame.",
    )

    left_side = property(
        lambda self: self.frame_x_radius * constants.LEFT,
        doc="Coordinate at the middle left of the frame.",
    )

    right_side = property(
        lambda self: self.frame_x_radius * constants.RIGHT,
        doc="Coordinate at the middle right of the frame.",
    )

    frame_rate = property(
        lambda self: self._d["frame_rate"],
        lambda self, val: self._d.__setitem__("frame_rate", val),
        doc="Frame rate in frames per second.",
    )

    background_color = property(
        lambda self: self._d["background_color"],
        lambda self, val: self._d.__setitem__("background_color", colour.Color(val)),
        doc="Background color of the scene (-c).",
    )

    from_animation_number = property(
        lambda self: self._d["from_animation_number"],
        lambda self, val: self._d.__setitem__("from_animation_number", val),
        doc="Start rendering animations at this number (-n).",
    )

    upto_animation_number = property(
        lambda self: self._d["upto_animation_number"],
        lambda self, val: self._set_pos_number("upto_animation_number", val, True),
        doc="Stop rendering animations at this nmber.  Use -1 to avoid skipping (-n).",
    )

    max_files_cached = property(
        lambda self: self._d["max_files_cached"],
        lambda self, val: self._set_pos_number("max_files_cached", val, True),
        doc="Maximum number of files cached.  Use -1 for infinity (no flag).",
    )

    flush_cache = property(
        lambda self: self._d["flush_cache"],
        lambda self, val: self._set_boolean("flush_cache", val),
        doc="Whether to delete all the cached partial movie files.",
    )

    disable_caching = property(
        lambda self: self._d["disable_caching"],
        lambda self, val: self._set_boolean("disable_caching", val),
        doc="Whether to use scene caching.",
    )

    png_mode = property(
        lambda self: self._d["png_mode"],
        lambda self, val: self._set_from_list("png_mode", val, ["RGB", "RGBA"]),
        doc="Either RGA (no transparency) or RGBA (with transparency) (no flag).",
    )

    movie_file_extension = property(
        lambda self: self._d["movie_file_extension"],
        lambda self, val: self._set_from_list(
            "movie_file_extension", val, [".mp4", ".mov"]
        ),
        doc="Either .mp4 or .mov (no flag).",
    )

    background_opacity = property(
        lambda self: self._d["background_opacity"],
        lambda self, val: self._set_between("background_opacity", val, 0, 1),
        doc="A number between 0.0 (fully transparent) and 1.0 (fully opaque).",
    )

    frame_size = property(
        lambda self: (self._d["pixel_width"], self._d["pixel_height"]),
        lambda self, tup: (
            self._d.__setitem__("pixel_width", tup[0])
            or self._d.__setitem__("pixel_height", tup[1])
        ),
        doc="Tuple with (pixel width, pixel height) (no flag).",
    )

    @property
    def quality(self):
        """Video quality (-q)."""
        keys = ["pixel_width", "pixel_height", "frame_rate"]
        q = {k: self[k] for k in keys}
        for qual in constants.QUALITIES:
            if all([q[k] == constants.QUALITIES[qual][k] for k in keys]):
                return qual
        else:
            return None

    @quality.setter
    def quality(self, qual: str) -> None:
        if qual not in constants.QUALITIES:
            raise KeyError(f"quality must be one of {list(constants.QUALITIES.keys())}")
        q = constants.QUALITIES[qual]
        self.frame_size = q["pixel_width"], q["pixel_height"]
        self.frame_rate = q["frame_rate"]

    @property
    def transparent(self):
        """Whether the background opacity is 0.0 (-t)."""
        return self._d["background_opacity"] == 0.0

    @transparent.setter
    def transparent(self, val: bool) -> None:
        if val:
            self.png_mode = "RGBA"
            self.movie_file_extension = ".mov"
            self.background_opacity = 0.0
        else:
            self.png_mode = "RGB"
            self.movie_file_extension = ".mp4"
            self.background_opacity = 1.0

    @property
    def dry_run(self):
        """Whether dry run is enabled."""
        return (
            self.write_to_movie is False
            and self.write_all is False
            and self.save_last_frame is False
            and self.save_pngs is False
            and self.save_as_gif is False
        )

    @dry_run.setter
    def dry_run(self, val: bool) -> None:
        if val:
            self.write_to_movie = False
            self.write_all = False
            self.save_last_frame = False
            self.save_pngs = False
            self.save_as_gif = False
        else:
            raise ValueError(
                "It is unclear what it means to set dry_run to "
                "False.  Instead, try setting each option "
                "individually. (write_to_movie, write_all, "
                "save_last_frame, save_pngs, or save_as_gif)"
            )

    @property
    def renderer(self):
        """Renderer: "cairo", "opengl", "webgl"""
        return self._d["renderer"]

    @renderer.setter
    def renderer(self, val: str) -> None:
        """Renderer for animations."""
        self._set_from_list(
            "renderer",
            val,
            ["cairo", "opengl", "webgl"],
        )

    @property
    def use_opengl_renderer(self):
        """Whether or not to use the OpenGL renderer."""
        return self._d["use_opengl_renderer"]

    @use_opengl_renderer.setter
    def use_opengl_renderer(self, val: bool) -> None:
        self._d["use_opengl_renderer"] = val
        if val:
            self._set_from_list(
                "renderer",
                "opengl",
                ["cairo", "opengl", "webgl"],
            )

    @property
    def use_webgl_renderer(self):
        """Whether or not to use WebGL renderer."""
        return self._d["use_webgl_renderer"]

    @use_webgl_renderer.setter
    def use_webgl_renderer(self, val: bool) -> None:
        self._d["use_webgl_renderer"] = val
        if val:
            self._set_from_list(
                "renderer",
                "webgl",
                ["cairo", "opengl", "webgl"],
            )
            self["disable_caching"] = True

    webgl_renderer_path = property(
        lambda self: self._d["webgl_renderer_path"],
        lambda self, val: self._d.__setitem__("webgl_renderer_path", val),
        doc="Path to WebGL renderer.",
    )

    media_dir = property(
        lambda self: self._d["media_dir"],
        lambda self, val: self._set_dir("media_dir", val),
        doc="Main output directory.  See :meth:`ManimConfig.get_dir`.",
    )

    def get_dir(self, key: str, **kwargs: str) -> Path:
        """Resolve a config option that stores a directory.

        Config options that store directories may depend on one another.  This
        method is used to provide the actual directory to the end user.

        Parameters
        ----------
        key : :class:`str`
            The config option to be resolved.  Must be an option ending in
            ``'_dir'``, for example ``'media_dir'`` or ``'video_dir'``.

        kwargs : :class:`str`
            Any strings to be used when resolving the directory.

        Returns
        -------
        :class:`pathlib.Path`
            Path to the requested directory.  If the path resolves to the empty
            string, return ``None`` instead.

        Raises
        ------
        :class:`KeyError`
            When ``key`` is not a config option that stores a directory and
            thus :meth:`~ManimConfig.get_dir` is not appropriate; or when
            ``key`` is appropriate but there is not enough information to
            resolve the directory.

        Notes
        -----
        Standard :meth:`str.format` syntax is used to resolve the paths so the
        paths may contain arbitrary placeholders using f-string notation.
        However, these will require ``kwargs`` to contain the required values.

        Examples
        --------

        The value of ``config.tex_dir`` is ``'{media_dir}/Tex'`` by default,
        i.e. it is a subfolder of wherever ``config.media_dir`` is located.  In
        order to get the *actual* directory, use :meth:`~ManimConfig.get_dir`.

        .. code-block:: pycon

            >>> from manim import config
            >>> config.tex_dir
            '{media_dir}/Tex'
            >>> config.media_dir
            './media'
            >>> config.get_dir("tex_dir").as_posix()
            'media/Tex'

        Resolving directories is done in a lazy way, at the last possible
        moment, to reflect any changes in other config options:

        .. code-block:: pycon

            >>> config.media_dir = "my_media_dir"
            >>> config.get_dir("tex_dir").as_posix()
            'my_media_dir/Tex'

        Some directories depend on information that is not available to
        :class:`ManimConfig`. For example, the default value of `video_dir`
        includes the name of the input file and the video quality
        (e.g. 480p15). This informamtion has to be supplied via ``kwargs``:

        .. code-block:: pycon

            >>> config.video_dir
            '{media_dir}/videos/{module_name}/{quality}'
            >>> config.get_dir("video_dir")
            Traceback (most recent call last):
            KeyError: 'video_dir {media_dir}/videos/{module_name}/{quality} requires the following keyword arguments: module_name'
            >>> config.get_dir("video_dir", module_name="myfile").as_posix()
            'my_media_dir/videos/myfile/1080p60.0'

        Note the quality does not need to be passed as keyword argument since
        :class:`ManimConfig` does store information about quality.

        Directories may be recursively defined.  For example, the config option
        ``partial_movie_dir`` depends on ``video_dir``, which in turn depends
        on ``media_dir``:

        .. code-block:: pycon

            >>> config.partial_movie_dir
            '{video_dir}/partial_movie_files/{scene_name}'
            >>> config.get_dir("partial_movie_dir")
            Traceback (most recent call last):
            KeyError: 'partial_movie_dir {video_dir}/partial_movie_files/{scene_name} requires the following keyword arguments: scene_name'
            >>> config.get_dir(
            ...     "partial_movie_dir", module_name="myfile", scene_name="myscene"
            ... ).as_posix()
            'my_media_dir/videos/myfile/1080p60.0/partial_movie_files/myscene'

        Standard f-string syntax is used.  Arbitrary names can be used when
        defining directories, as long as the corresponding values are passed to
        :meth:`ManimConfig.get_dir` via ``kwargs``.

        .. code-block:: pycon

            >>> config.media_dir = "{dir1}/{dir2}"
            >>> config.get_dir("media_dir")
            Traceback (most recent call last):
            KeyError: 'media_dir {dir1}/{dir2} requires the following keyword arguments: dir1'
            >>> config.get_dir("media_dir", dir1="foo", dir2="bar").as_posix()
            'foo/bar'
            >>> config.media_dir = "./media"
            >>> config.get_dir("media_dir").as_posix()
            'media'

        """
        dirs = [
            "assets_dir",
            "media_dir",
            "video_dir",
            "images_dir",
            "text_dir",
            "tex_dir",
            "log_dir",
            "input_file",
            "output_file",
            "partial_movie_dir",
            "streaming_dir",
        ]
        if key not in dirs:
            raise KeyError(
                "must pass one of "
                "{media,video,images,text,tex,log}_dir "
                "or {input,output}_file"
            )

        dirs.remove(key)  # a path cannot contain itself

        all_args = {k: self._d[k] for k in dirs}
        all_args.update(kwargs)
        all_args["quality"] = f"{self.pixel_height}p{self.frame_rate}"

        path = self._d[key]
        while "{" in path:
            try:
                path = path.format(**all_args)
            except KeyError as exc:
                raise KeyError(
                    f"{key} {self._d[key]} requires the following "
                    + "keyword arguments: "
                    + " ".join(exc.args)
                ) from exc
        return Path(path) if path else None

    def _set_dir(self, key: str, val: typing.Union[str, Path]):
        if isinstance(val, Path):
            self._d.__setitem__(key, str(val))
        else:
            self._d.__setitem__(key, val)

    assets_dir = property(
        lambda self: self._d["assets_dir"],
        lambda self, val: self._set_dir("assets_dir", val),
        doc="Directory to locate video assets (no flag).",
    )

    log_dir = property(
        lambda self: self._d["log_dir"],
        lambda self, val: self._set_dir("log_dir", val),
        doc="Directory to place logs.  See :meth:`ManimConfig.get_dir`.",
    )

    video_dir = property(
        lambda self: self._d["video_dir"],
        lambda self, val: self._set_dir("video_dir", val),
        doc="Directory to place videos (no flag).  See :meth:`ManimConfig.get_dir`.",
    )

    images_dir = property(
        lambda self: self._d["images_dir"],
        lambda self, val: self._set_dir("images_dir", val),
        doc="Directory to place images (no flag).  See :meth:`ManimConfig.get_dir`.",
    )

    text_dir = property(
        lambda self: self._d["text_dir"],
        lambda self, val: self._set_dir("text_dir", val),
        doc="Directory to place text (no flag).  See :meth:`ManimConfig.get_dir`.",
    )

    tex_dir = property(
        lambda self: self._d["tex_dir"],
        lambda self, val: self._set_dir("tex_dir", val),
        doc="Directory to place tex (no flag).  See :meth:`ManimConfig.get_dir`.",
    )

    partial_movie_dir = property(
        lambda self: self._d["partial_movie_dir"],
        lambda self, val: self._set_dir("partial_movie_dir", val),
        doc="Directory to place partial movie files (no flag).  See :meth:`ManimConfig.get_dir`.",
    )

    streaming_dir = property(
        lambda self: self._d["streaming_dir"],
        lambda self, val: self._set_dir("streaming_dir", val),
        doc="Directory to have streamed files.  See :meth:`ManimConfig.get_dir`.",
    )

    custom_folders = property(
        lambda self: self._d["custom_folders"],
        lambda self, val: self._set_boolean("custom_folders", val),
        doc="Whether to use custom folder output.",
    )

    input_file = property(
        lambda self: self._d["input_file"],
        lambda self, val: self._set_dir("input_file", val),
        doc="Input file name.",
    )

    output_file = property(
        lambda self: self._d["output_file"],
        lambda self, val: self._set_dir("output_file", val),
        doc="Output file name (-o).",
    )

    scene_names = property(
        lambda self: self._d["scene_names"],
        lambda self, val: self._d.__setitem__("scene_names", val),
        doc="Scenes to play from file.",
    )

    @property
    def tex_template(self):
        """Template used when rendering Tex.  See :class:`.TexTemplate`."""
        if not hasattr(self, "_tex_template") or not self._tex_template:
            fn = self._d["tex_template_file"]
            if fn:
                self._tex_template = TexTemplateFromFile(filename=fn)
            else:
                self._tex_template = TexTemplateLibrary.default.copy()
        return self._tex_template

    @tex_template.setter
    def tex_template(self, val: typing.Union[TexTemplateFromFile, TexTemplate]) -> None:
        if isinstance(val, (TexTemplateFromFile, TexTemplate)):
            self._tex_template = val

    @property
    def tex_template_file(self):
        """File to read Tex template from (no flag).  See :class:`.TexTemplateFromFile`."""
        return self._d["tex_template_file"]

    @tex_template_file.setter
    def tex_template_file(self, val: str) -> None:
        if val:
            if not os.access(val, os.R_OK):
                logging.getLogger("manim").warning(
                    f"Custom TeX template {val} not found or not readable."
                )
            else:
                self._d["tex_template_file"] = Path(val)
                self._tex_template = TexTemplateFromFile(filename=val)
        else:
            self._d["tex_template_file"] = val  # actually set the falsy value
            self._tex_template = TexTemplate()  # but don't use it

    @property
    def plugins(self):
        """List of plugins to enable."""
        return self._d["plugins"]

    @plugins.setter
    def plugins(self, value):
        self._d["plugins"] = value


class ManimFrame(Mapping):
    _OPTS: typing.Set[str] = {
        "pixel_width",
        "pixel_height",
        "aspect_ratio",
        "frame_height",
        "frame_width",
        "frame_y_radius",
        "frame_x_radius",
        "top",
        "bottom",
        "left_side",
        "right_side",
    }
    _CONSTANTS: typing.Dict[str, np.ndarray] = {
        "UP": np.array((0.0, 1.0, 0.0)),
        "DOWN": np.array((0.0, -1.0, 0.0)),
        "RIGHT": np.array((1.0, 0.0, 0.0)),
        "LEFT": np.array((-1.0, 0.0, 0.0)),
        "IN": np.array((0.0, 0.0, -1.0)),
        "OUT": np.array((0.0, 0.0, 1.0)),
        "ORIGIN": np.array((0.0, 0.0, 0.0)),
        "X_AXIS": np.array((1.0, 0.0, 0.0)),
        "Y_AXIS": np.array((0.0, 1.0, 0.0)),
        "Z_AXIS": np.array((0.0, 0.0, 1.0)),
        "UL": np.array((-1.0, 1.0, 0.0)),
        "UR": np.array((1.0, 1.0, 0.0)),
        "DL": np.array((-1.0, -1.0, 0.0)),
        "DR": np.array((1.0, -1.0, 0.0)),
    }

    def __init__(self, c: ManimConfig) -> None:
        if not isinstance(c, ManimConfig):
            raise TypeError("argument must be instance of 'ManimConfig'")
        # need to use __dict__ directly because setting attributes is not
        # allowed (see __setattr__)
        self.__dict__["_c"] = c

    # there are required by parent class Mapping to behave like a dict
    def __getitem__(self, key: typing.Union[str, int]) -> typing.Any:
        if key in self._OPTS:
            return self._c[key]
        elif key in self._CONSTANTS:
            return self._CONSTANTS[key]
        else:
            raise KeyError(key)

    def __iter__(self) -> typing.Iterable:
        return iter(list(self._OPTS) + list(self._CONSTANTS))

    def __len__(self) -> int:
        return len(self._OPTS)

    # make this truly immutable
    def __setattr__(self, attr, val) -> None:
        raise TypeError("'ManimFrame' object does not support item assignment")

    def __setitem__(self, key, val) -> None:
        raise TypeError("'ManimFrame' object does not support item assignment")

    def __delitem__(self, key) -> None:
        raise TypeError("'ManimFrame' object does not support item deletion")


for opt in list(ManimFrame._OPTS) + list(ManimFrame._CONSTANTS):
    setattr(ManimFrame, opt, property(lambda self, o=opt: self[o]))<|MERGE_RESOLUTION|>--- conflicted
+++ resolved
@@ -275,11 +275,6 @@
         "save_pngs",
         "scene_names",
         "show_in_file_browser",
-<<<<<<< HEAD
-=======
-        "streaming_dir",
-        "sound",
->>>>>>> 67f6f143
         "tex_dir",
         "tex_template_file",
         "text_dir",
