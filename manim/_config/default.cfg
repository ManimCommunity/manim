--- conflicted
+++ resolved
@@ -104,7 +104,6 @@
 # --gui_location
 gui_location = 0,0
 
-<<<<<<< HEAD
 # --fullscreen
 fullscreen = False
 
@@ -115,13 +114,11 @@
 
 # --window_monitor
 window_monitor = 0
-=======
 # --use_projection_fill_shaders
 use_projection_fill_shaders = False
 
 # --use_projection_stroke_shaders
 use_projection_stroke_shaders = False
->>>>>>> 5229aafd
 
 # If the -t (--transparent) flag is used, these will be replaced with the
 # values specified in the [TRANSPARENT] section later in this file.
