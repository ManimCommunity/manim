--- conflicted
+++ resolved
@@ -102,14 +102,10 @@
 enable_gui = False
 
 # --gui_location
-<<<<<<< HEAD
-gui_location = 40,800
+gui_location = 0,0
 
 # --use_projection_fill_shaders
 use_projection_fill_shaders = False
-=======
-gui_location = 0,0
->>>>>>> e326a7b6
 
 # If the -t (--transparent) flag is used, these will be replaced with the
 # values specified in the [TRANSPARENT] section later in this file.
