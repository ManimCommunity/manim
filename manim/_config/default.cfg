# manim.cfg
# Default configuration for manim

# Configure how manim behaves when called from the command line without
# specifying any flags
[CLI]

# Each of the following will be set to True if the corresponding CLI flag
# is present when executing manim.  If the flag is not present, they will
# be set to the value found here.  For example, running manim with the -w
# flag will set WRITE_TO_MOVIE to True.  However, since the default value
# of WRITE_TO_MOVIE defined in this file is also True, running manim
# without the -w value will also output a movie file.  To change that, set
# WRITE_TO_MOVIE = False so that running manim without the -w flag will not
# generate a movie file.  Note all of the following accept boolean values.

# --notify_outdated_version
notify_outdated_version = True

# -w, --write_to_movie
write_to_movie = True

format = mp4

# -s, --save_last_frame
# setting save_last_frame to True forces write_to_movie to False
save_last_frame = False

# -a, --write_all
write_all = False

# -g, --save_pngs
save_pngs = False

# -i, --save_as_gif
save_as_gif = False

# -p, --preview
preview = False

# -f, --show_in_file_browser
show_in_file_browser = False

# -v, --verbosity
verbosity = INFO

# --progress_bar
progress_bar = display

# -o, --output_file
output_file =

# --log_to_file
log_to_file = False

# -c, --background_color
background_color = BLACK

# --background_opacity
background_opacity = 1

# The following two are both set by the -n (or --from_animation_number)
# flag.  See manim -h for more information.
from_animation_number = 0

# Use -1 to render all animations
upto_animation_number = -1

# The following are meant to be paths relative to the point of execution.
# Set them at the CLI with the corresponding flag, or set their default
# values here.

# --media_dir
media_dir = ./media

# --log_dir
log_dir = {media_dir}/logs

# --assets_dir
assets_dir = ./

# the following do not have CLI arguments but depend on media_dir
video_dir = {media_dir}/videos/{module_name}/{quality}
images_dir = {media_dir}/images/{module_name}
tex_dir = {media_dir}/Tex
text_dir = {media_dir}/texts
partial_movie_dir = {video_dir}/partial_movie_files/{scene_name}

# --renderer [cairo|opengl|webgl]
renderer = cairo

# --use_webgl_renderer
use_webgl_renderer = False

# --webgl_renderer_path
webgl_renderer_path =

# --use_opengl_renderer
use_opengl_renderer = False

<<<<<<< HEAD
# --opengl_samples
opengl_samples = 0

# If the -t (--transparent) flag is used, these will be replaced with the
# values specified in the [TRANSPARENT] section later in this file.
png_mode = RGB
=======
# --enable_gui
enable_gui = False

# --gui_location
gui_location = 0,0

# --fullscreen
fullscreen = False

# "Set the position of preview window. You can use directions, e.g. UL/DR/LEFT/ORIGIN
# or the position (pixel) of the upper left corner of the window, e.g. '960,540'",
# --window_position
window_position = UR

# Manually adjust the size of the window, or use default to automatically scale the window based on
# the dimensions of the monitor. 
# --window_size
window_size = default

# --window_monitor
window_monitor = 0

# --use_projection_fill_shaders
use_projection_fill_shaders = False

# --use_projection_stroke_shaders
use_projection_stroke_shaders = False

>>>>>>> 682b6993
movie_file_extension = .mp4

# These now override the --quality option.
frame_rate = 60
pixel_height = 1080
pixel_width = 1920

# Use -1 to set max_files_cached to infinity.
max_files_cached = 100
#Flush cache will delete all the cached partial-movie-files.
flush_cache = False
disable_caching = False
# Disable the warning when there are too much submobjects to hash.
disable_caching_warning = False

# Default tex_template
# --tex_template
tex_template =

# specify the plugins as comma separated values
# manim will load that plugin if it specified here.
plugins = 

# Overrides the default output folders, NOT the output file names.  Note that
# if the custom_folders flag is present, the Tex and text files will not be put
# under media_dir, as is the default.
[custom_folders]
media_dir = videos
video_dir = {media_dir}
images_dir = {media_dir}
text_dir = {media_dir}/temp_files
tex_dir = {media_dir}/temp_files
log_dir = {media_dir}/temp_files
partial_movie_dir = {media_dir}/partial_movie_files/{scene_name}

# Rich settings
[logger]
logging_keyword = bold yellow
logging_level_notset = dim
logging_level_debug = green
logging_level_info = green
logging_level_warning = red
logging_level_error = red bold
logging_level_critical = red bold reverse
log_level =
log_time = cyan dim
log_message =
log_path = dim
log_width = -1
log_height = -1
log_timestamps = True
repr_number = green

[ffmpeg]
# Uncomment the following line to manually set the loglevel for ffmpeg. See
# ffmpeg manpage for accepted values
loglevel = ERROR

[jupyter]
media_width = 25vw<|MERGE_RESOLUTION|>--- conflicted
+++ resolved
@@ -98,14 +98,9 @@
 # --use_opengl_renderer
 use_opengl_renderer = False
 
-<<<<<<< HEAD
 # --opengl_samples
 opengl_samples = 0
 
-# If the -t (--transparent) flag is used, these will be replaced with the
-# values specified in the [TRANSPARENT] section later in this file.
-png_mode = RGB
-=======
 # --enable_gui
 enable_gui = False
 
@@ -134,7 +129,6 @@
 # --use_projection_stroke_shaders
 use_projection_stroke_shaders = False
 
->>>>>>> 682b6993
 movie_file_extension = .mp4
 
 # These now override the --quality option.
