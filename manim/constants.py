--- conflicted
+++ resolved
@@ -10,11 +10,7 @@
 from cloup import Context
 from PIL.Image import Resampling
 
-<<<<<<< HEAD
-from manim.typing import QualityDict, QualityLiteral, Vector3
-=======
-from manim.typing import Vector3D
->>>>>>> 011c36a6
+from manim.typing import QualityDict, QualityLiteral, Vector3D
 
 __all__ = [
     "SCENE_NOT_FOUND_MESSAGE",
